--- conflicted
+++ resolved
@@ -14,23 +14,11 @@
 ## Install
 
 ```console
-<<<<<<< HEAD
 $ pip install moto[ec2,s3,all]
 ```
 
 ## In a nutshell
 
-=======
-$ pip install moto[ec2,s3]
-```
-This will install Moto, and the dependencies required for that specific service.  
-If you don't care about the number of dependencies, or if you want to mock many AWS services:
-```console
-$ pip install moto[all]
-```
-
-
-## In a nutshell
 
 Moto is a library that allows your tests to easily mock out AWS Services.
 
@@ -47,7 +35,6 @@
     def save(self):
         s3 = boto3.client('s3', region_name='us-east-1')
         s3.put_object(Bucket='mybucket', Key=self.name, Body=self.value)
-
 ```
 
 Take a minute to think how you would have tested that in the past.
@@ -59,441 +46,23 @@
 from moto import mock_s3
 from mymodule import MyModel
 
-
 @mock_s3
 def test_my_model_save():
     conn = boto3.resource('s3', region_name='us-east-1')
     # We need to create the bucket since this is all in Moto's 'virtual' AWS account
     conn.create_bucket(Bucket='mybucket')
-
     model_instance = MyModel('steve', 'is awesome')
     model_instance.save()
-
     body = conn.Object('mybucket', 'steve').get()['Body'].read().decode("utf-8")
-
     assert body == 'is awesome'
 ```
 
 With the decorator wrapping the test, all the calls to s3 are automatically mocked out. The mock keeps the state of the buckets and keys.
 
-It gets even better! Moto isn't just for Python code and it isn't just for S3. Look at the [standalone server mode](https://github.com/spulec/moto#stand-alone-server-mode) for more information about running Moto with other languages.  
-Here's the partial list of the AWS services that currently have support:
-
-| Service Name              | Decorator             | Comment                      |
-|---------------------------|-----------------------|------------------------------|
-| ACM                       | @mock_acm             |                              |
-| API Gateway               | @mock_apigateway      |                              |
-| Application Autoscaling   | @mock_applicationautoscaling |                       |
-| Athena                    | @mock_athena          |                              |
-| Autoscaling               | @mock_autoscaling     |                              |
-| Cloudformation            | @mock_cloudformation  |                              |
-| Cloudwatch                | @mock_cloudwatch      |                              |
-| CloudwatchEvents          | @mock_events          |                              |
-| Cognito Identity          | @mock_cognitoidentity |                              |
-| Cognito Identity Provider | @mock_cognitoidp      |                              |
-| Config                    | @mock_config          |                              |
-| Data Pipeline             | @mock_datapipeline    |                              |
-| DynamoDB                  | @mock_dynamodb        | API 20111205. Deprecated.    |
-| DynamoDB2                 | @mock_dynamodb2       | API 20120810 (Latest)        |
-| EC2                       | @mock_ec2             |                              |
-| ECR                       | @mock_ecr             |                              |
-| ECS                       | @mock_ecs             |                              |
-| ELB                       | @mock_elb             |                              |
-| ELBv2                     | @mock_elbv2           |                              |
-| EMR                       | @mock_emr             |                              |
-| EMRContainer              | @mock_emrcontainers   |                              |
-| Forecast                  | @mock_forecast        |                              |                  
-| Glacier                   | @mock_glacier         |                              |
-| Glue                      | @mock_glue            |                              |
-| IAM                       | @mock_iam             |                              |
-| IoT                       | @mock_iot             |                              |
-| IoT data                  | @mock_iotdata         |                              |
-| Kinesis                   | @mock_kinesis         |                              |
-| KMS                       | @mock_kms             |                              |
-| Lambda                    | @mock_lambda          | Invoking Lambdas requires docker |
-| Logs                      | @mock_logs            |                              |
-| Organizations             | @mock_organizations   |                              |
-| Polly                     | @mock_polly           |                              |
-| RAM                       | @mock_ram             |                              |
-| RDS                       | @mock_rds             |                              |
-| RDS2                      | @mock_rds2            |                              |
-| Redshift                  | @mock_redshift        |                              |
-| Route53                   | @mock_route53         |                              |
-| S3                        | @mock_s3              |                              |
-| SecretsManager            | @mock_secretsmanager  |                              |
-| SES                       | @mock_ses             |                              |
-| SNS                       | @mock_sns             |                              |
-| SQS                       | @mock_sqs             |                              |
-| SSM                       | @mock_ssm             |                              |
-| Step Functions            | @mock_stepfunctions   |                              |
-| STS                       | @mock_sts             |                              |
-| SWF                       | @mock_swf             |                              |
-| X-Ray                     | @mock_xray            |                              |
-
-For a full list of endpoint [implementation coverage](https://github.com/spulec/moto/blob/master/IMPLEMENTATION_COVERAGE.md)
-
-### Another Example
-
-Imagine you have a function that you use to launch new ec2 instances:
-
->>>>>>> 31c9856b
-```python
-import boto3
-from moto import mock_ec2
+For a full list of which services and features are covered, please see our [implementation coverage](https://github.com/spulec/moto/blob/master/IMPLEMENTATION_COVERAGE.md).
 
 
-def add_servers(ami_id, count):
-    client = boto3.client('ec2', region_name='us-west-1')
-    client.run_instances(ImageId=ami_id, MinCount=count, MaxCount=count)
+### Documentation
+The full documentation can be found here:
 
-
-@mock_ec2
-def test_add_servers():
-    add_servers('ami-1234abcd', 2)
-
-    client = boto3.client('ec2', region_name='us-west-1')
-    instances = client.describe_instances()['Reservations'][0]['Instances']
-    assert len(instances) == 2
-    instance1 = instances[0]
-    assert instance1['ImageId'] == 'ami-1234abcd'
-```
-
-
-<<<<<<< HEAD
-=======
-Using moto with boto2
-```python
-from moto import mock_ec2_deprecated
-import boto
-
-@mock_ec2_deprecated
-def test_something_with_ec2():
-    ec2_conn = boto.ec2.connect_to_region('us-east-1')
-    ec2_conn.get_only_instances(instance_ids='i-123456')
-
-```
-
-When using both boto2 and boto3, one can do this to avoid confusion:
-```python
-from moto import mock_ec2_deprecated as mock_ec2_b2
-from moto import mock_ec2
-
-```
-
-## Usage
-
-All of the services can be used as a decorator, context manager, or in a raw form.
-
-### Decorator
-
-```python
-@mock_s3
-def test_my_model_save():
-    # Create Bucket so that test can run
-    conn = boto3.resource('s3', region_name='us-east-1')
-    conn.create_bucket(Bucket='mybucket')
-    model_instance = MyModel('steve', 'is awesome')
-    model_instance.save()
-    body = conn.Object('mybucket', 'steve').get()['Body'].read().decode()
-
-    assert body == 'is awesome'
-```
-
-### Context Manager
-
-```python
-def test_my_model_save():
-    with mock_s3():
-        conn = boto3.resource('s3', region_name='us-east-1')
-        conn.create_bucket(Bucket='mybucket')
-        model_instance = MyModel('steve', 'is awesome')
-        model_instance.save()
-        body = conn.Object('mybucket', 'steve').get()['Body'].read().decode()
-
-        assert body == 'is awesome'
-```
-
-
-### Raw use
-
-```python
-def test_my_model_save():
-    mock = mock_s3()
-    mock.start()
-
-    conn = boto3.resource('s3', region_name='us-east-1')
-    conn.create_bucket(Bucket='mybucket')
-
-    model_instance = MyModel('steve', 'is awesome')
-    model_instance.save()
-
-    assert conn.Object('mybucket', 'steve').get()['Body'].read().decode() == 'is awesome'
-
-    mock.stop()
-```
-
-## IAM-like Access Control
-
-Moto also has the ability to authenticate and authorize actions, just like it's done by IAM in AWS. This functionality can be enabled by either setting the `INITIAL_NO_AUTH_ACTION_COUNT` environment variable or using the `set_initial_no_auth_action_count` decorator. Note that the current implementation is very basic, see [this file](https://github.com/spulec/moto/blob/master/moto/iam/access_control.py) for more information.
-
-### `INITIAL_NO_AUTH_ACTION_COUNT`
-
-If this environment variable is set, moto will skip performing any authentication as many times as the variable's value, and only starts authenticating requests afterwards. If it is not set, it defaults to infinity, thus moto will never perform any authentication at all.
-
-### `set_initial_no_auth_action_count`
-
-This is a decorator that works similarly to the environment variable, but the settings are only valid in the function's scope. When the function returns, everything is restored.
-
-```python
-@set_initial_no_auth_action_count(4)
-@mock_ec2
-def test_describe_instances_allowed():
-    policy_document = {
-        "Version": "2012-10-17",
-        "Statement": [
-            {
-                "Effect": "Allow",
-                "Action": "ec2:Describe*",
-                "Resource": "*"
-            }
-        ]
-    }
-    access_key = ...
-    # create access key for an IAM user/assumed role that has the policy above.
-    # this part should call __exactly__ 4 AWS actions, so that authentication and authorization starts exactly after this
-
-    client = boto3.client('ec2', region_name='us-east-1',
-                          aws_access_key_id=access_key['AccessKeyId'],
-                          aws_secret_access_key=access_key['SecretAccessKey'])
-
-    # if the IAM principal whose access key is used, does not have the permission to describe instances, this will fail
-    instances = client.describe_instances()['Reservations'][0]['Instances']
-    assert len(instances) == 0
-```
-
-See [the related test suite](https://github.com/spulec/moto/blob/master/tests/test_core/test_auth.py) for more examples.
-
-## Experimental: AWS Config Querying
-For details about the experimental AWS Config support please see the [AWS Config readme here](CONFIG_README.md).
->>>>>>> 31c9856b
-
-## Very Important -- Recommended Usage
-There are some important caveats to be aware of when using moto:
-
-*Failure to follow these guidelines could result in your tests mutating your __REAL__ infrastructure!*
-
-### How do I avoid tests from mutating my real infrastructure?
-You need to ensure that the mocks are actually in place. Changes made to recent versions of `botocore`
-have altered some of the mock behavior. In short, you need to ensure that you _always_ do the following:
-
-1. Ensure that your tests have dummy environment variables set up:
-
-        export AWS_ACCESS_KEY_ID='testing'
-        export AWS_SECRET_ACCESS_KEY='testing'
-        export AWS_SECURITY_TOKEN='testing'
-        export AWS_SESSION_TOKEN='testing'
-
-1. __VERY IMPORTANT__: ensure that you have your mocks set up __BEFORE__ your `boto3` client is established.
-   This can typically happen if you import a module that has a `boto3` client instantiated outside of a function.
-   See the pesky imports section below on how to work around this.
-
-### Example on pytest usage?
-If you are a user of [pytest](https://pytest.org/en/latest/), you can leverage [pytest fixtures](https://pytest.org/en/latest/fixture.html#fixture)
-to help set up your mocks and other AWS resources that you would need.
-
-Here is an example:
-```python
-@pytest.fixture(scope='function')
-def aws_credentials():
-    """Mocked AWS Credentials for moto."""
-    os.environ['AWS_ACCESS_KEY_ID'] = 'testing'
-    os.environ['AWS_SECRET_ACCESS_KEY'] = 'testing'
-    os.environ['AWS_SECURITY_TOKEN'] = 'testing'
-    os.environ['AWS_SESSION_TOKEN'] = 'testing'
-
-@pytest.fixture(scope='function')
-def s3(aws_credentials):
-    with mock_s3():
-        yield boto3.client('s3', region_name='us-east-1')
-
-
-@pytest.fixture(scope='function')
-def sts(aws_credentials):
-    with mock_sts():
-        yield boto3.client('sts', region_name='us-east-1')
-
-
-@pytest.fixture(scope='function')
-def cloudwatch(aws_credentials):
-    with mock_cloudwatch():
-        yield boto3.client('cloudwatch', region_name='us-east-1')
-
-... etc.
-```
-
-In the code sample above, all of the AWS/mocked fixtures take in a parameter of `aws_credentials`,
-which sets the proper fake environment variables. The fake environment variables are used so that `botocore` doesn't try to locate real
-credentials on your system.
-
-Next, once you need to do anything with the mocked AWS environment, do something like:
-```python
-def test_create_bucket(s3):
-    # s3 is a fixture defined above that yields a boto3 s3 client.
-    # Feel free to instantiate another boto3 S3 client -- Keep note of the region though.
-    s3.create_bucket(Bucket="somebucket")
-
-    result = s3.list_buckets()
-    assert len(result['Buckets']) == 1
-    assert result['Buckets'][0]['Name'] == 'somebucket'
-```
-
-### Example on unittest usage?
-
-If you use [`unittest`](https://docs.python.org/3/library/unittest.html) to run tests, and you want to use `moto` inside `setUp` or `setUpClass`, you can do it with `.start()` and `.stop()` like:
-
-```python
-import unittest
-from moto import mock_s3
-import boto3
-
-def func_to_test(bucket_name, key, content):
-    s3 = boto3.resource('s3')
-    object = s3.Object(bucket_name, key)
-    object.put(Body=content)
-
-class MyTest(unittest.TestCase):
-    mock_s3 = mock_s3()
-    bucket_name = 'test-bucket'
-    def setUp(self):
-        self.mock_s3.start()
-
-        # you can use boto3.client('s3') if you prefer
-        s3 = boto3.resource('s3')
-        bucket = s3.Bucket(self.bucket_name)
-        bucket.create(
-            CreateBucketConfiguration={
-                'LocationConstraint': 'af-south-1'
-            })
-
-    def tearDown(self):
-        self.mock_s3.stop()
-
-    def test(self):
-        content = b"abc"
-        key = '/path/to/obj'
-
-        # run the file which uploads to S3
-        func_to_test(self.bucket_name, key, content)
-
-        # check the file was uploaded as expected
-        s3 = boto3.resource('s3')
-        object = s3.Object(self.bucket_name, key)
-        actual = object.get()['Body'].read()
-        self.assertEqual(actual, content)
-```
-
-If your test `unittest.TestCase` has only one test method,
-and you don't need to create AWS resources in `setUp`,
-you can use the context manager (`with mock_s3():`) within that function,
-or apply the decorator to that method, instead of `.start()` and `.stop()`.
-That is simpler, however you then cannot share resource setup code (e.g. S3 bucket creation) between tests.
-
-### What about those pesky imports?
-Recall earlier, it was mentioned that mocks should be established __BEFORE__ the clients are set up. One way
-to avoid import issues is to make use of local Python imports -- i.e. import the module inside of the unit
-test you want to run vs. importing at the top of the file.
-
-Example:
-```python
-def test_something(s3):
-   from some.package.that.does.something.with.s3 import some_func # <-- Local import for unit test
-   # ^^ Importing here ensures that the mock has been established.      
-
-   some_func()  # The mock has been established from the "s3" pytest fixture, so this function that uses
-                # a package-level S3 client will properly use the mock and not reach out to AWS.
-```
-
-### Other caveats
-For Tox, Travis CI, and other build systems, you might need to also perform a `touch ~/.aws/credentials`
-command before running the tests. As long as that file is present (empty preferably) and the environment
-variables above are set, you should be good to go.
-
-## Stand-alone Server Mode
-
-Moto also has a stand-alone server mode. This allows you to utilize
-the backend structure of Moto even if you don't use Python.
-
-It uses flask, which isn't a default dependency. You can install the
-server 'extra' package with:
-
-```python
-pip install "moto[server]"
-```
-
-You can then start it running a service:
-
-```console
-$ moto_server
- * Running on http://127.0.0.1:5000/
-```
-
-<<<<<<< HEAD
-=======
-You can also pass the port:
-
-```console
-$ moto_server ec2 -p3000
- * Running on http://127.0.0.1:3000/
-```
-
-If you want to be able to use the server externally you can pass an IP
-address to bind to as a hostname or allow any of your external
-interfaces with 0.0.0.0:
-
-```console
-$ moto_server ec2 -H 0.0.0.0
- * Running on http://0.0.0.0:5000/
-```
-
-Please be aware this might allow other network users to access your
-server.
-
-Then go to [localhost](http://localhost:5000/?Action=DescribeInstances) to see a list of running instances (it will be empty since you haven't added any yet).
-
-If you want to use boto with this (using the simpler decorators above instead is strongly encouraged), the easiest way is to create a boto config file (`~/.boto`) with the following values:
-
-```
-[Boto]
-is_secure = False
-https_validate_certificates = False
-proxy_port = 5000
-proxy = 127.0.0.1
-```
-
-If you want to use boto3 with this, you can pass an `endpoint_url` to the resource
-
-```python
-boto3.resource(
-    service_name='s3',
-    region_name='us-west-1',
-    endpoint_url='http://localhost:5000',
-)
-```
-
-### Caveats
-The standalone server has some caveats with some services. The following services
-require that you update your hosts file for your code to work properly:
-
-1. `s3-control`
-
-For the above services, this is required because the hostname is in the form of `AWS_ACCOUNT_ID.localhost`.
-As a result, you need to add that entry to your host file for your tests to function properly.
->>>>>>> 31c9856b
-
-## Releases
-
-Releases are done from Gitlab Actions. Fairly closely following this:
-https://packaging.python.org/guides/publishing-package-distribution-releases-using-github-actions-ci-cd-workflows/
-
-- Commits to `master` branch do a dev deploy to pypi.
-- Commits to a tag do a real deploy to pypi.+[http://docs.getmoto.org/en/latest/](http://docs.getmoto.org/en/latest/)