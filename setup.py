#!/usr/bin/env python
from __future__ import unicode_literals
import setuptools
from setuptools import setup, find_packages
import sys


install_requires = [
    "Jinja2>=2.8",
    "boto>=2.36.0",
    "boto3>=1.2.1",
    "botocore>=1.7.12",
    "cookies",
    "cryptography>=2.0.0",
    "requests>=2.5",
    "xmltodict",
    "six>1.9",
    "werkzeug",
    "pyaml",
    "pytz",
    "python-dateutil<3.0.0,>=2.1",
    "mock",
<<<<<<< HEAD
    "aws-xray-sdk>=0.93"
=======
    "docker>=2.5.1",
    "jsondiff==1.1.1",
    "aws-xray-sdk>=0.93",
>>>>>>> 2ad0f2fc
]

extras_require = {
    'server': ['flask'],
    'lambda': ['docker>=2.5.1'],
}

# https://hynek.me/articles/conditional-python-dependencies/
if int(setuptools.__version__.split(".", 1)[0]) < 18:
    if sys.version_info[0:2] < (3, 3):
        install_requires.append("backports.tempfile")
else:
    extras_require[":python_version<'3.3'"] = ["backports.tempfile"]


setup(
    name='moto',
    version='1.1.24',
    description='A library that allows your python tests to easily'
                ' mock out the boto library',
    author='Steve Pulec',
    author_email='spulec@gmail.com',
    url='https://github.com/spulec/moto',
    entry_points={
        'console_scripts': [
            'moto_server = moto.server:main',
        ],
    },
    packages=find_packages(exclude=("tests", "tests.*")),
    install_requires=install_requires,
    extras_require=extras_require,
    include_package_data=True,
    license="Apache",
    test_suite="tests",
    classifiers=[
        "Programming Language :: Python :: 2",
        "Programming Language :: Python :: 2.7",
        "Programming Language :: Python :: 3",
        "Programming Language :: Python :: 3.3",
        "Programming Language :: Python :: 3.4",
        "Programming Language :: Python :: 3.5",
        "Programming Language :: Python :: 3.6",
        "License :: OSI Approved :: Apache Software License",
        "Topic :: Software Development :: Testing",
    ],
)<|MERGE_RESOLUTION|>--- conflicted
+++ resolved
@@ -20,13 +20,8 @@
     "pytz",
     "python-dateutil<3.0.0,>=2.1",
     "mock",
-<<<<<<< HEAD
-    "aws-xray-sdk>=0.93"
-=======
-    "docker>=2.5.1",
     "jsondiff==1.1.1",
     "aws-xray-sdk>=0.93",
->>>>>>> 2ad0f2fc
 ]
 
 extras_require = {
