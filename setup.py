--- conflicted
+++ resolved
@@ -50,31 +50,6 @@
 #
 #   https://github.com/mpenkov/moto/commit/00134d2df37bb4dcd5f447ef951d383bfec0903c
 #
-<<<<<<< HEAD
-if PY2:
-    install_requires += [
-        #
-        # This is an indirect dependency. Version 5.0.0 claims to be for
-        # Py2.6+, but it really isn't.
-        #
-        # https://github.com/jaraco/configparser/issues/51
-        #
-        "configparser<5.0",
-        "Jinja2<3.0.0,>=2.10.1",
-        "mock<=3.0.5",
-        "more-itertools==5.0.0",
-        "setuptools==44.0.0",
-        "zipp==0.6.0",
-    ]
-else:
-    install_requires += [
-        "Jinja2>=2.10.1",
-        "mock",
-        "more-itertools",
-        "setuptools",
-        "zipp",
-    ]
-=======
 install_requires += [
     #
     # This is an indirect dependency. Version 5.0.0 claims to be for
@@ -85,7 +60,7 @@
     "configparser<5.0; python_version < '3'",
     "Jinja2>=2.10.1",
     "Jinja2<3.0.0; python_version < '3'",
-    "mock<=4.0.2",
+    "mock",
     "mock<=3.0.5; python_version < '3'",
     "more-itertools",
     "more-itertools==5.0.0; python_version < '3'",
@@ -94,7 +69,6 @@
     "zipp",
     "zipp==0.6.0; python_version < '3'",
 ]
->>>>>>> d8097b24
 
 _dep_PyYAML = "PyYAML>=5.1"
 _dep_python_jose = "python-jose[cryptography]>=3.1.0,<4.0.0"
