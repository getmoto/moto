#!/usr/bin/env python
from __future__ import unicode_literals
from io import open
import os
import re
from setuptools import setup, find_packages

# Borrowed from pip at https://github.com/pypa/pip/blob/62c27dee45625e1b63d1e023b0656310f276e050/setup.py#L11-L15
here = os.path.abspath(os.path.dirname(__file__))


def read(*parts):
    # intentionally *not* adding an encoding option to open, See:
    #   https://github.com/pypa/virtualenv/issues/201#issuecomment-3145690
    with open(os.path.join(here, *parts), "r") as fp:
        return fp.read()


def get_version():
    version_file = read("moto", "__init__.py")
    version_match = re.search(
        r'^__version__ = [\'"]([^\'"]*)[\'"]', version_file, re.MULTILINE
    )
    if version_match:
        return version_match.group(1)
    raise RuntimeError("Unable to find version string.")


install_requires = [
    "boto3>=1.9.201",
    "botocore>=1.12.201",
    "cryptography>=3.3.1",
    "requests>=2.5",
    "xmltodict",
    "werkzeug",
    "pytz",
    "python-dateutil<3.0.0,>=2.1",
    "responses>=0.9.0",
    "MarkupSafe!=2.0.0a1",  # This is a Jinja2 dependency, 2.0.0a1 currently seems broken
    "Jinja2>=2.10.1",
    "more-itertools",
    "setuptools",
<<<<<<< HEAD
    "zipp",
=======
    "setuptools==44.0.0; python_version < '3'",
>>>>>>> 74559f2a
]

_dep_PyYAML = "PyYAML>=5.1"
_dep_python_jose_py2 = "python-jose[cryptography]>=3.1.0,<3.3.0; python_version<'3'"
_dep_python_jose_py3 = "python-jose[cryptography]>=3.1.0,<4.0.0; python_version>'3'"
_dep_python_jose_ecdsa_pin = (
    "ecdsa<0.15"  # https://github.com/spulec/moto/pull/3263#discussion_r477404984
)
_dep_docker = "docker>=2.5.1"
_dep_jsondiff = "jsondiff>=1.1.2"
_dep_aws_xray_sdk = "aws-xray-sdk!=0.96,>=0.93"
_dep_idna = "idna<3,>=2.5"
_dep_cfn_lint = "cfn-lint>=0.4.0"
_dep_sshpubkeys = "sshpubkeys>=3.1.0"

all_extra_deps = [
    _dep_PyYAML,
    _dep_python_jose_py2,
    _dep_python_jose_py3,
    _dep_python_jose_ecdsa_pin,
    _dep_docker,
    _dep_jsondiff,
    _dep_aws_xray_sdk,
    _dep_idna,
    _dep_cfn_lint,
    _dep_sshpubkeys,
]
all_server_deps = all_extra_deps + ["flask", "flask-cors"]

# TODO: do we want to add ALL services here?
# i.e. even those without extra dependencies.
# Would be good for future-compatibility, I guess.
extras_per_service = {
    "apigateway": [_dep_python_jose_py2, _dep_python_jose_py3, _dep_python_jose_ecdsa_pin],
    "awslambda": [_dep_docker],
    "batch": [_dep_docker],
<<<<<<< HEAD
    "cloudformation": [_dep_docker, _dep_PyYAML, _dep_cfn_lint],
    "cognitoidp": [_dep_python_jose, _dep_python_jose_ecdsa_pin],
=======
    "cloudformation": [_dep_docker, _dep_PyYAML, _dep_cfn_lint, _dep_decorator],
    "cognitoidp": [_dep_python_jose_py2, _dep_python_jose_py3, _dep_python_jose_ecdsa_pin],
>>>>>>> 74559f2a
    "dynamodb2": [_dep_docker],
    "dynamodbstreams": [_dep_docker],
    "ec2": [_dep_docker, _dep_sshpubkeys],
    "iotdata": [_dep_jsondiff],
    "s3": [_dep_PyYAML],
    "ses": [_dep_docker],
    "sns": [_dep_docker],
    "sqs": [_dep_docker],
    "ssm": [_dep_docker, _dep_PyYAML, _dep_cfn_lint],
    "xray": [_dep_aws_xray_sdk],
}
extras_require = {
    "all": all_extra_deps,
    "server": all_server_deps,
}

extras_require.update(extras_per_service)


setup(
    name="moto",
    version=get_version(),
    description="A library that allows your python tests to easily"
    " mock out the boto library",
    long_description=read("README.md"),
    long_description_content_type="text/markdown",
    author="Steve Pulec",
    author_email="spulec@gmail.com",
    url="https://github.com/spulec/moto",
    entry_points={
        "console_scripts": [
            "moto_server = moto.server:main",
        ],
    },
    packages=find_packages(exclude=("tests", "tests.*")),
    install_requires=install_requires,
    extras_require=extras_require,
    include_package_data=True,
    license="Apache",
    test_suite="tests",
    classifiers=[
        "Programming Language :: Python :: 3",
        "Programming Language :: Python :: 3.5",
        "Programming Language :: Python :: 3.6",
        "Programming Language :: Python :: 3.7",
        "Programming Language :: Python :: 3.8",
        "License :: OSI Approved :: Apache Software License",
        "Topic :: Software Development :: Testing",
    ],
    project_urls={
        "Documentation": "http://docs.getmoto.org/en/latest/",
    },
)<|MERGE_RESOLUTION|>--- conflicted
+++ resolved
@@ -40,16 +40,10 @@
     "Jinja2>=2.10.1",
     "more-itertools",
     "setuptools",
-<<<<<<< HEAD
-    "zipp",
-=======
-    "setuptools==44.0.0; python_version < '3'",
->>>>>>> 74559f2a
 ]
 
 _dep_PyYAML = "PyYAML>=5.1"
-_dep_python_jose_py2 = "python-jose[cryptography]>=3.1.0,<3.3.0; python_version<'3'"
-_dep_python_jose_py3 = "python-jose[cryptography]>=3.1.0,<4.0.0; python_version>'3'"
+_dep_python_jose = "python-jose[cryptography]>=3.1.0,<4.0.0"
 _dep_python_jose_ecdsa_pin = (
     "ecdsa<0.15"  # https://github.com/spulec/moto/pull/3263#discussion_r477404984
 )
@@ -62,8 +56,7 @@
 
 all_extra_deps = [
     _dep_PyYAML,
-    _dep_python_jose_py2,
-    _dep_python_jose_py3,
+    _dep_python_jose,
     _dep_python_jose_ecdsa_pin,
     _dep_docker,
     _dep_jsondiff,
@@ -78,16 +71,11 @@
 # i.e. even those without extra dependencies.
 # Would be good for future-compatibility, I guess.
 extras_per_service = {
-    "apigateway": [_dep_python_jose_py2, _dep_python_jose_py3, _dep_python_jose_ecdsa_pin],
+    "apigateway": [_dep_python_jose, _dep_python_jose_ecdsa_pin],
     "awslambda": [_dep_docker],
     "batch": [_dep_docker],
-<<<<<<< HEAD
     "cloudformation": [_dep_docker, _dep_PyYAML, _dep_cfn_lint],
     "cognitoidp": [_dep_python_jose, _dep_python_jose_ecdsa_pin],
-=======
-    "cloudformation": [_dep_docker, _dep_PyYAML, _dep_cfn_lint, _dep_decorator],
-    "cognitoidp": [_dep_python_jose_py2, _dep_python_jose_py3, _dep_python_jose_ecdsa_pin],
->>>>>>> 74559f2a
     "dynamodb2": [_dep_docker],
     "dynamodbstreams": [_dep_docker],
     "ec2": [_dep_docker, _dep_sshpubkeys],
