from __future__ import absolute_import

import random
import string
import re
from collections import defaultdict
from copy import copy

<<<<<<< HEAD
from boto3.session import Session
from openapi_spec_validator import validate_spec
=======
import time
>>>>>>> 957b3148

from urllib.parse import urlparse
import responses
<<<<<<< HEAD
from moto.core import BaseBackend, BaseModel
from .utils import create_id
from moto.core.utils import path_url
from moto.sts.models import ACCOUNT_ID

from openapi_spec_validator.exceptions import (
    ParameterDuplicateError,
    ExtraParametersError,
    UnresolvableParameterError,
    OpenAPIValidationError,
)
=======
from moto.core import get_account_id, BaseBackend, BaseModel, CloudFormationModel
from .utils import create_id, to_path
from moto.core.utils import path_url, BackendDict
from .integration_parsers.aws_parser import TypeAwsParser
from .integration_parsers.http_parser import TypeHttpParser
from .integration_parsers.unknown_parser import TypeUnknownParser
>>>>>>> 957b3148
from .exceptions import (
    ConflictException,
    DeploymentNotFoundException,
    ApiKeyNotFoundException,
    UsagePlanNotFoundException,
    AwsProxyNotAllowed,
    CrossAccountNotAllowed,
    IntegrationMethodNotDefined,
    InvalidArn,
    InvalidIntegrationArn,
    InvalidHttpEndpoint,
    InvalidOpenAPIDocumentException,
    InvalidOpenApiDocVersionException,
    InvalidOpenApiModeException,
    InvalidResourcePathException,
    AuthorizerNotFoundException,
    StageNotFoundException,
    RoleNotSpecified,
    NoIntegrationDefined,
    NoIntegrationResponseDefined,
    NoMethodDefined,
    ApiKeyAlreadyExists,
    DomainNameNotFound,
    InvalidDomainName,
    InvalidRestApiId,
    InvalidModelName,
    RestAPINotFound,
    RequestValidatorNotFound,
    ModelNotFound,
    ApiKeyValueMinLength,
    InvalidBasePathException,
    InvalidRestApiIdForBasePathMappingException,
    InvalidStageException,
    BasePathConflictException,
    BasePathNotFoundException,
    StageStillActive,
    VpcLinkNotFound,
    ValidationException,
    GatewayResponseNotFound,
)
from ..core.models import responses_mock
from moto.apigateway.exceptions import MethodNotFoundException

STAGE_URL = "https://{api_id}.execute-api.{region_name}.amazonaws.com/{stage_name}"


class Deployment(CloudFormationModel, dict):
    def __init__(self, deployment_id, name, description=""):
        super().__init__()
        self["id"] = deployment_id
        self["stageName"] = name
        self["description"] = description
        self["createdDate"] = int(time.time())

    @staticmethod
    def cloudformation_name_type():
        return "Deployment"

    @staticmethod
    def cloudformation_type():
        return "AWS::ApiGateway::Deployment"

    @classmethod
    def create_from_cloudformation_json(
        cls, resource_name, cloudformation_json, region_name, **kwargs
    ):
        properties = cloudformation_json["Properties"]
        rest_api_id = properties["RestApiId"]
        name = properties["StageName"]
        desc = properties.get("Description", "")
        backend = apigateway_backends[region_name]
        return backend.create_deployment(
            function_id=rest_api_id, name=name, description=desc
        )


class IntegrationResponse(BaseModel, dict):
    def __init__(
        self,
        status_code,
        selection_pattern=None,
        response_templates=None,
        content_handling=None,
    ):
        if response_templates is None:
            # response_templates = {"application/json": None}  # Note: removed for compatibility with TF
            response_templates = {}
        for key in response_templates.keys():
            response_templates[key] = (
                response_templates[key] or None
            )  # required for compatibility with TF
        self["responseTemplates"] = response_templates
        self["statusCode"] = status_code
        if selection_pattern:
            self["selectionPattern"] = selection_pattern
        if content_handling:
            self["contentHandling"] = content_handling


class Integration(BaseModel, dict):
    def __init__(
        self,
        integration_type,
        uri,
        http_method,
        request_templates=None,
        tls_config=None,
        cache_namespace=None,
        timeout_in_millis=None,
    ):
        super().__init__()
        self["type"] = integration_type
        self["uri"] = uri
        self["httpMethod"] = http_method
        self["requestTemplates"] = request_templates
        # self["integrationResponses"] = {"200": IntegrationResponse(200)}  # commented out (tf-compat)
        self[
            "integrationResponses"
        ] = None  # prevent json serialization from including them if none provided
        self["tlsConfig"] = tls_config
        self["cacheNamespace"] = cache_namespace
        self["timeoutInMillis"] = timeout_in_millis

    def create_integration_response(
        self, status_code, selection_pattern, response_templates, content_handling
    ):
        if response_templates == {}:
            response_templates = None
        integration_response = IntegrationResponse(
            status_code, selection_pattern, response_templates, content_handling
        )
        if self.get("integrationResponses") is None:
            self["integrationResponses"] = {}
        self["integrationResponses"][status_code] = integration_response
        return integration_response

    def get_integration_response(self, status_code):
        result = self.get("integrationResponses", {}).get(status_code)
        if not result:
            raise NoIntegrationResponseDefined()
        return result

    def delete_integration_response(self, status_code):
        return self.get("integrationResponses", {}).pop(status_code, None)


class MethodResponse(BaseModel, dict):
    def __init__(self, status_code, response_models=None, response_parameters=None):
        super().__init__()
        self["statusCode"] = status_code
        self["responseModels"] = response_models
        self["responseParameters"] = response_parameters


class Method(CloudFormationModel, dict):
    def __init__(self, method_type, authorization_type, **kwargs):
        super().__init__()
        self.update(
            dict(
                httpMethod=method_type,
                authorizationType=authorization_type,
                authorizerId=kwargs.get("authorizer_id"),
                authorizationScopes=kwargs.get("authorization_scopes"),
                apiKeyRequired=kwargs.get("api_key_required") or False,
                requestParameters=None,
                requestModels=kwargs.get("request_models"),
                methodIntegration=None,
                operationName=kwargs.get("operation_name"),
                requestValidatorId=kwargs.get("request_validator_id"),
            )
        )
        self.method_responses = {}

    @staticmethod
    def cloudformation_name_type():
        return "Method"

    @staticmethod
    def cloudformation_type():
        return "AWS::ApiGateway::Method"

    @classmethod
    def create_from_cloudformation_json(
        cls, resource_name, cloudformation_json, region_name, **kwargs
    ):
        properties = cloudformation_json["Properties"]
        rest_api_id = properties["RestApiId"]
        resource_id = properties["ResourceId"]
        method_type = properties["HttpMethod"]
        auth_type = properties["AuthorizationType"]
        key_req = properties["ApiKeyRequired"]
        backend = apigateway_backends[region_name]
        m = backend.put_method(
            function_id=rest_api_id,
            resource_id=resource_id,
            method_type=method_type,
            authorization_type=auth_type,
            api_key_required=key_req,
        )
        int_method = properties["Integration"]["IntegrationHttpMethod"]
        int_type = properties["Integration"]["Type"]
        int_uri = properties["Integration"]["Uri"]
        backend.put_integration(
            function_id=rest_api_id,
            resource_id=resource_id,
            method_type=method_type,
            integration_type=int_type,
            uri=int_uri,
            integration_method=int_method,
        )
        return m

    def create_response(self, response_code, response_models, response_parameters):
        method_response = MethodResponse(
            response_code, response_models, response_parameters
        )
        self.method_responses[response_code] = method_response
        return method_response

    def get_response(self, response_code):
        return self.method_responses.get(response_code)

    def delete_response(self, response_code):
        return self.method_responses.pop(response_code, None)


class Resource(CloudFormationModel):
    def __init__(self, resource_id, region_name, api_id, path_part, parent_id):
        super().__init__()
        self.id = resource_id
        self.region_name = region_name
        self.api_id = api_id
        self.path_part = path_part
        self.parent_id = parent_id
        self.resource_methods = {}
        self.integration_parsers = defaultdict(TypeUnknownParser)
        self.integration_parsers["HTTP"] = TypeHttpParser()
        self.integration_parsers["AWS"] = TypeAwsParser()

    def to_dict(self):
        response = {
            "path": self.get_path(),
            "id": self.id,
        }
        if self.resource_methods:
            response["resourceMethods"] = self.resource_methods
        if self.parent_id:
            response["parentId"] = self.parent_id
            response["pathPart"] = self.path_part
        return response

    @property
    def physical_resource_id(self):
        return self.id

    @staticmethod
    def cloudformation_name_type():
        return "Resource"

    @staticmethod
    def cloudformation_type():
        return "AWS::ApiGateway::Resource"

    @classmethod
    def create_from_cloudformation_json(
        cls, resource_name, cloudformation_json, region_name, **kwargs
    ):
        properties = cloudformation_json["Properties"]
        api_id = properties["RestApiId"]
        parent = properties["ParentId"]
        path = properties["PathPart"]

        backend = apigateway_backends[region_name]
        if parent == api_id:
            # A Root path (/) is automatically created. Any new paths should use this as their parent
            resources = backend.list_resources(function_id=api_id)
            root_id = [resource for resource in resources if resource.path_part == "/"][
                0
            ].id
            parent = root_id
        return backend.create_resource(
            function_id=api_id, parent_resource_id=parent, path_part=path
        )

    def get_path(self):
        return self.get_parent_path() + self.path_part

    def get_parent_path(self):
        if self.parent_id:
            backend = apigateway_backends[self.region_name]
            parent = backend.get_resource(self.api_id, self.parent_id)
            parent_path = parent.get_path()
            if parent_path != "/":  # Root parent
                parent_path += "/"
            return parent_path
        else:
            return ""

    def get_response(self, request):
        integration = self.get_integration(request.method)
        integration_type = integration["type"]

        status, result = self.integration_parsers[integration_type].invoke(
            request, integration
        )

        return status, result

    def add_method(
        self,
        method_type,
        authorization_type,
        api_key_required,
        request_models=None,
        operation_name=None,
        authorizer_id=None,
        authorization_scopes=None,
        request_validator_id=None,
    ):
        if authorization_scopes and not isinstance(authorization_scopes, list):
            authorization_scopes = [authorization_scopes]
        method = Method(
            method_type=method_type,
            authorization_type=authorization_type,
            api_key_required=api_key_required,
            request_models=request_models,
            operation_name=operation_name,
            authorizer_id=authorizer_id,
            authorization_scopes=authorization_scopes,
            request_validator_id=request_validator_id,
        )
        self.resource_methods[method_type] = method
        return method

    def get_method(self, method_type):
        method = self.resource_methods.get(method_type)
        if not method:
            raise MethodNotFoundException()
        return method

    def delete_method(self, method_type):
        self.resource_methods.pop(method_type)

    def add_integration(
        self,
        method_type,
        integration_type,
        uri,
        request_templates=None,
        integration_method=None,
        tls_config=None,
        cache_namespace=None,
        timeout_in_millis=None,
    ):
        integration_method = integration_method or method_type
        integration = Integration(
            integration_type,
            uri,
            integration_method,
            request_templates=request_templates,
            tls_config=tls_config,
            cache_namespace=cache_namespace,
            timeout_in_millis=timeout_in_millis,
        )
        self.resource_methods[method_type]["methodIntegration"] = integration
        return integration

    def get_integration(self, method_type):
        return self.resource_methods.get(method_type, {}).get("methodIntegration", {})

    def delete_integration(self, method_type):
        return self.resource_methods[method_type].pop("methodIntegration")


class Authorizer(BaseModel, dict):
    def __init__(self, authorizer_id, name, authorizer_type, **kwargs):
        super().__init__()
        self["id"] = authorizer_id
        self["name"] = name
        self["type"] = authorizer_type
        if kwargs.get("provider_arns"):
            self["providerARNs"] = kwargs.get("provider_arns")
        if kwargs.get("auth_type"):
            self["authType"] = kwargs.get("auth_type")
        if kwargs.get("authorizer_uri"):
            self["authorizerUri"] = kwargs.get("authorizer_uri")
        if kwargs.get("authorizer_credentials"):
            self["authorizerCredentials"] = kwargs.get("authorizer_credentials")
        if kwargs.get("identity_source"):
            self["identitySource"] = kwargs.get("identity_source")
        if kwargs.get("identity_validation_expression"):
            self["identityValidationExpression"] = kwargs.get(
                "identity_validation_expression"
            )
        self["authorizerResultTtlInSeconds"] = kwargs.get("authorizer_result_ttl")

    def apply_operations(self, patch_operations):
        for op in patch_operations:
            if "/authorizerUri" in op["path"]:
                self["authorizerUri"] = op["value"]
            elif "/authorizerCredentials" in op["path"]:
                self["authorizerCredentials"] = op["value"]
            elif "/authorizerResultTtlInSeconds" in op["path"]:
                self["authorizerResultTtlInSeconds"] = int(op["value"])
            elif "/authType" in op["path"]:
                self["authType"] = op["value"]
            elif "/identitySource" in op["path"]:
                self["identitySource"] = op["value"]
            elif "/identityValidationExpression" in op["path"]:
                self["identityValidationExpression"] = op["value"]
            elif "/name" in op["path"]:
                self["name"] = op["value"]
            elif "/providerARNs" in op["path"]:
                # TODO: add and remove
                raise Exception('Patch operation for "%s" not implemented' % op["path"])
            elif "/type" in op["path"]:
                self["type"] = op["value"]
            else:
                raise Exception('Patch operation "%s" not implemented' % op["op"])
        return self


class Stage(BaseModel, dict):
    def __init__(
        self,
        name=None,
        deployment_id=None,
        variables=None,
        description="",
        cacheClusterEnabled=False,
        cacheClusterSize=None,
        tags=None,
        tracing_enabled=None,
    ):
        super().__init__()
        if variables is None:
            variables = {}
        self["stageName"] = name
        self["deploymentId"] = deployment_id
        self["methodSettings"] = {}
        self["variables"] = variables
        self["description"] = description
        self["cacheClusterEnabled"] = cacheClusterEnabled
        if self["cacheClusterEnabled"]:
            self["cacheClusterStatus"] = "AVAILABLE"
            self["cacheClusterSize"] = str(0.5)
        if cacheClusterSize is not None:
            self["cacheClusterSize"] = str(cacheClusterSize)
        if tags is not None:
            self["tags"] = tags
        if tracing_enabled is not None:
            self["tracingEnabled"] = tracing_enabled

    def apply_operations(self, patch_operations):
        for op in patch_operations:
            if "variables/" in op["path"]:
                self._apply_operation_to_variables(op)
            elif "/cacheClusterEnabled" in op["path"]:
                self["cacheClusterEnabled"] = self._str2bool(op["value"])
                if self["cacheClusterEnabled"]:
                    self["cacheClusterStatus"] = "AVAILABLE"
                    if "cacheClusterSize" not in self:
                        self["cacheClusterSize"] = str(0.5)
                else:
                    self["cacheClusterStatus"] = "NOT_AVAILABLE"
            elif "/cacheClusterSize" in op["path"]:
                self["cacheClusterSize"] = str(op["value"])
            elif "/description" in op["path"]:
                self["description"] = op["value"]
            elif "/deploymentId" in op["path"]:
                self["deploymentId"] = op["value"]
            elif op["op"] == "replace":
                if op["path"] == "/tracingEnabled":
                    self["tracingEnabled"] = self._str2bool(op["value"])
                elif op["path"].startswith("/accessLogSettings/"):
                    self["accessLogSettings"] = self.get("accessLogSettings", {})
                    self["accessLogSettings"][op["path"].split("/")[-1]] = op["value"]
                else:
                    # (e.g., path could be '/*/*/logging/loglevel')
                    split_path = op["path"].split("/", 3)
                    if len(split_path) != 4:
                        continue
                    self._patch_method_setting(
                        "/".join(split_path[1:3]), split_path[3], op["value"]
                    )
            elif op["op"] == "remove":
                if op["path"] == "/accessLogSettings":
                    self["accessLogSettings"] = None
            else:
                raise ValidationException(
                    "Member must satisfy enum value set: [add, remove, move, test, replace, copy]"
                )
        return self

    def _patch_method_setting(self, resource_path_and_method, key, value):
        updated_key = self._method_settings_translations(key)
        if updated_key is not None:
            if resource_path_and_method not in self["methodSettings"]:
                self["methodSettings"][
                    resource_path_and_method
                ] = self._get_default_method_settings()
            self["methodSettings"][resource_path_and_method][
                updated_key
            ] = self._convert_to_type(updated_key, value)

    def _get_default_method_settings(self):
        return {
            "throttlingRateLimit": 1000.0,
            "dataTraceEnabled": False,
            "metricsEnabled": False,
            "unauthorizedCacheControlHeaderStrategy": "SUCCEED_WITH_RESPONSE_HEADER",
            "cacheTtlInSeconds": 300,
            "cacheDataEncrypted": True,
            "cachingEnabled": False,
            "throttlingBurstLimit": 2000,
            "requireAuthorizationForCacheControl": True,
        }

    def _method_settings_translations(self, key):
        mappings = {
            "metrics/enabled": "metricsEnabled",
            "logging/loglevel": "loggingLevel",
            "logging/dataTrace": "dataTraceEnabled",
            "throttling/burstLimit": "throttlingBurstLimit",
            "throttling/rateLimit": "throttlingRateLimit",
            "caching/enabled": "cachingEnabled",
            "caching/ttlInSeconds": "cacheTtlInSeconds",
            "caching/dataEncrypted": "cacheDataEncrypted",
            "caching/requireAuthorizationForCacheControl": "requireAuthorizationForCacheControl",
            "caching/unauthorizedCacheControlHeaderStrategy": "unauthorizedCacheControlHeaderStrategy",
        }

        return mappings.get(key)

    def _str2bool(self, v):
        return v.lower() == "true"

    def _convert_to_type(self, key, val):
        type_mappings = {
            "metricsEnabled": "bool",
            "loggingLevel": "str",
            "dataTraceEnabled": "bool",
            "throttlingBurstLimit": "int",
            "throttlingRateLimit": "float",
            "cachingEnabled": "bool",
            "cacheTtlInSeconds": "int",
            "cacheDataEncrypted": "bool",
            "requireAuthorizationForCacheControl": "bool",
            "unauthorizedCacheControlHeaderStrategy": "str",
        }

        if key in type_mappings:
            type_value = type_mappings[key]

            if type_value == "bool":
                return self._str2bool(val)
            elif type_value == "int":
                return int(val)
            elif type_value == "float":
                return float(val)
            else:
                return str(val)
        else:
            return str(val)

    def _apply_operation_to_variables(self, op):
        key = op["path"][op["path"].rindex("variables/") + 10 :]
        if op["op"] == "remove":
            self["variables"].pop(key, None)
        elif op["op"] == "replace":
            self["variables"][key] = op["value"]
        else:
            raise Exception('Patch operation "%s" not implemented' % op["op"])


class ApiKey(BaseModel, dict):
    def __init__(
        self,
        name=None,
        description=None,
        enabled=False,
        generateDistinctId=False,  # pylint: disable=unused-argument
        value=None,
        stageKeys=None,
        tags=None,
        customerId=None,
    ):
        super().__init__()
        self["id"] = create_id()
        self["value"] = value or "".join(
            random.sample(string.ascii_letters + string.digits, 40)
        )
        self["name"] = name
        self["customerId"] = customerId
        self["description"] = description
        self["enabled"] = enabled
        self["createdDate"] = self["lastUpdatedDate"] = int(time.time())
        self["stageKeys"] = stageKeys or []
        self["tags"] = tags

    def update_operations(self, patch_operations):
        for op in patch_operations:
            if op["op"] == "replace":
                if "/name" in op["path"]:
                    self["name"] = op["value"]
                elif "/customerId" in op["path"]:
                    self["customerId"] = op["value"]
                elif "/description" in op["path"]:
                    self["description"] = op["value"]
                elif "/enabled" in op["path"]:
                    self["enabled"] = self._str2bool(op["value"])
            else:
                raise Exception('Patch operation "%s" not implemented' % op["op"])
        return self

    def _str2bool(self, v):
        return v.lower() == "true"


class UsagePlan(BaseModel, dict):
    def __init__(
        self,
        name=None,
        description=None,
        apiStages=None,
        throttle=None,
        quota=None,
        productCode=None,
        tags=None,
    ):
        super().__init__()
        self["id"] = create_id()
        self["name"] = name
        self["description"] = description
        self["apiStages"] = apiStages if apiStages else []
        self["throttle"] = throttle
        self["quota"] = quota
        self["productCode"] = productCode
        self["tags"] = tags

    def apply_patch_operations(self, patch_operations):
        for op in patch_operations:
            path = op["path"]
            value = op["value"]
            if op["op"] == "replace":
                if "/name" in path:
                    self["name"] = value
                if "/productCode" in path:
                    self["productCode"] = value
                if "/description" in path:
                    self["description"] = value
                if "/quota/limit" in path:
                    self["quota"]["limit"] = value
                if "/quota/period" in path:
                    self["quota"]["period"] = value
                if "/throttle/rateLimit" in path:
                    self["throttle"]["rateLimit"] = value
                if "/throttle/burstLimit" in path:
                    self["throttle"]["burstLimit"] = value


class RequestValidator(BaseModel, dict):
    PROP_ID = "id"
    PROP_NAME = "name"
    PROP_VALIDATE_REQUEST_BODY = "validateRequestBody"
    PROP_VALIDATE_REQUEST_PARAMETERS = "validateRequestParameters"

    # operations
    OP_PATH = "path"
    OP_VALUE = "value"
    OP_REPLACE = "replace"
    OP_OP = "op"

    def __init__(self, _id, name, validateRequestBody, validateRequestParameters):
        super().__init__()
        self[RequestValidator.PROP_ID] = _id
        self[RequestValidator.PROP_NAME] = name
        self[RequestValidator.PROP_VALIDATE_REQUEST_BODY] = validateRequestBody
        self[
            RequestValidator.PROP_VALIDATE_REQUEST_PARAMETERS
        ] = validateRequestParameters

    def apply_patch_operations(self, operations):
        for operation in operations:
            path = operation[RequestValidator.OP_PATH]
            value = operation[RequestValidator.OP_VALUE]
            if operation[RequestValidator.OP_OP] == RequestValidator.OP_REPLACE:
                if to_path(RequestValidator.PROP_NAME) in path:
                    self[RequestValidator.PROP_NAME] = value
                if to_path(RequestValidator.PROP_VALIDATE_REQUEST_BODY) in path:
                    self[
                        RequestValidator.PROP_VALIDATE_REQUEST_BODY
                    ] = value.lower() in ("true")
                if to_path(RequestValidator.PROP_VALIDATE_REQUEST_PARAMETERS) in path:
                    self[
                        RequestValidator.PROP_VALIDATE_REQUEST_PARAMETERS
                    ] = value.lower() in ("true")

    def to_dict(self):
        return {
            "id": self["id"],
            "name": self["name"],
            "validateRequestBody": self["validateRequestBody"],
            "validateRequestParameters": self["validateRequestParameters"],
        }


class UsagePlanKey(BaseModel, dict):
    def __init__(self, plan_id, plan_type, name, value):
        super().__init__()
        self["id"] = plan_id
        self["name"] = name
        self["type"] = plan_type
        self["value"] = value


class VpcLink(BaseModel, dict):
    def __init__(self, name, description, target_arns, tags):
        super().__init__()
        self["id"] = create_id()
        self["name"] = name
        self["description"] = description
        self["targetArns"] = target_arns
        self["tags"] = tags
        self["status"] = "AVAILABLE"


class RestAPI(CloudFormationModel):

    PROP_ID = "id"
    PROP_NAME = "name"
    PROP_DESCRIPTION = "description"
    PROP_VERSION = "version"
    PROP_BINARY_MEDIA_TYPES = "binaryMediaTypes"
    PROP_CREATED_DATE = "createdDate"
    PROP_API_KEY_SOURCE = "apiKeySource"
    PROP_ENDPOINT_CONFIGURATION = "endpointConfiguration"
    PROP_TAGS = "tags"
    PROP_POLICY = "policy"
    PROP_DISABLE_EXECUTE_API_ENDPOINT = "disableExecuteApiEndpoint"
    PROP_MINIMUM_COMPRESSION_SIZE = "minimumCompressionSize"

    # operations
    OPERATION_ADD = "add"
    OPERATION_REPLACE = "replace"
    OPERATION_REMOVE = "remove"
    OPERATION_PATH = "path"
    OPERATION_VALUE = "value"
    OPERATION_OP = "op"

    def __init__(self, api_id, region_name, name, description, **kwargs):
        super().__init__()
        self.id = api_id
        self.region_name = region_name
        self.name = name
        self.description = description
        self.version = kwargs.get(RestAPI.PROP_VERSION) or "V1"
        self.binaryMediaTypes = kwargs.get(RestAPI.PROP_BINARY_MEDIA_TYPES) or []
        self.create_date = int(time.time())
        self.api_key_source = kwargs.get("api_key_source") or "HEADER"
        self.policy = kwargs.get(RestAPI.PROP_POLICY) or None
        self.endpoint_configuration = kwargs.get("endpoint_configuration") or {
            "types": ["EDGE"]
        }
        self.tags = kwargs.get(RestAPI.PROP_TAGS) or {}
        self.disableExecuteApiEndpoint = (
            kwargs.get(RestAPI.PROP_DISABLE_EXECUTE_API_ENDPOINT) or False
        )
        self.minimum_compression_size = kwargs.get("minimum_compression_size")
        self.deployments = {}
        self.authorizers = {}
        self.gateway_responses = {}
        self.stages = {}
        self.resources = {}
        self.models = {}
<<<<<<< HEAD
        self.default = self.add_child("/")  # Add default child
=======
        self.request_validators = {}
        self.add_child("/")  # Add default child
>>>>>>> 957b3148

    def __repr__(self):
        return str(self.id)

    def to_dict(self):
        return {
            self.PROP_ID: self.id,
            self.PROP_NAME: self.name,
            self.PROP_DESCRIPTION: self.description,
            self.PROP_VERSION: self.version,
            self.PROP_BINARY_MEDIA_TYPES: self.binaryMediaTypes,
            self.PROP_CREATED_DATE: self.create_date,
            self.PROP_API_KEY_SOURCE: self.api_key_source,
            self.PROP_ENDPOINT_CONFIGURATION: self.endpoint_configuration,
            self.PROP_TAGS: self.tags,
            self.PROP_POLICY: self.policy,
            self.PROP_DISABLE_EXECUTE_API_ENDPOINT: self.disableExecuteApiEndpoint,
            self.PROP_MINIMUM_COMPRESSION_SIZE: self.minimum_compression_size,
        }

    def apply_patch_operations(self, patch_operations):
        def to_path(prop):
            return "/" + prop

        for op in patch_operations:
            path = op[self.OPERATION_PATH]
            value = ""
            if self.OPERATION_VALUE in op:
                value = op[self.OPERATION_VALUE]
            operaton = op[self.OPERATION_OP]
            if operaton == self.OPERATION_REPLACE:
                if to_path(self.PROP_NAME) in path:
                    self.name = value
                if to_path(self.PROP_DESCRIPTION) in path:
                    self.description = value
                if to_path(self.PROP_API_KEY_SOURCE) in path:
                    self.api_key_source = value
                if to_path(self.PROP_BINARY_MEDIA_TYPES) in path:
                    self.binaryMediaTypes = [value]
                if to_path(self.PROP_DISABLE_EXECUTE_API_ENDPOINT) in path:
                    self.disableExecuteApiEndpoint = bool(value)
            elif operaton == self.OPERATION_ADD:
                if to_path(self.PROP_BINARY_MEDIA_TYPES) in path:
                    self.binaryMediaTypes.append(value)
            elif operaton == self.OPERATION_REMOVE:
                if to_path(self.PROP_BINARY_MEDIA_TYPES) in path:
                    self.binaryMediaTypes.remove(value)
                if to_path(self.PROP_DESCRIPTION) in path:
                    self.description = ""

    @classmethod
    def has_cfn_attr(cls, attr):
        return attr in ["RootResourceId"]

    def get_cfn_attribute(self, attribute_name):
        from moto.cloudformation.exceptions import UnformattedGetAttTemplateException

        if attribute_name == "RootResourceId":
            for res_id, res_obj in self.resources.items():
                if res_obj.path_part == "/" and not res_obj.parent_id:
                    return res_id
            raise Exception("Unable to find root resource for API %s" % self)
        raise UnformattedGetAttTemplateException()

    @property
    def physical_resource_id(self):
        return self.id

    @staticmethod
    def cloudformation_name_type():
        return "RestApi"

    @staticmethod
    def cloudformation_type():
        return "AWS::ApiGateway::RestApi"

    @classmethod
    def create_from_cloudformation_json(
        cls, resource_name, cloudformation_json, region_name, **kwargs
    ):
        properties = cloudformation_json["Properties"]
        name = properties["Name"]
        desc = properties.get("Description", "")
        config = properties.get("EndpointConfiguration", None)
        backend = apigateway_backends[region_name]
        return backend.create_rest_api(
            name=name, description=desc, endpoint_configuration=config
        )

    def add_child(self, path, parent_id=None):
        child_id = create_id()
        child = Resource(
            resource_id=child_id,
            region_name=self.region_name,
            api_id=self.id,
            path_part=path,
            parent_id=parent_id,
        )
        self.resources[child_id] = child
        return child

    def add_model(
        self,
        name,
        description=None,
        schema=None,
        content_type=None,
        cli_input_json=None,
        generate_cli_skeleton=None,
    ):
        model_id = create_id()
        new_model = Model(
            model_id=model_id,
            name=name,
            description=description,
            schema=schema,
            content_type=content_type,
            cli_input_json=cli_input_json,
            generate_cli_skeleton=generate_cli_skeleton,
        )

        self.models[name] = new_model
        return new_model

    def get_resource_for_path(self, path_after_stage_name):
        for resource in self.resources.values():
            if resource.get_path() == path_after_stage_name:
                return resource
        # TODO deal with no matching resource

    def resource_callback(self, request):
        path = path_url(request.url)
        path_after_stage_name = "/" + "/".join(path.split("/")[2:])

        resource = self.get_resource_for_path(path_after_stage_name)
        status_code, response = resource.get_response(request)
        return status_code, {}, response

    def update_integration_mocks(self, stage_name):
        stage_url_lower = STAGE_URL.format(
            api_id=self.id.lower(), region_name=self.region_name, stage_name=stage_name
        )
        stage_url_upper = STAGE_URL.format(
            api_id=self.id.upper(), region_name=self.region_name, stage_name=stage_name
        )

        for resource in self.resources.values():
            path = resource.get_path()
            path = "" if path == "/" else path

            for http_method in resource.resource_methods.keys():
                for url in [stage_url_lower, stage_url_upper]:
                    callback_response = responses.CallbackResponse(
                        url=url + path,
                        method=http_method,
                        callback=self.resource_callback,
                        content_type="text/plain",
                    )
                    responses_mock.add(callback_response)

    def create_authorizer(
        self,
        authorizer_id,
        name,
        authorizer_type,
        provider_arns=None,
        auth_type=None,
        authorizer_uri=None,
        authorizer_credentials=None,
        identity_source=None,
        identiy_validation_expression=None,
        authorizer_result_ttl=None,
    ):
        authorizer = Authorizer(
            authorizer_id=authorizer_id,
            name=name,
            authorizer_type=authorizer_type,
            provider_arns=provider_arns,
            auth_type=auth_type,
            authorizer_uri=authorizer_uri,
            authorizer_credentials=authorizer_credentials,
            identity_source=identity_source,
            identiy_validation_expression=identiy_validation_expression,
            authorizer_result_ttl=authorizer_result_ttl,
        )
        self.authorizers[authorizer_id] = authorizer
        return authorizer

    def create_stage(
        self,
        name,
        deployment_id,
        variables=None,
        description="",
        cacheClusterEnabled=None,
        cacheClusterSize=None,
        tags=None,
        tracing_enabled=None,
    ):
        if name in self.stages:
            raise ConflictException("Stage already exists")
        if variables is None:
            variables = {}
        stage = Stage(
            name=name,
            deployment_id=deployment_id,
            variables=variables,
            description=description,
            cacheClusterSize=cacheClusterSize,
            cacheClusterEnabled=cacheClusterEnabled,
            tags=tags,
            tracing_enabled=tracing_enabled,
        )
        self.stages[name] = stage
        self.update_integration_mocks(name)
        return stage

    def create_deployment(self, name, description="", stage_variables=None):
        if stage_variables is None:
            stage_variables = {}
        deployment_id = create_id()
        deployment = Deployment(deployment_id, name, description)
        self.deployments[deployment_id] = deployment
        if name:
            self.stages[name] = Stage(
                name=name, deployment_id=deployment_id, variables=stage_variables
            )
        self.update_integration_mocks(name)

        return deployment

    def get_deployment(self, deployment_id):
        return self.deployments[deployment_id]

    def get_authorizers(self):
        return list(self.authorizers.values())

    def get_stages(self):
        return list(self.stages.values())

    def get_deployments(self):
        return list(self.deployments.values())

    def delete_deployment(self, deployment_id):
        if deployment_id not in self.deployments:
            raise DeploymentNotFoundException()
        deployment = self.deployments[deployment_id]
        if deployment["stageName"] and deployment["stageName"] in self.stages:
            # Stage is still active
            raise StageStillActive()

        return self.deployments.pop(deployment_id)

    def create_request_validator(
        self, name, validateRequestBody, validateRequestParameters
    ):
        validator_id = create_id()
        request_validator = RequestValidator(
            _id=validator_id,
            name=name,
            validateRequestBody=validateRequestBody,
            validateRequestParameters=validateRequestParameters,
        )
        self.request_validators[validator_id] = request_validator
        return request_validator

    def get_request_validators(self):
        return list(self.request_validators.values())

    def get_request_validator(self, validator_id):
        reqeust_validator = self.request_validators.get(validator_id)
        if reqeust_validator is None:
            raise RequestValidatorNotFound()
        return reqeust_validator

    def delete_request_validator(self, validator_id):
        reqeust_validator = self.request_validators.pop(validator_id)
        return reqeust_validator

    def update_request_validator(self, validator_id, patch_operations):
        self.request_validators[validator_id].apply_patch_operations(patch_operations)
        return self.request_validators[validator_id]

    def put_gateway_response(
        self, response_type, status_code, response_parameters, response_templates
    ):
        response = GatewayResponse(
            response_type=response_type,
            status_code=status_code,
            response_parameters=response_parameters,
            response_templates=response_templates,
        )
        self.gateway_responses[response_type] = response
        return response

    def get_gateway_response(self, response_type):
        if response_type not in self.gateway_responses:
            raise GatewayResponseNotFound()
        return self.gateway_responses[response_type]

    def get_gateway_responses(self):
        return list(self.gateway_responses.values())

    def delete_gateway_response(self, response_type):
        self.gateway_responses.pop(response_type, None)


class DomainName(BaseModel, dict):
    def __init__(self, domain_name, **kwargs):
        super().__init__()
        self["domainName"] = domain_name
        self["regionalDomainName"] = "d-%s.execute-api.%s.amazonaws.com" % (
            create_id(),
            kwargs.get("region_name") or "us-east-1",
        )
        self["distributionDomainName"] = "d%s.cloudfront.net" % create_id()
        self["domainNameStatus"] = "AVAILABLE"
        self["domainNameStatusMessage"] = "Domain Name Available"
        self["regionalHostedZoneId"] = "Z2FDTNDATAQYW2"
        self["distributionHostedZoneId"] = "Z2FDTNDATAQYW2"
        self["certificateUploadDate"] = int(time.time())
        if kwargs.get("certificate_name"):
            self["certificateName"] = kwargs.get("certificate_name")
        if kwargs.get("certificate_arn"):
            self["certificateArn"] = kwargs.get("certificate_arn")
        if kwargs.get("certificate_body"):
            self["certificateBody"] = kwargs.get("certificate_body")
        if kwargs.get("tags"):
            self["tags"] = kwargs.get("tags")
        if kwargs.get("security_policy"):
            self["securityPolicy"] = kwargs.get("security_policy")
        if kwargs.get("certificate_chain"):
            self["certificateChain"] = kwargs.get("certificate_chain")
        if kwargs.get("regional_certificate_name"):
            self["regionalCertificateName"] = kwargs.get("regional_certificate_name")
        if kwargs.get("certificate_private_key"):
            self["certificatePrivateKey"] = kwargs.get("certificate_private_key")
        if kwargs.get("regional_certificate_arn"):
            self["regionalCertificateArn"] = kwargs.get("regional_certificate_arn")
        if kwargs.get("endpoint_configuration"):
            self["endpointConfiguration"] = kwargs.get("endpoint_configuration")
        if kwargs.get("generate_cli_skeleton"):
            self["generateCliSkeleton"] = kwargs.get("generate_cli_skeleton")


class Model(BaseModel, dict):
    def __init__(self, model_id, name, **kwargs):
        super().__init__()
        self["id"] = model_id
        self["name"] = name
        if kwargs.get("description"):
            self["description"] = kwargs.get("description")
        if kwargs.get("schema"):
            self["schema"] = kwargs.get("schema")
        if kwargs.get("content_type"):
            self["contentType"] = kwargs.get("content_type")
        if kwargs.get("cli_input_json"):
            self["cliInputJson"] = kwargs.get("cli_input_json")
        if kwargs.get("generate_cli_skeleton"):
            self["generateCliSkeleton"] = kwargs.get("generate_cli_skeleton")


class BasePathMapping(BaseModel, dict):

    # operations
    OPERATION_REPLACE = "replace"
    OPERATION_PATH = "path"
    OPERATION_VALUE = "value"
    OPERATION_OP = "op"

    def __init__(self, domain_name, rest_api_id, **kwargs):
        super().__init__()
        self["domain_name"] = domain_name
        self["restApiId"] = rest_api_id
        if kwargs.get("basePath"):
            self["basePath"] = kwargs.get("basePath")
        else:
            self["basePath"] = "(none)"
        if kwargs.get("stage"):
            self["stage"] = kwargs.get("stage")

    def apply_patch_operations(self, patch_operations):

        for op in patch_operations:
            path = op["path"]
            value = op["value"]
            operation = op["op"]
            if operation == self.OPERATION_REPLACE:
                if "/basePath" in path:
                    self["basePath"] = value
                if "/restapiId" in path:
                    self["restApiId"] = value
                if "/stage" in path:
                    self["stage"] = value


class GatewayResponse(BaseModel, dict):
    def __init__(
        self, response_type, status_code, response_parameters, response_templates
    ):
        super().__init__()
        self["responseType"] = response_type
        if status_code is not None:
            self["statusCode"] = status_code
        if response_parameters is not None:
            self["responseParameters"] = response_parameters
        if response_templates is not None:
            self["responseTemplates"] = response_templates
        self["defaultResponse"] = False


class APIGatewayBackend(BaseBackend):
    """
    API Gateway mock.

    The public URLs of an API integration are mocked as well, i.e. the following would be supported in Moto:

    .. sourcecode:: python

        client.put_integration(
            restApiId=api_id,
            ...,
            uri="http://httpbin.org/robots.txt",
            integrationHttpMethod="GET"
        )
        deploy_url = f"https://{api_id}.execute-api.us-east-1.amazonaws.com/dev"
        requests.get(deploy_url).content.should.equal(b"a fake response")

    Limitations:
     - Integrations of type HTTP are supported
     - Integrations of type AWS with service DynamoDB are supported
     - Other types (AWS_PROXY, MOCK, etc) are ignored
     - Other services are not yet supported
     - The BasePath of an API is ignored
     - TemplateMapping is not yet supported for requests/responses
     - This only works when using the decorators, not in ServerMode
    """

    def __init__(self, region_name):
        super().__init__()
        self.apis = {}
        self.keys = {}
        self.usage_plans = {}
        self.usage_plan_keys = {}
        self.domain_names = {}
        self.models = {}
        self.region_name = region_name
        self.base_path_mappings = {}
        self.vpc_links = {}

    def reset(self):
        region_name = self.region_name
        self.__dict__ = {}
        self.__init__(region_name)

    def create_rest_api(
        self,
        name,
        description,
        api_key_source=None,
        endpoint_configuration=None,
        tags=None,
        policy=None,
        minimum_compression_size=None,
    ):
        api_id = create_id()
        rest_api = RestAPI(
            api_id,
            self.region_name,
            name,
            description,
            api_key_source=api_key_source,
            endpoint_configuration=endpoint_configuration,
            tags=tags,
            policy=policy,
            minimum_compression_size=minimum_compression_size,
        )
        self.apis[api_id] = rest_api
        return rest_api

    def get_rest_api(self, function_id):
        rest_api = self.apis.get(function_id)
        if rest_api is None:
            raise RestAPINotFound()
        return rest_api

<<<<<<< HEAD
    def put_rest_api(self, function_id, api_doc, mode="merge", fail_on_warnings=False):
        if mode not in ["merge", "overwrite"]:
            raise InvalidOpenApiModeException()

        if api_doc.get("swagger") is not None or (
            api_doc.get("openapi") is not None and api_doc["openapi"][0] != "3"
        ):
            raise InvalidOpenApiDocVersionException()

        if mode == "overwrite":
            self.resources = {}
            self.add_child("/")  # Add default child

        try:
            if fail_on_warnings:
                validate_spec(api_doc)
            for (path, resource_doc) in sorted(
                api_doc["paths"].items(), key=lambda x: x[0]
            ):
                parent_path_part = path[0 : path.rfind("/")] or "/"
                parent_resource_id = self.apis[function_id].get_resource_for_path(
                    parent_path_part
                )
                resource = self.create_resource(
                    function_id=function_id,
                    parent_resource_id=parent_resource_id,
                    path_part=path[: path.rfind("/")],
                )

                for (method_type, method_doc) in resource_doc.items():
                    if method_doc.get("x-amazon-apigateway-integration") is None:
                        self.create_method(function_id, resource.id, method_type, None)
                        for (response_code, response_doc) in method_doc.get(
                            "responses", {}
                        ).items():
                            self.create_method_response(
                                function_id, resource.id, method_type, response_code
                            )
                    else:
                        self.create_integration(
                            function_id=function_id,
                            resource_id=resource.id,
                            method_type=method_type,
                            integration_type=method_doc[
                                "x-amazon-apigateway-integration"
                            ]["type"],
                            uri=method_doc["x-amazon-apigateway-integration"]["uri"],
                            integration_method=method_doc[
                                "x-amazon-apigateway-integration"
                            ].get("httpMethod", None),
                            credentials=method_doc[
                                "x-amazon-apigateway-integration"
                            ].get("credentials", None),
                            request_templates=method_doc[
                                "x-amazon-apigateway-integration"
                            ].get("requestTemplates", None),
                        )
                        for (response_code, response_doc) in method_doc[
                            "responses"
                        ].items():
                            self.create_integration_response(
                                function_id,
                                resource.id,
                                method_type,
                                response_code,
                                response_code,
                            )

        except (
            ParameterDuplicateError,
            ExtraParametersError,
            UnresolvableParameterError,
            OpenAPIValidationError,
        ) as e:
            raise InvalidOpenAPIDocumentException(e)
        except KeyError:
            raise InvalidOpenAPIDocumentException()

        return self.get_rest_api(function_id)
=======
    def update_rest_api(self, function_id, patch_operations):
        rest_api = self.apis.get(function_id)
        if rest_api is None:
            raise RestAPINotFound()
        self.apis[function_id].apply_patch_operations(patch_operations)
        return self.apis[function_id]
>>>>>>> 957b3148

    def list_apis(self):
        return self.apis.values()

    def delete_rest_api(self, function_id):
        rest_api = self.apis.pop(function_id)
        return rest_api

    def list_resources(self, function_id):
        api = self.get_rest_api(function_id)
        return api.resources.values()

    def get_resource(self, function_id, resource_id):
        api = self.get_rest_api(function_id)
        resource = api.resources[resource_id]
        return resource

    def create_resource(self, function_id, parent_resource_id, path_part):
        api = self.get_rest_api(function_id)
        if not path_part:
            # We're attempting to create the default resource, which already exists.
            return api.default
        if not re.match("^\\{?[a-zA-Z0-9._-]+\\+?\\}?$", path_part):
            raise InvalidResourcePathException()
        child = api.add_child(path=path_part, parent_id=parent_resource_id)
        return child

    def delete_resource(self, function_id, resource_id):
        api = self.get_rest_api(function_id)
        resource = api.resources.pop(resource_id)
        return resource

    def get_method(self, function_id, resource_id, method_type):
        resource = self.get_resource(function_id, resource_id)
        return resource.get_method(method_type)

    def put_method(
        self,
        function_id,
        resource_id,
        method_type,
        authorization_type,
        api_key_required=None,
        request_models=None,
        operation_name=None,
        authorizer_id=None,
        authorization_scopes=None,
        request_validator_id=None,
    ):
        resource = self.get_resource(function_id, resource_id)
        method = resource.add_method(
            method_type,
            authorization_type,
            api_key_required=api_key_required,
            request_models=request_models,
            operation_name=operation_name,
            authorizer_id=authorizer_id,
            authorization_scopes=authorization_scopes,
            request_validator_id=request_validator_id,
        )
        return method

    def update_method(self, function_id, resource_id, method_type, patch_operations):
        resource = self.get_resource(function_id, resource_id)
        method = resource.get_method(method_type)
        return method.apply_operations(patch_operations)

    def delete_method(self, function_id, resource_id, method_type):
        resource = self.get_resource(function_id, resource_id)
        resource.delete_method(method_type)

    def get_authorizer(self, restapi_id, authorizer_id):
        api = self.get_rest_api(restapi_id)
        authorizer = api.authorizers.get(authorizer_id)
        if authorizer is None:
            raise AuthorizerNotFoundException()
        else:
            return authorizer

    def get_authorizers(self, restapi_id):
        api = self.get_rest_api(restapi_id)
        return api.get_authorizers()

    def create_authorizer(self, restapi_id, name, authorizer_type, **kwargs):
        api = self.get_rest_api(restapi_id)
        authorizer_id = create_id()
        authorizer = api.create_authorizer(
            authorizer_id,
            name,
            authorizer_type,
            provider_arns=kwargs.get("provider_arns"),
            auth_type=kwargs.get("auth_type"),
            authorizer_uri=kwargs.get("authorizer_uri"),
            authorizer_credentials=kwargs.get("authorizer_credentials"),
            identity_source=kwargs.get("identity_source"),
            identiy_validation_expression=kwargs.get("identiy_validation_expression"),
            authorizer_result_ttl=kwargs.get("authorizer_result_ttl"),
        )
        return api.authorizers.get(authorizer["id"])

    def update_authorizer(self, restapi_id, authorizer_id, patch_operations):
        authorizer = self.get_authorizer(restapi_id, authorizer_id)
        if not authorizer:
            api = self.get_rest_api(restapi_id)
            authorizer = api.authorizers[authorizer_id] = Authorizer()
        return authorizer.apply_operations(patch_operations)

    def delete_authorizer(self, restapi_id, authorizer_id):
        api = self.get_rest_api(restapi_id)
        del api.authorizers[authorizer_id]

    def get_stage(self, function_id, stage_name):
        api = self.get_rest_api(function_id)
        stage = api.stages.get(stage_name)
        if stage is None:
            raise StageNotFoundException()
        return stage

    def get_stages(self, function_id):
        api = self.get_rest_api(function_id)
        return api.get_stages()

    def create_stage(
        self,
        function_id,
        stage_name,
        deploymentId,
        variables=None,
        description="",
        cacheClusterEnabled=None,
        cacheClusterSize=None,
        tags=None,
        tracing_enabled=None,
    ):
        if variables is None:
            variables = {}
        api = self.get_rest_api(function_id)
        api.create_stage(
            stage_name,
            deploymentId,
            variables=variables,
            description=description,
            cacheClusterEnabled=cacheClusterEnabled,
            cacheClusterSize=cacheClusterSize,
            tags=tags,
            tracing_enabled=tracing_enabled,
        )
        return api.stages.get(stage_name)

    def update_stage(self, function_id, stage_name, patch_operations):
        stage = self.get_stage(function_id, stage_name)
        if not stage:
            api = self.get_rest_api(function_id)
            stage = api.stages[stage_name] = Stage()
        return stage.apply_operations(patch_operations)

    def delete_stage(self, function_id, stage_name):
        api = self.get_rest_api(function_id)
        deleted = api.stages.pop(stage_name, None)
        if not deleted:
            raise StageNotFoundException()

    def get_method_response(self, function_id, resource_id, method_type, response_code):
        method = self.get_method(function_id, resource_id, method_type)
        method_response = method.get_response(response_code)
        return method_response

    def put_method_response(
        self,
        function_id,
        resource_id,
        method_type,
        response_code,
        response_models,
        response_parameters,
    ):
        method = self.get_method(function_id, resource_id, method_type)
        method_response = method.create_response(
            response_code, response_models, response_parameters
        )
        return method_response

    def update_method_response(
        self, function_id, resource_id, method_type, response_code, patch_operations
    ):
        method = self.get_method(function_id, resource_id, method_type)
        method_response = method.get_response(response_code)
        method_response.apply_operations(patch_operations)
        return method_response

    def delete_method_response(
        self, function_id, resource_id, method_type, response_code
    ):
        method = self.get_method(function_id, resource_id, method_type)
        method_response = method.delete_response(response_code)
        return method_response

    def put_integration(
        self,
        function_id,
        resource_id,
        method_type,
        integration_type,
        uri,
        integration_method=None,
        credentials=None,
        request_templates=None,
        tls_config=None,
        cache_namespace=None,
        timeout_in_millis=None,
    ):
        resource = self.get_resource(function_id, resource_id)
        if credentials and not re.match(
            "^arn:aws:iam::" + str(get_account_id()), credentials
        ):
            raise CrossAccountNotAllowed()
        if not integration_method and integration_type in [
            "HTTP",
            "HTTP_PROXY",
            "AWS",
            "AWS_PROXY",
        ]:
            raise IntegrationMethodNotDefined()
        if integration_type in ["AWS_PROXY"] and re.match(
            "^arn:aws:apigateway:[a-zA-Z0-9-]+:s3", uri
        ):
            raise AwsProxyNotAllowed()
        if (
            integration_type in ["AWS"]
            and re.match("^arn:aws:apigateway:[a-zA-Z0-9-]+:s3", uri)
            and not credentials
        ):
            raise RoleNotSpecified()
        if integration_type in ["HTTP", "HTTP_PROXY"] and not self._uri_validator(uri):
            raise InvalidHttpEndpoint()
        if integration_type in ["AWS", "AWS_PROXY"] and not re.match("^arn:aws:", uri):
            raise InvalidArn()
        if integration_type in ["AWS", "AWS_PROXY"] and not re.match(
            "^arn:aws:apigateway:[a-zA-Z0-9-]+:[a-zA-Z0-9-]+:(path|action)/", uri
        ):
            raise InvalidIntegrationArn()
        integration = resource.add_integration(
            method_type,
            integration_type,
            uri,
            integration_method=integration_method,
            request_templates=request_templates,
            tls_config=tls_config,
            cache_namespace=cache_namespace,
            timeout_in_millis=timeout_in_millis,
        )
        return integration

    def get_integration(self, function_id, resource_id, method_type):
        resource = self.get_resource(function_id, resource_id)
        return resource.get_integration(method_type)

    def delete_integration(self, function_id, resource_id, method_type):
        resource = self.get_resource(function_id, resource_id)
        return resource.delete_integration(method_type)

    def put_integration_response(
        self,
        function_id,
        resource_id,
        method_type,
        status_code,
        selection_pattern,
        response_templates,
        content_handling,
    ):
        integration = self.get_integration(function_id, resource_id, method_type)
        integration_response = integration.create_integration_response(
            status_code, selection_pattern, response_templates, content_handling
        )
        return integration_response

    def get_integration_response(
        self, function_id, resource_id, method_type, status_code
    ):
        integration = self.get_integration(function_id, resource_id, method_type)
        integration_response = integration.get_integration_response(status_code)
        return integration_response

    def delete_integration_response(
        self, function_id, resource_id, method_type, status_code
    ):
        integration = self.get_integration(function_id, resource_id, method_type)
        integration_response = integration.delete_integration_response(status_code)
        return integration_response

    def create_deployment(
        self, function_id, name, description="", stage_variables=None
    ):
        if stage_variables is None:
            stage_variables = {}
        api = self.get_rest_api(function_id)
        methods = [
            list(res.resource_methods.values())
            for res in self.list_resources(function_id)
        ]
        methods = [m for sublist in methods for m in sublist]
        if not any(methods):
            raise NoMethodDefined()
        method_integrations = [
            method.get("methodIntegration", None) for method in methods
        ]
        if not any(method_integrations):
            raise NoIntegrationDefined()
        deployment = api.create_deployment(name, description, stage_variables)
        return deployment

    def get_deployment(self, function_id, deployment_id):
        api = self.get_rest_api(function_id)
        return api.get_deployment(deployment_id)

    def get_deployments(self, function_id):
        api = self.get_rest_api(function_id)
        return api.get_deployments()

    def delete_deployment(self, function_id, deployment_id):
        api = self.get_rest_api(function_id)
        return api.delete_deployment(deployment_id)

    def create_api_key(self, payload):
        if payload.get("value"):
            if len(payload.get("value", [])) < 20:
                raise ApiKeyValueMinLength()
            for api_key in self.get_api_keys(include_values=True):
                if api_key.get("value") == payload["value"]:
                    raise ApiKeyAlreadyExists()
        key = ApiKey(**payload)
        self.keys[key["id"]] = key
        return key

    def get_api_keys(self, include_values=False):
        api_keys = list(self.keys.values())

        if not include_values:
            keys = []
            for api_key in list(self.keys.values()):
                new_key = copy(api_key)
                del new_key["value"]
                keys.append(new_key)
            api_keys = keys

        return api_keys

    def get_api_key(self, api_key_id, include_value=False):
        api_key = self.keys.get(api_key_id)
        if not api_key:
            raise ApiKeyNotFoundException()

        if not include_value:
            new_key = copy(api_key)
            del new_key["value"]
            api_key = new_key

        return api_key

    def update_api_key(self, api_key_id, patch_operations):
        key = self.keys[api_key_id]
        return key.update_operations(patch_operations)

    def delete_api_key(self, api_key_id):
        self.keys.pop(api_key_id)
        return {}

    def create_usage_plan(self, payload):
        plan = UsagePlan(**payload)
        self.usage_plans[plan["id"]] = plan
        return plan

    def get_usage_plans(self, api_key_id=None):
        plans = list(self.usage_plans.values())
        if api_key_id is not None:
            plans = [
                plan
                for plan in plans
                if self.usage_plan_keys.get(plan["id"], {}).get(api_key_id, False)
            ]
        return plans

    def get_usage_plan(self, usage_plan_id):
        if usage_plan_id not in self.usage_plans:
            raise UsagePlanNotFoundException()
        return self.usage_plans[usage_plan_id]

    def update_usage_plan(self, usage_plan_id, patch_operations):
        if usage_plan_id not in self.usage_plans:
            raise UsagePlanNotFoundException()
        self.usage_plans[usage_plan_id].apply_patch_operations(patch_operations)
        return self.usage_plans[usage_plan_id]

    def delete_usage_plan(self, usage_plan_id):
        self.usage_plans.pop(usage_plan_id)
        return {}

    def create_usage_plan_key(self, usage_plan_id, payload):
        if usage_plan_id not in self.usage_plan_keys:
            self.usage_plan_keys[usage_plan_id] = {}

        key_id = payload["keyId"]
        if key_id not in self.keys:
            raise ApiKeyNotFoundException()

        api_key = self.keys[key_id]

        usage_plan_key = UsagePlanKey(
            plan_id=key_id,
            plan_type=payload["keyType"],
            name=api_key["name"],
            value=api_key["value"],
        )
        self.usage_plan_keys[usage_plan_id][usage_plan_key["id"]] = usage_plan_key
        return usage_plan_key

    def get_usage_plan_keys(self, usage_plan_id):
        if usage_plan_id not in self.usage_plan_keys:
            return []

        return list(self.usage_plan_keys[usage_plan_id].values())

    def get_usage_plan_key(self, usage_plan_id, key_id):
        # first check if is a valid api key
        if key_id not in self.keys:
            raise ApiKeyNotFoundException()

        # then check if is a valid api key and that the key is in the plan
        if (
            usage_plan_id not in self.usage_plan_keys
            or key_id not in self.usage_plan_keys[usage_plan_id]
        ):
            raise UsagePlanNotFoundException()

        return self.usage_plan_keys[usage_plan_id][key_id]

    def delete_usage_plan_key(self, usage_plan_id, key_id):
        self.usage_plan_keys[usage_plan_id].pop(key_id)
        return {}

    def _uri_validator(self, uri):
        try:
            result = urlparse(uri)
            return all([result.scheme, result.netloc, result.path or "/"])
        except Exception:
            return False

    def create_domain_name(
        self,
        domain_name,
        certificate_name=None,
        tags=None,
        certificate_arn=None,
        certificate_body=None,
        certificate_private_key=None,
        certificate_chain=None,
        regional_certificate_name=None,
        regional_certificate_arn=None,
        endpoint_configuration=None,
        security_policy=None,
        generate_cli_skeleton=None,
    ):

        if not domain_name:
            raise InvalidDomainName()

        new_domain_name = DomainName(
            domain_name=domain_name,
            certificate_name=certificate_name,
            certificate_private_key=certificate_private_key,
            certificate_arn=certificate_arn,
            certificate_body=certificate_body,
            certificate_chain=certificate_chain,
            regional_certificate_name=regional_certificate_name,
            regional_certificate_arn=regional_certificate_arn,
            endpoint_configuration=endpoint_configuration,
            tags=tags,
            security_policy=security_policy,
            generate_cli_skeleton=generate_cli_skeleton,
            region_name=self.region_name,
        )

        self.domain_names[domain_name] = new_domain_name
        return new_domain_name

    def get_domain_names(self):
        return list(self.domain_names.values())

    def get_domain_name(self, domain_name):
        domain_info = self.domain_names.get(domain_name)
        if domain_info is None:
            raise DomainNameNotFound()
        else:
            return self.domain_names[domain_name]

    def delete_domain_name(self, domain_name):
        domain_info = self.domain_names.pop(domain_name, None)
        if domain_info is None:
            raise DomainNameNotFound()

    def update_domain_name(self, domain_name, patch_operations):
        domain_info = self.domain_names.get(domain_name)
        if not domain_info:
            raise DomainNameNotFound()
        domain_info.apply_patch_operations(patch_operations)
        return domain_info

    def create_model(
        self,
        rest_api_id,
        name,
        content_type,
        description=None,
        schema=None,
        cli_input_json=None,
        generate_cli_skeleton=None,
    ):

        if not rest_api_id:
            raise InvalidRestApiId
        if not name:
            raise InvalidModelName

        api = self.get_rest_api(rest_api_id)
        new_model = api.add_model(
            name=name,
            description=description,
            schema=schema,
            content_type=content_type,
            cli_input_json=cli_input_json,
            generate_cli_skeleton=generate_cli_skeleton,
        )

        return new_model

    def get_models(self, rest_api_id):
        if not rest_api_id:
            raise InvalidRestApiId
        api = self.get_rest_api(rest_api_id)
        models = api.models.values()
        return list(models)

    def get_model(self, rest_api_id, model_name):
        if not rest_api_id:
            raise InvalidRestApiId
        api = self.get_rest_api(rest_api_id)
        model = api.models.get(model_name)
        if model is None:
            raise ModelNotFound
        else:
            return model

    def get_request_validators(self, restapi_id):
        restApi = self.get_rest_api(restapi_id)
        return restApi.get_request_validators()

    def create_request_validator(self, restapi_id, name, body, params):
        restApi = self.get_rest_api(restapi_id)
        return restApi.create_request_validator(
            name=name, validateRequestBody=body, validateRequestParameters=params
        )

    def get_request_validator(self, restapi_id, validator_id):
        restApi = self.get_rest_api(restapi_id)
        return restApi.get_request_validator(validator_id)

    def delete_request_validator(self, restapi_id, validator_id):
        restApi = self.get_rest_api(restapi_id)
        restApi.delete_request_validator(validator_id)

    def update_request_validator(self, restapi_id, validator_id, patch_operations):
        restApi = self.get_rest_api(restapi_id)
        return restApi.update_request_validator(validator_id, patch_operations)

    def create_base_path_mapping(
        self, domain_name, rest_api_id, base_path=None, stage=None
    ):
        if domain_name not in self.domain_names:
            raise DomainNameNotFound()

        if base_path and "/" in base_path:
            raise InvalidBasePathException()

        if rest_api_id not in self.apis:
            raise InvalidRestApiIdForBasePathMappingException()

        if stage and self.apis[rest_api_id].stages.get(stage) is None:
            raise InvalidStageException()

        new_base_path_mapping = BasePathMapping(
            domain_name=domain_name,
            rest_api_id=rest_api_id,
            basePath=base_path,
            stage=stage,
        )

        new_base_path = new_base_path_mapping.get("basePath")
        if self.base_path_mappings.get(domain_name) is None:
            self.base_path_mappings[domain_name] = {}
        else:
            if (
                self.base_path_mappings[domain_name].get(new_base_path)
                and new_base_path != "(none)"
            ):
                raise BasePathConflictException()
        self.base_path_mappings[domain_name][new_base_path] = new_base_path_mapping
        return new_base_path_mapping

    def get_base_path_mappings(self, domain_name):

        if domain_name not in self.domain_names:
            raise DomainNameNotFound()

        return list(self.base_path_mappings[domain_name].values())

    def get_base_path_mapping(self, domain_name, base_path):

        if domain_name not in self.domain_names:
            raise DomainNameNotFound()

        if base_path not in self.base_path_mappings[domain_name]:
            raise BasePathNotFoundException()

        return self.base_path_mappings[domain_name][base_path]

    def delete_base_path_mapping(self, domain_name, base_path):

        if domain_name not in self.domain_names:
            raise DomainNameNotFound()

        if base_path not in self.base_path_mappings[domain_name]:
            raise BasePathNotFoundException()

        self.base_path_mappings[domain_name].pop(base_path)

    def update_base_path_mapping(self, domain_name, base_path, patch_operations):

        if domain_name not in self.domain_names:
            raise DomainNameNotFound()

        if base_path not in self.base_path_mappings[domain_name]:
            raise BasePathNotFoundException()

        base_path_mapping = self.get_base_path_mapping(domain_name, base_path)

        rest_api_ids = [
            op["value"] for op in patch_operations if op["path"] == "/restapiId"
        ]
        if len(rest_api_ids) == 0:
            modified_rest_api_id = base_path_mapping["restApiId"]
        else:
            modified_rest_api_id = rest_api_ids[-1]

        stages = [op["value"] for op in patch_operations if op["path"] == "/stage"]
        if len(stages) == 0:
            modified_stage = base_path_mapping.get("stage")
        else:
            modified_stage = stages[-1]

        base_paths = [
            op["value"] for op in patch_operations if op["path"] == "/basePath"
        ]
        if len(base_paths) == 0:
            modified_base_path = base_path_mapping["basePath"]
        else:
            modified_base_path = base_paths[-1]

        rest_api = self.apis.get(modified_rest_api_id)
        if rest_api is None:
            raise InvalidRestApiIdForBasePathMappingException()
        if modified_stage and rest_api.stages.get(modified_stage) is None:
            raise InvalidStageException()

        base_path_mapping.apply_patch_operations(patch_operations)

        if base_path != modified_base_path:
            self.base_path_mappings[domain_name].pop(base_path)
            self.base_path_mappings[domain_name][modified_base_path] = base_path_mapping

        return base_path_mapping

    def create_vpc_link(self, name, description, target_arns, tags):
        vpc_link = VpcLink(
            name, description=description, target_arns=target_arns, tags=tags
        )
        self.vpc_links[vpc_link["id"]] = vpc_link
        return vpc_link

    def delete_vpc_link(self, vpc_link_id):
        self.vpc_links.pop(vpc_link_id, None)

    def get_vpc_link(self, vpc_link_id):
        if vpc_link_id not in self.vpc_links:
            raise VpcLinkNotFound
        return self.vpc_links[vpc_link_id]

    def get_vpc_links(self):
        """
        Pagination has not yet been implemented
        """
        return list(self.vpc_links.values())

    def put_gateway_response(
        self,
        rest_api_id,
        response_type,
        status_code,
        response_parameters,
        response_templates,
    ):
        api = self.get_rest_api(rest_api_id)
        response = api.put_gateway_response(
            response_type,
            status_code=status_code,
            response_parameters=response_parameters,
            response_templates=response_templates,
        )
        return response

    def get_gateway_response(self, rest_api_id, response_type):
        api = self.get_rest_api(rest_api_id)
        return api.get_gateway_response(response_type)

    def get_gateway_responses(self, rest_api_id):
        """
        Pagination is not yet implemented
        """
        api = self.get_rest_api(rest_api_id)
        return api.get_gateway_responses()

    def delete_gateway_response(self, rest_api_id, response_type):
        api = self.get_rest_api(rest_api_id)
        api.delete_gateway_response(response_type)


apigateway_backends = BackendDict(APIGatewayBackend, "apigateway")<|MERGE_RESOLUTION|>--- conflicted
+++ resolved
@@ -6,20 +6,11 @@
 from collections import defaultdict
 from copy import copy
 
-<<<<<<< HEAD
-from boto3.session import Session
 from openapi_spec_validator import validate_spec
-=======
 import time
->>>>>>> 957b3148
 
 from urllib.parse import urlparse
 import responses
-<<<<<<< HEAD
-from moto.core import BaseBackend, BaseModel
-from .utils import create_id
-from moto.core.utils import path_url
-from moto.sts.models import ACCOUNT_ID
 
 from openapi_spec_validator.exceptions import (
     ParameterDuplicateError,
@@ -27,14 +18,12 @@
     UnresolvableParameterError,
     OpenAPIValidationError,
 )
-=======
 from moto.core import get_account_id, BaseBackend, BaseModel, CloudFormationModel
 from .utils import create_id, to_path
 from moto.core.utils import path_url, BackendDict
 from .integration_parsers.aws_parser import TypeAwsParser
 from .integration_parsers.http_parser import TypeHttpParser
 from .integration_parsers.unknown_parser import TypeUnknownParser
->>>>>>> 957b3148
 from .exceptions import (
     ConflictException,
     DeploymentNotFoundException,
@@ -810,12 +799,8 @@
         self.stages = {}
         self.resources = {}
         self.models = {}
-<<<<<<< HEAD
+        self.request_validators = {}
         self.default = self.add_child("/")  # Add default child
-=======
-        self.request_validators = {}
-        self.add_child("/")  # Add default child
->>>>>>> 957b3148
 
     def __repr__(self):
         return str(self.id)
@@ -837,8 +822,6 @@
         }
 
     def apply_patch_operations(self, patch_operations):
-        def to_path(prop):
-            return "/" + prop
 
         for op in patch_operations:
             path = op[self.OPERATION_PATH]
@@ -1302,7 +1285,6 @@
             raise RestAPINotFound()
         return rest_api
 
-<<<<<<< HEAD
     def put_rest_api(self, function_id, api_doc, mode="merge", fail_on_warnings=False):
         if mode not in ["merge", "overwrite"]:
             raise InvalidOpenApiModeException()
@@ -1313,8 +1295,9 @@
             raise InvalidOpenApiDocVersionException()
 
         if mode == "overwrite":
+            api = self.get_rest_api(function_id)
             self.resources = {}
-            self.add_child("/")  # Add default child
+            api.add_child("/")  # Add default child
 
         try:
             if fail_on_warnings:
@@ -1334,12 +1317,12 @@
 
                 for (method_type, method_doc) in resource_doc.items():
                     if method_doc.get("x-amazon-apigateway-integration") is None:
-                        self.create_method(function_id, resource.id, method_type, None)
+                        self.put_method(function_id, resource.id, method_type, None)
                         for (response_code, response_doc) in method_doc.get(
                             "responses", {}
                         ).items():
-                            self.create_method_response(
-                                function_id, resource.id, method_type, response_code
+                            self.put_method_response(
+                                function_id, resource.id, method_type, response_code, response_models=None, response_parameters=None
                             )
                     else:
                         self.create_integration(
@@ -1382,14 +1365,13 @@
             raise InvalidOpenAPIDocumentException()
 
         return self.get_rest_api(function_id)
-=======
+
     def update_rest_api(self, function_id, patch_operations):
         rest_api = self.apis.get(function_id)
         if rest_api is None:
             raise RestAPINotFound()
         self.apis[function_id].apply_patch_operations(patch_operations)
         return self.apis[function_id]
->>>>>>> 957b3148
 
     def list_apis(self):
         return self.apis.values()
