import json
<<<<<<< HEAD
from typing import Any, Dict, List
=======
from typing import Any, Dict, List, Optional
>>>>>>> 5252e920
from urllib.parse import unquote

from moto.core.responses import TYPE_RESPONSE, BaseResponse
from moto.utilities.utils import merge_multiple_dicts

from .exceptions import InvalidRequestInput
from .models import APIGatewayBackend, apigateway_backends
from .utils import deserialize_body

API_KEY_SOURCES = ["AUTHORIZER", "HEADER"]
AUTHORIZER_TYPES = ["TOKEN", "REQUEST", "COGNITO_USER_POOLS"]
ENDPOINT_CONFIGURATION_TYPES = ["PRIVATE", "EDGE", "REGIONAL"]


class APIGatewayResponse(BaseResponse):
    def __init__(self) -> None:
        super().__init__(service_name="apigateway")

    def error(self, type_: str, message: str, status: int = 400) -> TYPE_RESPONSE:
        headers = self.response_headers or {}
        headers["status"] = f"{status}"
        headers["X-Amzn-Errortype"] = type_
        return (status, headers, json.dumps({"__type": type_, "message": message}))

    @property
    def backend(self) -> APIGatewayBackend:
        return apigateway_backends[self.current_account][self.region]

    def __validate_api_key_source(self, api_key_source: str) -> Optional[TYPE_RESPONSE]:
        if api_key_source and api_key_source not in API_KEY_SOURCES:
            return self.error(
                "ValidationException",
                (
                    "1 validation error detected: "
                    "Value '{api_key_source}' at 'createRestApiInput.apiKeySource' failed "
                    "to satisfy constraint: Member must satisfy enum value set: "
                    "[AUTHORIZER, HEADER]"
                ).format(api_key_source=api_key_source),
            )
        return None

    def __validate_endpoint_configuration(
        self, endpoint_configuration: Dict[str, str]
    ) -> Optional[TYPE_RESPONSE]:
        if endpoint_configuration and "types" in endpoint_configuration:
            invalid_types = list(
                set(endpoint_configuration["types"]) - set(ENDPOINT_CONFIGURATION_TYPES)
            )
            if invalid_types:
                return self.error(
                    "ValidationException",
                    (
                        "1 validation error detected: Value '{endpoint_type}' "
                        "at 'createRestApiInput.endpointConfiguration.types' failed "
                        "to satisfy constraint: Member must satisfy enum value set: "
                        "[PRIVATE, EDGE, REGIONAL]"
                    ).format(endpoint_type=invalid_types[0]),
                )
        return None

    def create_rest_api(self) -> TYPE_RESPONSE:
        api_doc = deserialize_body(self.body)
        if api_doc:
            fail_on_warnings = self._get_bool_param("failonwarnings") or False
            rest_api = self.backend.import_rest_api(api_doc, fail_on_warnings)

            return 200, {}, json.dumps(rest_api.to_dict())

        name = self._get_param("name")
        description = self._get_param("description")

        api_key_source = self._get_param("apiKeySource")
        endpoint_configuration = self._get_param("endpointConfiguration")
        tags = self._get_param("tags")
        policy = self._get_param("policy")
        minimum_compression_size = self._get_param("minimumCompressionSize")
        disable_execute_api_endpoint = self._get_param("disableExecuteApiEndpoint")

        # Param validation
        response = self.__validate_api_key_source(api_key_source)
        if response is not None:
            return response

        response = self.__validate_endpoint_configuration(endpoint_configuration)
        if response is not None:
            return response

        rest_api = self.backend.create_rest_api(
            name,
            description,
            api_key_source=api_key_source,
            endpoint_configuration=endpoint_configuration,
            tags=tags,
            policy=policy,
            minimum_compression_size=minimum_compression_size,
            disable_execute_api_endpoint=disable_execute_api_endpoint,
        )

        return 200, {}, json.dumps(rest_api.to_dict())

    def get_rest_apis(self) -> str:
        apis = self.backend.list_apis()
        return json.dumps({"item": [api.to_dict() for api in apis]})

    def __validte_rest_patch_operations(
        self, patch_operations: List[Dict[str, str]]
    ) -> Optional[TYPE_RESPONSE]:
        for op in patch_operations:
            path = op["path"]
            if "apiKeySource" in path:
                value = op["value"]
                return self.__validate_api_key_source(value)
        return None

    def delete_rest_api(self) -> TYPE_RESPONSE:
        function_id = self.path.replace("/restapis/", "", 1).split("/")[0]
        rest_api = self.backend.delete_rest_api(function_id)
        return 200, {}, json.dumps(rest_api.to_dict())

    def get_rest_api(self) -> TYPE_RESPONSE:
        function_id = self.path.replace("/restapis/", "", 1).split("/")[0]
        rest_api = self.backend.get_rest_api(function_id)
        return 200, {}, json.dumps(rest_api.to_dict())

<<<<<<< HEAD
    def get_rest_api_without_id(self, *args: Any) -> TYPE_RESPONSE:  # type: ignore[misc]
=======
    @staticmethod
    def get_rest_api_without_id(*args: Any) -> TYPE_RESPONSE:  # type: ignore[misc]
>>>>>>> 5252e920
        """
        AWS is returning an empty response when restApiId is an empty string. This is slightly odd and it seems an
        outlier, therefore it was decided we could have a custom handler for this particular use case instead of
        trying to make it work with the existing url-matcher.
        """
        return 200, {}, "{}"

    def put_rest_api(self) -> TYPE_RESPONSE:
        function_id = self.path.replace("/restapis/", "", 1).split("/")[0]
        mode = self._get_param("mode", "merge")
        fail_on_warnings = self._get_bool_param("failonwarnings") or False

        api_doc = deserialize_body(self.body)
        rest_api = self.backend.put_rest_api(
            function_id, api_doc, mode=mode, fail_on_warnings=fail_on_warnings
        )
        return 200, {}, json.dumps(rest_api.to_dict())

    def update_rest_api(self) -> TYPE_RESPONSE:
        function_id = self.path.replace("/restapis/", "", 1).split("/")[0]
        patch_operations = self._get_param("patchOperations")
        response = self.__validte_rest_patch_operations(patch_operations)
        if response is not None:
            return response

        rest_api = self.backend.update_rest_api(function_id, patch_operations)
        return 200, {}, json.dumps(rest_api.to_dict())

    def get_resources(self) -> str:
        function_id = self.path.replace("/restapis/", "", 1).split("/")[0]
        resources = self.backend.get_resources(function_id)
        return json.dumps({"item": [resource.to_dict() for resource in resources]})

    def create_resource(self) -> TYPE_RESPONSE:
        function_id = self.path.replace("/restapis/", "", 1).split("/")[0]
        resource_id = self.path.split("/")[-1]
        path_part = self._get_param("pathPart")
        resource = self.backend.create_resource(function_id, resource_id, path_part)
        return 201, {"status": 201}, json.dumps(resource.to_dict())

    def delete_resource(self) -> TYPE_RESPONSE:
        function_id = self.path.replace("/restapis/", "", 1).split("/")[0]
        resource_id = self.path.split("/")[-1]
        resource = self.backend.delete_resource(function_id, resource_id)
        return 202, {"status": 202}, json.dumps(resource.to_dict())

    def get_resource(self) -> str:
        function_id = self.path.replace("/restapis/", "", 1).split("/")[0]
        resource_id = self.path.split("/")[-1]
        resource = self.backend.get_resource(function_id, resource_id)
        return json.dumps(resource.to_dict())

    def delete_method(self) -> TYPE_RESPONSE:
        url_path_parts = self.path.split("/")
        function_id = url_path_parts[2]
        resource_id = url_path_parts[4]
        method_type = url_path_parts[6]
        self.backend.delete_method(function_id, resource_id, method_type)
        return 204, {"status": 204}, ""

    def get_method(self) -> str:
        url_path_parts = self.path.split("/")
        function_id = url_path_parts[2]
        resource_id = url_path_parts[4]
        method_type = url_path_parts[6]
        method = self.backend.get_method(function_id, resource_id, method_type)
        return json.dumps(method.to_json())

    def put_method(self) -> TYPE_RESPONSE:
        url_path_parts = self.path.split("/")
        function_id = url_path_parts[2]
        resource_id = url_path_parts[4]
        method_type = url_path_parts[6]
        authorization_type = self._get_param("authorizationType")
        api_key_required = self._get_param("apiKeyRequired")
        request_models = self._get_param("requestModels")
        operation_name = self._get_param("operationName")
        authorizer_id = self._get_param("authorizerId")
        authorization_scopes = self._get_param("authorizationScopes")
        request_validator_id = self._get_param("requestValidatorId")
        request_parameters = self._get_param("requestParameters")
        method = self.backend.put_method(
            function_id,
            resource_id,
            method_type,
            authorization_type,
            api_key_required,
            request_models=request_models,
            request_parameters=request_parameters,
            operation_name=operation_name,
            authorizer_id=authorizer_id,
            authorization_scopes=authorization_scopes,
            request_validator_id=request_validator_id,
        )
        return 201, {"status": 201}, json.dumps(method.to_json())

    def delete_method_response(self) -> TYPE_RESPONSE:
        url_path_parts = self.path.split("/")
        function_id = url_path_parts[2]
        resource_id = url_path_parts[4]
        method_type = url_path_parts[6]
        response_code = url_path_parts[8]
        method_response = self.backend.delete_method_response(
            function_id, resource_id, method_type, response_code
        )
        return 204, {"status": 204}, json.dumps(method_response.to_json())  # type: ignore[union-attr]

    def get_method_response(self) -> str:
        url_path_parts = self.path.split("/")
        function_id = url_path_parts[2]
        resource_id = url_path_parts[4]
        method_type = url_path_parts[6]
        response_code = url_path_parts[8]

        method_response = self.backend.get_method_response(
            function_id, resource_id, method_type, response_code
        )
        return json.dumps(method_response.to_json())  # type: ignore[union-attr]

    def put_method_response(self) -> TYPE_RESPONSE:
        url_path_parts = self.path.split("/")
        function_id = url_path_parts[2]
        resource_id = url_path_parts[4]
        method_type = url_path_parts[6]
        response_code = url_path_parts[8]
        response_models = self._get_param("responseModels")
        response_parameters = self._get_param("responseParameters")
        method_response = self.backend.put_method_response(
            function_id,
            resource_id,
            method_type,
            response_code,
            response_models,
            response_parameters,
        )
        return 201, {"status": 201}, json.dumps(method_response.to_json())

    def create_authorizer(self) -> TYPE_RESPONSE:
        restapi_id = self.path.split("/")[2]
        name = self._get_param("name")
        authorizer_type = self._get_param("type")

        provider_arns = self._get_param("providerARNs")
        auth_type = self._get_param("authType")
        authorizer_uri = self._get_param("authorizerUri")
        authorizer_credentials = self._get_param("authorizerCredentials")
        identity_source = self._get_param("identitySource")
        identiy_validation_expression = self._get_param("identityValidationExpression")
        authorizer_result_ttl = self._get_param(
            "authorizerResultTtlInSeconds", if_none=300
        )

        # Param validation
        if authorizer_type and authorizer_type not in AUTHORIZER_TYPES:
            return self.error(
                "ValidationException",
                (
                    "1 validation error detected: "
                    "Value '{authorizer_type}' at 'createAuthorizerInput.type' failed "
                    "to satisfy constraint: Member must satisfy enum value set: "
                    "[TOKEN, REQUEST, COGNITO_USER_POOLS]"
                ).format(authorizer_type=authorizer_type),
            )

        authorizer_response = self.backend.create_authorizer(
            restapi_id=restapi_id,
            name=name,
            authorizer_type=authorizer_type,
            provider_arns=provider_arns,
            auth_type=auth_type,
            authorizer_uri=authorizer_uri,
            authorizer_credentials=authorizer_credentials,
            identity_source=identity_source,
            identiy_validation_expression=identiy_validation_expression,
            authorizer_result_ttl=authorizer_result_ttl,
        )
        return 201, {"status": 201}, json.dumps(authorizer_response.to_json())

    def delete_authorizer(self) -> TYPE_RESPONSE:
        url_path_parts = self.path.split("/")
        restapi_id = url_path_parts[2]
        authorizer_id = url_path_parts[4]
        self.backend.delete_authorizer(restapi_id, authorizer_id)
        return 202, {"status": 202}, "{}"

    def get_authorizer(self) -> str:
        url_path_parts = self.path.split("/")
        restapi_id = url_path_parts[2]
        authorizer_id = url_path_parts[4]
        authorizer_response = self.backend.get_authorizer(restapi_id, authorizer_id)
        return json.dumps(authorizer_response.to_json())

    def get_authorizers(self) -> str:
        restapi_id = self.path.split("/")[2]
        authorizers = self.backend.get_authorizers(restapi_id)
        return json.dumps({"item": [a.to_json() for a in authorizers]})

    def update_authorizer(self) -> str:
        url_path_parts = self.path.split("/")
        restapi_id = url_path_parts[2]
        authorizer_id = url_path_parts[4]
        patch_operations = self._get_param("patchOperations")
        authorizer_response = self.backend.update_authorizer(
            restapi_id, authorizer_id, patch_operations
        )
        return json.dumps(authorizer_response.to_json())

    def create_request_validator(self) -> TYPE_RESPONSE:
        restapi_id = self.path.split("/")[2]
        name = self._get_param("name")
        body = self._get_bool_param("validateRequestBody")
        params = self._get_bool_param("validateRequestParameters")
        validator = self.backend.create_request_validator(
            restapi_id, name, body, params
        )
        return 201, {"status": 201}, json.dumps(validator.to_dict())

    def delete_request_validator(self) -> TYPE_RESPONSE:
        url_path_parts = self.path.split("/")
        restapi_id = url_path_parts[2]
        validator_id = url_path_parts[4]
        self.backend.delete_request_validator(restapi_id, validator_id)
        return 202, {"status": 202}, ""

    def get_request_validator(self) -> str:
        url_path_parts = self.path.split("/")
        restapi_id = url_path_parts[2]
        validator_id = url_path_parts[4]
        validator = self.backend.get_request_validator(restapi_id, validator_id)
        return json.dumps(validator.to_dict())

    def get_request_validators(self) -> str:
        restapi_id = self.path.split("/")[2]
        validators = self.backend.get_request_validators(restapi_id)
        return json.dumps({"item": [validator.to_dict() for validator in validators]})

    def update_request_validator(self) -> str:
        url_path_parts = self.path.split("/")
        restapi_id = url_path_parts[2]
        validator_id = url_path_parts[4]
        patch_ops = self._get_param("patchOperations")
        validator = self.backend.update_request_validator(
            restapi_id, validator_id, patch_ops
        )
        return json.dumps(validator.to_dict())

    def create_stage(self) -> TYPE_RESPONSE:
        function_id = self.path.split("/")[2]
        stage_name = self._get_param("stageName")
        deployment_id = self._get_param("deploymentId")
        stage_variables = self._get_param("variables", if_none={})
        description = self._get_param("description", if_none="")
        cacheClusterEnabled = self._get_param("cacheClusterEnabled", if_none=False)
        cacheClusterSize = self._get_param("cacheClusterSize")
        tags = self._get_param("tags")
        tracing_enabled = self._get_param("tracingEnabled")

        stage_response = self.backend.create_stage(
            function_id,
            stage_name,
            deployment_id,
            variables=stage_variables,
            description=description,
            cacheClusterEnabled=cacheClusterEnabled,
            cacheClusterSize=cacheClusterSize,
            tags=tags,
            tracing_enabled=tracing_enabled,
        )
        return 201, {"status": 201}, json.dumps(stage_response.to_json())

    def delete_stage(self) -> TYPE_RESPONSE:
        url_path_parts = self.path.split("/")
        function_id = url_path_parts[2]
        stage_name = url_path_parts[4]
        self.backend.delete_stage(function_id, stage_name)
        return 202, {"status": 202}, "{}"

    def get_stage(self) -> str:
        url_path_parts = self.path.split("/")
        function_id = url_path_parts[2]
        stage_name = url_path_parts[4]
        stage_response = self.backend.get_stage(function_id, stage_name)
        return json.dumps(stage_response.to_json())

    def get_stages(self) -> str:
        function_id = self.path.split("/")[2]
        stages = self.backend.get_stages(function_id)
        return json.dumps({"item": [s.to_json() for s in stages]})

    def update_stage(self) -> str:
        url_path_parts = self.path.split("/")
        function_id = url_path_parts[2]
        stage_name = url_path_parts[4]
        patch_operations = self._get_param("patchOperations")
        stage_response = self.backend.update_stage(
            function_id, stage_name, patch_operations
        )
        return json.dumps(stage_response.to_json())

    def tag_resource(self) -> str:
        url_path_parts = unquote(self.path.split("/tags/")[1]).split("/")
        function_id = url_path_parts[-3]
        stage_name = url_path_parts[-1]
        tags = self._get_param("tags")
        if tags:
            stage = self.backend.get_stage(function_id, stage_name)
            stage.tags = merge_multiple_dicts(stage.tags or {}, tags)
        return json.dumps({"item": tags})

    def untag_resource(self) -> str:
        url_path_parts = unquote(self.path.split("/tags/")[1]).split("/")
        function_id = url_path_parts[-3]
        stage_name = url_path_parts[-1]
        stage = self.backend.get_stage(function_id, stage_name)
        for tag in (stage.tags or {}).copy():
            if tag in (self.querystring.get("tagKeys") or {}):
                stage.tags.pop(tag, None)  # type: ignore[union-attr]
        return json.dumps({"item": ""})

    def get_export(self) -> TYPE_RESPONSE:
        url_path_parts = self.path.split("/")
        rest_api_id = url_path_parts[-5]
        export_type = url_path_parts[-1]

        body = self.backend.export_api(rest_api_id, export_type)

        now = body["info"]["version"]
        filename = f"swagger_{now}Z.json"
        headers = {
            "Content-Type": "application/octet-stream",
            "Content-Disposition": f'attachment; filename="{filename}"',
        }
        return 200, headers, json.dumps(body).encode("utf-8")

    def delete_integration(self) -> TYPE_RESPONSE:
        url_path_parts = self.path.split("/")
        function_id = url_path_parts[2]
        resource_id = url_path_parts[4]
        method_type = url_path_parts[6]
        integration_response = self.backend.delete_integration(
            function_id, resource_id, method_type
        )
        return 204, {"status": 204}, json.dumps(integration_response.to_json())

    def get_integration(self) -> str:
        url_path_parts = self.path.split("/")
        function_id = url_path_parts[2]
        resource_id = url_path_parts[4]
        method_type = url_path_parts[6]
        integration_response = self.backend.get_integration(
            function_id, resource_id, method_type
        )
        if integration_response:
            return json.dumps(integration_response.to_json())
        return "{}"

    def put_integration(self) -> TYPE_RESPONSE:
        url_path_parts = self.path.split("/")
        function_id = url_path_parts[2]
        resource_id = url_path_parts[4]
        method_type = url_path_parts[6]
        integration_type = self._get_param("type")
        uri = self._get_param("uri")
        credentials = self._get_param("credentials")
        request_templates = self._get_param("requestTemplates")
        passthrough_behavior = self._get_param("passthroughBehavior")
        tls_config = self._get_param("tlsConfig")
        cache_namespace = self._get_param("cacheNamespace")
        timeout_in_millis = self._get_param("timeoutInMillis")
        request_parameters = self._get_param("requestParameters")
        content_handling = self._get_param("contentHandling")
        connection_type = self._get_param("connectionType")
        self.backend.get_method(function_id, resource_id, method_type)

        integration_http_method = self._get_param("httpMethod")

        integration_response = self.backend.put_integration(
            function_id,
            resource_id,
            method_type,
            integration_type,
            uri,
            credentials=credentials,
            integration_method=integration_http_method,
            request_templates=request_templates,
            passthrough_behavior=passthrough_behavior,
            tls_config=tls_config,
            cache_namespace=cache_namespace,
            timeout_in_millis=timeout_in_millis,
            request_parameters=request_parameters,
            content_handling=content_handling,
            connection_type=connection_type,
        )
        return 201, {"status": 201}, json.dumps(integration_response.to_json())

    def delete_integration_response(self) -> TYPE_RESPONSE:
        url_path_parts = self.path.split("/")
        function_id = url_path_parts[2]
        resource_id = url_path_parts[4]
        method_type = url_path_parts[6]
        status_code = url_path_parts[9]
        integration_response = self.backend.delete_integration_response(
            function_id, resource_id, method_type, status_code
        )
        return 204, {"status": 204}, json.dumps(integration_response.to_json())

    def get_integration_response(self) -> str:
        url_path_parts = self.path.split("/")
        function_id = url_path_parts[2]
        resource_id = url_path_parts[4]
        method_type = url_path_parts[6]
        status_code = url_path_parts[9]
        integration_response = self.backend.get_integration_response(
            function_id, resource_id, method_type, status_code
        )
        return json.dumps(integration_response.to_json())

    def put_integration_response(self) -> TYPE_RESPONSE:
        url_path_parts = self.path.split("/")
        function_id = url_path_parts[2]
        resource_id = url_path_parts[4]
        method_type = url_path_parts[6]
        status_code = url_path_parts[9]
        if not self.body:
            raise InvalidRequestInput()

        selection_pattern = self._get_param("selectionPattern")
        response_templates = self._get_param("responseTemplates")
        response_parameters = self._get_param("responseParameters")
        content_handling = self._get_param("contentHandling")
        integration_response = self.backend.put_integration_response(
            function_id,
            resource_id,
            method_type,
            status_code,
            selection_pattern,
            response_templates,
            response_parameters,
            content_handling,
        )
        return 201, {"status": 201}, json.dumps(integration_response.to_json())

    def create_deployment(self) -> TYPE_RESPONSE:
        function_id = self.path.replace("/restapis/", "", 1).split("/")[0]
        name = self._get_param("stageName")
        description = self._get_param("description")
        stage_variables = self._get_param("variables", if_none={})
        deployment = self.backend.create_deployment(
            function_id, name, description, stage_variables
        )
        return 201, {"status": 201}, json.dumps(deployment.to_json())

    def delete_deployment(self) -> TYPE_RESPONSE:
        url_path_parts = self.path.split("/")
        function_id = url_path_parts[2]
        deployment_id = url_path_parts[4]
        deployment = self.backend.delete_deployment(function_id, deployment_id)
        return 202, {"status": 202}, json.dumps(deployment.to_json())

    def get_deployment(self) -> str:
        url_path_parts = self.path.split("/")
        function_id = url_path_parts[2]
        deployment_id = url_path_parts[4]
        deployment = self.backend.get_deployment(function_id, deployment_id)
        return json.dumps(deployment.to_json())

    def get_deployments(self) -> str:
        function_id = self.path.replace("/restapis/", "", 1).split("/")[0]
        deployments = self.backend.get_deployments(function_id)
        return json.dumps({"item": [d.to_json() for d in deployments]})

    def create_api_key(self) -> TYPE_RESPONSE:
        apikey_response = self.backend.create_api_key(json.loads(self.body))
        return 201, {"status": 201}, json.dumps(apikey_response.to_json())

    def delete_api_key(self) -> TYPE_RESPONSE:
        apikey = self.path.split("/")[2]
        self.backend.delete_api_key(apikey)
        return 202, {"status": 202}, "{}"

    def get_api_key(self) -> str:
        apikey = self.path.split("/")[2]
        include_value = self._get_bool_param("includeValue") or False
        apikey_resp = self.backend.get_api_key(apikey).to_json()
        if not include_value:
            apikey_resp.pop("value")
        return json.dumps(apikey_resp)

    def get_api_keys(self) -> str:
        include_values = self._get_bool_param("includeValues") or False
        name = self._get_param("name")
        apikeys_response = self.backend.get_api_keys(name=name)
        resp = [a.to_json() for a in apikeys_response]
        if not include_values:
            for key in resp:
                key.pop("value")
        return json.dumps({"item": resp})

    def update_api_key(self) -> str:
        apikey = self.path.split("/")[2]
        patch_operations = self._get_param("patchOperations")
        apikey_resp = self.backend.update_api_key(apikey, patch_operations).to_json()
        return json.dumps(apikey_resp)

    def create_usage_plan(self) -> TYPE_RESPONSE:
        usage_plan_response = self.backend.create_usage_plan(json.loads(self.body))
        return 201, {"status": 201}, json.dumps(usage_plan_response.to_json())

    def delete_usage_plan(self) -> TYPE_RESPONSE:
        usage_plan = self.path.split("/")[2]
        self.backend.delete_usage_plan(usage_plan)
        return 202, {"status": 202}, "{}"

    def get_usage_plan(self) -> str:
        usage_plan = self.path.split("/")[2]

        usage_plan_response = self.backend.get_usage_plan(usage_plan)
        return json.dumps(usage_plan_response.to_json())

    def get_usage_plans(self) -> str:
        api_key_id = self.querystring.get("keyId", [None])[0]
        usage_plans_response = self.backend.get_usage_plans(api_key_id=api_key_id)
        return json.dumps({"item": [u.to_json() for u in usage_plans_response]})

    def update_usage_plan(self) -> str:
        usage_plan = self.path.split("/")[2]
        patch_operations = self._get_param("patchOperations")
        usage_plan_response = self.backend.update_usage_plan(
            usage_plan, patch_operations
        )
        return json.dumps(usage_plan_response.to_json())

    def create_usage_plan_key(self) -> TYPE_RESPONSE:
        usage_plan_id = self.path.split("/")[2]
        usage_plan = self.backend.create_usage_plan_key(
            usage_plan_id, json.loads(self.body)
        )
        return 201, {"status": 201}, json.dumps(usage_plan.to_json())

    def delete_usage_plan_key(self) -> TYPE_RESPONSE:
        url_path_parts = self.path.split("/")
        usage_plan_id = url_path_parts[2]
        key_id = url_path_parts[4]
        self.backend.delete_usage_plan_key(usage_plan_id, key_id)
        return 202, {"status": 202}, "{}"

    def get_usage_plan_key(self) -> str:
        url_path_parts = self.path.split("/")
        usage_plan_id = url_path_parts[2]
        key_id = url_path_parts[4]
        usage_plan = self.backend.get_usage_plan_key(usage_plan_id, key_id)
        return json.dumps(usage_plan.to_json())

    def get_usage_plan_keys(self) -> str:
        usage_plan_id = self.path.split("/")[2]
        name = self._get_param("name")
        usage_plans = self.backend.get_usage_plan_keys(usage_plan_id, name=name)
        return json.dumps({"item": [u.to_json() for u in usage_plans]})

    def create_domain_name(self) -> TYPE_RESPONSE:
        domain_name = self._get_param("domainName")
        certificate_name = self._get_param("certificateName")
        tags = self._get_param("tags")
        certificate_arn = self._get_param("certificateArn")
        certificate_body = self._get_param("certificateBody")
        certificate_private_key = self._get_param("certificatePrivateKey")
        certificate_chain = self._get_param("certificateChain")
        regional_certificate_name = self._get_param("regionalCertificateName")
        regional_certificate_arn = self._get_param("regionalCertificateArn")
        endpoint_configuration = self._get_param("endpointConfiguration")
        security_policy = self._get_param("securityPolicy")
        domain_name_resp = self.backend.create_domain_name(
            domain_name,
            certificate_name,
            tags,
            certificate_arn,
            certificate_body,
            certificate_private_key,
            certificate_chain,
            regional_certificate_name,
            regional_certificate_arn,
            endpoint_configuration,
            security_policy,
        )
        return 201, {"status": 201}, json.dumps(domain_name_resp.to_json())

    def delete_domain_name(self) -> TYPE_RESPONSE:
        domain_name = self.path.split("/")[2]
        self.backend.delete_domain_name(domain_name)
        return 202, {"status": 202}, "{}"

    def get_domain_name(self) -> str:
        domain_name = self.path.split("/")[2]
        domain = self.backend.get_domain_name(domain_name)
        return json.dumps(domain.to_json())

    def get_domain_names(self) -> str:
        domain_names = self.backend.get_domain_names()
        return json.dumps({"item": [d.to_json() for d in domain_names]})

    def create_model(self) -> TYPE_RESPONSE:
        rest_api_id = self.path.replace("/restapis/", "", 1).split("/")[0]
        name = self._get_param("name")
        description = self._get_param("description")
        schema = self._get_param("schema")
        content_type = self._get_param("contentType")
        model = self.backend.create_model(
            rest_api_id,
            name,
            content_type,
            description,
            schema,
        )
        return 201, {"status": 201}, json.dumps(model.to_json())

    def get_models(self) -> str:
        rest_api_id = self.path.replace("/restapis/", "", 1).split("/")[0]
        models = self.backend.get_models(rest_api_id)
        return json.dumps({"item": [m.to_json() for m in models]})

    def get_model(self) -> str:
        url_path_parts = self.path.split("/")
        rest_api_id = url_path_parts[2]
        model_name = url_path_parts[4]
        model_info = self.backend.get_model(rest_api_id, model_name)
        return json.dumps(model_info.to_json())

    def create_base_path_mapping(self) -> TYPE_RESPONSE:
        domain_name = self.path.split("/")[2]
        base_path = self._get_param("basePath")
        rest_api_id = self._get_param("restApiId")
        stage = self._get_param("stage")

        base_path_mapping = self.backend.create_base_path_mapping(
            domain_name, rest_api_id, base_path, stage
        )
        return 201, {"status": 201}, json.dumps(base_path_mapping.to_json())

    def delete_base_path_mapping(self) -> TYPE_RESPONSE:
        url_path_parts = self.path.split("/")
        domain_name = url_path_parts[2]
        base_path = unquote(url_path_parts[4])
        self.backend.delete_base_path_mapping(domain_name, base_path)
        return 202, {"status": 202}, ""

    def get_base_path_mapping(self) -> str:
        url_path_parts = self.path.split("/")
        domain_name = url_path_parts[2]
        base_path = unquote(url_path_parts[4])
        base_path_mapping = self.backend.get_base_path_mapping(domain_name, base_path)
        return json.dumps(base_path_mapping.to_json())

    def get_base_path_mappings(self) -> str:
        domain_name = self.path.split("/")[2]
        base_path_mappings = self.backend.get_base_path_mappings(domain_name)
        return json.dumps({"item": [m.to_json() for m in base_path_mappings]})

    def update_base_path_mapping(self) -> str:
        url_path_parts = self.path.split("/")
        domain_name = url_path_parts[2]
        base_path = unquote(url_path_parts[4])
        patch_ops = self._get_param("patchOperations")
        base_path_mapping = self.backend.update_base_path_mapping(
            domain_name, base_path, patch_ops
        )
        return json.dumps(base_path_mapping.to_json())

    def create_vpc_link(self) -> TYPE_RESPONSE:
        name = self._get_param("name")
        description = self._get_param("description")
        target_arns = self._get_param("targetArns")
        tags = self._get_param("tags")
        vpc_link = self.backend.create_vpc_link(
            name=name, description=description, target_arns=target_arns, tags=tags
        )
        return 202, {"status": 202}, json.dumps(vpc_link.to_json())

    def delete_vpc_link(self) -> TYPE_RESPONSE:
        vpc_link_id = self.path.split("/")[-1]
        self.backend.delete_vpc_link(vpc_link_id=vpc_link_id)
        return 202, {"status": 202}, "{}"

    def get_vpc_link(self) -> str:
        vpc_link_id = self.path.split("/")[-1]
        vpc_link = self.backend.get_vpc_link(vpc_link_id=vpc_link_id)
        return json.dumps(vpc_link.to_json())

    def get_vpc_links(self) -> str:
        vpc_links = self.backend.get_vpc_links()
        return json.dumps({"item": [v.to_json() for v in vpc_links]})

    def put_gateway_response(self) -> TYPE_RESPONSE:
        rest_api_id = self.path.split("/")[-3]
        response_type = self.path.split("/")[-1]
        params = json.loads(self.body)
        status_code = params.get("statusCode")
        response_parameters = params.get("responseParameters")
        response_templates = params.get("responseTemplates")
        response = self.backend.put_gateway_response(
            rest_api_id=rest_api_id,
            response_type=response_type,
            status_code=status_code,
            response_parameters=response_parameters,
            response_templates=response_templates,
        )
        return 201, {}, json.dumps(response.to_json())

    def get_gateway_response(self) -> TYPE_RESPONSE:
        rest_api_id = self.path.split("/")[-3]
        response_type = self.path.split("/")[-1]
        response = self.backend.get_gateway_response(
            rest_api_id=rest_api_id, response_type=response_type
        )
        return 200, {}, json.dumps(response.to_json())

    def get_gateway_responses(self) -> TYPE_RESPONSE:
        rest_api_id = self.path.split("/")[-2]
        responses = self.backend.get_gateway_responses(rest_api_id=rest_api_id)
        return 200, {}, json.dumps(dict(item=[gw.to_json() for gw in responses]))

    def delete_gateway_response(self) -> TYPE_RESPONSE:
        rest_api_id = self.path.split("/")[-3]
        response_type = self.path.split("/")[-1]
        self.backend.delete_gateway_response(
            rest_api_id=rest_api_id, response_type=response_type
        )
        return 202, {}, json.dumps(dict())

    def update_account(self) -> str:
        patch_operations = self._get_param("patchOperations")
        account = self.backend.update_account(patch_operations)
        return json.dumps(account.to_json())

    def get_account(self) -> str:
        account = self.backend.get_account()
        return json.dumps(account.to_json())<|MERGE_RESOLUTION|>--- conflicted
+++ resolved
@@ -1,9 +1,5 @@
 import json
-<<<<<<< HEAD
-from typing import Any, Dict, List
-=======
 from typing import Any, Dict, List, Optional
->>>>>>> 5252e920
 from urllib.parse import unquote
 
 from moto.core.responses import TYPE_RESPONSE, BaseResponse
@@ -128,12 +124,8 @@
         rest_api = self.backend.get_rest_api(function_id)
         return 200, {}, json.dumps(rest_api.to_dict())
 
-<<<<<<< HEAD
-    def get_rest_api_without_id(self, *args: Any) -> TYPE_RESPONSE:  # type: ignore[misc]
-=======
     @staticmethod
     def get_rest_api_without_id(*args: Any) -> TYPE_RESPONSE:  # type: ignore[misc]
->>>>>>> 5252e920
         """
         AWS is returning an empty response when restApiId is an empty string. This is slightly odd and it seems an
         outlier, therefore it was decided we could have a custom handler for this particular use case instead of
