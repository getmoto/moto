"""Route53Backend class with methods for supported APIs."""
import itertools
from collections import defaultdict
import re

import string
import random
import uuid
from jinja2 import Template

from moto.route53.exceptions import (
    InvalidInput,
    NoSuchCloudWatchLogsLogGroup,
    NoSuchDelegationSet,
    NoSuchHostedZone,
    NoSuchQueryLoggingConfig,
    QueryLoggingConfigAlreadyExists,
)
from moto.core import BaseBackend, BaseModel, CloudFormationModel, ACCOUNT_ID
from moto.utilities.paginator import paginate
from .utils import PAGINATION_MODEL

ROUTE53_ID_CHOICE = string.ascii_uppercase + string.digits


def create_route53_zone_id():
    # New ID's look like this Z1RWWTK7Y8UDDQ
    return "".join([random.choice(ROUTE53_ID_CHOICE) for _ in range(0, 15)])


class DelegationSet(BaseModel):
    def __init__(self, caller_reference, name_servers, delegation_set_id):
        self.caller_reference = caller_reference
        self.name_servers = name_servers or [
            "ns-2048.awsdns-64.com",
            "ns-2049.awsdns-65.net",
            "ns-2050.awsdns-66.org",
            "ns-2051.awsdns-67.co.uk",
        ]
        self.id = delegation_set_id or "".join(
            [random.choice(ROUTE53_ID_CHOICE) for _ in range(5)]
        )
        self.location = f"https://route53.amazonaws.com/delegationset/{self.id}"


class DNSSecStatus(BaseModel):
    def __init__(self):
        self.signature = "NOT_SIGNING"
        self.message = ""
        self.key_signing_keys = []


class HealthCheck(CloudFormationModel):
    def __init__(self, health_check_id, caller_reference, health_check_args):
        self.id = health_check_id
        self.ip_address = health_check_args.get("ip_address")
        self.port = health_check_args.get("port") or 80
        self.type_ = health_check_args.get("type")
        self.resource_path = health_check_args.get("resource_path")
        self.fqdn = health_check_args.get("fqdn")
        self.search_string = health_check_args.get("search_string")
        self.request_interval = health_check_args.get("request_interval") or 30
        self.failure_threshold = health_check_args.get("failure_threshold") or 3
        self.health_threshold = health_check_args.get("health_threshold")
        self.measure_latency = health_check_args.get("measure_latency") or False
        self.inverted = health_check_args.get("inverted") or False
        self.disabled = health_check_args.get("disabled") or False
        self.enable_sni = health_check_args.get("enable_sni") or False
        self.children = health_check_args.get("children") or None
        self.caller_reference = caller_reference

    @property
    def physical_resource_id(self):
        return self.id

    @staticmethod
    def cloudformation_name_type():
        return None

    @staticmethod
    def cloudformation_type():
        # https://docs.aws.amazon.com/AWSCloudFormation/latest/UserGuide/aws-resource-route53-healthcheck.html
        return "AWS::Route53::HealthCheck"

    @classmethod
    def create_from_cloudformation_json(
        cls, resource_name, cloudformation_json, region_name, **kwargs
    ):
        properties = cloudformation_json["Properties"]["HealthCheckConfig"]
        health_check_args = {
            "ip_address": properties.get("IPAddress"),
            "port": properties.get("Port"),
            "type": properties["Type"],
            "resource_path": properties.get("ResourcePath"),
            "fqdn": properties.get("FullyQualifiedDomainName"),
            "search_string": properties.get("SearchString"),
            "request_interval": properties.get("RequestInterval"),
            "failure_threshold": properties.get("FailureThreshold"),
        }
        health_check = route53_backend.create_health_check(
            caller_reference=resource_name, health_check_args=health_check_args
        )
        return health_check

    def to_xml(self):
        template = Template(
            """<HealthCheck>
            <Id>{{ health_check.id }}</Id>
            <CallerReference>{{ health_check.caller_reference }}</CallerReference>
            <HealthCheckConfig>
                {% if health_check.type_ != "CALCULATED" %}
                    {% if health_check.ip_address %}<IPAddress>{{ health_check.ip_address }}</IPAddress>{% endif %}
                    <Port>{{ health_check.port }}</Port>
                {% endif %}
                <Type>{{ health_check.type_ }}</Type>
                {% if health_check.resource_path %}
                    <ResourcePath>{{ health_check.resource_path }}</ResourcePath>
                {% endif %}
                {% if health_check.fqdn %}
                    <FullyQualifiedDomainName>{{ health_check.fqdn }}</FullyQualifiedDomainName>
                {% endif %}
                {% if health_check.type_ != "CALCULATED" %}
                    <RequestInterval>{{ health_check.request_interval }}</RequestInterval>
                    <FailureThreshold>{{ health_check.failure_threshold }}</FailureThreshold>
                    <MeasureLatency>{{ health_check.measure_latency }}</MeasureLatency>
                {% endif %}
                {% if health_check.type_ == "CALCULATED" %}
                    <HealthThreshold>{{ health_check.health_threshold }}</HealthThreshold>
                {% endif %}
                <Inverted>{{ health_check.inverted }}</Inverted>
                <Disabled>{{ health_check.disabled }}</Disabled>
                <EnableSNI>{{ health_check.enable_sni }}</EnableSNI>
                {% if health_check.search_string %}
                    <SearchString>{{ health_check.search_string }}</SearchString>
                {% endif %}
                {% if health_check.children %}
                    <ChildHealthChecks>
                    {% for child in health_check.children %}
                        <member>{{ child }}</member>
                    {% endfor %}
                    </ChildHealthChecks>
                {% endif %}
            </HealthCheckConfig>
            <HealthCheckVersion>1</HealthCheckVersion>
        </HealthCheck>"""
        )
        return template.render(health_check=self)


class RecordSet(CloudFormationModel):
    def __init__(self, kwargs):
        self.name = kwargs.get("Name")
        self.type_ = kwargs.get("Type")
        self.ttl = kwargs.get("TTL", 0)
        self.records = kwargs.get("ResourceRecords", [])
        self.set_identifier = kwargs.get("SetIdentifier")
        self.weight = kwargs.get("Weight", 0)
        self.region = kwargs.get("Region")
        self.health_check = kwargs.get("HealthCheckId")
        self.hosted_zone_name = kwargs.get("HostedZoneName")
        self.hosted_zone_id = kwargs.get("HostedZoneId")
        self.alias_target = kwargs.get("AliasTarget")
        self.failover = kwargs.get("Failover")
        self.geo_location = kwargs.get("GeoLocation")
        self.multivalueanswer = kwargs.get("MultiValueAnswer", "")

    @staticmethod
    def cloudformation_name_type():
        return "Name"

    @staticmethod
    def cloudformation_type():
        # https://docs.aws.amazon.com/AWSCloudFormation/latest/UserGuide/aws-resource-route53-recordset.html
        return "AWS::Route53::RecordSet"

    @classmethod
    def create_from_cloudformation_json(
        cls, resource_name, cloudformation_json, region_name, **kwargs
    ):
        properties = cloudformation_json["Properties"]

        zone_name = properties.get("HostedZoneName")
        if zone_name:
            hosted_zone = route53_backend.get_hosted_zone_by_name(zone_name)
        else:
            hosted_zone = route53_backend.get_hosted_zone(properties["HostedZoneId"])
        record_set = hosted_zone.add_rrset(properties)
        return record_set

    @classmethod
    def update_from_cloudformation_json(
        cls, original_resource, new_resource_name, cloudformation_json, region_name
    ):
        cls.delete_from_cloudformation_json(
            original_resource.name, cloudformation_json, region_name
        )
        return cls.create_from_cloudformation_json(
            new_resource_name, cloudformation_json, region_name
        )

    @classmethod
    def delete_from_cloudformation_json(
        cls, resource_name, cloudformation_json, region_name
    ):
        # this will break if you changed the zone the record is in,
        # unfortunately
        properties = cloudformation_json["Properties"]

        zone_name = properties.get("HostedZoneName")
        if zone_name:
            hosted_zone = route53_backend.get_hosted_zone_by_name(zone_name)
        else:
            hosted_zone = route53_backend.get_hosted_zone(properties["HostedZoneId"])

        try:
            hosted_zone.delete_rrset({"Name": resource_name})
        except KeyError:
            pass

    @property
    def physical_resource_id(self):
        return self.name

    def delete(self, *args, **kwargs):
        """Not exposed as part of the Route 53 API - used for CloudFormation. args are ignored"""
        hosted_zone = route53_backend.get_hosted_zone_by_name(self.hosted_zone_name)
        if not hosted_zone:
            hosted_zone = route53_backend.get_hosted_zone(self.hosted_zone_id)
        hosted_zone.delete_rrset({"Name": self.name, "Type": self.type_})


def reverse_domain_name(domain_name):
    if domain_name.endswith("."):  # normalize without trailing dot
        domain_name = domain_name[:-1]
    return ".".join(reversed(domain_name.split(".")))


class FakeZone(CloudFormationModel):
<<<<<<< HEAD
    def __init__(self, name, id_, private_zone, comment, delegation_set):
        self.name = name
        self.id = id_
        self.comment = comment
        self.delegation_set = delegation_set
=======
    def __init__(
        self, name, id_, private_zone, vpcid=None, vpcregion=None, comment=None
    ):
        self.name = name
        self.id = id_
        if comment is not None:
            self.comment = comment
        if vpcid is not None:
            self.vpcid = vpcid
        if vpcregion is not None:
            self.vpcregion = vpcregion
>>>>>>> e1dbec1d
        self.private_zone = private_zone
        self.rrsets = []
        self.dnssec = DNSSecStatus()

    def add_rrset(self, record_set):
        record_set = RecordSet(record_set)
        self.rrsets.append(record_set)
        return record_set

    def upsert_rrset(self, record_set):
        new_rrset = RecordSet(record_set)
        for i, rrset in enumerate(self.rrsets):
            if (
                rrset.name == new_rrset.name
                and rrset.type_ == new_rrset.type_
                and rrset.set_identifier == new_rrset.set_identifier
            ):
                self.rrsets[i] = new_rrset
                break
        else:
            self.rrsets.append(new_rrset)
        return new_rrset

    def delete_rrset(self, rrset):
        self.rrsets = [
            record_set
            for record_set in self.rrsets
            if record_set.name != rrset["Name"]
            or (rrset.get("Type") is not None and record_set.type_ != rrset["Type"])
        ]

    def delete_rrset_by_id(self, set_identifier):
        self.rrsets = [
            record_set
            for record_set in self.rrsets
            if record_set.set_identifier != set_identifier
        ]

    def get_record_sets(self, start_type, start_name):
        def predicate(rrset):
            rrset_name_reversed = reverse_domain_name(rrset.name)
            start_name_reversed = reverse_domain_name(start_name)
            return rrset_name_reversed < start_name_reversed or (
                rrset_name_reversed == start_name_reversed and rrset.type_ < start_type
            )

        record_sets = sorted(
            self.rrsets,
            key=lambda rrset: (reverse_domain_name(rrset.name), rrset.type_),
        )

        if start_name:
            start_type = start_type or ""
            record_sets = itertools.dropwhile(predicate, record_sets)

        return record_sets

    @property
    def physical_resource_id(self):
        return self.id

    @staticmethod
    def cloudformation_name_type():
        return "Name"

    @staticmethod
    def cloudformation_type():
        # https://docs.aws.amazon.com/AWSCloudFormation/latest/UserGuide/aws-resource-route53-hostedzone.html
        return "AWS::Route53::HostedZone"

    @classmethod
    def create_from_cloudformation_json(
        cls, resource_name, cloudformation_json, region_name, **kwargs
    ):
        hosted_zone = route53_backend.create_hosted_zone(
            resource_name, private_zone=False
        )
        return hosted_zone


class RecordSetGroup(CloudFormationModel):
    def __init__(self, hosted_zone_id, record_sets):
        self.hosted_zone_id = hosted_zone_id
        self.record_sets = record_sets

    @property
    def physical_resource_id(self):
        return f"arn:aws:route53:::hostedzone/{self.hosted_zone_id}"

    @staticmethod
    def cloudformation_name_type():
        return None

    @staticmethod
    def cloudformation_type():
        # https://docs.aws.amazon.com/AWSCloudFormation/latest/UserGuide/aws-resource-route53-recordsetgroup.html
        return "AWS::Route53::RecordSetGroup"

    @classmethod
    def create_from_cloudformation_json(
        cls, resource_name, cloudformation_json, region_name, **kwargs
    ):
        properties = cloudformation_json["Properties"]

        zone_name = properties.get("HostedZoneName")
        if zone_name:
            hosted_zone = route53_backend.get_hosted_zone_by_name(zone_name)
        else:
            hosted_zone = route53_backend.get_hosted_zone(properties["HostedZoneId"])
        record_sets = properties["RecordSets"]
        for record_set in record_sets:
            hosted_zone.add_rrset(record_set)

        record_set_group = RecordSetGroup(hosted_zone.id, record_sets)
        return record_set_group


class QueryLoggingConfig(BaseModel):

    """QueryLoggingConfig class; this object isn't part of Cloudformation."""

    def __init__(
        self, query_logging_config_id, hosted_zone_id, cloudwatch_logs_log_group_arn
    ):
        self.hosted_zone_id = hosted_zone_id
        self.cloudwatch_logs_log_group_arn = cloudwatch_logs_log_group_arn
        self.query_logging_config_id = query_logging_config_id
        self.location = f"https://route53.amazonaws.com/2013-04-01/queryloggingconfig/{self.query_logging_config_id}"

    def to_xml(self):
        template = Template(
            """<QueryLoggingConfig>
                <CloudWatchLogsLogGroupArn>{{ query_logging_config.cloudwatch_logs_log_group_arn }}</CloudWatchLogsLogGroupArn>
                <HostedZoneId>{{ query_logging_config.hosted_zone_id }}</HostedZoneId>
                <Id>{{ query_logging_config.query_logging_config_id }}</Id>
            </QueryLoggingConfig>"""
        )
        # The "Location" value must be put into the header; that's done in
        # responses.py.
        return template.render(query_logging_config=self)


class Route53Backend(BaseBackend):
    def __init__(self):
        self.zones = {}
        self.zones_by_vpc = {}
        self.health_checks = {}
        self.resource_tags = defaultdict(dict)
        self.query_logging_configs = {}
        self.delegation_sets = dict()

    def create_hosted_zone(
<<<<<<< HEAD
        self, name, private_zone, comment=None, delegation_set_id=None
    ):
        new_id = create_route53_zone_id()
        delegation_set = self.create_reusable_delegation_set(
            caller_reference=f"DelSet_{name}", delegation_set_id=delegation_set_id
        )
=======
        self, name, private_zone, vpcid=None, vpcregion=None, comment=None
    ):
        new_id = create_route53_zone_id()
>>>>>>> e1dbec1d
        new_zone = FakeZone(
            name,
            new_id,
            private_zone=private_zone,
<<<<<<< HEAD
            comment=comment,
            delegation_set=delegation_set,
=======
            vpcid=vpcid,
            vpcregion=vpcregion,
            comment=comment,
>>>>>>> e1dbec1d
        )
        self.zones[new_id] = new_zone
        return new_zone

    def change_tags_for_resource(self, resource_id, tags):
        if "Tag" in tags:
            if isinstance(tags["Tag"], list):
                for tag in tags["Tag"]:
                    self.resource_tags[resource_id][tag["Key"]] = tag["Value"]
            else:
                key, value = (tags["Tag"]["Key"], tags["Tag"]["Value"])
                self.resource_tags[resource_id][key] = value
        else:
            if "Key" in tags:
                if isinstance(tags["Key"], list):
                    for key in tags["Key"]:
                        del self.resource_tags[resource_id][key]
                else:
                    del self.resource_tags[resource_id][tags["Key"]]

    def list_tags_for_resource(self, resource_id):
        if resource_id in self.resource_tags:
            return self.resource_tags[resource_id]
        return {}

    def list_resource_record_sets(self, zone_id, start_type, start_name, max_items):
        """
        The StartRecordIdentifier-parameter is not yet implemented
        """
        the_zone = self.get_hosted_zone(zone_id)
        all_records = list(the_zone.get_record_sets(start_type, start_name))
        records = all_records[0:max_items]
        next_record = all_records[max_items] if len(all_records) > max_items else None
        next_start_name = next_record.name if next_record else None
        next_start_type = next_record.type_ if next_record else None
        is_truncated = next_record is not None
        return records, next_start_name, next_start_type, is_truncated

    def change_resource_record_sets(self, zoneid, change_list):
        the_zone = self.get_hosted_zone(zoneid)
        for value in change_list:
            action = value["Action"]
            record_set = value["ResourceRecordSet"]

            cleaned_record_name = record_set["Name"].strip(".")
            cleaned_hosted_zone_name = the_zone.name.strip(".")

            if not cleaned_record_name.endswith(cleaned_hosted_zone_name):
                error_msg = f"""
                An error occurred (InvalidChangeBatch) when calling the ChangeResourceRecordSets operation:
                RRSet with DNS name {record_set["Name"]} is not permitted in zone {the_zone.name}
                """
                return error_msg

            if not record_set["Name"].endswith("."):
                record_set["Name"] += "."

            if action in ("CREATE", "UPSERT"):
                if "ResourceRecords" in record_set:
                    resource_records = list(record_set["ResourceRecords"].values())[0]
                    if not isinstance(resource_records, list):
                        # Depending on how many records there are, this may
                        # or may not be a list
                        resource_records = [resource_records]
                    record_set["ResourceRecords"] = [
                        x["Value"] for x in resource_records
                    ]
                if action == "CREATE":
                    the_zone.add_rrset(record_set)
                else:
                    the_zone.upsert_rrset(record_set)
            elif action == "DELETE":
                if "SetIdentifier" in record_set:
                    the_zone.delete_rrset_by_id(record_set["SetIdentifier"])
                else:
                    the_zone.delete_rrset(record_set)
        return None

    def list_hosted_zones(self):
        return self.zones.values()

    def list_hosted_zones_by_name(self, dnsname):
        if dnsname:
            dnsname = dnsname[0]
            if dnsname[-1] != ".":
                dnsname += "."
            zones = [zone for zone in self.list_hosted_zones() if zone.name == dnsname]
        else:
            # sort by names, but with domain components reversed
            # see http://boto3.readthedocs.io/en/latest/reference/services/route53.html#Route53.Client.list_hosted_zones_by_name

            def sort_key(zone):
                domains = zone.name.split(".")
                if domains[-1] == "":
                    domains = domains[-1:] + domains[:-1]
                return ".".join(reversed(domains))

            zones = self.list_hosted_zones()
            zones = sorted(zones, key=sort_key)
        return dnsname, zones

<<<<<<< HEAD
    def list_hosted_zones_by_vpc(self, vpc_id, vpc_region):
        zone_ids = self.zones_by_vpc.get(vpc_region, {}).get(vpc_id, [])
        zones = [self.zones.get(id_.replace("/hostedzone/", "")) for id_ in zone_ids]
        return zones
=======
    def list_hosted_zones_by_vpc(self, VPCId, VPCRegion, MaxItems=None, NextToken=None):

        zone_list = []
        for zone in self.list_hosted_zones():
            if zone.private_zone == "true":
                this_zone = self.get_hosted_zone(zone.id)
                if this_zone.vpcid == VPCId:
                    this_id = f"/hostedzone/{zone.id}"
                    zone_list.append(
                        {
                            "HostedZoneId": this_id,
                            "Name": zone.name,
                            "Owner": {"OwningAccount": ACCOUNT_ID},
                        }
                    )

        return zone_list
>>>>>>> e1dbec1d

    def get_hosted_zone(self, id_):
        the_zone = self.zones.get(id_.replace("/hostedzone/", ""))
        if not the_zone:
            raise NoSuchHostedZone(id_)
        return the_zone

    def get_hosted_zone_by_name(self, name):
        for zone in self.list_hosted_zones():
            if zone.name == name:
                return zone
        return None

    def delete_hosted_zone(self, id_):
        # Verify it exists
        self.get_hosted_zone(id_)
        return self.zones.pop(id_.replace("/hostedzone/", ""), None)

    def create_health_check(self, caller_reference, health_check_args):
        health_check_id = str(uuid.uuid4())
        health_check = HealthCheck(health_check_id, caller_reference, health_check_args)
        self.health_checks[health_check_id] = health_check
        return health_check

    def list_health_checks(self):
        return self.health_checks.values()

    def delete_health_check(self, health_check_id):
        return self.health_checks.pop(health_check_id, None)

    @staticmethod
    def _validate_arn(region, arn):
        match = re.match(fr"arn:aws:logs:{region}:\d{{12}}:log-group:.+", arn)
        if not arn or not match:
            raise InvalidInput()

        # The CloudWatch Logs log group must be in the "us-east-1" region.
        match = re.match(r"^(?:[^:]+:){3}(?P<region>[^:]+).*", arn)
        if match.group("region") != "us-east-1":
            raise InvalidInput()

    def create_query_logging_config(self, region, hosted_zone_id, log_group_arn):
        """Process the create_query_logging_config request."""
        # Does the hosted_zone_id exist?
        response = self.list_hosted_zones()
        zones = list(response) if response else []
        for zone in zones:
            if zone.id == hosted_zone_id:
                break
        else:
            raise NoSuchHostedZone(hosted_zone_id)

        # Ensure CloudWatch Logs log ARN is valid, otherwise raise an error.
        self._validate_arn(region, log_group_arn)

        # Note:  boto3 checks the resource policy permissions before checking
        # whether the log group exists.  moto doesn't have a way of checking
        # the resource policy, so in some instances moto will complain
        # about a log group that doesn't exist whereas boto3 will complain
        # that "The resource policy that you're using for Route 53 query
        # logging doesn't grant Route 53 sufficient permission to create
        # a log stream in the specified log group."

        from moto.logs import logs_backends  # pylint: disable=import-outside-toplevel

        response = logs_backends[region].describe_log_groups()
        log_groups = response[0] if response else []
        for entry in log_groups:
            if log_group_arn == entry["arn"]:
                break
        else:
            # There is no CloudWatch Logs log group with the specified ARN.
            raise NoSuchCloudWatchLogsLogGroup()

        # Verify there is no existing query log config using the same hosted
        # zone.
        for query_log in self.query_logging_configs.values():
            if query_log.hosted_zone_id == hosted_zone_id:
                raise QueryLoggingConfigAlreadyExists()

        # Create an instance of the query logging config.
        query_logging_config_id = str(uuid.uuid4())
        query_logging_config = QueryLoggingConfig(
            query_logging_config_id, hosted_zone_id, log_group_arn
        )
        self.query_logging_configs[query_logging_config_id] = query_logging_config
        return query_logging_config

    def delete_query_logging_config(self, query_logging_config_id):
        """Delete query logging config, if it exists."""
        if query_logging_config_id not in self.query_logging_configs:
            raise NoSuchQueryLoggingConfig()
        self.query_logging_configs.pop(query_logging_config_id)

    def get_query_logging_config(self, query_logging_config_id):
        """Return query logging config, if it exists."""
        if query_logging_config_id not in self.query_logging_configs:
            raise NoSuchQueryLoggingConfig()
        return self.query_logging_configs[query_logging_config_id]

    @paginate(pagination_model=PAGINATION_MODEL)
    def list_query_logging_configs(self, hosted_zone_id=None):
        """Return a list of query logging configs."""
        if hosted_zone_id:
            # Does the hosted_zone_id exist?
            response = self.list_hosted_zones()
            zones = list(response) if response else []
            for zone in zones:
                if zone.id == hosted_zone_id:
                    break
            else:
                raise NoSuchHostedZone(hosted_zone_id)

        return list(self.query_logging_configs.values())

    def get_dnssec(self, hosted_zone_id):
        zone = self.get_hosted_zone(hosted_zone_id)
        return zone.dnssec

    def update_hosted_zone_comment(self, id_, comment):
        hosted_zone = self.get_hosted_zone(id_)
        hosted_zone.comment = comment
        return hosted_zone

    def associate_vpc_with_hosted_zone(self, hosted_zone_id, vpc_id, vpc_region):
        if not vpc_region in self.zones_by_vpc:
            self.zones_by_vpc[vpc_region] = {}
        if not vpc_id in self.zones_by_vpc[vpc_region]:
            self.zones_by_vpc[vpc_region][vpc_id] = []
        self.zones_by_vpc[vpc_region][vpc_id].append(hosted_zone_id)

    def disassociate_vpc_with_hosted_zone(self, hosted_zone_id, vpc_id, vpc_region):
        if vpc_region in self.zones_by_vpc:
            if vpc_id in self.zones_by_vpc[vpc_region]:
                self.zones_by_vpc[vpc_region][vpc_id].remove(hosted_zone_id)

    def create_reusable_delegation_set(
        self, caller_reference, delegation_set_id=None, hosted_zone_id=None
    ):
        name_servers = None
        if hosted_zone_id:
            hosted_zone = self.get_hosted_zone(hosted_zone_id)
            name_servers = hosted_zone.delegation_set.name_servers
        delegation_set = DelegationSet(
            caller_reference, name_servers, delegation_set_id
        )
        self.delegation_sets[delegation_set.id] = delegation_set
        return delegation_set

    def list_reusable_delegation_sets(self):
        """
        Pagination is not yet implemented
        """
        return self.delegation_sets.values()

    def delete_reusable_delegation_set(self, delegation_set_id):
        self.delegation_sets.pop(delegation_set_id, None)

    def get_reusable_delegation_set(self, delegation_set_id):
        if delegation_set_id not in self.delegation_sets:
            raise NoSuchDelegationSet(delegation_set_id)
        return self.delegation_sets[delegation_set_id]


route53_backend = Route53Backend()<|MERGE_RESOLUTION|>--- conflicted
+++ resolved
@@ -236,28 +236,26 @@
 
 
 class FakeZone(CloudFormationModel):
-<<<<<<< HEAD
-    def __init__(self, name, id_, private_zone, comment, delegation_set):
+    def __init__(
+        self,
+        name,
+        id_,
+        private_zone,
+        vpc_id=None,
+        vpc_region=None,
+        comment=None,
+        delegation_set=None,
+    ):
         self.name = name
         self.id = id_
         self.comment = comment
         self.delegation_set = delegation_set
-=======
-    def __init__(
-        self, name, id_, private_zone, vpcid=None, vpcregion=None, comment=None
-    ):
-        self.name = name
-        self.id = id_
-        if comment is not None:
-            self.comment = comment
-        if vpcid is not None:
-            self.vpcid = vpcid
-        if vpcregion is not None:
-            self.vpcregion = vpcregion
->>>>>>> e1dbec1d
+        self.vpc_id = vpc_id
+        self.vpc_region = vpc_region
         self.private_zone = private_zone
         self.rrsets = []
         self.dnssec = DNSSecStatus()
+        self.owner = {"OwningAccount": ACCOUNT_ID}
 
     def add_rrset(self, record_set):
         record_set = RecordSet(record_set)
@@ -400,37 +398,33 @@
 class Route53Backend(BaseBackend):
     def __init__(self):
         self.zones = {}
-        self.zones_by_vpc = {}
         self.health_checks = {}
         self.resource_tags = defaultdict(dict)
         self.query_logging_configs = {}
         self.delegation_sets = dict()
 
     def create_hosted_zone(
-<<<<<<< HEAD
-        self, name, private_zone, comment=None, delegation_set_id=None
+        self,
+        name,
+        private_zone,
+        vpc_id=None,
+        vpc_region=None,
+        comment=None,
+        delegation_set_id=None,
     ):
         new_id = create_route53_zone_id()
         delegation_set = self.create_reusable_delegation_set(
             caller_reference=f"DelSet_{name}", delegation_set_id=delegation_set_id
         )
-=======
-        self, name, private_zone, vpcid=None, vpcregion=None, comment=None
-    ):
-        new_id = create_route53_zone_id()
->>>>>>> e1dbec1d
+
         new_zone = FakeZone(
             name,
             new_id,
             private_zone=private_zone,
-<<<<<<< HEAD
+            delegation_set=delegation_set,
+            vpc_id=vpc_id,
+            vpc_region=vpc_region,
             comment=comment,
-            delegation_set=delegation_set,
-=======
-            vpcid=vpcid,
-            vpcregion=vpcregion,
-            comment=comment,
->>>>>>> e1dbec1d
         )
         self.zones[new_id] = new_zone
         return new_zone
@@ -532,30 +526,15 @@
             zones = sorted(zones, key=sort_key)
         return dnsname, zones
 
-<<<<<<< HEAD
     def list_hosted_zones_by_vpc(self, vpc_id, vpc_region):
-        zone_ids = self.zones_by_vpc.get(vpc_region, {}).get(vpc_id, [])
-        zones = [self.zones.get(id_.replace("/hostedzone/", "")) for id_ in zone_ids]
-        return zones
-=======
-    def list_hosted_zones_by_vpc(self, VPCId, VPCRegion, MaxItems=None, NextToken=None):
-
-        zone_list = []
+
+        zones = []
         for zone in self.list_hosted_zones():
             if zone.private_zone == "true":
-                this_zone = self.get_hosted_zone(zone.id)
-                if this_zone.vpcid == VPCId:
-                    this_id = f"/hostedzone/{zone.id}"
-                    zone_list.append(
-                        {
-                            "HostedZoneId": this_id,
-                            "Name": zone.name,
-                            "Owner": {"OwningAccount": ACCOUNT_ID},
-                        }
-                    )
-
-        return zone_list
->>>>>>> e1dbec1d
+                if zone.vpc_id == vpc_id and zone.vpc_region == vpc_region:
+                    zones.append(zone)
+
+        return zones
 
     def get_hosted_zone(self, id_):
         the_zone = self.zones.get(id_.replace("/hostedzone/", ""))
@@ -681,16 +660,14 @@
         return hosted_zone
 
     def associate_vpc_with_hosted_zone(self, hosted_zone_id, vpc_id, vpc_region):
-        if not vpc_region in self.zones_by_vpc:
-            self.zones_by_vpc[vpc_region] = {}
-        if not vpc_id in self.zones_by_vpc[vpc_region]:
-            self.zones_by_vpc[vpc_region][vpc_id] = []
-        self.zones_by_vpc[vpc_region][vpc_id].append(hosted_zone_id)
+        zone = self.get_hosted_zone(hosted_zone_id)
+        zone.vpc_id = vpc_id
+        zone.vpc_region = vpc_region
 
     def disassociate_vpc_with_hosted_zone(self, hosted_zone_id, vpc_id, vpc_region):
-        if vpc_region in self.zones_by_vpc:
-            if vpc_id in self.zones_by_vpc[vpc_region]:
-                self.zones_by_vpc[vpc_region][vpc_id].remove(hosted_zone_id)
+        zone = self.get_hosted_zone(hosted_zone_id)
+        zone.vpc_id = None
+        zone.vpc_region = None
 
     def create_reusable_delegation_set(
         self, caller_reference, delegation_set_id=None, hosted_zone_id=None
