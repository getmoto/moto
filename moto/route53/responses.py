--- conflicted
+++ resolved
@@ -112,7 +112,6 @@
                     ]["Change"]
                 ]
 
-<<<<<<< HEAD
             # Enforce quotas https://docs.aws.amazon.com/Route53/latest/DeveloperGuide/DNSLimitations.html#limits-api-requests-changeresourcerecordsets
             #  - A request cannot contain more than 1,000 ResourceRecord elements. When the value of the Action element is UPSERT, each ResourceRecord element is counted twice.
             effective_rr_count = 0
@@ -134,52 +133,9 @@
                 """
                 return 400, headers, error_msg
 
-            for value in change_list:
-                action = value["Action"]
-                record_set = value["ResourceRecordSet"]
-
-                cleaned_record_name = record_set["Name"].strip(".")
-                cleaned_hosted_zone_name = the_zone.name.strip(".")
-
-                if not cleaned_record_name.endswith(cleaned_hosted_zone_name):
-                    error_msg = """
-                    An error occurred (InvalidChangeBatch) when calling the ChangeResourceRecordSets operation:
-                    RRSet with DNS name %s is not permitted in zone %s
-                    """ % (
-                        record_set["Name"],
-                        the_zone.name,
-                    )
-                    return 400, headers, error_msg
-
-                if not record_set["Name"].endswith("."):
-                    record_set["Name"] += "."
-
-                if action in ("CREATE", "UPSERT"):
-                    if "ResourceRecords" in record_set:
-                        resource_records = list(record_set["ResourceRecords"].values())[
-                            0
-                        ]
-                        if not isinstance(resource_records, list):
-                            # Depending on how many records there are, this may
-                            # or may not be a list
-                            resource_records = [resource_records]
-                        record_set["ResourceRecords"] = [
-                            x["Value"] for x in resource_records
-                        ]
-                    if action == "CREATE":
-                        the_zone.add_rrset(record_set)
-                    else:
-                        the_zone.upsert_rrset(record_set)
-                elif action == "DELETE":
-                    if "SetIdentifier" in record_set:
-                        the_zone.delete_rrset_by_id(record_set["SetIdentifier"])
-                    else:
-                        the_zone.delete_rrset(record_set)
-=======
             error_msg = route53_backend.change_resource_record_sets(zoneid, change_list)
             if error_msg:
                 return 400, headers, error_msg
->>>>>>> 0055e12a
 
             return 200, headers, CHANGE_RRSET_RESPONSE
 
