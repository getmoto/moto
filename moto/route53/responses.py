--- conflicted
+++ resolved
@@ -36,32 +36,15 @@
         vpcregion = None
         if request.method == "POST":
             elements = xmltodict.parse(self.body)
-<<<<<<< HEAD
-            root_elem = elements["CreateHostedZoneRequest"]
-            if "HostedZoneConfig" in root_elem:
-                comment = root_elem["HostedZoneConfig"].get("Comment")
-                try:
-                    # in boto3, this field is set directly in the xml
-                    private_zone = root_elem["HostedZoneConfig"]["PrivateZone"]
-                except KeyError:
-                    # if a VPC subsection is only included in xmls params when private_zone=True,
-                    # see boto: boto/route53/connection.py
-                    private_zone = "VPC" in root_elem
-=======
             zone_request = elements["CreateHostedZoneRequest"]
             if "HostedZoneConfig" in zone_request:
                 zone_config = zone_request["HostedZoneConfig"]
-                comment = zone_config["Comment"]
+                comment = zone_config.get("Comment")
                 private_zone = zone_config.get("PrivateZone", False)
->>>>>>> e1dbec1d
             else:
                 comment = None
                 private_zone = False
 
-<<<<<<< HEAD
-            name = root_elem["Name"]
-            delegation_set_id = root_elem.get("DelegationSetId")
-=======
             # It is possible to create a Private Hosted Zone without
             # associating VPC at the time of creation.
             if private_zone == "true":
@@ -70,7 +53,7 @@
                     vpcregion = zone_request["VPC"].get("VPCRegion", None)
 
             name = zone_request["Name"]
->>>>>>> e1dbec1d
+            delegation_set_id = zone_request.get("DelegationSetId")
 
             if name[-1] != ".":
                 name += "."
@@ -79,12 +62,9 @@
                 name,
                 comment=comment,
                 private_zone=private_zone,
-<<<<<<< HEAD
                 delegation_set_id=delegation_set_id,
-=======
-                vpcid=vpcid,
-                vpcregion=vpcregion,
->>>>>>> e1dbec1d
+                vpc_id=vpcid,
+                vpc_region=vpcregion,
             )
             template = Template(CREATE_HOSTED_ZONE_RESPONSE)
             return 201, headers, template.render(zone=new_zone)
@@ -111,13 +91,7 @@
         query_params = parse_qs(parsed_url.query)
         vpc_id = query_params.get("vpcid")[0]
         vpc_region = query_params.get("vpcregion")[0]
-<<<<<<< HEAD
-
         zones = route53_backend.list_hosted_zones_by_vpc(vpc_id, vpc_region)
-
-=======
-        zones = route53_backend.list_hosted_zones_by_vpc(vpc_id, vpc_region)
->>>>>>> e1dbec1d
         template = Template(LIST_HOSTED_ZONES_BY_VPC_RESPONSE)
         return 200, headers, template.render(zones=zones, xmlns=XMLNS)
 
@@ -576,8 +550,8 @@
    </DelegationSet>
    <VPCs>
       <VPC>
-         <VPCId>{{zone.vpcid}}</VPCId>
-         <VPCRegion>{{zone.vpcregion}}</VPCRegion>
+         <VPCId>{{ zone.vpc_id if zone.vpc_id else '' }}</VPCId>
+         <VPCRegion>{{ zone.vpc_region if zone.vpc_id else '' }}</VPCRegion>
       </VPC>
    </VPCs>
 
@@ -602,8 +576,8 @@
       </NameServers>
    </DelegationSet>
    <VPC>
-      <VPCId>{{zone.vpcid}}</VPCId>
-      <VPCRegion>{{zone.vpcregion}}</VPCRegion>
+      <VPCId>{{zone.vpc_id}}</VPCId>
+      <VPCRegion>{{zone.vpc_region}}</VPCRegion>
    </VPC>
 </CreateHostedZoneResponse>"""
 
@@ -648,40 +622,24 @@
    <IsTruncated>false</IsTruncated>
 </ListHostedZonesByNameResponse>"""
 
-<<<<<<< HEAD
-LIST_HOSTED_ZONES_BY_VPC_RESPONSE = """<ListHostedZonesByVpcResponse xmlns="{{ xmlns }}">
-  <HostedZoneSummaries>
-      {% for zone in zones %}
-      <HostedZone>
-         <HostedZoneId>/hostedzone/{{ zone.id }}</HostedZoneId>
-         <Name>{{ zone.name }}</Name>
-         <Config>
-            {% if zone.comment %}
-                <Comment>{{ zone.comment }}</Comment>
-            {% endif %}
-           <PrivateZone>{{ zone.private_zone }}</PrivateZone>
-         </Config>
-         <ResourceRecordSetCount>{{ zone.rrsets|count  }}</ResourceRecordSetCount>
-      </HostedZone>
-      {% endfor %}
-=======
+
 LIST_HOSTED_ZONES_BY_VPC_RESPONSE = """<ListHostedZonesByVpcResponse xmlns="{{xmlns}}">
    <HostedZoneSummaries>
        {% for zone in zones -%}
        <HostedZoneSummary>
-           <HostedZoneId>{{zone["HostedZoneId"]}}</HostedZoneId>
-           <Name>{{zone["Name"]}}</Name>
+           <HostedZoneId>/hostedzone/{{ zone.id }}</HostedZoneId>
+           <Name>{{ zone.name }}</Name>
+           <Config>
+             {%- if zone.comment %}
+             <Comment>{{ zone.comment }}</Comment>
+             {% endif -%}
+             <PrivateZone>{{ zone.private_zone }}</PrivateZone>
+           </Config>
            <Owner>
-               {% if zone["Owner"]["OwningAccount"] -%}
-               <OwningAccount>{{zone["Owner"]["OwningAccount"]}}</OwningAccount>
-               {% endif -%}
-               {% if zone["Owner"]["OwningService"] -%}
-               <OwningService>zone["Owner"]["OwningService"]</OwningService>
-               {% endif -%}
+               <OwningAccount>{{ zone.owner["OwningAccount"] }}</OwningAccount>
            </Owner>
        </HostedZoneSummary>
        {% endfor -%}
->>>>>>> e1dbec1d
    </HostedZoneSummaries>
 </ListHostedZonesByVpcResponse>"""
 
