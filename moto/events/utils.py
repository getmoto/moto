from typing import TYPE_CHECKING, List, TypedDict

if TYPE_CHECKING:
    from typing_extentions import Any, Dict, Required, Union


# NOTE: Typing is based on the following document https://docs.aws.amazon.com/eventbridge/latest/userguide/eb-event-patterns.html
EventMessageType = TypedDict(
    "EventMessageType",
    {
        "version": str,
        "id": str,
        "detail-type": "Required[Union[str, List[str]]]",
        "source": "Required[Union[str, List[str]]]",
        "account": str,
<<<<<<< HEAD
        "time": "Union[str, float]",
=======
        # support float type for internal use of moto.
        "time": "Union[str, float]",
        "replay-name": str,
>>>>>>> 0758e9cf
        "region": str,
        "resources": List[str],
        "detail": "Required[Dict[str, Any]]",
    },
    total=False,
)

PAGINATION_MODEL = {
    "list_rules": {
        "input_token": "next_token",
        "limit_key": "limit",
        "limit_default": 50,
        "unique_attribute": "arn",
        "fail_on_invalid_token": False,
    },
    "list_rule_names_by_target": {
        "input_token": "next_token",
        "limit_key": "limit",
        "limit_default": 50,
        "unique_attribute": "arn",
        "fail_on_invalid_token": False,
    },
}

_BASE_EVENT_MESSAGE: EventMessageType = {
    "version": "0",
    "id": "17793124-05d4-b198-2fde-7ededc63b103",
    "detail-type": "",
    "source": "",
    "account": "",
    "time": "",
    "region": "",
    "resources": [],
    "detail": {},
}<|MERGE_RESOLUTION|>--- conflicted
+++ resolved
@@ -13,13 +13,9 @@
         "detail-type": "Required[Union[str, List[str]]]",
         "source": "Required[Union[str, List[str]]]",
         "account": str,
-<<<<<<< HEAD
-        "time": "Union[str, float]",
-=======
         # support float type for internal use of moto.
         "time": "Union[str, float]",
         "replay-name": str,
->>>>>>> 0758e9cf
         "region": str,
         "resources": List[str],
         "detail": "Required[Dict[str, Any]]",
