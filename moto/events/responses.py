import json

from moto.core.responses import BaseResponse
from moto.events import events_backends


class EventsHandler(BaseResponse):
    @property
    def events_backend(self):
        """
        Events Backend

        :return: Events Backend object
        :rtype: moto.events.models.EventsBackend
        """
        return events_backends[self.region]

    @property
    def request_params(self):
        if not hasattr(self, "_json_body"):
            try:
                self._json_body = json.loads(self.body)
            except ValueError:
                self._json_body = {}
        return self._json_body

    def _get_param(self, param, if_none=None):
        return self.request_params.get(param, if_none)

    def _create_response(self, result):
        """
        Creates a proper response for the API.

        It basically transforms a dict-like result from the backend
        into a tuple (str, dict) properly formatted.
        Args:
            result (dict): result from backend

        Returns:
            (str, dict): dumped result and headers
        """
        return json.dumps(result), self.response_headers

    def error(self, type_, message="", status=400):
        headers = self.response_headers
        headers["status"] = status
        return json.dumps({"__type": type_, "message": message}), headers

    def put_rule(self):
        name = self._get_param("Name")
        event_pattern = self._get_param("EventPattern")
        scheduled_expression = self._get_param("ScheduleExpression")
        state = self._get_param("State")
        desc = self._get_param("Description")
        role_arn = self._get_param("RoleArn")
        event_bus_name = self._get_param("EventBusName")
        tags = self._get_param("Tags")

        rule = self.events_backend.put_rule(
            name,
            scheduled_expression=scheduled_expression,
            event_pattern=event_pattern,
            state=state,
            description=desc,
            role_arn=role_arn,
            event_bus_name=event_bus_name,
            tags=tags,
        )
        result = {"RuleArn": rule.arn}
        return self._create_response(result)

    def delete_rule(self):
        name = self._get_param("Name")

        if not name:
            return self.error("ValidationException", "Parameter Name is required.")
        self.events_backend.delete_rule(name)

        return "", self.response_headers

    def describe_rule(self):
        name = self._get_param("Name")

        if not name:
            return self.error("ValidationException", "Parameter Name is required.")

        rule = self.events_backend.describe_rule(name)

        result = rule.describe()
        return self._create_response(result)

    def disable_rule(self):
        name = self._get_param("Name")

        if not name:
            return self.error("ValidationException", "Parameter Name is required.")

        if not self.events_backend.disable_rule(name):
            return self.error(
                "ResourceNotFoundException", "Rule " + name + " does not exist."
            )

        return "", self.response_headers

    def enable_rule(self):
        name = self._get_param("Name")

        if not name:
            return self.error("ValidationException", "Parameter Name is required.")

        if not self.events_backend.enable_rule(name):
            return self.error(
                "ResourceNotFoundException", "Rule " + name + " does not exist."
            )

        return "", self.response_headers

    def generate_presigned_url(self):
        pass

    def list_rule_names_by_target(self):
        target_arn = self._get_param("TargetArn")
        next_token = self._get_param("NextToken")
        limit = self._get_param("Limit")

        if not target_arn:
            return self.error("ValidationException", "Parameter TargetArn is required.")

        rules, token = self.events_backend.list_rule_names_by_target(
            target_arn=target_arn, next_token=next_token, limit=limit
        )

        res = {"RuleNames": [rule.name for rule in rules], "NextToken": token}

        return json.dumps(res), self.response_headers

    def list_rules(self):
        prefix = self._get_param("NamePrefix")
        next_token = self._get_param("NextToken")
        limit = self._get_param("Limit")

<<<<<<< HEAD
        rules, token = self.events_backend.list_rules(
            prefix=prefix, next_token=next_token, limit=limit
        )
=======
        rules = self.events_backend.list_rules(prefix, next_token, limit)
        rules_obj = {"Rules": []}

        for rule in rules["Rules"]:
            rules_obj["Rules"].append(rule.describe())
>>>>>>> c642e8b4

        rules_obj = {
            "Rules": [self._generate_rule_dict(rule) for rule in rules],
            "NextToken": token,
        }

        return json.dumps(rules_obj), self.response_headers

    def list_targets_by_rule(self):
        rule_name = self._get_param("Rule")
        next_token = self._get_param("NextToken")
        limit = self._get_param("Limit")

        if not rule_name:
            return self.error("ValidationException", "Parameter Rule is required.")

        try:
            targets = self.events_backend.list_targets_by_rule(
                rule_name, next_token, limit
            )
        except KeyError:
            return self.error(
                "ResourceNotFoundException", "Rule " + rule_name + " does not exist."
            )

        return json.dumps(targets), self.response_headers

    def put_events(self):
        events = self._get_param("Entries")

        entries = self.events_backend.put_events(events)

        failed_count = len([e for e in entries if "ErrorCode" in e])
        response = {
            "FailedEntryCount": failed_count,
            "Entries": entries,
        }

        return json.dumps(response)

    def put_targets(self):
        rule_name = self._get_param("Rule")
        event_bus_name = self._get_param("EventBusName", "default")
        targets = self._get_param("Targets")

        self.events_backend.put_targets(rule_name, event_bus_name, targets)

        return (
            json.dumps({"FailedEntryCount": 0, "FailedEntries": []}),
            self.response_headers,
        )

    def remove_targets(self):
        rule_name = self._get_param("Rule")
        event_bus_name = self._get_param("EventBusName", "default")
        ids = self._get_param("Ids")

        self.events_backend.remove_targets(rule_name, event_bus_name, ids)

        return (
            json.dumps({"FailedEntryCount": 0, "FailedEntries": []}),
            self.response_headers,
        )

    def test_event_pattern(self):
        pass

    def put_permission(self):
        event_bus_name = self._get_param("EventBusName")
        action = self._get_param("Action")
        principal = self._get_param("Principal")
        statement_id = self._get_param("StatementId")
        policy = self._get_param("Policy")
        condition = self._get_param("Condition")

        self.events_backend.put_permission(
            event_bus_name, action, principal, statement_id, condition, policy
        )

        return ""

    def remove_permission(self):
        event_bus_name = self._get_param("EventBusName")
        statement_id = self._get_param("StatementId")
        remove_all_permissions = self._get_param("RemoveAllPermissions")

        self.events_backend.remove_permission(
            event_bus_name, statement_id, remove_all_permissions
        )

        return ""

    def describe_event_bus(self):
        name = self._get_param("Name")

        event_bus = self.events_backend.describe_event_bus(name)
        response = {"Name": event_bus.name, "Arn": event_bus.arn}

        if event_bus.policy:
            response["Policy"] = event_bus.policy

        return json.dumps(response), self.response_headers

    def create_event_bus(self):
        name = self._get_param("Name")
        event_source_name = self._get_param("EventSourceName")
        tags = self._get_param("Tags")

        event_bus = self.events_backend.create_event_bus(name, event_source_name, tags)
        return json.dumps({"EventBusArn": event_bus.arn}), self.response_headers

    def list_event_buses(self):
        name_prefix = self._get_param("NamePrefix")
        # ToDo: add 'NextToken' & 'Limit' parameters

        response = []
        for event_bus in self.events_backend.list_event_buses(name_prefix):
            event_bus_response = {"Name": event_bus.name, "Arn": event_bus.arn}

            if event_bus.policy:
                event_bus_response["Policy"] = event_bus.policy

            response.append(event_bus_response)

        return json.dumps({"EventBuses": response}), self.response_headers

    def delete_event_bus(self):
        name = self._get_param("Name")

        self.events_backend.delete_event_bus(name)

        return "", self.response_headers

    def list_tags_for_resource(self):
        arn = self._get_param("ResourceARN")

        result = self.events_backend.list_tags_for_resource(arn)

        return json.dumps(result), self.response_headers

    def tag_resource(self):
        arn = self._get_param("ResourceARN")
        tags = self._get_param("Tags")

        result = self.events_backend.tag_resource(arn, tags)

        return json.dumps(result), self.response_headers

    def untag_resource(self):
        arn = self._get_param("ResourceARN")
        tags = self._get_param("TagKeys")

        result = self.events_backend.untag_resource(arn, tags)

        return json.dumps(result), self.response_headers

    def create_archive(self):
        name = self._get_param("ArchiveName")
        source_arn = self._get_param("EventSourceArn")
        description = self._get_param("Description")
        event_pattern = self._get_param("EventPattern")
        retention = self._get_param("RetentionDays")

        archive = self.events_backend.create_archive(
            name, source_arn, description, event_pattern, retention
        )

        return (
            json.dumps(
                {
                    "ArchiveArn": archive.arn,
                    "CreationTime": archive.creation_time,
                    "State": archive.state,
                }
            ),
            self.response_headers,
        )

    def describe_archive(self):
        name = self._get_param("ArchiveName")

        result = self.events_backend.describe_archive(name)

        return json.dumps(result), self.response_headers

    def list_archives(self):
        name_prefix = self._get_param("NamePrefix")
        source_arn = self._get_param("EventSourceArn")
        state = self._get_param("State")

        result = self.events_backend.list_archives(name_prefix, source_arn, state)

        return json.dumps({"Archives": result}), self.response_headers

    def update_archive(self):
        name = self._get_param("ArchiveName")
        description = self._get_param("Description")
        event_pattern = self._get_param("EventPattern")
        retention = self._get_param("RetentionDays")

        result = self.events_backend.update_archive(
            name, description, event_pattern, retention
        )

        return json.dumps(result), self.response_headers

    def delete_archive(self):
        name = self._get_param("ArchiveName")

        self.events_backend.delete_archive(name)

        return "", self.response_headers

    def start_replay(self):
        name = self._get_param("ReplayName")
        description = self._get_param("Description")
        source_arn = self._get_param("EventSourceArn")
        start_time = self._get_param("EventStartTime")
        end_time = self._get_param("EventEndTime")
        destination = self._get_param("Destination")

        result = self.events_backend.start_replay(
            name, description, source_arn, start_time, end_time, destination
        )

        return json.dumps(result), self.response_headers

    def describe_replay(self):
        name = self._get_param("ReplayName")

        result = self.events_backend.describe_replay(name)

        return json.dumps(result), self.response_headers

    def list_replays(self):
        name_prefix = self._get_param("NamePrefix")
        source_arn = self._get_param("EventSourceArn")
        state = self._get_param("State")

        result = self.events_backend.list_replays(name_prefix, source_arn, state)

        return json.dumps({"Replays": result}), self.response_headers

    def cancel_replay(self):
        name = self._get_param("ReplayName")

        result = self.events_backend.cancel_replay(name)

        return json.dumps(result), self.response_headers

    def create_connection(self):
        name = self._get_param("Name")
        description = self._get_param("Description")
        authorization_type = self._get_param("AuthorizationType")
        auth_parameters = self._get_param("AuthParameters")

        result = self.events_backend.create_connection(
            name, description, authorization_type, auth_parameters
        )

        return (
            json.dumps(
                {
                    "ConnectionArn": result.arn,
                    "ConnectionState": "AUTHORIZED",
                    "CreationTime": result.creation_time,
                    "LastModifiedTime": result.creation_time,
                }
            ),
            self.response_headers,
        )

    def list_connections(self):
        connections = self.events_backend.list_connections()
        result = []
        for connection in connections:
            result.append(
                {
                    "ConnectionArn": connection.arn,
                    "ConnectionState": "AUTHORIZED",
                    "CreationTime": connection.creation_time,
                    "LastModifiedTime": connection.creation_time,
                    "AuthorizationType": connection.authorization_type,
                }
            )

        return json.dumps({"Connections": result}), self.response_headers

    def describe_connection(self):
        name = self._get_param("Name")
        result = self.events_backend.describe_connection(name)
        return json.dumps(result), self.response_headers

    def update_connection(self):
        updates = dict(
            name=self._get_param("Name"),
            description=self._get_param("Description"),
            authorization_type=self._get_param("AuthorizationType"),
            auth_parameters=self._get_param("AuthParameters"),
        )
        result = self.events_backend.update_connection(**updates)
        return self._create_response(result)

    def delete_connection(self):
        name = self._get_param("Name")
        result = self.events_backend.delete_connection(name)
        return json.dumps(result), self.response_headers

    def create_api_destination(self):
        name = self._get_param("Name")
        description = self._get_param("Description")
        connection_arn = self._get_param("ConnectionArn")
        invocation_endpoint = self._get_param("InvocationEndpoint")
        invocation_rate_limit_per_second = self._get_param(
            "InvocationRateLimitPerSecond"
        )
        http_method = self._get_param("HttpMethod")

        result = self.events_backend.create_api_destination(
            name,
            description,
            connection_arn,
            invocation_endpoint,
            invocation_rate_limit_per_second,
            http_method,
        )
        return self._create_response(result)

    def list_api_destinations(self):
        destinations = self.events_backend.list_api_destinations()
        result = []
        for destination in destinations:
            result.append(
                {
                    "ApiDestinationArn": destination.arn,
                    "Name": destination.name,
                    "ApiDestinationState": destination.state,
                    "ConnectionArn": destination.connection_arn,
                    "InvocationEndpoint": destination.invocation_endpoint,
                    "HttpMethod": destination.http_method,
                    "CreationTime": destination.creation_time,
                    "LastModifiedTime": destination.creation_time,
                }
            )

        return json.dumps({"ApiDestinations": result}), self.response_headers

    def describe_api_destination(self):
        name = self._get_param("Name")
        result = self.events_backend.describe_api_destination(name)
        return self._create_response(result)

    def update_api_destination(self):
        updates = dict(
            connection_arn=self._get_param("ConnectionArn"),
            description=self._get_param("Description"),
            http_method=self._get_param("HttpMethod"),
            invocation_endpoint=self._get_param("InvocationEndpoint"),
            invocation_rate_limit_per_second=self._get_param(
                "InvocationRateLimitPerSecond"
            ),
            name=self._get_param("Name"),
        )

        result = self.events_backend.update_api_destination(**updates)
        return self._create_response(result)

    def delete_api_destination(self):
        name = self._get_param("Name")
        result = self.events_backend.delete_api_destination(name)
        return self._create_response(result)<|MERGE_RESOLUTION|>--- conflicted
+++ resolved
@@ -139,20 +139,11 @@
         next_token = self._get_param("NextToken")
         limit = self._get_param("Limit")
 
-<<<<<<< HEAD
         rules, token = self.events_backend.list_rules(
             prefix=prefix, next_token=next_token, limit=limit
         )
-=======
-        rules = self.events_backend.list_rules(prefix, next_token, limit)
-        rules_obj = {"Rules": []}
-
-        for rule in rules["Rules"]:
-            rules_obj["Rules"].append(rule.describe())
->>>>>>> c642e8b4
-
         rules_obj = {
-            "Rules": [self._generate_rule_dict(rule) for rule in rules],
+            "Rules": [rule.describe() for rule in rules],
             "NextToken": token,
         }
 
