--- conflicted
+++ resolved
@@ -6,20 +6,14 @@
 from moto.core import BaseBackend, BaseModel
 from moto.core.utils import unix_time_millis
 from moto.utilities.paginator import paginate
-<<<<<<< HEAD
-from .exceptions import (
-=======
 from moto.logs.metric_filters import MetricFilters
 from moto.logs.exceptions import (
->>>>>>> c642e8b4
     ResourceNotFoundException,
     ResourceAlreadyExistsException,
     InvalidParameterException,
     LimitExceededException,
 )
 from .utils import PAGINATION_MODEL
-<<<<<<< HEAD
-=======
 
 MAX_RESOURCE_POLICIES_PER_REGION = 10
 
@@ -30,7 +24,6 @@
         self.start_time = start_time
         self.end_time = end_time
         self.query = query
->>>>>>> c642e8b4
 
 
 class LogEvent(BaseModel):
@@ -312,7 +305,6 @@
             raise ResourceNotFoundException()
         del self.streams[log_stream_name]
 
-    @paginate(pagination_model=PAGINATION_MODEL)
     def describe_log_streams(
         self,
         descending,
@@ -338,10 +330,6 @@
             )
 
         log_streams = sorted(log_streams, key=sorter, reverse=descending)
-<<<<<<< HEAD
-        log_streams = [item[1] for item in log_streams]
-        return log_streams
-=======
         first_index = 0
         if next_token:
             try:
@@ -371,7 +359,6 @@
             )
 
         return log_streams_page, new_token
->>>>>>> c642e8b4
 
     def put_log_events(
         self, log_group_name, log_stream_name, log_events, sequence_token
