--- conflicted
+++ resolved
@@ -1,75 +1,7 @@
 from enum import Enum
 from typing import Any, List, Dict, Tuple, Optional
 from moto.dynamodb.exceptions import MockValidationException
-<<<<<<< HEAD
-
-
-class KeyConditionExpressionTokenizer:
-    """
-    Tokenizer for a KeyConditionExpression. Should be used as an iterator.
-    The final character to be returned will be an empty string, to notify the caller that we've reached the end.
-    """
-
-    def __init__(self, expression: str):
-        self.expression = expression
-        self.token_pos = 0
-
-    def __iter__(self) -> "KeyConditionExpressionTokenizer":
-        self.token_pos = 0
-        return self
-
-    def is_eof(self) -> bool:
-        return self.peek() == ""
-
-    def peek(self) -> str:
-        """
-        Peek the next character without changing the position
-        """
-        try:
-            return self.expression[self.token_pos]
-        except IndexError:
-            return ""
-
-    def __next__(self) -> str:
-        """
-        Returns the next character, or an empty string if we've reached the end of the string.
-        Calling this method again will result in a StopIterator
-        """
-        try:
-            result = self.expression[self.token_pos]
-            self.token_pos += 1
-            return result
-        except IndexError:
-            if self.token_pos == len(self.expression):
-                self.token_pos += 1
-                return ""
-            raise StopIteration
-
-    def skip_characters(self, phrase: str, case_sensitive: bool = False) -> None:
-        """
-        Skip the characters in the supplied phrase.
-        If any other character is encountered instead, this will fail.
-        If we've already reached the end of the iterator, this will fail.
-        """
-        for ch in phrase:
-            if case_sensitive:
-                assert self.expression[self.token_pos] == ch
-            else:
-                assert self.expression[self.token_pos] in [ch.lower(), ch.upper()]
-            self.token_pos += 1
-
-    def skip_white_space(self) -> None:
-        """
-        Skip the any whitespace characters that are coming up
-        """
-        try:
-            while self.peek() == " ":
-                self.token_pos += 1
-        except IndexError:
-            pass
-=======
 from moto.utilities.tokenizer import GenericTokenizer
->>>>>>> 90e63c1c
 
 
 class EXPRESSION_STAGES(Enum):
@@ -104,13 +36,8 @@
     current_phrase = ""
     key_name = comparison = ""
     key_values = []
-<<<<<<< HEAD
     results: List[Tuple[str, str, Any]] = []
-    tokenizer = KeyConditionExpressionTokenizer(key_condition_expression)
-=======
-    results = []
     tokenizer = GenericTokenizer(key_condition_expression)
->>>>>>> 90e63c1c
     for crnt_char in tokenizer:
         if crnt_char == " ":
             if current_stage == EXPRESSION_STAGES.INITIAL_STAGE:
