import copy
import itertools
import json
from functools import wraps
from typing import Any, Callable, Dict, List, Optional, Union

from moto.core.common_types import TYPE_RESPONSE
from moto.core.responses import BaseResponse
from moto.dynamodb.models import DynamoDBBackend, Table, dynamodb_backends
from moto.dynamodb.models.utilities import dynamo_json_dump
from moto.dynamodb.parsing.key_condition_expression import parse_expression
from moto.dynamodb.parsing.reserved_keywords import ReservedKeywords
from moto.utilities.aws_headers import amz_crc32

from .exceptions import (
    KeyIsEmptyStringException,
    MockValidationException,
    ResourceNotFoundException,
    UnknownKeyType,
)

TRANSACTION_MAX_ITEMS = 25


def include_consumed_capacity(
    val: float = 1.0,
) -> Callable[
    [Callable[["DynamoHandler"], str]],
    Callable[["DynamoHandler"], Union[str, TYPE_RESPONSE]],
]:
    def _inner(
<<<<<<< HEAD
        f: Callable[["DynamoHandler"], Union[str, TYPE_RESPONSE]],
=======
        f: Callable[["DynamoHandler"], str],
>>>>>>> 1988b916
    ) -> Callable[["DynamoHandler"], Union[str, TYPE_RESPONSE]]:
        @wraps(f)
        def _wrapper(
            *args: "DynamoHandler", **kwargs: None
        ) -> Union[str, TYPE_RESPONSE]:
            (handler,) = args
            expected_capacity = handler.body.get("ReturnConsumedCapacity", "NONE")
            if expected_capacity not in ["NONE", "TOTAL", "INDEXES"]:
                type_ = "ValidationException"
                headers = handler.response_headers.copy()
                headers["status"] = "400"
                message = f"1 validation error detected: Value '{expected_capacity}' at 'returnConsumedCapacity' failed to satisfy constraint: Member must satisfy enum value set: [INDEXES, TOTAL, NONE]"
                return (
                    400,
                    headers,
                    dynamo_json_dump({"__type": type_, "message": message}),
                )
            table_name = handler.body.get("TableName", "")
            index_name = handler.body.get("IndexName", None)

            response = f(*args, **kwargs)

            if isinstance(response, str):
                body = json.loads(response)

                if expected_capacity == "TOTAL":
                    body["ConsumedCapacity"] = {
                        "TableName": table_name,
                        "CapacityUnits": val,
                    }
                elif expected_capacity == "INDEXES":
                    body["ConsumedCapacity"] = {
                        "TableName": table_name,
                        "CapacityUnits": val,
                        "Table": {"CapacityUnits": val},
                    }
                    if index_name:
                        body["ConsumedCapacity"]["LocalSecondaryIndexes"] = {
                            index_name: {"CapacityUnits": val}
                        }

                return dynamo_json_dump(body)

            return response

        return _wrapper

    return _inner


def validate_put_has_empty_keys(
    field_updates: Dict[str, Any], table: Table, custom_error_msg: Optional[str] = None
) -> None:
    """
    Error if any keys have an empty value. Checks Global index attributes as well
    """
    if table:
        key_names = table.attribute_keys
        gsi_key_names = list(
            itertools.chain(*[gsi.schema_key_attrs for gsi in table.global_indexes])
        )

        # string/binary fields with empty string as value
        empty_str_fields = [
            key
            for (key, val) in field_updates.items()
            if next(iter(val.keys())) in ["S", "B"] and next(iter(val.values())) == ""
        ]

        # First validate that all of the GSI-keys are set
        empty_gsi_key = next(
            (kn for kn in gsi_key_names if kn in empty_str_fields), None
        )
        if empty_gsi_key:
            gsi_name = table.global_indexes[0].name
            raise MockValidationException(
                f"One or more parameter values are not valid. A value specified for a secondary index key is not supported. The AttributeValue for a key attribute cannot contain an empty string value. IndexName: {gsi_name}, IndexKey: {empty_gsi_key}"
            )

        # Then validate that all of the regular keys are set
        empty_key = next(
            (keyname for keyname in key_names if keyname in empty_str_fields), None
        )
        if empty_key:
            msg = (
                custom_error_msg
                or "One or more parameter values were invalid: An AttributeValue may not contain an empty string. Key: {}"
            )
            raise MockValidationException(msg.format(empty_key))


def put_has_empty_attrs(field_updates: Dict[str, Any], table: Table) -> bool:
    # Example invalid attribute: [{'M': {'SS': {'NS': []}}}]
    def _validate_attr(attr: Dict[str, Any]) -> bool:
        if "NS" in attr and attr["NS"] == []:
            return True
        else:
            return any(
                [_validate_attr(val) for val in attr.values() if isinstance(val, dict)]
            )

    if table:
        key_names = table.attribute_keys
        attrs_to_check = [
            val for attr, val in field_updates.items() if attr not in key_names
        ]
        return any([_validate_attr(attr) for attr in attrs_to_check])
    return False


def validate_put_has_gsi_keys_set_to_none(item: Dict[str, Any], table: Table) -> None:
    for gsi in table.global_indexes:
        for attr in gsi.schema:
            attr_name = attr["AttributeName"]
            if attr_name in item and item[attr_name] == {"NULL": True}:
                raise MockValidationException(
                    f"One or more parameter values were invalid: Type mismatch for Index Key {attr_name} Expected: S Actual: NULL IndexName: {gsi.name}"
                )


def check_projection_expression(expression: str) -> None:
    if expression.upper() in ReservedKeywords.get_reserved_keywords():
        raise MockValidationException(
            f"ProjectionExpression: Attribute name is a reserved keyword; reserved keyword: {expression}"
        )
    if expression[0].isnumeric():
        raise MockValidationException(
            "ProjectionExpression: Attribute name starts with a number"
        )
    if " " in expression:
        raise MockValidationException(
            "ProjectionExpression: Attribute name contains white space"
        )


class DynamoHandler(BaseResponse):
    def __init__(self) -> None:
        super().__init__(service_name="dynamodb")

    def get_endpoint_name(self, headers: Any) -> Optional[str]:
        """Parses request headers and extracts part od the X-Amz-Target
        that corresponds to a method of DynamoHandler

        ie: X-Amz-Target: DynamoDB_20111205.ListTables -> ListTables
        """
        # Headers are case-insensitive. Probably a better way to do this.
        match = headers.get("x-amz-target") or headers.get("X-Amz-Target")
        if match:
            return match.split(".")[1]
        return None

    @property
    def dynamodb_backend(self) -> DynamoDBBackend:
        """
        :return: DynamoDB Backend
        :rtype: moto.dynamodb.models.DynamoDBBackend
        """
        return dynamodb_backends[self.current_account][self.region]

    @amz_crc32
    def call_action(self) -> TYPE_RESPONSE:
        self.body = json.loads(self.body or "{}")
        return super().call_action()

    def list_tables(self) -> str:
        body = self.body
        limit = body.get("Limit", 100)
        exclusive_start_table_name = body.get("ExclusiveStartTableName")
        tables, last_eval = self.dynamodb_backend.list_tables(
            limit, exclusive_start_table_name
        )

        response: Dict[str, Any] = {"TableNames": tables}
        if last_eval:
            response["LastEvaluatedTableName"] = last_eval

        return dynamo_json_dump(response)

    def create_table(self) -> str:
        body = self.body
        # get the table name
        table_name = body["TableName"]
        # check billing mode and get the throughput
        if "BillingMode" in body.keys() and body["BillingMode"] == "PAY_PER_REQUEST":
            if "ProvisionedThroughput" in body.keys():
                raise MockValidationException(
                    "ProvisionedThroughput cannot be specified when BillingMode is PAY_PER_REQUEST"
                )
            throughput = None
            billing_mode = "PAY_PER_REQUEST"
        else:  # Provisioned (default billing mode)
            throughput = body.get("ProvisionedThroughput")
            if throughput is None:
                raise MockValidationException(
                    "One or more parameter values were invalid: ReadCapacityUnits and WriteCapacityUnits must both be specified when BillingMode is PROVISIONED"
                )
            billing_mode = "PROVISIONED"
        # getting ServerSideEncryption details
        sse_spec = body.get("SSESpecification")
        # getting the schema
        key_schema = body["KeySchema"]
        for idx, _key in enumerate(key_schema, start=1):
            key_type = _key["KeyType"]
            if key_type not in ["HASH", "RANGE"]:
                raise UnknownKeyType(
                    key_type=key_type, position=f"keySchema.{idx}.member.keyType"
                )
        if len(key_schema) > 2:
            key_elements = [
                f"KeySchemaElement(attributeName={key.get('AttributeName')}, keyType={key['KeyType']})"
                for key in key_schema
            ]
            provided_keys = ", ".join(key_elements)
            err = f"1 validation error detected: Value '[{provided_keys}]' at 'keySchema' failed to satisfy constraint: Member must have length less than or equal to 2"
            raise MockValidationException(err)
        # getting attribute definition
        attr = body["AttributeDefinitions"]

        # getting/validating the indexes
        global_indexes = body.get("GlobalSecondaryIndexes")
        if global_indexes == []:
            raise MockValidationException(
                "One or more parameter values were invalid: List of GlobalSecondaryIndexes is empty"
            )
        global_indexes = global_indexes or []
        for idx, g_idx in enumerate(global_indexes, start=1):
            for idx2, _key in enumerate(g_idx["KeySchema"], start=1):
                key_type = _key["KeyType"]
                if key_type not in ["HASH", "RANGE"]:
                    position = f"globalSecondaryIndexes.{idx}.member.keySchema.{idx2}.member.keyType"
                    raise UnknownKeyType(key_type=key_type, position=position)

        local_secondary_indexes = body.get("LocalSecondaryIndexes")
        if local_secondary_indexes == []:
            raise MockValidationException(
                "One or more parameter values were invalid: List of LocalSecondaryIndexes is empty"
            )
        local_secondary_indexes = local_secondary_indexes or []
        for idx, g_idx in enumerate(local_secondary_indexes, start=1):
            for idx2, _key in enumerate(g_idx["KeySchema"], start=1):
                key_type = _key["KeyType"]
                if key_type not in ["HASH", "RANGE"]:
                    position = f"localSecondaryIndexes.{idx}.member.keySchema.{idx2}.member.keyType"
                    raise UnknownKeyType(key_type=key_type, position=position)

        # Verify AttributeDefinitions list all
        expected_attrs = []
        expected_attrs.extend([key["AttributeName"] for key in key_schema])
        expected_attrs.extend(
            schema["AttributeName"]
            for schema in itertools.chain(
                *list(idx["KeySchema"] for idx in local_secondary_indexes)
            )
        )
        expected_attrs.extend(
            schema["AttributeName"]
            for schema in itertools.chain(
                *list(idx["KeySchema"] for idx in global_indexes)
            )
        )
        expected_attrs = list(set(expected_attrs))
        expected_attrs.sort()
        actual_attrs = [item["AttributeName"] for item in attr]
        actual_attrs.sort()
        if actual_attrs != expected_attrs:
            self._throw_attr_error(
                actual_attrs, expected_attrs, global_indexes or local_secondary_indexes
            )
        # get the stream specification
        streams = body.get("StreamSpecification")
        # Get any tags
        tags = body.get("Tags", [])
        deletion_protection_enabled = body.get("DeletionProtectionEnabled", False)

        table = self.dynamodb_backend.create_table(
            table_name,
            schema=key_schema,
            throughput=throughput,
            attr=attr,
            global_indexes=global_indexes,
            indexes=local_secondary_indexes,
            streams=streams,
            billing_mode=billing_mode,
            sse_specification=sse_spec,
            tags=tags,
            deletion_protection_enabled=deletion_protection_enabled,
        )
        return dynamo_json_dump(table.describe())

    def _throw_attr_error(
        self, actual_attrs: List[str], expected_attrs: List[str], indexes: bool
    ) -> None:
        def dump_list(list_: List[str]) -> str:
            return str(list_).replace("'", "")

        err_head = "One or more parameter values were invalid: "
        if len(actual_attrs) > len(expected_attrs):
            if indexes:
                raise MockValidationException(
                    err_head
                    + "Some AttributeDefinitions are not used. AttributeDefinitions: "
                    + dump_list(actual_attrs)
                    + ", keys used: "
                    + dump_list(expected_attrs)
                )
            else:
                raise MockValidationException(
                    err_head
                    + "Number of attributes in KeySchema does not exactly match number of attributes defined in AttributeDefinitions"
                )
        elif len(actual_attrs) < len(expected_attrs):
            if indexes:
                raise MockValidationException(
                    err_head
                    + "Some index key attributes are not defined in AttributeDefinitions. Keys: "
                    + dump_list(list(set(expected_attrs) - set(actual_attrs)))
                    + ", AttributeDefinitions: "
                    + dump_list(actual_attrs)
                )
            else:
                raise MockValidationException(
                    "Invalid KeySchema: Some index key attribute have no definition"
                )
        else:
            if indexes:
                raise MockValidationException(
                    err_head
                    + "Some index key attributes are not defined in AttributeDefinitions. Keys: "
                    + dump_list(list(set(expected_attrs) - set(actual_attrs)))
                    + ", AttributeDefinitions: "
                    + dump_list(actual_attrs)
                )
            else:
                raise MockValidationException(
                    err_head
                    + "Some index key attributes are not defined in AttributeDefinitions. Keys: "
                    + dump_list(expected_attrs)
                    + ", AttributeDefinitions: "
                    + dump_list(actual_attrs)
                )

    def _get_filter_expression(self) -> Optional[str]:
        filter_expression = self.body.get("FilterExpression")
        if filter_expression == "":
            raise MockValidationException(
                "Invalid FilterExpression: The expression can not be empty;"
            )
        return filter_expression

    def _get_projection_expression(self) -> Optional[str]:
        expression = self.body.get("ProjectionExpression")
        if expression == "":
            raise MockValidationException(
                "Invalid ProjectionExpression: The expression can not be empty;"
            )
        return expression

    def delete_table(self) -> str:
        name = self.body["TableName"]
        table = self.dynamodb_backend.delete_table(name)
        return dynamo_json_dump(table.describe())

    def describe_endpoints(self) -> str:
        response = {"Endpoints": self.dynamodb_backend.describe_endpoints()}
        return dynamo_json_dump(response)

    def tag_resource(self) -> str:
        table_arn = self.body["ResourceArn"]
        tags = self.body["Tags"]
        self.dynamodb_backend.tag_resource(table_arn, tags)
        return ""

    def untag_resource(self) -> str:
        table_arn = self.body["ResourceArn"]
        tags = self.body["TagKeys"]
        self.dynamodb_backend.untag_resource(table_arn, tags)
        return ""

    def list_tags_of_resource(self) -> str:
        table_arn = self.body["ResourceArn"]
        all_tags = self.dynamodb_backend.list_tags_of_resource(table_arn)
        all_tag_keys = [tag["Key"] for tag in all_tags]
        marker = self.body.get("NextToken")
        if marker:
            start = all_tag_keys.index(marker) + 1
        else:
            start = 0
        max_items = 10  # there is no default, but using 10 to make testing easier
        tags_resp = all_tags[start : start + max_items]
        next_marker = None
        if len(all_tags) > start + max_items:
            next_marker = tags_resp[-1]["Key"]
        if next_marker:
            return json.dumps({"Tags": tags_resp, "NextToken": next_marker})
        return json.dumps({"Tags": tags_resp})

    def update_table(self) -> str:
        name = self.body["TableName"]
        attr_definitions = self.body.get("AttributeDefinitions", None)
        global_index = self.body.get("GlobalSecondaryIndexUpdates", None)
        throughput = self.body.get("ProvisionedThroughput", None)
        billing_mode = self.body.get("BillingMode", None)
        stream_spec = self.body.get("StreamSpecification", None)
        deletion_protection_enabled = self.body.get("DeletionProtectionEnabled")
        table = self.dynamodb_backend.update_table(
            name=name,
            attr_definitions=attr_definitions,
            global_index=global_index,
            throughput=throughput,
            billing_mode=billing_mode,
            stream_spec=stream_spec,
            deletion_protection_enabled=deletion_protection_enabled,
        )
        return dynamo_json_dump(table.describe())

    def describe_table(self) -> str:
        name = self.body["TableName"]
        table = self.dynamodb_backend.describe_table(name)
        return dynamo_json_dump(table)

    @include_consumed_capacity()
    def put_item(self) -> str:
        name = self.body["TableName"]
        item = self.body["Item"]
        return_values = self.body.get("ReturnValues", "NONE")
        return_values_on_condition_check_failure = self.body.get(
            "ReturnValuesOnConditionCheckFailure"
        )

        if return_values not in ("ALL_OLD", "NONE"):
            raise MockValidationException("Return values set to invalid value")

        table = self.dynamodb_backend.get_table(name)
        validate_put_has_empty_keys(item, table)
        if put_has_empty_attrs(item, table):
            raise MockValidationException(
                "One or more parameter values were invalid: An number set  may not be empty"
            )
        validate_put_has_gsi_keys_set_to_none(item, table)

        overwrite = "Expected" not in self.body
        if not overwrite:
            expected = self.body["Expected"]
        else:
            expected = None

        if return_values == "ALL_OLD":
            existing_item = self.dynamodb_backend.get_item(name, item)
            if existing_item:
                existing_attributes = existing_item.to_json()["Attributes"]
            else:
                existing_attributes = {}

        # Attempt to parse simple ConditionExpressions into an Expected
        # expression
        condition_expression = self.body.get("ConditionExpression")
        expression_attribute_names = self.body.get("ExpressionAttributeNames", {})
        expression_attribute_values = self._get_expr_attr_values()

        if condition_expression:
            overwrite = False

        result = self.dynamodb_backend.put_item(
            name,
            item,
            expected,
            condition_expression,
            expression_attribute_names,
            expression_attribute_values,
            overwrite,
            return_values_on_condition_check_failure,
        )

        item_dict = result.to_json()
        if return_values == "ALL_OLD":
            item_dict["Attributes"] = existing_attributes
        else:
            item_dict.pop("Attributes", None)
        return dynamo_json_dump(item_dict)

    def batch_write_item(self) -> str:
        table_batches = self.body["RequestItems"]
        put_requests = []
        delete_requests = []
        for table_name, table_requests in table_batches.items():
            table = self.dynamodb_backend.get_table(table_name)
            for table_request in table_requests:
                request_type = list(table_request.keys())[0]
                request = list(table_request.values())[0]
                if request_type == "PutRequest":
                    item = request["Item"]
                    validate_put_has_empty_keys(
                        item,
                        table,
                        custom_error_msg="One or more parameter values are not valid. The AttributeValue for a key attribute cannot contain an empty string value. Key: {}",
                    )
                    put_requests.append((table_name, item))
                elif request_type == "DeleteRequest":
                    keys = request["Key"]
                    delete_requests.append((table_name, keys))
        if self._contains_duplicates(
            [json.dumps(k[1]) for k in delete_requests]
        ) or self._contains_duplicates([json.dumps(k[1]) for k in put_requests]):
            raise MockValidationException(
                "Provided list of item keys contains duplicates"
            )
        for table_name, item in put_requests:
            self.dynamodb_backend.put_item(table_name, item)
        for table_name, keys in delete_requests:
            self.dynamodb_backend.delete_item(table_name, keys)

        response = {
            "ConsumedCapacity": [
                {
                    "TableName": table_name,
                    "CapacityUnits": 1.0,
                    "Table": {"CapacityUnits": 1.0},
                }
                for table_name, table_requests in table_batches.items()
            ],
            "ItemCollectionMetrics": {},
            "UnprocessedItems": {},
        }

        return dynamo_json_dump(response)

    @include_consumed_capacity(0.5)
    def get_item(self) -> str:
        name = self.body["TableName"]
        self.dynamodb_backend.get_table(name)
        key = self.body["Key"]
        empty_keys = [k for k, v in key.items() if not next(iter(v.values()))]
        if empty_keys:
            raise KeyIsEmptyStringException(empty_keys[0])

        projection_expression = self._get_projection_expression()
        attributes_to_get = self.body.get("AttributesToGet")
        if projection_expression and attributes_to_get:
            raise MockValidationException(
                "Can not use both expression and non-expression parameters in the same request: Non-expression parameters: {AttributesToGet} Expression parameters: {ProjectionExpression}"
            )

        expression_attribute_names = self.body.get("ExpressionAttributeNames")
        if expression_attribute_names == {}:
            if projection_expression is None:
                raise MockValidationException(
                    "ExpressionAttributeNames can only be specified when using expressions"
                )
            else:
                raise MockValidationException(
                    "ExpressionAttributeNames must not be empty"
                )

        expression_attribute_names = expression_attribute_names or {}
        projection_expressions = self._adjust_projection_expression(
            projection_expression, expression_attribute_names
        )

        item = self.dynamodb_backend.get_item(name, key, projection_expressions)
        if item:
            item_dict = item.describe_attrs(attributes=None)
            return dynamo_json_dump(item_dict)
        else:
            # Item not found
            return dynamo_json_dump({})

    def batch_get_item(self) -> str:
        table_batches = self.body["RequestItems"]

        results: Dict[str, Any] = {
            "ConsumedCapacity": [],
            "Responses": {},
            "UnprocessedKeys": {},
        }

        # Validation: Can only request up to 100 items at the same time
        # Scenario 1: We're requesting more than a 100 keys from a single table
        for table_name, table_request in table_batches.items():
            if len(table_request["Keys"]) > 100:
                raise MockValidationException(
                    "1 validation error detected: Value at 'requestItems."
                    + table_name
                    + ".member.keys' failed to satisfy constraint: Member must have length less than or equal to 100"
                )
        # Scenario 2: We're requesting more than a 100 keys across all tables
        nr_of_keys_across_all_tables = sum(
            [len(req["Keys"]) for _, req in table_batches.items()]
        )
        if nr_of_keys_across_all_tables > 100:
            raise MockValidationException(
                "Too many items requested for the BatchGetItem call"
            )

        result_size: int = 0
        for table_name, table_request in table_batches.items():
            keys = table_request["Keys"]
            if self._contains_duplicates(keys):
                raise MockValidationException(
                    "Provided list of item keys contains duplicates"
                )
            attributes_to_get = table_request.get("AttributesToGet")
            projection_expression = table_request.get("ProjectionExpression")
            expression_attribute_names = table_request.get(
                "ExpressionAttributeNames", {}
            )

            projection_expressions = self._adjust_projection_expression(
                projection_expression, expression_attribute_names
            )

            results["Responses"][table_name] = []
            for key in keys:
                item = self.dynamodb_backend.get_item(
                    table_name, key, projection_expressions
                )
                if item:
                    # A single operation can retrieve up to 16 MB of data [and] returns a partial result if the response size limit is exceeded
                    if result_size + item.size() > (16 * 1024 * 1024):
                        # Result is already getting too big - next results should be part of UnprocessedKeys
                        if table_name not in results["UnprocessedKeys"]:
                            results["UnprocessedKeys"][table_name] = {"Keys": []}
                        results["UnprocessedKeys"][table_name]["Keys"].append(key)
                    else:
                        item_describe = item.describe_attrs(attributes_to_get)
                        results["Responses"][table_name].append(item_describe["Item"])
                        result_size += item.size()

            results["ConsumedCapacity"].append(
                {"CapacityUnits": len(keys), "TableName": table_name}
            )
        return dynamo_json_dump(results)

    def _contains_duplicates(self, keys: List[str]) -> bool:
        unique_keys = []
        for k in keys:
            if k in unique_keys:
                return True
            else:
                unique_keys.append(k)
        return False

    @include_consumed_capacity()
    def query(self) -> str:
        name = self.body["TableName"]
        key_condition_expression = self.body.get("KeyConditionExpression")
        projection_expression = self._get_projection_expression()
        expression_attribute_names = self.body.get("ExpressionAttributeNames", {})
        filter_expression = self._get_filter_expression()
        expression_attribute_values = self._get_expr_attr_values()

        projection_expressions = self._adjust_projection_expression(
            projection_expression, expression_attribute_names
        )

        filter_kwargs = {}

        if key_condition_expression:
            index_name = self.body.get("IndexName")
            schema = self.dynamodb_backend.get_schema(
                table_name=name, index_name=index_name
            )
            hash_key, range_comparison, range_values = parse_expression(
                key_condition_expression=key_condition_expression,
                expression_attribute_names=expression_attribute_names,
                expression_attribute_values=expression_attribute_values,
                schema=schema,
            )
        else:
            # 'KeyConditions': {u'forum_name': {u'ComparisonOperator': u'EQ', u'AttributeValueList': [{u'S': u'the-key'}]}}
            key_conditions = self.body.get("KeyConditions")
            query_filters = self.body.get("QueryFilter")

            if not (key_conditions or query_filters):
                raise MockValidationException(
                    "Either KeyConditions or QueryFilter should be present"
                )

            if key_conditions:
                (
                    hash_key_name,
                    range_key_name,
                ) = self.dynamodb_backend.get_table_keys_name(
                    name, key_conditions.keys()
                )
                for key, value in key_conditions.items():
                    if key not in (hash_key_name, range_key_name):
                        filter_kwargs[key] = value
                if hash_key_name is None:
                    raise ResourceNotFoundException
                hash_key = key_conditions[hash_key_name]["AttributeValueList"][0]
                if len(key_conditions) == 1:
                    range_comparison = None
                    range_values = []
                else:
                    if range_key_name is None and not filter_kwargs:
                        raise MockValidationException("Validation Exception")
                    else:
                        range_condition = key_conditions.get(range_key_name)
                        if range_condition:
                            range_comparison = range_condition["ComparisonOperator"]
                            range_values = range_condition["AttributeValueList"]
                        else:
                            range_comparison = None
                            range_values = []
            if query_filters:
                filter_kwargs.update(query_filters)
        index_name = self.body.get("IndexName")
        exclusive_start_key = self.body.get("ExclusiveStartKey")
        limit = self.body.get("Limit")
        scan_index_forward = self.body.get("ScanIndexForward", True)
        consistent_read = self.body.get("ConsistentRead", False)

        items, scanned_count, last_evaluated_key = self.dynamodb_backend.query(
            name,
            hash_key,
            range_comparison,
            range_values,
            limit,
            exclusive_start_key,
            scan_index_forward,
            projection_expressions,
            index_name=index_name,
            consistent_read=consistent_read,
            expr_names=expression_attribute_names,
            expr_values=expression_attribute_values,
            filter_expression=filter_expression,
            **filter_kwargs,
        )

        result: Dict[str, Any] = {
            "Count": len(items),
            "ScannedCount": scanned_count,
        }

        if self.body.get("Select", "").upper() != "COUNT":
            result["Items"] = [item.attrs for item in items]

        if last_evaluated_key is not None:
            result["LastEvaluatedKey"] = last_evaluated_key

        return dynamo_json_dump(result)

    def _adjust_projection_expression(
        self, projection_expression: Optional[str], expr_attr_names: Dict[str, str]
    ) -> List[List[str]]:
        """
        lvl1.lvl2.attr1,lvl1.attr2 --> [["lvl1", "lvl2", "attr1"], ["lvl1", "attr2]]
        """

        def _adjust(expression: str) -> str:
            return (expr_attr_names or {}).get(expression, expression)

        if projection_expression:
            expressions = [x.strip() for x in projection_expression.split(",")]
            for expression in expressions:
                check_projection_expression(expression)
            return [
                [_adjust(expr) for expr in nested_expr.split(".")]
                for nested_expr in expressions
            ]

        return []

    @include_consumed_capacity()
    def scan(self) -> str:
        name = self.body["TableName"]

        filters = {}
        scan_filters = self.body.get("ScanFilter", {})
        for attribute_name, scan_filter in scan_filters.items():
            # Keys are attribute names. Values are tuples of (comparison,
            # comparison_value)
            comparison_operator = scan_filter["ComparisonOperator"]
            comparison_values = scan_filter.get("AttributeValueList", [])
            filters[attribute_name] = (comparison_operator, comparison_values)

        filter_expression = self._get_filter_expression()
        expression_attribute_values = self._get_expr_attr_values()
        expression_attribute_names = self.body.get("ExpressionAttributeNames", {})
        projection_expression = self._get_projection_expression()
        exclusive_start_key = self.body.get("ExclusiveStartKey")
        limit = self.body.get("Limit")
        index_name = self.body.get("IndexName")
        consistent_read = self.body.get("ConsistentRead", False)

        projection_expressions = self._adjust_projection_expression(
            projection_expression, expression_attribute_names
        )

        try:
            items, scanned_count, last_evaluated_key = self.dynamodb_backend.scan(
                name,
                filters,
                limit,
                exclusive_start_key,
                filter_expression,
                expression_attribute_names,
                expression_attribute_values,
                index_name,
                consistent_read,
                projection_expressions,
            )
        except ValueError as err:
            raise MockValidationException(f"Bad Filter Expression: {err}")

        result = {
            "Count": len(items),
            "Items": [item.attrs for item in items],
            "ScannedCount": scanned_count,
        }
        if last_evaluated_key is not None:
            result["LastEvaluatedKey"] = last_evaluated_key
        return dynamo_json_dump(result)

    def delete_item(self) -> str:
        name = self.body["TableName"]
        key = self.body["Key"]
        return_values = self.body.get("ReturnValues", "NONE")
        if return_values not in ("ALL_OLD", "NONE"):
            raise MockValidationException("Return values set to invalid value")

        self.dynamodb_backend.get_table(name)

        # Attempt to parse simple ConditionExpressions into an Expected
        # expression
        condition_expression = self.body.get("ConditionExpression")
        expression_attribute_names = self.body.get("ExpressionAttributeNames", {})
        expression_attribute_values = self._get_expr_attr_values()

        item = self.dynamodb_backend.delete_item(
            name,
            key,
            expression_attribute_names,
            expression_attribute_values,
            condition_expression,
        )

        if item and return_values == "ALL_OLD":
            item_dict = item.to_json()
        else:
            item_dict = {"Attributes": {}}
        item_dict["ConsumedCapacityUnits"] = 0.5
        return dynamo_json_dump(item_dict)

    def update_item(self) -> str:
        name = self.body["TableName"]
        key = self.body["Key"]
        return_values = self.body.get("ReturnValues", "NONE")
        update_expression = self.body.get("UpdateExpression", "").strip()
        attribute_updates = self.body.get("AttributeUpdates")
        if update_expression and attribute_updates:
            raise MockValidationException(
                "Can not use both expression and non-expression parameters in the same request: Non-expression parameters: {AttributeUpdates} Expression parameters: {UpdateExpression}"
            )
        return_values_on_condition_check_failure = self.body.get(
            "ReturnValuesOnConditionCheckFailure"
        )
        # We need to copy the item in order to avoid it being modified by the update_item operation
        existing_item = copy.deepcopy(self.dynamodb_backend.get_item(name, key))
        if existing_item:
            existing_attributes = existing_item.to_json()["Attributes"]
        else:
            existing_attributes = {}

        if return_values not in (
            "NONE",
            "ALL_OLD",
            "ALL_NEW",
            "UPDATED_OLD",
            "UPDATED_NEW",
        ):
            raise MockValidationException("Return values set to invalid value")

        if "Expected" in self.body:
            expected = self.body["Expected"]
        else:
            expected = None

        # Attempt to parse simple ConditionExpressions into an Expected
        # expression
        condition_expression = self.body.get("ConditionExpression")
        expression_attribute_names = self.body.get("ExpressionAttributeNames", {})
        expression_attribute_values = self._get_expr_attr_values()

        item = self.dynamodb_backend.update_item(
            name,
            key,
            update_expression=update_expression,
            attribute_updates=attribute_updates,
            expression_attribute_names=expression_attribute_names,
            expression_attribute_values=expression_attribute_values,
            expected=expected,
            condition_expression=condition_expression,
            return_values_on_condition_check_failure=return_values_on_condition_check_failure,
        )

        item_dict = item.to_json()
        item_dict["ConsumedCapacity"] = {"TableName": name, "CapacityUnits": 0.5}
        unchanged_attributes = {
            k
            for k in existing_attributes.keys()
            if existing_attributes[k] == item_dict["Attributes"].get(k)
        }
        changed_attributes = (
            set(existing_attributes.keys())
            .union(item_dict["Attributes"].keys())
            .difference(unchanged_attributes)
        )

        if return_values == "NONE":
            item_dict["Attributes"] = {}
        elif return_values == "ALL_OLD":
            item_dict["Attributes"] = existing_attributes
        elif return_values == "UPDATED_OLD":
            item_dict["Attributes"] = {
                k: v for k, v in existing_attributes.items() if k in changed_attributes
            }
        elif return_values == "UPDATED_NEW":
            item_dict["Attributes"] = self._build_updated_new_attributes(
                existing_attributes, item_dict["Attributes"]
            )
        return dynamo_json_dump(item_dict)

    def _get_expr_attr_values(self) -> Dict[str, Dict[str, str]]:
        values = self.body.get("ExpressionAttributeValues", {})
        for key in values.keys():
            if not key.startswith(":"):
                raise MockValidationException(
                    f'ExpressionAttributeValues contains invalid key: Syntax error; key: "{key}"'
                )
        return values

    def _build_updated_new_attributes(self, original: Any, changed: Any) -> Any:
        if type(changed) != type(original):
            return changed
        else:
            if isinstance(changed, dict):
                return {
                    key: self._build_updated_new_attributes(
                        original.get(key, None), changed[key]
                    )
                    for key in changed.keys()
                    if key not in original or changed[key] != original[key]
                }
            elif type(changed) in (set, list):
                if len(changed) != len(original):
                    return changed
                else:
                    any_element_has_changed = any(
                        changed[index] != original[index]
                        for index in range(len(changed))
                    )
                    return changed if any_element_has_changed else original
            else:
                return changed

    def describe_limits(self) -> str:
        return json.dumps(
            {
                "AccountMaxReadCapacityUnits": 20000,
                "TableMaxWriteCapacityUnits": 10000,
                "AccountMaxWriteCapacityUnits": 20000,
                "TableMaxReadCapacityUnits": 10000,
            }
        )

    def update_time_to_live(self) -> str:
        name = self.body["TableName"]
        ttl_spec = self.body["TimeToLiveSpecification"]

        self.dynamodb_backend.update_time_to_live(name, ttl_spec)

        return json.dumps({"TimeToLiveSpecification": ttl_spec})

    def describe_time_to_live(self) -> str:
        name = self.body["TableName"]

        ttl_spec = self.dynamodb_backend.describe_time_to_live(name)

        return json.dumps({"TimeToLiveDescription": ttl_spec})

    def transact_get_items(self) -> str:
        transact_items = self.body["TransactItems"]
        responses: List[Dict[str, Any]] = list()

        if len(transact_items) > TRANSACTION_MAX_ITEMS:
            msg = "1 validation error detected: Value '["
            err_list = list()
            request_id = 268435456
            for _ in transact_items:
                request_id += 1
                hex_request_id = format(request_id, "x")
                err_list.append(
                    "com.amazonaws.dynamodb.v20120810.TransactGetItem@%s"
                    % hex_request_id
                )
            msg += ", ".join(err_list)
            msg += (
                "'] at 'transactItems' failed to satisfy constraint: "
                "Member must have length less than or equal to %s"
                % TRANSACTION_MAX_ITEMS
            )

            raise MockValidationException(msg)

        ret_consumed_capacity = self.body.get("ReturnConsumedCapacity", "NONE")
        consumed_capacity: Dict[str, Any] = dict()

        for transact_item in transact_items:
            table_name = transact_item["Get"]["TableName"]
            key = transact_item["Get"]["Key"]
            item = self.dynamodb_backend.get_item(table_name, key)

            if not item:
                responses.append({})
                continue

            item_describe = item.describe_attrs(attributes=None)
            responses.append(item_describe)

            table_capacity = consumed_capacity.get(table_name, {})
            table_capacity["TableName"] = table_name
            capacity_units = table_capacity.get("CapacityUnits", 0) + 2.0
            table_capacity["CapacityUnits"] = capacity_units
            read_capacity_units = table_capacity.get("ReadCapacityUnits", 0) + 2.0
            table_capacity["ReadCapacityUnits"] = read_capacity_units
            consumed_capacity[table_name] = table_capacity

            if ret_consumed_capacity == "INDEXES":
                table_capacity["Table"] = {
                    "CapacityUnits": capacity_units,
                    "ReadCapacityUnits": read_capacity_units,
                }

        result = dict()
        result.update({"Responses": responses})
        if ret_consumed_capacity != "NONE":
            result.update({"ConsumedCapacity": [v for v in consumed_capacity.values()]})

        return dynamo_json_dump(result)

    def transact_write_items(self) -> str:
        transact_items = self.body["TransactItems"]
        # Validate first - we should error before we start the transaction
        for item in transact_items:
            if "Put" in item:
                item_attrs = item["Put"]["Item"]
                table = self.dynamodb_backend.get_table(item["Put"]["TableName"])
                validate_put_has_empty_keys(item_attrs, table)
            if "Update" in item:
                item_attrs = item["Update"]["Key"]
                table = self.dynamodb_backend.get_table(item["Update"]["TableName"])
                validate_put_has_empty_keys(
                    item_attrs,
                    table,
                    custom_error_msg="One or more parameter values are not valid. The AttributeValue for a key attribute cannot contain an empty string value. Key: {}",
                )
        self.dynamodb_backend.transact_write_items(transact_items)
        response: Dict[str, Any] = {"ConsumedCapacity": [], "ItemCollectionMetrics": {}}
        return dynamo_json_dump(response)

    def describe_continuous_backups(self) -> str:
        name = self.body["TableName"]

        response = self.dynamodb_backend.describe_continuous_backups(name)

        return json.dumps({"ContinuousBackupsDescription": response})

    def update_continuous_backups(self) -> str:
        name = self.body["TableName"]
        point_in_time_spec = self.body["PointInTimeRecoverySpecification"]

        response = self.dynamodb_backend.update_continuous_backups(
            name, point_in_time_spec
        )

        return json.dumps({"ContinuousBackupsDescription": response})

    def list_backups(self) -> str:
        body = self.body
        table_name = body.get("TableName")
        backups = self.dynamodb_backend.list_backups(table_name)
        response = {"BackupSummaries": [backup.summary for backup in backups]}
        return dynamo_json_dump(response)

    def create_backup(self) -> str:
        body = self.body
        table_name = body.get("TableName")
        backup_name = body.get("BackupName")
        backup = self.dynamodb_backend.create_backup(table_name, backup_name)
        response = {"BackupDetails": backup.details}
        return dynamo_json_dump(response)

    def delete_backup(self) -> str:
        body = self.body
        backup_arn = body.get("BackupArn")
        backup = self.dynamodb_backend.delete_backup(backup_arn)
        response = {"BackupDescription": backup.description}
        return dynamo_json_dump(response)

    def describe_backup(self) -> str:
        body = self.body
        backup_arn = body.get("BackupArn")
        backup = self.dynamodb_backend.describe_backup(backup_arn)
        response = {"BackupDescription": backup.description}
        return dynamo_json_dump(response)

    def restore_table_from_backup(self) -> str:
        body = self.body
        target_table_name = body.get("TargetTableName")
        backup_arn = body.get("BackupArn")
        restored_table = self.dynamodb_backend.restore_table_from_backup(
            target_table_name, backup_arn
        )
        return dynamo_json_dump(restored_table.describe())

    def restore_table_to_point_in_time(self) -> str:
        body = self.body
        target_table_name = body.get("TargetTableName")
        source_table_name = body.get("SourceTableName")
        restored_table = self.dynamodb_backend.restore_table_to_point_in_time(
            target_table_name, source_table_name
        )
        return dynamo_json_dump(restored_table.describe())

    def execute_statement(self) -> str:
        stmt = self.body.get("Statement", "")
        parameters = self.body.get("Parameters", [])
        items = self.dynamodb_backend.execute_statement(
            statement=stmt, parameters=parameters
        )
        return dynamo_json_dump({"Items": items})

    def execute_transaction(self) -> str:
        stmts = self.body.get("TransactStatements", [])
        items = self.dynamodb_backend.execute_transaction(stmts)
        return dynamo_json_dump({"Responses": items})

    def batch_execute_statement(self) -> str:
        stmts = self.body.get("Statements", [])
        items = self.dynamodb_backend.batch_execute_statement(stmts)
        return dynamo_json_dump({"Responses": items})<|MERGE_RESOLUTION|>--- conflicted
+++ resolved
@@ -29,11 +29,7 @@
     Callable[["DynamoHandler"], Union[str, TYPE_RESPONSE]],
 ]:
     def _inner(
-<<<<<<< HEAD
-        f: Callable[["DynamoHandler"], Union[str, TYPE_RESPONSE]],
-=======
         f: Callable[["DynamoHandler"], str],
->>>>>>> 1988b916
     ) -> Callable[["DynamoHandler"], Union[str, TYPE_RESPONSE]]:
         @wraps(f)
         def _wrapper(
