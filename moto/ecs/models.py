--- conflicted
+++ resolved
@@ -140,8 +140,6 @@
         revision,
         container_definitions,
         region_name,
-        cpu=None,
-        memory=None,
         network_mode=None,
         volumes=None,
         tags=None,
@@ -157,11 +155,6 @@
         self.arn = "arn:aws:ecs:{0}:{1}:task-definition/{2}:{3}".format(
             region_name, ACCOUNT_ID, family, revision
         )
-<<<<<<< HEAD
-        self.container_definitions = container_definitions
-        self.cpu = cpu
-        self.memory = memory
-=======
 
         default_container_definition = {
             "cpu": 0,
@@ -177,7 +170,6 @@
             full_definition.update(container_definition)
             self.container_definitions.append(full_definition)
 
->>>>>>> b3bc4198
         self.tags = tags if tags is not None else []
 
         if volumes is None:
@@ -835,8 +827,6 @@
         self,
         family,
         container_definitions,
-        cpu=None,
-        memory=None,
         volumes=None,
         network_mode=None,
         tags=None,
@@ -858,8 +848,6 @@
             revision,
             container_definitions,
             self.region_name,
-            cpu=cpu,
-            memory=memory,
             volumes=volumes,
             network_mode=network_mode,
             tags=tags,
