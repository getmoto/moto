--- conflicted
+++ resolved
@@ -115,11 +115,13 @@
         "limit_default": 100,
         "unique_attribute": "arn",
     },
-<<<<<<< HEAD
+    "list_model_explainability_job_definitions": {
+        "input_token": "next_token",
+        "limit_key": "max_results",
+        "limit_default": 100,
+        "unique_attribute": "arn",
+    },
     "list_model_quality_job_definitions": {
-=======
-    "list_model_explainability_job_definitions": {
->>>>>>> bbcfc4cb
         "input_token": "next_token",
         "limit_key": "max_results",
         "limit_default": 100,
@@ -2103,7 +2105,83 @@
         }
 
 
-<<<<<<< HEAD
+class ModelExplainabilityJobDefinition(BaseObject):
+    def __init__(
+        self,
+        job_definition_name: str,
+        model_explainability_baseline_config: Optional[Dict[str, Any]],
+        model_explainability_app_specification: Dict[str, Any],
+        model_explainability_job_input: Dict[str, Any],
+        model_explainability_job_output_config: Dict[str, Any],
+        job_resources: Dict[str, Any],
+        network_config: Optional[Dict[str, Any]],
+        role_arn: str,
+        stopping_condition: Optional[Dict[str, Any]],
+        region_name: str,
+        account_id: str,
+        tags: Optional[List[Dict[str, str]]],
+    ):
+        self.job_definition_name = job_definition_name
+        if (
+            job_definition_name
+            in sagemaker_backends[account_id][
+                region_name
+            ].model_explainability_job_definitions
+        ):
+            raise ResourceInUseException(
+                message=f"Resource Already Exists: ModelExplainabilityJobDefinition with name {job_definition_name} already exists. Choose a different name."
+            )
+        self.model_explainability_baseline_config = model_explainability_baseline_config
+        self.model_explainability_app_specification = (
+            model_explainability_app_specification
+        )
+        self.model_explainability_job_input = model_explainability_job_input
+        self.model_explainability_job_output_config = (
+            model_explainability_job_output_config
+        )
+        self.job_resources = job_resources
+        self.network_config = network_config
+        self.role_arn = role_arn
+        self.stopping_condition = stopping_condition
+        self.region_name = region_name
+        self.account_id = account_id
+        self.tags = tags
+
+        self.arn = arn_formatter(
+            "model-explainability-job-definition",
+            job_definition_name,
+            self.account_id,
+            self.region_name,
+        )
+        self.creation_time = datetime.now().strftime("%Y-%m-%d %H:%M:%S")
+        self.endpoint_name = model_explainability_job_input["EndpointInput"][
+            "EndpointName"
+        ]
+
+    def describe(self) -> Dict[str, Any]:
+        return {
+            "JobDefinitionArn": self.arn,
+            "JobDefinitionName": self.job_definition_name,
+            "CreationTime": self.creation_time,
+            "ModelExplainabilityBaselineConfig": self.model_explainability_baseline_config,
+            "ModelExplainabilityAppSpecification": self.model_explainability_app_specification,
+            "ModelExplainabilityJobInput": self.model_explainability_job_input,
+            "ModelExplainabilityJobOutputConfig": self.model_explainability_job_output_config,
+            "JobResources": self.job_resources,
+            "NetworkConfig": self.network_config,
+            "RoleArn": self.role_arn,
+            "StoppingConditions": self.stopping_condition,
+        }
+
+    def summary(self) -> Dict[str, Any]:
+        return {
+            "MonitoringJobDefinitionName": self.job_definition_name,
+            "MonitoringJobDefinitionArn": self.arn,
+            "CreationTime": self.creation_time,
+            "EndpointName": self.endpoint_name,
+        }
+
+
 class ModelQualityJobDefinition(BaseObject):
     def __init__(
         self,
@@ -2112,21 +2190,10 @@
         model_quality_app_specification: Dict[str, Any],
         model_quality_job_input: Dict[str, Any],
         model_quality_job_output_config: Dict[str, Any],
-=======
-class ModelExplainabilityJobDefinition(BaseObject):
-    def __init__(
-        self,
-        job_definition_name: str,
-        model_explainability_baseline_config: Optional[Dict[str, Any]],
-        model_explainability_app_specification: Dict[str, Any],
-        model_explainability_job_input: Dict[str, Any],
-        model_explainability_job_output_config: Dict[str, Any],
->>>>>>> bbcfc4cb
         job_resources: Dict[str, Any],
         network_config: Optional[Dict[str, Any]],
         role_arn: str,
         stopping_condition: Optional[Dict[str, Any]],
-<<<<<<< HEAD
         tags: Optional[List[Dict[str, str]]],
         region_name: str,
         account_id: str,
@@ -2145,35 +2212,10 @@
         self.model_quality_app_specification = model_quality_app_specification
         self.model_quality_job_input = model_quality_job_input
         self.model_quality_job_output_config = model_quality_job_output_config
-=======
-        region_name: str,
-        account_id: str,
-        tags: Optional[List[Dict[str, str]]],
-    ):
-        self.job_definition_name = job_definition_name
-        if (
-            job_definition_name
-            in sagemaker_backends[account_id][
-                region_name
-            ].model_explainability_job_definitions
-        ):
-            raise ResourceInUseException(
-                message=f"Resource Already Exists: ModelExplainabilityJobDefinition with name {job_definition_name} already exists. Choose a different name."
-            )
-        self.model_explainability_baseline_config = model_explainability_baseline_config
-        self.model_explainability_app_specification = (
-            model_explainability_app_specification
-        )
-        self.model_explainability_job_input = model_explainability_job_input
-        self.model_explainability_job_output_config = (
-            model_explainability_job_output_config
-        )
->>>>>>> bbcfc4cb
         self.job_resources = job_resources
         self.network_config = network_config
         self.role_arn = role_arn
         self.stopping_condition = stopping_condition
-<<<<<<< HEAD
         self.tags = tags or []
         self.arn = arn_formatter(
             "model-quality-job-definition",
@@ -2183,20 +2225,6 @@
         )
         self.creation_time = str(datetime.now().strftime("%Y-%m-%d %H:%M:%S"))
         self.endpoint_name = self.model_quality_job_input["EndpointInput"][
-=======
-        self.region_name = region_name
-        self.account_id = account_id
-        self.tags = tags
-
-        self.arn = arn_formatter(
-            "model-explainability-job-definition",
-            job_definition_name,
-            self.account_id,
-            self.region_name,
-        )
-        self.creation_time = datetime.now().strftime("%Y-%m-%d %H:%M:%S")
-        self.endpoint_name = model_explainability_job_input["EndpointInput"][
->>>>>>> bbcfc4cb
             "EndpointName"
         ]
 
@@ -2205,7 +2233,6 @@
             "JobDefinitionArn": self.arn,
             "JobDefinitionName": self.job_definition_name,
             "CreationTime": self.creation_time,
-<<<<<<< HEAD
             "ModelQualityBaselineConfig": self.model_quality_baseline_config,
             "ModelQualityAppSpecification": self.model_quality_app_specification,
             "ModelQualityJobInput": self.model_quality_job_input,
@@ -2214,16 +2241,6 @@
             "NetworkConfig": self.network_config,
             "RoleArn": self.role_arn,
             "StoppingCondition": self.stopping_condition,
-=======
-            "ModelExplainabilityBaselineConfig": self.model_explainability_baseline_config,
-            "ModelExplainabilityAppSpecification": self.model_explainability_app_specification,
-            "ModelExplainabilityJobInput": self.model_explainability_job_input,
-            "ModelExplainabilityJobOutputConfig": self.model_explainability_job_output_config,
-            "JobResources": self.job_resources,
-            "NetworkConfig": self.network_config,
-            "RoleArn": self.role_arn,
-            "StoppingConditions": self.stopping_condition,
->>>>>>> bbcfc4cb
         }
 
     def summary(self) -> Dict[str, Any]:
@@ -2632,13 +2649,10 @@
         self.auto_ml_jobs: Dict[str, AutoMLJob] = {}
         self.compilation_jobs: Dict[str, CompilationJob] = {}
         self.domains: Dict[str, Domain] = {}
-<<<<<<< HEAD
-        self.model_quality_job_definitions: Dict[str, ModelQualityJobDefinition] = {}
-=======
         self.model_explainability_job_definitions: Dict[
             str, ModelExplainabilityJobDefinition
         ] = {}
->>>>>>> bbcfc4cb
+        self.model_quality_job_definitions: Dict[str, ModelQualityJobDefinition] = {}
 
     @staticmethod
     def default_vpc_endpoint_service(
@@ -2772,11 +2786,8 @@
             "automl-job": self.auto_ml_jobs,
             "compilation-job": self.compilation_jobs,
             "domain": self.domains,
-<<<<<<< HEAD
+            "model-explainability-job-definition": self.model_explainability_job_definitions,
             "model-quality-job-definition": self.model_quality_job_definitions,
-=======
-            "model-explainability-job-definition": self.model_explainability_job_definitions,
->>>>>>> bbcfc4cb
         }
         target_resource, target_name = arn.split(":")[-1].split("/")
         try:
@@ -4963,7 +4974,109 @@
             raise ValidationError(message=f"Could not find domain '{domain_id}'.")
         del self.domains[domain_id]
 
-<<<<<<< HEAD
+    def create_model_explainability_job_definition(
+        self,
+        job_definition_name: str,
+        model_explainability_baseline_config: Optional[Dict[str, Any]],
+        model_explainability_app_specification: Dict[str, Any],
+        model_explainability_job_input: Dict[str, Any],
+        model_explainability_job_output_config: Dict[str, Any],
+        job_resources: Dict[str, Any],
+        network_config: Optional[Dict[str, Any]],
+        role_arn: str,
+        stopping_condition: Optional[Dict[str, Any]],
+        tags: List[Dict[str, str]],
+    ) -> str:
+        model_explainability_job_definition = ModelExplainabilityJobDefinition(
+            job_definition_name=job_definition_name,
+            model_explainability_baseline_config=model_explainability_baseline_config,
+            model_explainability_app_specification=model_explainability_app_specification,
+            model_explainability_job_input=model_explainability_job_input,
+            model_explainability_job_output_config=model_explainability_job_output_config,
+            job_resources=job_resources,
+            region_name=self.region_name,
+            account_id=self.account_id,
+            network_config=network_config,
+            role_arn=role_arn,
+            stopping_condition=stopping_condition,
+            tags=tags,
+        )
+        self.model_explainability_job_definitions[
+            model_explainability_job_definition.job_definition_name
+        ] = model_explainability_job_definition
+        return model_explainability_job_definition.arn
+
+    def describe_model_explainability_job_definition(
+        self, job_definition_name: str
+    ) -> Dict[str, Any]:
+        if job_definition_name not in self.model_explainability_job_definitions:
+            raise ResourceNotFound(
+                message=f"Could not find model explainability job definition with name '{job_definition_name}'."
+            )
+        return self.model_explainability_job_definitions[job_definition_name].describe()
+
+    @paginate(pagination_model=PAGINATION_MODEL)
+    def list_model_explainability_job_definitions(
+        self,
+        endpoint_name: Optional[str],
+        sort_by: Optional[str],
+        sort_order: Optional[str],
+        name_contains: Optional[str],
+        creation_time_before: Optional[str],
+        creation_time_after: Optional[str],
+    ) -> List[ModelExplainabilityJobDefinition]:
+        model_explainability_job_definitions = list(
+            self.model_explainability_job_definitions.values()
+        )
+        if endpoint_name:
+            model_explainability_job_definitions = [
+                i
+                for i in model_explainability_job_definitions
+                if endpoint_name == i.endpoint_name
+            ]
+        if name_contains:
+            model_explainability_job_definitions = [
+                i
+                for i in model_explainability_job_definitions
+                if name_contains in i.job_definition_name
+            ]
+        if creation_time_before:
+            model_explainability_job_definitions = [
+                i
+                for i in model_explainability_job_definitions
+                if i.creation_time < str(creation_time_before)
+            ]
+        if creation_time_after:
+            model_explainability_job_definitions = [
+                i
+                for i in model_explainability_job_definitions
+                if i.creation_time > str(creation_time_after)
+            ]
+        reverse = sort_order == "Descending"
+        if sort_by == "Name":
+            model_explainability_job_definitions = sorted(
+                model_explainability_job_definitions,
+                key=lambda x: x.job_definition_name,
+                reverse=reverse,
+            )
+        if sort_by == "CreationTime" or sort_by is None:
+            model_explainability_job_definitions = sorted(
+                model_explainability_job_definitions,
+                key=lambda x: x.creation_time,
+                reverse=reverse,
+            )
+        return model_explainability_job_definitions
+
+    def delete_model_explainability_job_definition(
+        self, job_definition_name: str
+    ) -> None:
+        if job_definition_name not in self.model_explainability_job_definitions:
+            raise ResourceNotFound(
+                message=f"Could not find model explainability job definition with name '{job_definition_name}'."
+            )
+        del self.model_explainability_job_definitions[job_definition_name]
+        return
+
     def create_model_quality_job_definition(
         self,
         job_definition_name: str,
@@ -4971,20 +5084,10 @@
         model_quality_app_specification: Dict[str, Any],
         model_quality_job_input: Dict[str, Any],
         model_quality_job_output_config: Dict[str, Any],
-=======
-    def create_model_explainability_job_definition(
-        self,
-        job_definition_name: str,
-        model_explainability_baseline_config: Optional[Dict[str, Any]],
-        model_explainability_app_specification: Dict[str, Any],
-        model_explainability_job_input: Dict[str, Any],
-        model_explainability_job_output_config: Dict[str, Any],
->>>>>>> bbcfc4cb
         job_resources: Dict[str, Any],
         network_config: Optional[Dict[str, Any]],
         role_arn: str,
         stopping_condition: Optional[Dict[str, Any]],
-<<<<<<< HEAD
         tags: Optional[List[Dict[str, str]]],
     ) -> str:
         model_quality_job_definition = ModelQualityJobDefinition(
@@ -5017,40 +5120,6 @@
 
     @paginate(pagination_model=PAGINATION_MODEL)
     def list_model_quality_job_definitions(
-=======
-        tags: List[Dict[str, str]],
-    ) -> str:
-        model_explainability_job_definition = ModelExplainabilityJobDefinition(
-            job_definition_name=job_definition_name,
-            model_explainability_baseline_config=model_explainability_baseline_config,
-            model_explainability_app_specification=model_explainability_app_specification,
-            model_explainability_job_input=model_explainability_job_input,
-            model_explainability_job_output_config=model_explainability_job_output_config,
-            job_resources=job_resources,
-            region_name=self.region_name,
-            account_id=self.account_id,
-            network_config=network_config,
-            role_arn=role_arn,
-            stopping_condition=stopping_condition,
-            tags=tags,
-        )
-        self.model_explainability_job_definitions[
-            model_explainability_job_definition.job_definition_name
-        ] = model_explainability_job_definition
-        return model_explainability_job_definition.arn
-
-    def describe_model_explainability_job_definition(
-        self, job_definition_name: str
-    ) -> Dict[str, Any]:
-        if job_definition_name not in self.model_explainability_job_definitions:
-            raise ResourceNotFound(
-                message=f"Could not find model explainability job definition with name '{job_definition_name}'."
-            )
-        return self.model_explainability_job_definitions[job_definition_name].describe()
-
-    @paginate(pagination_model=PAGINATION_MODEL)
-    def list_model_explainability_job_definitions(
->>>>>>> bbcfc4cb
         self,
         endpoint_name: Optional[str],
         sort_by: Optional[str],
@@ -5058,7 +5127,6 @@
         name_contains: Optional[str],
         creation_time_before: Optional[str],
         creation_time_after: Optional[str],
-<<<<<<< HEAD
     ) -> List[ModelQualityJobDefinition]:
         model_quality_job_definitions = list(
             self.model_quality_job_definitions.values()
@@ -5085,50 +5153,16 @@
             model_quality_job_definitions = [
                 i
                 for i in model_quality_job_definitions
-=======
-    ) -> List[ModelExplainabilityJobDefinition]:
-        model_explainability_job_definitions = list(
-            self.model_explainability_job_definitions.values()
-        )
-        if endpoint_name:
-            model_explainability_job_definitions = [
-                i
-                for i in model_explainability_job_definitions
-                if endpoint_name == i.endpoint_name
-            ]
-        if name_contains:
-            model_explainability_job_definitions = [
-                i
-                for i in model_explainability_job_definitions
-                if name_contains in i.job_definition_name
-            ]
-        if creation_time_before:
-            model_explainability_job_definitions = [
-                i
-                for i in model_explainability_job_definitions
-                if i.creation_time < str(creation_time_before)
-            ]
-        if creation_time_after:
-            model_explainability_job_definitions = [
-                i
-                for i in model_explainability_job_definitions
->>>>>>> bbcfc4cb
                 if i.creation_time > str(creation_time_after)
             ]
         reverse = sort_order == "Descending"
         if sort_by == "Name":
-<<<<<<< HEAD
             model_quality_job_definitions = sorted(
                 model_quality_job_definitions,
-=======
-            model_explainability_job_definitions = sorted(
-                model_explainability_job_definitions,
->>>>>>> bbcfc4cb
                 key=lambda x: x.job_definition_name,
                 reverse=reverse,
             )
         if sort_by == "CreationTime" or sort_by is None:
-<<<<<<< HEAD
             model_quality_job_definitions = sorted(
                 model_quality_job_definitions,
                 key=lambda x: x.creation_time,
@@ -5142,23 +5176,6 @@
                 message=f"Could not find model quality job definition '{job_definition_name}'."
             )
         del self.model_quality_job_definitions[job_definition_name]
-=======
-            model_explainability_job_definitions = sorted(
-                model_explainability_job_definitions,
-                key=lambda x: x.creation_time,
-                reverse=reverse,
-            )
-        return model_explainability_job_definitions
-
-    def delete_model_explainability_job_definition(
-        self, job_definition_name: str
-    ) -> None:
-        if job_definition_name not in self.model_explainability_job_definitions:
-            raise ResourceNotFound(
-                message=f"Could not find model explainability job definition with name '{job_definition_name}'."
-            )
-        del self.model_explainability_job_definitions[job_definition_name]
->>>>>>> bbcfc4cb
         return
 
 
