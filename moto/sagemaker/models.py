import json
import os
import random
import re
import string
from datetime import datetime
from typing import Any, Dict, Iterable, List, Optional, Union, cast

from dateutil.tz import tzutc

from moto.core.base_backend import BackendDict, BaseBackend
from moto.core.common_models import BaseModel, CloudFormationModel
from moto.sagemaker import validators
from moto.utilities.paginator import paginate
from moto.utilities.utils import ARN_PARTITION_REGEX, get_partition

from .exceptions import (
    AWSValidationException,
    MissingModel,
    ResourceInUseException,
    ResourceNotFound,
    ValidationError,
)
from .utils import (
    arn_formatter,
    get_pipeline_execution_from_arn,
    get_pipeline_from_name,
    get_pipeline_name_from_execution_arn,
    load_pipeline_definition_from_s3,
    validate_model_approval_status,
)

PAGINATION_MODEL = {
    "list_experiments": {
        "input_token": "NextToken",
        "limit_key": "MaxResults",
        "limit_default": 100,
        "unique_attribute": "experiment_arn",
    },
    "list_trials": {
        "input_token": "NextToken",
        "limit_key": "MaxResults",
        "limit_default": 100,
        "unique_attribute": "trial_arn",
    },
    "list_trial_components": {
        "input_token": "NextToken",
        "limit_key": "MaxResults",
        "limit_default": 100,
        "unique_attribute": "trial_component_arn",
    },
    "list_tags": {
        "input_token": "NextToken",
        "limit_key": "MaxResults",
        "limit_default": 50,
        "unique_attribute": "Key",
    },
    "list_model_package_groups": {
        "input_token": "next_token",
        "limit_key": "max_results",
        "limit_default": 100,
        "unique_attribute": "model_package_group_arn",
    },
    "list_model_packages": {
        "input_token": "next_token",
        "limit_key": "max_results",
        "limit_default": 100,
        "unique_attribute": "model_package_arn",
    },
    "list_notebook_instances": {
        "input_token": "next_token",
        "limit_key": "max_results",
        "limit_default": 100,
        "unique_attribute": "arn",
    },
    "list_clusters": {
        "input_token": "next_token",
        "limit_key": "max_results",
        "limit_default": 100,
        "unique_attribute": "arn",
    },
    "list_cluster_nodes": {
        "input_token": "next_token",
        "limit_key": "max_results",
        "limit_default": 100,
        "unique_attribute": "cluster_node_arn",
    },
<<<<<<< HEAD
    "list_auto_ml_jobs": {
        "input_token": "next_token",
        "limit_key": "max_results",
        "limit_default": 100,
        "unique_attribute": "arn",
=======
    "list_endpoints": {
        "input_token": "next_token",
        "limit_key": "max_results",
        "limit_default": 100,
        "unique_attribute": "endpoint_arn",
    },
    "list_endpoint_configs": {
        "input_token": "next_token",
        "limit_key": "max_results",
        "limit_default": 100,
        "unique_attribute": "endpoint_config_arn",
>>>>>>> a089c08f
    },
}

METRIC_INFO_TYPE = Dict[str, Union[str, int, float, datetime]]
METRIC_STEP_TYPE = Dict[int, METRIC_INFO_TYPE]


class BaseObject(BaseModel):
    def camelCase(self, key: str) -> str:
        words = []
        for word in key.split("_"):
            words.append(word.title())
        return "".join(words)

    def update(self, details_json: str) -> None:
        details = json.loads(details_json)
        for k in details.keys():
            setattr(self, k, details[k])

    def gen_response_object(self) -> Dict[str, Any]:
        response_object: Dict[str, Any] = dict()
        for key, value in self.__dict__.items():
            if "_" in key:
                response_object[self.camelCase(key)] = value
            else:
                response_object[key[0].upper() + key[1:]] = value
        return response_object

    @property
    def response_object(self) -> Dict[str, Any]:  # type: ignore[misc]
        return self.gen_response_object()


class FakePipelineExecution(BaseObject):
    def __init__(
        self,
        pipeline_execution_arn: str,
        pipeline_execution_display_name: str,
        pipeline_parameters: List[Dict[str, str]],
        pipeline_execution_description: str,
        parallelism_configuration: Dict[str, int],
        pipeline_definition: str,
        client_request_token: str,
    ):
        self.pipeline_execution_arn = pipeline_execution_arn
        self.pipeline_execution_display_name = pipeline_execution_display_name
        self.pipeline_parameters = pipeline_parameters
        self.pipeline_execution_description = pipeline_execution_description
        self.pipeline_execution_status = "Succeeded"
        self.pipeline_execution_failure_reason = None
        self.parallelism_configuration = parallelism_configuration
        self.pipeline_definition_for_execution = pipeline_definition
        self.client_request_token = client_request_token

        now_string = datetime.now().strftime("%Y-%m-%d %H:%M:%S")
        self.creation_time = now_string
        self.last_modified_time = now_string
        self.start_time = now_string

        fake_user_profile_name = "fake-user-profile-name"
        fake_domain_id = "fake-domain-id"
        fake_user_profile_arn = arn_formatter(
            "user-profile",
            f"{fake_domain_id}/{fake_user_profile_name}",
            pipeline_execution_arn.split(":")[4],
            pipeline_execution_arn.split(":")[3],
        )
        self.created_by = {
            "UserProfileArn": fake_user_profile_arn,
            "UserProfileName": fake_user_profile_name,
            "DomainId": fake_domain_id,
        }
        self.last_modified_by = {
            "UserProfileArn": fake_user_profile_arn,
            "UserProfileName": fake_user_profile_name,
            "DomainId": fake_domain_id,
        }


class FakePipeline(BaseObject):
    def __init__(
        self,
        pipeline_name: str,
        pipeline_display_name: str,
        pipeline_definition: str,
        pipeline_description: str,
        role_arn: str,
        tags: List[Dict[str, str]],
        account_id: str,
        region_name: str,
        parallelism_configuration: Dict[str, int],
    ):
        self.pipeline_name = pipeline_name
        self.pipeline_arn = arn_formatter(
            "pipeline", pipeline_name, account_id, region_name
        )
        self.pipeline_display_name = pipeline_display_name or pipeline_name
        self.pipeline_definition = pipeline_definition
        self.pipeline_description = pipeline_description
        self.pipeline_executions: Dict[str, FakePipelineExecution] = dict()
        self.role_arn = role_arn
        self.tags = tags or []
        self.parallelism_configuration = parallelism_configuration

        now_string = datetime.now().strftime("%Y-%m-%d %H:%M:%S")
        self.creation_time = now_string
        self.last_modified_time = now_string
        self.last_execution_time: Optional[str] = None

        self.pipeline_status = "Active"
        fake_user_profile_name = "fake-user-profile-name"
        fake_domain_id = "fake-domain-id"
        fake_user_profile_arn = arn_formatter(
            "user-profile",
            f"{fake_domain_id}/{fake_user_profile_name}",
            account_id,
            region_name,
        )
        self.created_by = {
            "UserProfileArn": fake_user_profile_arn,
            "UserProfileName": fake_user_profile_name,
            "DomainId": fake_domain_id,
        }
        self.last_modified_by = {
            "UserProfileArn": fake_user_profile_arn,
            "UserProfileName": fake_user_profile_name,
            "DomainId": fake_domain_id,
        }


class FakeProcessingJob(BaseObject):
    def __init__(
        self,
        app_specification: Dict[str, Any],
        experiment_config: Dict[str, str],
        network_config: Dict[str, Any],
        processing_inputs: List[Dict[str, Any]],
        processing_job_name: str,
        processing_output_config: Dict[str, Any],
        account_id: str,
        region_name: str,
        role_arn: str,
        tags: List[Dict[str, str]],
        stopping_condition: Dict[str, int],
    ):
        self.processing_job_name = processing_job_name
        self.processing_job_arn = FakeProcessingJob.arn_formatter(
            processing_job_name, account_id, region_name
        )

        now_string = datetime.now().strftime("%Y-%m-%d %H:%M:%S")
        self.creation_time = now_string
        self.last_modified_time = now_string
        self.processing_end_time = now_string
        self.tags = tags or []
        self.role_arn = role_arn
        self.app_specification = app_specification
        self.experiment_config = experiment_config
        self.network_config = network_config
        self.processing_inputs = processing_inputs
        self.processing_job_status = "Completed"
        self.processing_output_config = processing_output_config
        self.stopping_condition = stopping_condition

    @property
    def response_object(self) -> Dict[str, Any]:  # type: ignore[misc]
        response_object = self.gen_response_object()
        return {
            k: v for k, v in response_object.items() if v is not None and v != [None]
        }

    @property
    def response_create(self) -> Dict[str, str]:
        return {"ProcessingJobArn": self.processing_job_arn}

    @staticmethod
    def arn_formatter(name: str, account_id: str, region: str) -> str:
        return arn_formatter("processing-job", name, account_id, region)


class FakeTrainingJob(BaseObject):
    def __init__(
        self,
        account_id: str,
        region_name: str,
        training_job_name: str,
        hyper_parameters: Dict[str, str],
        algorithm_specification: Dict[str, Any],
        role_arn: str,
        input_data_config: List[Dict[str, Any]],
        output_data_config: Dict[str, str],
        resource_config: Dict[str, Any],
        vpc_config: Dict[str, List[str]],
        stopping_condition: Dict[str, int],
        tags: List[Dict[str, str]],
        enable_network_isolation: bool,
        enable_inter_container_traffic_encryption: bool,
        enable_managed_spot_training: bool,
        checkpoint_config: Dict[str, str],
        debug_hook_config: Dict[str, Any],
        debug_rule_configurations: List[Dict[str, Any]],
        tensor_board_output_config: Dict[str, str],
        experiment_config: Dict[str, str],
    ):
        self.training_job_name = training_job_name
        self.hyper_parameters = hyper_parameters
        self.algorithm_specification = algorithm_specification
        self.role_arn = role_arn
        self.input_data_config = input_data_config
        self.output_data_config = output_data_config
        self.resource_config = resource_config
        self.vpc_config = vpc_config
        self.stopping_condition = stopping_condition
        self.tags = tags or []
        self.enable_network_isolation = enable_network_isolation
        self.enable_inter_container_traffic_encryption = (
            enable_inter_container_traffic_encryption
        )
        self.enable_managed_spot_training = enable_managed_spot_training
        self.checkpoint_config = checkpoint_config
        self.debug_hook_config = debug_hook_config
        self.debug_rule_configurations = debug_rule_configurations
        self.tensor_board_output_config = tensor_board_output_config
        self.experiment_config = experiment_config
        self.training_job_arn = FakeTrainingJob.arn_formatter(
            training_job_name, account_id, region_name
        )
        self.creation_time = self.last_modified_time = datetime.now().strftime(
            "%Y-%m-%d %H:%M:%S"
        )
        self.model_artifacts = {
            "S3ModelArtifacts": os.path.join(
                self.output_data_config["S3OutputPath"],
                self.training_job_name,
                "output",
                "model.tar.gz",
            )
        }
        self.training_job_status = "Completed"
        self.secondary_status = "Completed"
        self.algorithm_specification["MetricDefinitions"] = [
            {
                "Name": "test:dcg",
                "Regex": "#quality_metric: host=\\S+, test dcg <score>=(\\S+)",
            }
        ]
        now_string = datetime.now().strftime("%Y-%m-%d %H:%M:%S")
        self.creation_time = now_string
        self.last_modified_time = now_string
        self.training_start_time = now_string
        self.training_end_time = now_string
        self.secondary_status_transitions = [
            {
                "Status": "Starting",
                "StartTime": self.creation_time,
                "EndTime": self.creation_time,
                "StatusMessage": "Preparing the instances for training",
            }
        ]
        self.final_metric_data_list = [
            {
                "MetricName": "train:progress",
                "Value": 100.0,
                "Timestamp": self.creation_time,
            }
        ]

    @property
    def response_object(self) -> Dict[str, Any]:  # type: ignore[misc]
        response_object = self.gen_response_object()
        return {
            k: v for k, v in response_object.items() if v is not None and v != [None]
        }

    @property
    def response_create(self) -> Dict[str, str]:
        return {"TrainingJobArn": self.training_job_arn}

    @staticmethod
    def arn_formatter(name: str, account_id: str, region_name: str) -> str:
        return arn_formatter("training-job", name, account_id, region_name)


class FakeEndpoint(BaseObject, CloudFormationModel):
    def __init__(
        self,
        account_id: str,
        region_name: str,
        endpoint_name: str,
        endpoint_config_name: str,
        production_variants: List[Dict[str, Any]],
        data_capture_config: Dict[str, Any],
        tags: List[Dict[str, str]],
    ):
        self.endpoint_name = endpoint_name
        self.endpoint_arn = FakeEndpoint.arn_formatter(
            endpoint_name, account_id, region_name
        )
        self.endpoint_config_name = endpoint_config_name
        self.production_variants = self._process_production_variants(
            production_variants
        )
        self.data_capture_config = data_capture_config
        self.tags = tags or []
        self.endpoint_status = "InService"
        self.failure_reason = None
        self.creation_time = self.last_modified_time = datetime.now().strftime(
            "%Y-%m-%d %H:%M:%S"
        )

    def _process_production_variants(
        self, production_variants: List[Dict[str, Any]]
    ) -> List[Dict[str, Any]]:
        endpoint_variants = []
        for production_variant in production_variants:
            temp_variant = {}

            # VariantName is the only required param
            temp_variant["VariantName"] = production_variant["VariantName"]

            if production_variant.get("InitialInstanceCount", None):
                temp_variant["CurrentInstanceCount"] = production_variant[
                    "InitialInstanceCount"
                ]
                temp_variant["DesiredInstanceCount"] = production_variant[
                    "InitialInstanceCount"
                ]

            if production_variant.get("InitialVariantWeight", None):
                temp_variant["CurrentWeight"] = production_variant[
                    "InitialVariantWeight"
                ]
                temp_variant["DesiredWeight"] = production_variant[
                    "InitialVariantWeight"
                ]

            if production_variant.get("ServerlessConfig", None):
                temp_variant["CurrentServerlessConfig"] = production_variant[
                    "ServerlessConfig"
                ]
                temp_variant["DesiredServerlessConfig"] = production_variant[
                    "ServerlessConfig"
                ]

            endpoint_variants.append(temp_variant)

        return endpoint_variants

    def summary(self) -> Dict[str, Any]:
        return {
            "EndpointName": self.endpoint_name,
            "EndpointArn": self.endpoint_arn,
            "CreationTime": self.creation_time,
            "LastModifiedTime": self.last_modified_time,
            "EndpointStatus": self.endpoint_status,
        }

    @property
    def response_object(self) -> Dict[str, Any]:  # type: ignore[misc]
        response_object = self.gen_response_object()
        return {
            k: v for k, v in response_object.items() if v is not None and v != [None]
        }

    @property
    def response_create(self) -> Dict[str, str]:
        return {"EndpointArn": self.endpoint_arn}

    @staticmethod
    def arn_formatter(endpoint_name: str, account_id: str, region_name: str) -> str:
        return arn_formatter("endpoint", endpoint_name, account_id, region_name)

    @property
    def physical_resource_id(self) -> str:
        return self.endpoint_arn

    @classmethod
    def has_cfn_attr(cls, attr: str) -> bool:
        return attr in ["EndpointName"]

    def get_cfn_attribute(self, attribute_name: str) -> str:
        # https://docs.aws.amazon.com/AWSCloudFormation/latest/UserGuide/aws-resource-sagemaker-endpoint.html#aws-resource-sagemaker-endpoint-return-values
        from moto.cloudformation.exceptions import UnformattedGetAttTemplateException

        if attribute_name == "EndpointName":
            return self.endpoint_name
        raise UnformattedGetAttTemplateException()

    @staticmethod
    def cloudformation_name_type() -> str:
        return ""

    @staticmethod
    def cloudformation_type() -> str:
        # https://docs.aws.amazon.com/AWSCloudFormation/latest/UserGuide/aws-resource-sagemaker-endpoint.html
        return "AWS::SageMaker::Endpoint"

    @classmethod
    def create_from_cloudformation_json(  # type: ignore[misc]
        cls,
        resource_name: str,
        cloudformation_json: Any,
        account_id: str,
        region_name: str,
        **kwargs: Any,
    ) -> "FakeEndpoint":
        sagemaker_backend = sagemaker_backends[account_id][region_name]

        # Get required properties from provided CloudFormation template
        properties = cloudformation_json["Properties"]
        endpoint_config_name = properties["EndpointConfigName"]

        endpoint = sagemaker_backend.create_endpoint(
            endpoint_name=resource_name,
            endpoint_config_name=endpoint_config_name,
            tags=properties.get("Tags", []),
        )
        return endpoint

    @classmethod
    def update_from_cloudformation_json(  # type: ignore[misc]
        cls,
        original_resource: Any,
        new_resource_name: str,
        cloudformation_json: Any,
        account_id: str,
        region_name: str,
    ) -> "FakeEndpoint":
        # Changes to the Endpoint will not change resource name
        cls.delete_from_cloudformation_json(
            original_resource.endpoint_arn, cloudformation_json, account_id, region_name
        )
        new_resource = cls.create_from_cloudformation_json(
            original_resource.endpoint_name,
            cloudformation_json,
            account_id,
            region_name,
        )
        return new_resource

    @classmethod
    def delete_from_cloudformation_json(  # type: ignore[misc]
        cls,
        resource_name: str,
        cloudformation_json: Any,
        account_id: str,
        region_name: str,
    ) -> None:
        # Get actual name because resource_name actually provides the ARN
        # since the Physical Resource ID is the ARN despite SageMaker
        # using the name for most of its operations.
        endpoint_name = resource_name.split("/")[-1]

        sagemaker_backends[account_id][region_name].delete_endpoint(endpoint_name)


class FakeEndpointConfig(BaseObject, CloudFormationModel):
    def __init__(
        self,
        account_id: str,
        region_name: str,
        endpoint_config_name: str,
        production_variants: List[Dict[str, Any]],
        data_capture_config: Dict[str, Any],
        tags: List[Dict[str, Any]],
        kms_key_id: str,
    ):
        self.validate_production_variants(production_variants)

        self.endpoint_config_name = endpoint_config_name
        self.endpoint_config_arn = FakeEndpointConfig.arn_formatter(
            endpoint_config_name, account_id, region_name
        )
        self.production_variants = production_variants or []
        self.data_capture_config = data_capture_config or {}
        self.tags = tags or []
        self.kms_key_id = kms_key_id
        self.creation_time = datetime.now().strftime("%Y-%m-%d %H:%M:%S")

    def validate_production_variants(
        self, production_variants: List[Dict[str, Any]]
    ) -> None:
        for production_variant in production_variants:
            if "InstanceType" in production_variant.keys():
                self.validate_instance_type(production_variant["InstanceType"])
            elif "ServerlessConfig" in production_variant.keys():
                self.validate_serverless_config(production_variant["ServerlessConfig"])
            else:
                message = f"Invalid Keys for ProductionVariant: received {production_variant.keys()} but expected it to contain one of {['InstanceType', 'ServerlessConfig']}"
                raise ValidationError(message=message)

    def validate_serverless_config(self, serverless_config: Dict[str, Any]) -> None:
        VALID_SERVERLESS_MEMORY_SIZE = [1024, 2048, 3072, 4096, 5120, 6144]
        if not validators.is_one_of(
            serverless_config["MemorySizeInMB"], VALID_SERVERLESS_MEMORY_SIZE
        ):
            message = f"Value '{serverless_config['MemorySizeInMB']}' at 'MemorySizeInMB' failed to satisfy constraint: Member must satisfy enum value set: {VALID_SERVERLESS_MEMORY_SIZE}"
            raise ValidationError(message=message)

    def validate_instance_type(self, instance_type: str) -> None:
        VALID_INSTANCE_TYPES = [
            "ml.r5d.12xlarge",
            "ml.r5.12xlarge",
            "ml.p2.xlarge",
            "ml.m5.4xlarge",
            "ml.m4.16xlarge",
            "ml.r5d.24xlarge",
            "ml.r5.24xlarge",
            "ml.p3.16xlarge",
            "ml.m5d.xlarge",
            "ml.m5.large",
            "ml.t2.xlarge",
            "ml.p2.16xlarge",
            "ml.m5d.12xlarge",
            "ml.inf1.2xlarge",
            "ml.m5d.24xlarge",
            "ml.c4.2xlarge",
            "ml.c5.2xlarge",
            "ml.c4.4xlarge",
            "ml.inf1.6xlarge",
            "ml.c5d.2xlarge",
            "ml.c5.4xlarge",
            "ml.g4dn.xlarge",
            "ml.g4dn.12xlarge",
            "ml.c5d.4xlarge",
            "ml.g4dn.2xlarge",
            "ml.c4.8xlarge",
            "ml.c4.large",
            "ml.c5d.xlarge",
            "ml.c5.large",
            "ml.g4dn.4xlarge",
            "ml.c5.9xlarge",
            "ml.g4dn.16xlarge",
            "ml.c5d.large",
            "ml.c5.xlarge",
            "ml.c5d.9xlarge",
            "ml.c4.xlarge",
            "ml.inf1.xlarge",
            "ml.g4dn.8xlarge",
            "ml.inf1.24xlarge",
            "ml.m5d.2xlarge",
            "ml.t2.2xlarge",
            "ml.c5d.18xlarge",
            "ml.m5d.4xlarge",
            "ml.t2.medium",
            "ml.c5.18xlarge",
            "ml.r5d.2xlarge",
            "ml.r5.2xlarge",
            "ml.p3.2xlarge",
            "ml.m5d.large",
            "ml.m5.xlarge",
            "ml.m4.10xlarge",
            "ml.t2.large",
            "ml.r5d.4xlarge",
            "ml.r5.4xlarge",
            "ml.m5.12xlarge",
            "ml.m4.xlarge",
            "ml.m5.24xlarge",
            "ml.m4.2xlarge",
            "ml.p2.8xlarge",
            "ml.m5.2xlarge",
            "ml.r5d.xlarge",
            "ml.r5d.large",
            "ml.r5.xlarge",
            "ml.r5.large",
            "ml.p3.8xlarge",
            "ml.m4.4xlarge",
        ]
        if not validators.is_one_of(instance_type, VALID_INSTANCE_TYPES):
            message = f"Value '{instance_type}' at 'instanceType' failed to satisfy constraint: Member must satisfy enum value set: {VALID_INSTANCE_TYPES}"
            raise ValidationError(message=message)

    def summary(self) -> Dict[str, Any]:
        return {
            "EndpointConfigName": self.endpoint_config_name,
            "EndpointConfigArn": self.endpoint_config_arn,
            "CreationTime": self.creation_time,
        }

    @property
    def response_object(self) -> Dict[str, Any]:  # type: ignore[misc]
        response_object = self.gen_response_object()
        return {
            k: v for k, v in response_object.items() if v is not None and v != [None]
        }

    @property
    def response_create(self) -> Dict[str, str]:
        return {"EndpointConfigArn": self.endpoint_config_arn}

    @staticmethod
    def arn_formatter(
        endpoint_config_name: str, account_id: str, region_name: str
    ) -> str:
        return arn_formatter(
            "endpoint-config", endpoint_config_name, account_id, region_name
        )

    @property
    def physical_resource_id(self) -> str:
        return self.endpoint_config_arn

    @classmethod
    def has_cfn_attr(cls, attr: str) -> bool:
        return attr in ["EndpointConfigName"]

    def get_cfn_attribute(self, attribute_name: str) -> str:
        # https://docs.aws.amazon.com/AWSCloudFormation/latest/UserGuide/aws-resource-sagemaker-endpointconfig.html#aws-resource-sagemaker-endpointconfig-return-values
        from moto.cloudformation.exceptions import UnformattedGetAttTemplateException

        if attribute_name == "EndpointConfigName":
            return self.endpoint_config_name
        raise UnformattedGetAttTemplateException()

    @staticmethod
    def cloudformation_name_type() -> str:
        return ""

    @staticmethod
    def cloudformation_type() -> str:
        # https://docs.aws.amazon.com/AWSCloudFormation/latest/UserGuide/aws-resource-sagemaker-endpointconfig.html
        return "AWS::SageMaker::EndpointConfig"

    @classmethod
    def create_from_cloudformation_json(  # type: ignore[misc]
        cls,
        resource_name: str,
        cloudformation_json: Any,
        account_id: str,
        region_name: str,
        **kwargs: Any,
    ) -> "FakeEndpointConfig":
        sagemaker_backend = sagemaker_backends[account_id][region_name]

        # Get required properties from provided CloudFormation template
        properties = cloudformation_json["Properties"]
        production_variants = properties["ProductionVariants"]

        endpoint_config = sagemaker_backend.create_endpoint_config(
            endpoint_config_name=resource_name,
            production_variants=production_variants,
            data_capture_config=properties.get("DataCaptureConfig", {}),
            kms_key_id=properties.get("KmsKeyId"),
            tags=properties.get("Tags", []),
        )
        return endpoint_config

    @classmethod
    def update_from_cloudformation_json(  # type: ignore[misc]
        cls,
        original_resource: Any,
        new_resource_name: str,
        cloudformation_json: Any,
        account_id: str,
        region_name: str,
    ) -> "FakeEndpointConfig":
        # Most changes to the endpoint config will change resource name for EndpointConfigs
        cls.delete_from_cloudformation_json(
            original_resource.endpoint_config_arn,
            cloudformation_json,
            account_id,
            region_name,
        )
        new_resource = cls.create_from_cloudformation_json(
            new_resource_name, cloudformation_json, account_id, region_name
        )
        return new_resource

    @classmethod
    def delete_from_cloudformation_json(  # type: ignore[misc]
        cls,
        resource_name: str,
        cloudformation_json: Any,
        account_id: str,
        region_name: str,
    ) -> None:
        # Get actual name because resource_name actually provides the ARN
        # since the Physical Resource ID is the ARN despite SageMaker
        # using the name for most of its operations.
        endpoint_config_name = resource_name.split("/")[-1]

        sagemaker_backends[account_id][region_name].delete_endpoint_config(
            endpoint_config_name
        )


class FakeTransformJob(BaseObject):
    def __init__(
        self,
        account_id: str,
        region_name: str,
        transform_job_name: str,
        model_name: str,
        max_concurrent_transforms: int,
        model_client_config: Dict[str, int],
        max_payload_in_mb: int,
        batch_strategy: str,
        environment: Dict[str, str],
        transform_input: Dict[str, Union[Dict[str, str], str]],
        transform_output: Dict[str, str],
        data_capture_config: Dict[str, Union[str, bool]],
        transform_resources: Dict[str, Union[str, int]],
        data_processing: Dict[str, str],
        tags: Dict[str, str],
        experiment_config: Dict[str, str],
    ):
        self.transform_job_name = transform_job_name
        self.model_name = model_name
        self.max_concurrent_transforms = max_concurrent_transforms
        self.model_client_config = model_client_config
        self.max_payload_in_mb = max_payload_in_mb
        self.batch_strategy = batch_strategy
        self.environment = environment
        self.transform_input = transform_input
        self.transform_output = transform_output
        self.data_capture_config = data_capture_config
        self.transform_resources = transform_resources
        self.data_processing = data_processing
        self.tags = tags
        self.experiment_config = experiment_config
        self.transform_job_arn = FakeTransformJob.arn_formatter(
            transform_job_name, account_id, region_name
        )
        self.transform_job_status = "Completed"
        self.failure_reason = ""
        self.labeling_job_arn = ""
        self.auto_ml_job_arn = ""
        now_string = datetime.now().strftime("%Y-%m-%d %H:%M:%S")
        self.creation_time = now_string
        self.transform_start_time = now_string
        self.transform_end_time = now_string
        self.last_modified_time = now_string

    # Override title case
    def camelCase(self, key: str) -> str:
        words = []
        for word in key.split("_"):
            if word == "mb":
                words.append("MB")
            else:
                words.append(word.title())
        return "".join(words)

    @property
    def response_object(self) -> Dict[str, Any]:  # type: ignore[misc]
        response_object = self.gen_response_object()
        response = {
            k: v for k, v in response_object.items() if v is not None and v != [None]
        }
        return response

    @property
    def response_create(self) -> Dict[str, str]:
        return {"TransformJobArn": self.transform_job_arn}

    @staticmethod
    def arn_formatter(name: str, account_id: str, region_name: str) -> str:
        return arn_formatter("transform-job", name, account_id, region_name)


class Model(BaseObject, CloudFormationModel):
    def __init__(
        self,
        account_id: str,
        region_name: str,
        model_name: str,
        execution_role_arn: str,
        primary_container: Dict[str, Any],
        vpc_config: Dict[str, Any],
        containers: Optional[List[Dict[str, Any]]] = None,
        tags: Optional[List[Dict[str, str]]] = None,
    ):
        self.model_name = model_name
        self.creation_time = datetime.now().strftime("%Y-%m-%d %H:%M:%S")
        self.containers = containers or []
        self.tags = tags or []
        self.enable_network_isolation = False
        self.vpc_config = vpc_config
        self.primary_container = primary_container
        self.execution_role_arn = execution_role_arn or "arn:test"
        self.model_arn = arn_formatter(
            "model", self.model_name, account_id, region_name
        )

    @property
    def response_object(self) -> Dict[str, Any]:  # type: ignore[misc]
        response_object = self.gen_response_object()
        return {
            k: v for k, v in response_object.items() if v is not None and v != [None]
        }

    @property
    def response_create(self) -> Dict[str, str]:
        return {"ModelArn": self.model_arn}

    @property
    def physical_resource_id(self) -> str:
        return self.model_arn

    @classmethod
    def has_cfn_attr(cls, attr: str) -> bool:
        return attr in ["ModelName"]

    def get_cfn_attribute(self, attribute_name: str) -> str:
        # https://docs.aws.amazon.com/AWSCloudFormation/latest/UserGuide/aws-resource-sagemaker-model.html#aws-resource-sagemaker-model-return-values
        from moto.cloudformation.exceptions import UnformattedGetAttTemplateException

        if attribute_name == "ModelName":
            return self.model_name
        raise UnformattedGetAttTemplateException()

    @staticmethod
    def cloudformation_name_type() -> str:
        return ""

    @staticmethod
    def cloudformation_type() -> str:
        # https://docs.aws.amazon.com/AWSCloudFormation/latest/UserGuide/aws-resource-sagemaker-model.html
        return "AWS::SageMaker::Model"

    @classmethod
    def create_from_cloudformation_json(  # type: ignore[misc]
        cls,
        resource_name: str,
        cloudformation_json: Any,
        account_id: str,
        region_name: str,
        **kwargs: Any,
    ) -> "Model":
        sagemaker_backend = sagemaker_backends[account_id][region_name]

        # Get required properties from provided CloudFormation template
        properties = cloudformation_json["Properties"]
        execution_role_arn = properties["ExecutionRoleArn"]
        primary_container = properties["PrimaryContainer"]

        model = sagemaker_backend.create_model(
            model_name=resource_name,
            execution_role_arn=execution_role_arn,
            primary_container=primary_container,
            vpc_config=properties.get("VpcConfig", {}),
            containers=properties.get("Containers", []),
            tags=properties.get("Tags", []),
        )
        return model

    @classmethod
    def update_from_cloudformation_json(  # type: ignore[misc]
        cls,
        original_resource: Any,
        new_resource_name: str,
        cloudformation_json: Any,
        account_id: str,
        region_name: str,
    ) -> "Model":
        # Most changes to the model will change resource name for Models
        cls.delete_from_cloudformation_json(
            original_resource.model_arn, cloudformation_json, account_id, region_name
        )
        new_resource = cls.create_from_cloudformation_json(
            new_resource_name, cloudformation_json, account_id, region_name
        )
        return new_resource

    @classmethod
    def delete_from_cloudformation_json(  # type: ignore[misc]
        cls,
        resource_name: str,
        cloudformation_json: Any,
        account_id: str,
        region_name: str,
    ) -> None:
        # Get actual name because resource_name actually provides the ARN
        # since the Physical Resource ID is the ARN despite SageMaker
        # using the name for most of its operations.
        model_name = resource_name.split("/")[-1]

        sagemaker_backends[account_id][region_name].delete_model(model_name)


class ModelPackageGroup(BaseObject):
    def __init__(
        self,
        model_package_group_name: str,
        model_package_group_description: str,
        account_id: str,
        region_name: str,
        tags: Optional[List[Dict[str, str]]] = None,
    ) -> None:
        model_package_group_arn = arn_formatter(
            region_name=region_name,
            account_id=account_id,
            _type="model-package-group",
            _id=model_package_group_name,
        )
        fake_user_profile_name = "fake-user-profile-name"
        fake_domain_id = "fake-domain-id"
        fake_user_profile_arn = arn_formatter(
            _type="user-profile",
            _id=f"{fake_domain_id}/{fake_user_profile_name}",
            account_id=account_id,
            region_name=region_name,
        )
        datetime_now = datetime.now(tzutc())
        self.model_package_group_name = model_package_group_name
        self.model_package_group_arn = model_package_group_arn
        self.model_package_group_description = model_package_group_description
        self.creation_time = datetime_now
        self.created_by = {
            "UserProfileArn": fake_user_profile_arn,
            "UserProfileName": fake_user_profile_name,
            "DomainId": fake_domain_id,
        }
        self.model_package_group_status = "Completed"
        self.tags = tags

    def gen_response_object(self) -> Dict[str, Any]:
        response_object = super().gen_response_object()
        for k, v in response_object.items():
            if isinstance(v, datetime):
                response_object[k] = v.isoformat()
        response_values = [
            "ModelPackageGroupName",
            "ModelPackageGroupArn",
            "ModelPackageGroupDescription",
            "CreationTime",
            "ModelPackageGroupStatus",
        ]
        return {k: v for k, v in response_object.items() if k in response_values}


class FeatureGroup(BaseObject):
    def __init__(
        self,
        region_name: str,
        account_id: str,
        feature_group_name: str,
        record_identifier_feature_name: str,
        event_time_feature_name: str,
        feature_definitions: List[Dict[str, str]],
        offline_store_config: Dict[str, Any],
        role_arn: str,
        tags: Optional[List[Dict[str, str]]] = None,
    ) -> None:
        self.feature_group_name = feature_group_name
        self.record_identifier_feature_name = record_identifier_feature_name
        self.event_time_feature_name = event_time_feature_name
        self.feature_definitions = feature_definitions

        table_name = (
            f"{feature_group_name.replace('-','_')}_{int(datetime.now().timestamp())}"
        )
        offline_store_config["DataCatalogConfig"] = {
            "TableName": table_name,
            "Catalog": "AwsDataCatalog",
            "Database": "sagemaker_featurestore",
        }
        offline_store_config["S3StorageConfig"]["ResolvedOutputS3Uri"] = (
            f'{offline_store_config["S3StorageConfig"]["S3Uri"]}/{account_id}/{region_name}/offline-store/{feature_group_name}-{int(datetime.now().timestamp())}/data'
        )

        self.offline_store_config = offline_store_config
        self.role_arn = role_arn

        self.creation_time = datetime.now().strftime("%Y-%m-%d %H:%M:%S")
        self.feature_group_arn = arn_formatter(
            region_name=region_name,
            account_id=account_id,
            _type="feature-group",
            _id=f"{self.feature_group_name.lower()}",
        )
        self.tags = tags

    def describe(self) -> Dict[str, Any]:
        return {
            "FeatureGroupArn": self.feature_group_arn,
            "FeatureGroupName": self.feature_group_name,
            "RecordIdentifierFeatureName": self.record_identifier_feature_name,
            "EventTimeFeatureName": self.event_time_feature_name,
            "FeatureDefinitions": self.feature_definitions,
            "CreationTime": self.creation_time,
            "OfflineStoreConfig": self.offline_store_config,
            "RoleArn": self.role_arn,
            "ThroughputConfig": {"ThroughputMode": "OnDemand"},
            "FeatureGroupStatus": "Created",
        }


class ModelPackage(BaseObject):
    def __init__(
        self,
        model_package_name: str,
        model_package_group_name: Optional[str],
        model_package_version: Optional[int],
        model_package_description: Optional[str],
        inference_specification: Any,
        source_algorithm_specification: Any,
        validation_specification: Any,
        certify_for_marketplace: bool,
        model_approval_status: Optional[str],
        metadata_properties: Any,
        model_metrics: Any,
        approval_description: Optional[str],
        customer_metadata_properties: Any,
        drift_check_baselines: Any,
        domain: str,
        task: str,
        sample_payload_url: str,
        additional_inference_specifications: List[Any],
        client_token: str,
        region_name: str,
        account_id: str,
        model_package_type: str,
        tags: Optional[List[Dict[str, str]]] = None,
    ) -> None:
        fake_user_profile_name = "fake-user-profile-name"
        fake_domain_id = "fake-domain-id"
        fake_user_profile_arn = arn_formatter(
            _type="user-profile",
            _id=f"{fake_domain_id}/{fake_user_profile_name}",
            account_id=account_id,
            region_name=region_name,
        )
        model_package_arn = arn_formatter(
            region_name=region_name,
            account_id=account_id,
            _type="model-package",
            _id=f"{model_package_name.lower()}/{model_package_version}"
            if model_package_version
            else model_package_name.lower(),
        )
        datetime_now = datetime.now(tzutc())
        self.model_package_name = model_package_name
        self.model_package_group_name = model_package_group_name
        self.model_package_version = model_package_version
        self.model_package_arn = model_package_arn
        self.model_package_description = model_package_description
        self.creation_time = datetime_now
        self.inference_specification = inference_specification
        self.source_algorithm_specification = source_algorithm_specification
        self.validation_specification = validation_specification
        self.model_package_type = model_package_type
        self.model_package_status_details = {
            "ValidationStatuses": [
                {
                    "Name": model_package_arn,
                    "Status": "Completed",
                }
            ],
            "ImageScanStatuses": [
                {
                    "Name": model_package_arn,
                    "Status": "Completed",
                }
            ],
        }
        self.certify_for_marketplace = certify_for_marketplace
        self.model_approval_status: Optional[str] = None
        self.set_model_approval_status(model_approval_status)
        self.created_by = {
            "UserProfileArn": fake_user_profile_arn,
            "UserProfileName": fake_user_profile_name,
            "DomainId": fake_domain_id,
        }
        self.metadata_properties = metadata_properties
        self.model_metrics = model_metrics
        self.last_modified_time: Optional[datetime] = None
        self.approval_description = approval_description
        self.customer_metadata_properties = customer_metadata_properties
        self.drift_check_baselines = drift_check_baselines
        self.domain = domain
        self.task = task
        self.sample_payload_url = sample_payload_url
        self.additional_inference_specifications: Optional[List[Any]] = None
        self.add_additional_inference_specifications(
            additional_inference_specifications
        )
        self.tags = tags
        self.model_package_status = "Completed"
        self.last_modified_by: Optional[Dict[str, str]] = None
        self.client_token = client_token

    def gen_response_object(self) -> Dict[str, Any]:
        response_object = super().gen_response_object()
        for k, v in response_object.items():
            if isinstance(v, datetime):
                response_object[k] = v.isoformat()
        response_values = [
            "ModelPackageName",
            "ModelPackageGroupName",
            "ModelPackageVersion",
            "ModelPackageArn",
            "ModelPackageDescription",
            "CreationTime",
            "InferenceSpecification",
            "SourceAlgorithmSpecification",
            "ValidationSpecification",
            "ModelPackageStatus",
            "ModelPackageStatusDetails",
            "CertifyForMarketplace",
            "ModelApprovalStatus",
            "CreatedBy",
            "MetadataProperties",
            "ModelMetrics",
            "LastModifiedTime",
            "LastModifiedBy",
            "ApprovalDescription",
            "CustomerMetadataProperties",
            "DriftCheckBaselines",
            "Domain",
            "Task",
            "SamplePayloadUrl",
            "AdditionalInferenceSpecifications",
            "SkipModelValidation",
        ]
        if self.model_package_type == "Versioned":
            del response_object["ModelPackageName"]
        elif self.model_package_type == "Unversioned":
            del response_object["ModelPackageGroupName"]
        return {
            k: v
            for k, v in response_object.items()
            if k in response_values
            if v is not None
        }

    def modifications_done(self) -> None:
        self.last_modified_time = datetime.now(tzutc())
        self.last_modified_by = self.created_by

    def set_model_approval_status(self, model_approval_status: Optional[str]) -> None:
        if model_approval_status is not None:
            validate_model_approval_status(model_approval_status)
        self.model_approval_status = model_approval_status

    def remove_customer_metadata_property(
        self, customer_metadata_properties_to_remove: List[str]
    ) -> None:
        if customer_metadata_properties_to_remove is not None:
            for customer_metadata_property in customer_metadata_properties_to_remove:
                self.customer_metadata_properties.pop(customer_metadata_property, None)

    def add_additional_inference_specifications(
        self, additional_inference_specifications_to_add: Optional[List[Any]]
    ) -> None:
        self.validate_additional_inference_specifications(
            additional_inference_specifications_to_add
        )
        if (
            self.additional_inference_specifications is not None
            and additional_inference_specifications_to_add is not None
        ):
            self.additional_inference_specifications.extend(
                additional_inference_specifications_to_add
            )
        else:
            self.additional_inference_specifications = (
                additional_inference_specifications_to_add
            )

    def validate_additional_inference_specifications(
        self, additional_inference_specifications: Optional[List[Dict[str, Any]]]
    ) -> None:
        specifications_to_validate = additional_inference_specifications or []
        for additional_inference_specification in specifications_to_validate:
            if "SupportedTransformInstanceTypes" in additional_inference_specification:
                self.validate_supported_transform_instance_types(
                    additional_inference_specification[
                        "SupportedTransformInstanceTypes"
                    ]
                )
            if (
                "SupportedRealtimeInferenceInstanceTypes"
                in additional_inference_specification
            ):
                self.validate_supported_realtime_inference_instance_types(
                    additional_inference_specification[
                        "SupportedRealtimeInferenceInstanceTypes"
                    ]
                )

    @staticmethod
    def validate_supported_transform_instance_types(instance_types: List[str]) -> None:
        VALID_TRANSFORM_INSTANCE_TYPES = [
            "ml.m4.xlarge",
            "ml.m4.2xlarge",
            "ml.m4.4xlarge",
            "ml.m4.10xlarge",
            "ml.m4.16xlarge",
            "ml.c4.xlarge",
            "ml.c4.2xlarge",
            "ml.c4.4xlarge",
            "ml.c4.8xlarge",
            "ml.p2.xlarge",
            "ml.p2.8xlarge",
            "ml.p2.16xlarge",
            "ml.p3.2xlarge",
            "ml.p3.8xlarge",
            "ml.p3.16xlarge",
            "ml.c5.xlarge",
            "ml.c5.2xlarge",
            "ml.c5.4xlarge",
            "ml.c5.9xlarge",
            "ml.c5.18xlarge",
            "ml.m5.large",
            "ml.m5.xlarge",
            "ml.m5.2xlarge",
            "ml.m5.4xlarge",
            "ml.m5.12xlarge",
            "ml.m5.24xlarge",
            "ml.g4dn.xlarge",
            "ml.g4dn.2xlarge",
            "ml.g4dn.4xlarge",
            "ml.g4dn.8xlarge",
            "ml.g4dn.12xlarge",
            "ml.g4dn.16xlarge",
        ]
        for instance_type in instance_types:
            if not validators.is_one_of(instance_type, VALID_TRANSFORM_INSTANCE_TYPES):
                message = f"Value '{instance_type}' at 'SupportedTransformInstanceTypes' failed to satisfy constraint: Member must satisfy enum value set: {VALID_TRANSFORM_INSTANCE_TYPES}"
                raise ValidationError(message=message)

    @staticmethod
    def validate_supported_realtime_inference_instance_types(
        instance_types: List[str],
    ) -> None:
        VALID_REALTIME_INFERENCE_INSTANCE_TYPES = [
            "ml.t2.medium",
            "ml.t2.large",
            "ml.t2.xlarge",
            "ml.t2.2xlarge",
            "ml.m4.xlarge",
            "ml.m4.2xlarge",
            "ml.m4.4xlarge",
            "ml.m4.10xlarge",
            "ml.m4.16xlarge",
            "ml.m5.large",
            "ml.m5.xlarge",
            "ml.m5.2xlarge",
            "ml.m5.4xlarge",
            "ml.m5.12xlarge",
            "ml.m5.24xlarge",
            "ml.m5d.large",
            "ml.m5d.xlarge",
            "ml.m5d.2xlarge",
            "ml.m5d.4xlarge",
            "ml.m5d.12xlarge",
            "ml.m5d.24xlarge",
            "ml.c4.large",
            "ml.c4.xlarge",
            "ml.c4.2xlarge",
            "ml.c4.4xlarge",
            "ml.c4.8xlarge",
            "ml.p2.xlarge",
            "ml.p2.8xlarge",
            "ml.p2.16xlarge",
            "ml.p3.2xlarge",
            "ml.p3.8xlarge",
            "ml.p3.16xlarge",
            "ml.c5.large",
            "ml.c5.xlarge",
            "ml.c5.2xlarge",
            "ml.c5.4xlarge",
            "ml.c5.9xlarge",
            "ml.c5.18xlarge",
            "ml.c5d.large",
            "ml.c5d.xlarge",
            "ml.c5d.2xlarge",
            "ml.c5d.4xlarge",
            "ml.c5d.9xlarge",
            "ml.c5d.18xlarge",
            "ml.g4dn.xlarge",
            "ml.g4dn.2xlarge",
            "ml.g4dn.4xlarge",
            "ml.g4dn.8xlarge",
            "ml.g4dn.12xlarge",
            "ml.g4dn.16xlarge",
            "ml.r5.large",
            "ml.r5.xlarge",
            "ml.r5.2xlarge",
            "ml.r5.4xlarge",
            "ml.r5.12xlarge",
            "ml.r5.24xlarge",
            "ml.r5d.large",
            "ml.r5d.xlarge",
            "ml.r5d.2xlarge",
            "ml.r5d.4xlarge",
            "ml.r5d.12xlarge",
            "ml.r5d.24xlarge",
            "ml.inf1.xlarge",
            "ml.inf1.2xlarge",
            "ml.inf1.6xlarge",
            "ml.inf1.24xlarge",
            "ml.c6i.large",
            "ml.c6i.xlarge",
            "ml.c6i.2xlarge",
            "ml.c6i.4xlarge",
            "ml.c6i.8xlarge",
            "ml.c6i.12xlarge",
            "ml.c6i.16xlarge",
            "ml.c6i.24xlarge",
            "ml.c6i.32xlarge",
            "ml.g5.xlarge",
            "ml.g5.2xlarge",
            "ml.g5.4xlarge",
            "ml.g5.8xlarge",
            "ml.g5.12xlarge",
            "ml.g5.16xlarge",
            "ml.g5.24xlarge",
            "ml.g5.48xlarge",
            "ml.p4d.24xlarge",
            "ml.c7g.large",
            "ml.c7g.xlarge",
            "ml.c7g.2xlarge",
            "ml.c7g.4xlarge",
            "ml.c7g.8xlarge",
            "ml.c7g.12xlarge",
            "ml.c7g.16xlarge",
            "ml.m6g.large",
            "ml.m6g.xlarge",
            "ml.m6g.2xlarge",
            "ml.m6g.4xlarge",
            "ml.m6g.8xlarge",
            "ml.m6g.12xlarge",
            "ml.m6g.16xlarge",
            "ml.m6gd.large",
            "ml.m6gd.xlarge",
            "ml.m6gd.2xlarge",
            "ml.m6gd.4xlarge",
            "ml.m6gd.8xlarge",
            "ml.m6gd.12xlarge",
            "ml.m6gd.16xlarge",
            "ml.c6g.large",
            "ml.c6g.xlarge",
            "ml.c6g.2xlarge",
            "ml.c6g.4xlarge",
            "ml.c6g.8xlarge",
            "ml.c6g.12xlarge",
            "ml.c6g.16xlarge",
            "ml.c6gd.large",
            "ml.c6gd.xlarge",
            "ml.c6gd.2xlarge",
            "ml.c6gd.4xlarge",
            "ml.c6gd.8xlarge",
            "ml.c6gd.12xlarge",
            "ml.c6gd.16xlarge",
            "ml.c6gn.large",
            "ml.c6gn.xlarge",
            "ml.c6gn.2xlarge",
            "ml.c6gn.4xlarge",
            "ml.c6gn.8xlarge",
            "ml.c6gn.12xlarge",
            "ml.c6gn.16xlarge",
            "ml.r6g.large",
            "ml.r6g.xlarge",
            "ml.r6g.2xlarge",
            "ml.r6g.4xlarge",
            "ml.r6g.8xlarge",
            "ml.r6g.12xlarge",
            "ml.r6g.16xlarge",
            "ml.r6gd.large",
            "ml.r6gd.xlarge",
            "ml.r6gd.2xlarge",
            "ml.r6gd.4xlarge",
            "ml.r6gd.8xlarge",
            "ml.r6gd.12xlarge",
            "ml.r6gd.16xlarge",
            "ml.p4de.24xlarge",
            "ml.trn1.2xlarge",
            "ml.trn1.32xlarge",
            "ml.inf2.xlarge",
            "ml.inf2.8xlarge",
            "ml.inf2.24xlarge",
            "ml.inf2.48xlarge",
            "ml.p5.48xlarge",
        ]
        for instance_type in instance_types:
            if not validators.is_one_of(
                instance_type, VALID_REALTIME_INFERENCE_INSTANCE_TYPES
            ):
                message = f"Value '{instance_type}' at 'SupportedRealtimeInferenceInstanceTypes' failed to satisfy constraint: Member must satisfy enum value set: {VALID_REALTIME_INFERENCE_INSTANCE_TYPES}"
                raise ValidationError(message=message)


class Cluster(BaseObject):
    def __init__(
        self,
        cluster_name: str,
        region_name: str,
        account_id: str,
        instance_groups: List[Dict[str, Any]],
        vpc_config: Dict[str, List[str]],
        tags: Optional[List[Dict[str, str]]] = None,
    ):
        self.region_name = region_name
        self.account_id = account_id
        self.cluster_name = cluster_name
        if cluster_name in sagemaker_backends[account_id][region_name].clusters:
            raise ResourceInUseException(
                message=f"Resource Already Exists: Cluster with name {cluster_name} already exists. Choose a different name."
            )
        self.instance_groups = instance_groups
        for instance_group in instance_groups:
            self.valid_cluster_node_instance_types(instance_group["InstanceType"])
            if not instance_group["LifeCycleConfig"]["SourceS3Uri"].startswith(
                "s3://sagemaker-"
            ):
                raise ValidationError(
                    message=f"Validation Error: SourceS3Uri {instance_group['LifeCycleConfig']['SourceS3Uri']} does not start with 's3://sagemaker'."
                )
        self.vpc_config = vpc_config
        self.tags = tags or []
        self.arn = arn_formatter("cluster", self.cluster_name, account_id, region_name)
        self.status = "InService"
        self.creation_time = datetime.now().strftime("%Y-%m-%d %H:%M:%S")
        self.failure_message = ""
        self.nodes: Dict[str, ClusterNode] = {}
        for instance_group in self.instance_groups:
            instance_group["CurrentCount"] = instance_group["InstanceCount"]
            instance_group["TargetCount"] = instance_group["InstanceCount"]
            del instance_group["InstanceCount"]

    def describe(self) -> Dict[str, Any]:
        return {
            "ClusterArn": self.arn,
            "ClusterName": self.cluster_name,
            "ClusterStatus": self.status,
            "CreationTime": self.creation_time,
            "FailureMessage": self.failure_message,
            "InstanceGroups": self.instance_groups,
            "VpcConfig": self.vpc_config,
        }

    def summary(self) -> Dict[str, Any]:
        return {
            "ClusterArn": self.arn,
            "ClusterName": self.cluster_name,
            "CreationTime": self.creation_time,
            "ClusterStatus": self.status,
        }

    def valid_cluster_node_instance_types(self, instance_type: str) -> None:
        VALID_CLUSTER_INSTANCE_TYPES = [
            "ml.p4d.24xlarge",
            "ml.p4de.24xlarge",
            "ml.p5.48xlarge",
            "ml.trn1.32xlarge",
            "ml.trn1n.32xlarge",
            "ml.g5.xlarge",
            "ml.g5.2xlarge",
            "ml.g5.4xlarge",
            "ml.g5.8xlarge",
            "ml.g5.12xlarge",
            "ml.g5.16xlarge",
            "ml.g5.24xlarge",
            "ml.g5.48xlarge",
            "ml.c5.large",
            "ml.c5.xlarge",
            "ml.c5.2xlarge",
            "ml.c5.4xlarge",
            "ml.c5.9xlarge",
            "ml.c5.12xlarge",
            "ml.c5.18xlarge",
            "ml.c5.24xlarge",
            "ml.c5n.large",
            "ml.c5n.2xlarge",
            "ml.c5n.4xlarge",
            "ml.c5n.9xlarge",
            "ml.c5n.18xlarge",
            "ml.m5.large",
            "ml.m5.xlarge",
            "ml.m5.2xlarge",
            "ml.m5.4xlarge",
            "ml.m5.8xlarge",
            "ml.m5.12xlarge",
            "ml.m5.16xlarge",
            "ml.m5.24xlarge",
            "ml.t3.medium",
            "ml.t3.large",
            "ml.t3.xlarge",
            "ml.t3.2xlarge",
        ]

        if instance_type not in VALID_CLUSTER_INSTANCE_TYPES:
            message = f"Value '{instance_type}' at 'InstanceType' failed to satisfy constraint: Member must satisfy enum value set: {VALID_CLUSTER_INSTANCE_TYPES}"
            raise ValidationError(message=message)


class ClusterNode(BaseObject):
    def __init__(
        self,
        region_name: str,
        account_id: str,
        cluster_name: str,
        instance_group_name: str,
        instance_type: str,
        life_cycle_config: Dict[str, Any],
        execution_role: str,
        node_id: str,
        threads_per_core: Optional[int] = None,
    ):
        self.region_name = region_name
        self.account_id = account_id
        self.cluster_name = cluster_name
        self.instance_group_name = (
            instance_group_name  # probably need to do something with this
        )
        self.instance_id = node_id  # generate instance id
        self.instance_type = instance_type
        self.life_cycle_config = life_cycle_config
        self.execution_role = execution_role
        self.threads_per_core = threads_per_core
        self.status = "Running"
        self.launch_time = datetime.now().strftime("%Y-%m-%d %H:%M:%S")

    def describe(self) -> Dict[str, Any]:
        return {
            "InstanceGroupName": self.instance_group_name,
            "InstanceId": self.instance_id,
            "InstanceStatus": {"Status": self.status, "Message": "message"},
            "InstanceType": self.instance_type,
            "LaunchTime": self.launch_time,
            "LifeCycleConfig": self.life_cycle_config,
            "ThreadsPerCore": self.threads_per_core,
        }

    def summary(self) -> Dict[str, Any]:
        return {
            "InstanceGroupName": self.instance_group_name,
            "InstanceId": self.instance_id,
            "InstanceType": self.instance_type,
            "LaunchTime": self.launch_time,
            "InstanceStatus": {"Status": self.status, "Message": "message"},
        }


class AutoMLJob(BaseObject):
    def __init__(
        self,
        auto_ml_job_name: str,
        auto_ml_job_input_data_config: List[Dict[str, Any]],
        output_data_config: Dict[str, Any],
        auto_ml_problem_type_config: Dict[str, Any],
        role_arn: str,
        region_name: str,
        account_id: str,
        security_config: Optional[Dict[str, Any]],
        auto_ml_job_objective: Optional[Dict[str, Any]],
        model_deploy_config: Optional[Dict[str, Any]],
        data_split_config: Optional[Dict[str, Any]],
        tags: Optional[List[Dict[str, str]]] = None,
    ):
        self.region_name = region_name
        self.account_id = account_id
        self.auto_ml_job_name = auto_ml_job_name
        if auto_ml_job_name in sagemaker_backends[account_id][region_name].auto_ml_jobs:
            raise ResourceInUseException(
                message=f"Resource Already Exists: Auto ML Job with name {auto_ml_job_name} already exists. Choose a different name."
            )
        self.auto_ml_job_input_data_config = auto_ml_job_input_data_config
        self.output_data_config = output_data_config
        self.auto_ml_problem_type_config = auto_ml_problem_type_config
        self.role_arn = role_arn
        self.security_config = security_config
        self.auto_ml_job_objective = auto_ml_job_objective
        self.auto_ml_problem_type_resolved_attributes = {
            "SDK_UNKNOWN_MEMBER": {"name": "UnknownMemberName"}
        }
        if "ImageClassificationJobConfig" in self.auto_ml_problem_type_config:
            self.auto_ml_job_objective = (
                {"MetricName": "Accuracy"}
                if self.auto_ml_job_objective is None
                else self.auto_ml_job_objective
            )
            self.auto_ml_problem_type_config_name = "ImageClassification"
        elif "TextClassificationJobConfig" in self.auto_ml_problem_type_config:
            self.auto_ml_job_objective = (
                {"MetricName": "Accuracy"}
                if self.auto_ml_job_objective is None
                else self.auto_ml_job_objective
            )
            self.auto_ml_problem_type_config_name = "TextClassification"
        elif "TimeSeriesForecastingJobConfig" in self.auto_ml_problem_type_config:
            self.auto_ml_job_objective = (
                {"MetricName": "AverageWeightedQuantileLoss"}
                if self.auto_ml_job_objective is None
                else self.auto_ml_job_objective
            )
            self.auto_ml_problem_type_config_name = "TimeSeriesForecasting"
        elif "TabularJobConfig" in self.auto_ml_problem_type_config:
            self.auto_ml_problem_type_config_name = "Tabular"
            if (
                self.auto_ml_problem_type_config["TabularJobConfig"]["ProblemType"]
                == "BinaryClassification"
            ):
                self.auto_ml_job_objective = (
                    {"MetricName": "F1"}
                    if self.auto_ml_job_objective is None
                    else self.auto_ml_job_objective
                )
                self.auto_ml_problem_type_resolved_attributes = {
                    "TabularResolvedAttributes": {
                        "TabularProblemType": "BinaryClassification"
                    }
                }
            if (
                self.auto_ml_problem_type_config["TabularJobConfig"]["ProblemType"]
                == "MulticlassClassification"
            ):
                self.auto_ml_job_objective = (
                    {"MetricName": "Accuracy"}
                    if self.auto_ml_job_objective is None
                    else self.auto_ml_job_objective
                )
                self.auto_ml_problem_type_resolved_attributes = {
                    "TabularResolvedAttributes": {
                        "TabularProblemType": "MulticlassClassification"
                    }
                }
            if (
                self.auto_ml_problem_type_config["TabularJobConfig"]["ProblemType"]
                == "Regression"
            ):
                self.auto_ml_job_objective = (
                    {"MetricName": "MSE"}
                    if self.auto_ml_job_objective is None
                    else self.auto_ml_job_objective
                )
                self.auto_ml_problem_type_resolved_attributes = {
                    "TabularResolvedAttributes": {"TabularProblemType": "Regression"}
                }
        elif "TextGenerationJobConfig" in self.auto_ml_problem_type_config:
            self.auto_ml_problem_type_config_name = "TextGeneration"
            self.auto_ml_job_objective = (
                {"MetricName": ""}
                if self.auto_ml_job_objective is None
                else self.auto_ml_job_objective
            )
            self.auto_ml_problem_type_resolved_attributes = {
                "TextGenerationResolvedAttributes": {"BaseModelName": "string"}
            }

        self.model_deploy_config = (
            model_deploy_config
            if model_deploy_config
            else {"AutoGenerateEndpointName": False, "EndpointName": "EndpointName"}
        )
        if (
            "AutoGenerateEndpointName" in self.model_deploy_config
            and self.model_deploy_config["AutoGenerateEndpointName"]
            and "EndpointName" in self.model_deploy_config
        ):
            raise ValidationError(
                message="Validation Error: An EndpointName cannot be provided while AutoGenerateEndpoint name is True."
            )
        self.output_data_config = output_data_config
        self.data_split_config = (
            data_split_config if data_split_config else {"ValidationFraction": 0.2}
        )
        self.tags = tags or []
        self.arn = arn_formatter(
            "automl-job", self.auto_ml_job_name, account_id, region_name
        )
        self.creation_time = str(datetime.now().strftime("%Y-%m-%d %H:%M:%S"))
        self.end_time = str(datetime.now().strftime("%Y-%m-%d %H:%M:%S"))
        self.last_modified_time = str(datetime.now().strftime("%Y-%m-%d %H:%M:%S"))
        self.failure_reason = ""
        self.partial_failure_reasons = [{"PartialFailureMessage": ""}]
        self.best_candidate = {
            "CandidateName": "best_candidate",
            "FinalAutoMLJobObjectiveMetric": {
                "Type": "Maximize",
                "MetricName": "Accuracy",
                "Value": 123,
                "StandardMetricName": "Accuracy",
            },
            "ObjectiveStatus": "Succeeded",
            "CandidateSteps": [
                {
                    "CandidateStepType": "AWS::SageMaker::TrainingJob",
                    "CandidateStepArn": arn_formatter(
                        "training-job", "candidate_step_name", account_id, region_name
                    ),
                    "CandidateStepName": "candidate_step_name",
                },
            ],
            "CandidateStatus": "Completed",
            "InferenceContainers": [
                {
                    "Image": "string",
                    "ModelDataUrl": "string",
                    "Environment": {"string": "string"},
                },
            ],
            "CreationTime": str(datetime(2024, 1, 1)),
            "EndTime": str(datetime(2024, 1, 1)),
            "LastModifiedTime": str(datetime(2024, 1, 1)),
            "FailureReason": "string",
            "CandidateProperties": {
                "CandidateArtifactLocations": {
                    "Explainability": "string",
                    "ModelInsights": "string",
                    "BacktestResults": "string",
                },
                "CandidateMetrics": [
                    {
                        "MetricName": "Accuracy",
                        "Value": 123,
                        "Set": "Train",
                        "StandardMetricName": "Accuracy",
                    },
                ],
            },
            "InferenceContainerDefinitions": {
                "string": [
                    {
                        "Image": "string",
                        "ModelDataUrl": "string",
                        "Environment": {"string": "string"},
                    },
                ]
            },
        }
        self.auto_ml_job_status = "InProgress"
        self.auto_ml_job_secondary_status = "Completed"
        self.auto_ml_job_artifacts = {
            "CandidateDefinitionNotebookLocation": "candidate/notebook/location",
            "DataExplorationNotebookLocation": "data/notebook/location",
        }

        self.resolved_attributes = {
            "AutoMLJobObjective": self.auto_ml_job_objective,
            "CompletionCriteria": self.auto_ml_problem_type_config[
                self.auto_ml_problem_type_config_name + "JobConfig"
            ]["CompletionCriteria"],
            "AutoMLProblemTypeResolvedAttributes": self.auto_ml_problem_type_resolved_attributes,
        }

        self.model_deploy_result = {
            "EndpointName": self.model_deploy_config["EndpointName"]
            if self.model_deploy_config
            else "endpoint_name",
        }

    def describe(self) -> Dict[str, Any]:
        return {
            "AutoMLJobName": self.auto_ml_job_name,
            "AutoMLJobArn": self.arn,
            "AutoMLJobInputDataConfig": self.auto_ml_job_input_data_config,
            "OutputDataConfig": self.output_data_config,
            "RoleArn": self.role_arn,
            "AutoMLJobObjective": self.auto_ml_job_objective,
            "AutoMLProblemTypeConfig": self.auto_ml_problem_type_config,
            "AutoMLProblemTypeConfigName": self.auto_ml_problem_type_config_name,
            "CreationTime": self.creation_time,
            "EndTime": self.end_time,
            "LastModifiedTime": self.last_modified_time,
            "FailureReason": self.failure_reason,
            "PartialFailureReasons": self.partial_failure_reasons,
            "BestCandidate": self.best_candidate,
            "AutoMLJobStatus": self.auto_ml_job_status,
            "AutoMLJobSecondaryStatus": self.auto_ml_job_secondary_status,
            "AutoMLJobArtifacts": self.auto_ml_job_artifacts,
            "ResolvedAttributes": self.resolved_attributes,
            "ModelDeployConfig": self.model_deploy_config,
            "ModelDeployResult": self.model_deploy_result,
            "DataSplitConfig": self.data_split_config,
            "SecurityConfig": self.security_config,
        }

    def summary(self) -> Dict[str, Any]:
        return {
            "AutoMLJobName": self.auto_ml_job_name,
            "AutoMLJobArn": self.arn,
            "AutoMLJobStatus": self.auto_ml_job_status,
            "AutoMLJobSecondaryStatus": self.auto_ml_job_secondary_status,
            "CreationTime": self.creation_time,
            "EndTime": self.end_time,
            "LastModifiedTime": self.last_modified_time,
            "FailureReason": self.failure_reason,
            "PartialFailureReasons": self.partial_failure_reasons,
        }


class VpcConfig(BaseObject):
    def __init__(self, security_group_ids: List[str], subnets: List[str]):
        self.security_group_ids = security_group_ids
        self.subnets = subnets

    @property
    def response_object(self) -> Dict[str, List[str]]:
        response_object = self.gen_response_object()
        return {
            k: v for k, v in response_object.items() if v is not None and v != [None]
        }


class Container(BaseObject):
    def __init__(self, **kwargs: Any):
        self.container_hostname = kwargs.get("container_hostname", "localhost")
        self.model_data_url = kwargs.get("data_url", "")
        self.model_package_name = kwargs.get("package_name", "pkg")
        self.image = kwargs.get("image", "")
        self.environment = kwargs.get("environment", {})

    @property
    def response_object(self) -> Dict[str, Any]:  # type: ignore[misc]
        response_object = self.gen_response_object()
        return {
            k: v for k, v in response_object.items() if v is not None and v != [None]
        }


class FakeSagemakerNotebookInstance(CloudFormationModel):
    def __init__(
        self,
        account_id: str,
        region_name: str,
        notebook_instance_name: str,
        instance_type: str,
        role_arn: str,
        subnet_id: Optional[str],
        security_group_ids: Optional[List[str]],
        kms_key_id: Optional[str],
        tags: Optional[List[Dict[str, str]]],
        lifecycle_config_name: Optional[str],
        direct_internet_access: str,
        volume_size_in_gb: int,
        accelerator_types: Optional[List[str]],
        default_code_repository: Optional[str],
        additional_code_repositories: Optional[List[str]],
        root_access: Optional[str],
    ):
        self.validate_volume_size_in_gb(volume_size_in_gb)
        self.validate_instance_type(instance_type)

        self.region_name = region_name
        self.notebook_instance_name = notebook_instance_name
        self.instance_type = instance_type
        self.role_arn = role_arn
        self.subnet_id = subnet_id
        self.security_group_ids = security_group_ids
        self.kms_key_id = kms_key_id
        self.tags = tags or []
        self.lifecycle_config_name = lifecycle_config_name
        self.direct_internet_access = direct_internet_access
        self.volume_size_in_gb = volume_size_in_gb
        self.accelerator_types = accelerator_types
        self.default_code_repository = default_code_repository
        self.additional_code_repositories = additional_code_repositories
        self.root_access = root_access
        self.status = "Pending"
        self.creation_time = self.last_modified_time = datetime.now()
        self.arn = arn_formatter(
            "notebook-instance", notebook_instance_name, account_id, region_name
        )
        self.start()

    def validate_volume_size_in_gb(self, volume_size_in_gb: int) -> None:
        if not validators.is_integer_between(volume_size_in_gb, mn=5, optional=True):
            message = "Invalid range for parameter VolumeSizeInGB, value: {}, valid range: 5-inf"
            raise ValidationError(message=message)

    def validate_instance_type(self, instance_type: str) -> None:
        VALID_INSTANCE_TYPES = [
            "ml.p2.xlarge",
            "ml.m5.4xlarge",
            "ml.m4.16xlarge",
            "ml.t3.xlarge",
            "ml.p3.16xlarge",
            "ml.t2.xlarge",
            "ml.p2.16xlarge",
            "ml.c4.2xlarge",
            "ml.c5.2xlarge",
            "ml.c4.4xlarge",
            "ml.c5d.2xlarge",
            "ml.c5.4xlarge",
            "ml.c5d.4xlarge",
            "ml.c4.8xlarge",
            "ml.c5d.xlarge",
            "ml.c5.9xlarge",
            "ml.c5.xlarge",
            "ml.c5d.9xlarge",
            "ml.c4.xlarge",
            "ml.t2.2xlarge",
            "ml.c5d.18xlarge",
            "ml.t3.2xlarge",
            "ml.t3.medium",
            "ml.t2.medium",
            "ml.c5.18xlarge",
            "ml.p3.2xlarge",
            "ml.m5.xlarge",
            "ml.m4.10xlarge",
            "ml.t2.large",
            "ml.m5.12xlarge",
            "ml.m4.xlarge",
            "ml.t3.large",
            "ml.m5.24xlarge",
            "ml.m4.2xlarge",
            "ml.p2.8xlarge",
            "ml.m5.2xlarge",
            "ml.p3.8xlarge",
            "ml.m4.4xlarge",
        ]
        if not validators.is_one_of(instance_type, VALID_INSTANCE_TYPES):
            message = f"Value '{instance_type}' at 'instanceType' failed to satisfy constraint: Member must satisfy enum value set: {VALID_INSTANCE_TYPES}"
            raise ValidationError(message=message)

    @property
    def url(self) -> str:
        return (
            f"{self.notebook_instance_name}.notebook.{self.region_name}.sagemaker.aws"
        )

    def start(self) -> None:
        self.status = "InService"

    @property
    def is_deletable(self) -> bool:
        return self.status in ["Stopped", "Failed"]

    def stop(self) -> None:
        self.status = "Stopped"

    @property
    def physical_resource_id(self) -> str:
        return self.arn

    @classmethod
    def has_cfn_attr(cls, attr: str) -> bool:
        return attr in ["NotebookInstanceName"]

    def get_cfn_attribute(self, attribute_name: str) -> str:
        # https://docs.aws.amazon.com/AWSCloudFormation/latest/UserGuide/aws-resource-sagemaker-notebookinstance.html#aws-resource-sagemaker-notebookinstance-return-values
        from moto.cloudformation.exceptions import UnformattedGetAttTemplateException

        if attribute_name == "NotebookInstanceName":
            return self.notebook_instance_name
        raise UnformattedGetAttTemplateException()

    @staticmethod
    def cloudformation_name_type() -> str:
        return ""

    @staticmethod
    def cloudformation_type() -> str:
        # https://docs.aws.amazon.com/AWSCloudFormation/latest/UserGuide/aws-resource-sagemaker-notebookinstance.html
        return "AWS::SageMaker::NotebookInstance"

    @classmethod
    def create_from_cloudformation_json(  # type: ignore[misc]
        cls,
        resource_name: str,
        cloudformation_json: Any,
        account_id: str,
        region_name: str,
        **kwargs: Any,
    ) -> "FakeSagemakerNotebookInstance":
        # Get required properties from provided CloudFormation template
        properties = cloudformation_json["Properties"]
        instance_type = properties["InstanceType"]
        role_arn = properties["RoleArn"]

        notebook = sagemaker_backends[account_id][region_name].create_notebook_instance(
            notebook_instance_name=resource_name,
            instance_type=instance_type,
            role_arn=role_arn,
        )
        return notebook

    @classmethod
    def update_from_cloudformation_json(  # type: ignore[misc]
        cls,
        original_resource: Any,
        new_resource_name: str,
        cloudformation_json: Any,
        account_id: str,
        region_name: str,
    ) -> "FakeSagemakerNotebookInstance":
        # Operations keep same resource name so delete old and create new to mimic update
        cls.delete_from_cloudformation_json(
            original_resource.arn, cloudformation_json, account_id, region_name
        )
        new_resource = cls.create_from_cloudformation_json(
            original_resource.notebook_instance_name,
            cloudformation_json,
            account_id,
            region_name,
        )
        return new_resource

    @classmethod
    def delete_from_cloudformation_json(  # type: ignore[misc]
        cls,
        resource_name: str,
        cloudformation_json: Any,
        account_id: str,
        region_name: str,
    ) -> None:
        # Get actual name because resource_name actually provides the ARN
        # since the Physical Resource ID is the ARN despite SageMaker
        # using the name for most of its operations.
        notebook_instance_name = resource_name.split("/")[-1]

        backend = sagemaker_backends[account_id][region_name]
        backend.stop_notebook_instance(notebook_instance_name)
        backend.delete_notebook_instance(notebook_instance_name)

    def to_dict(self) -> Dict[str, Any]:
        return {
            "NotebookInstanceArn": self.arn,
            "NotebookInstanceName": self.notebook_instance_name,
            "NotebookInstanceStatus": self.status,
            "Url": self.url,
            "InstanceType": self.instance_type,
            "SubnetId": self.subnet_id,
            "SecurityGroups": self.security_group_ids,
            "RoleArn": self.role_arn,
            "KmsKeyId": self.kms_key_id,
            # ToDo: NetworkInterfaceId
            "LastModifiedTime": str(self.last_modified_time),
            "CreationTime": str(self.creation_time),
            "NotebookInstanceLifecycleConfigName": self.lifecycle_config_name,
            "DirectInternetAccess": self.direct_internet_access,
            "VolumeSizeInGB": self.volume_size_in_gb,
            "AcceleratorTypes": self.accelerator_types,
            "DefaultCodeRepository": self.default_code_repository,
            "AdditionalCodeRepositories": self.additional_code_repositories,
            "RootAccess": self.root_access,
        }


class FakeSageMakerNotebookInstanceLifecycleConfig(BaseObject, CloudFormationModel):
    def __init__(
        self,
        account_id: str,
        region_name: str,
        notebook_instance_lifecycle_config_name: str,
        on_create: List[Dict[str, str]],
        on_start: List[Dict[str, str]],
    ):
        self.region_name = region_name
        self.notebook_instance_lifecycle_config_name = (
            notebook_instance_lifecycle_config_name
        )
        self.on_create = on_create
        self.on_start = on_start
        self.creation_time = self.last_modified_time = datetime.now().strftime(
            "%Y-%m-%d %H:%M:%S"
        )
        self.notebook_instance_lifecycle_config_arn = (
            FakeSageMakerNotebookInstanceLifecycleConfig.arn_formatter(
                self.notebook_instance_lifecycle_config_name, account_id, region_name
            )
        )

    @staticmethod
    def arn_formatter(name: str, account_id: str, region_name: str) -> str:
        return arn_formatter(
            "notebook-instance-lifecycle-configuration", name, account_id, region_name
        )

    @property
    def response_object(self) -> Dict[str, Any]:  # type: ignore[misc]
        response_object = self.gen_response_object()
        return {
            k: v for k, v in response_object.items() if v is not None and v != [None]
        }

    @property
    def physical_resource_id(self) -> str:
        return self.notebook_instance_lifecycle_config_arn

    @classmethod
    def has_cfn_attr(cls, attr: str) -> bool:
        return attr in ["NotebookInstanceLifecycleConfigName"]

    def get_cfn_attribute(self, attribute_name: str) -> str:
        # https://docs.aws.amazon.com/AWSCloudFormation/latest/UserGuide/aws-resource-sagemaker-notebookinstancelifecycleconfig.html#aws-resource-sagemaker-notebookinstancelifecycleconfig-return-values
        from moto.cloudformation.exceptions import UnformattedGetAttTemplateException

        if attribute_name == "NotebookInstanceLifecycleConfigName":
            return self.notebook_instance_lifecycle_config_name
        raise UnformattedGetAttTemplateException()

    @staticmethod
    def cloudformation_name_type() -> str:
        return ""

    @staticmethod
    def cloudformation_type() -> str:
        # https://docs.aws.amazon.com/AWSCloudFormation/latest/UserGuide/aws-resource-sagemaker-notebookinstancelifecycleconfig.html
        return "AWS::SageMaker::NotebookInstanceLifecycleConfig"

    @classmethod
    def create_from_cloudformation_json(  # type: ignore[misc]
        cls,
        resource_name: str,
        cloudformation_json: Any,
        account_id: str,
        region_name: str,
        **kwargs: Any,
    ) -> "FakeSageMakerNotebookInstanceLifecycleConfig":
        properties = cloudformation_json["Properties"]

        config = sagemaker_backends[account_id][
            region_name
        ].create_notebook_instance_lifecycle_config(
            notebook_instance_lifecycle_config_name=resource_name,
            on_create=properties.get("OnCreate"),
            on_start=properties.get("OnStart"),
        )
        return config

    @classmethod
    def update_from_cloudformation_json(  # type: ignore[misc]
        cls,
        original_resource: Any,
        new_resource_name: str,
        cloudformation_json: Any,
        account_id: str,
        region_name: str,
    ) -> "FakeSageMakerNotebookInstanceLifecycleConfig":
        # Operations keep same resource name so delete old and create new to mimic update
        cls.delete_from_cloudformation_json(
            original_resource.notebook_instance_lifecycle_config_arn,
            cloudformation_json,
            account_id,
            region_name,
        )
        new_resource = cls.create_from_cloudformation_json(
            original_resource.notebook_instance_lifecycle_config_name,
            cloudformation_json,
            account_id,
            region_name,
        )
        return new_resource

    @classmethod
    def delete_from_cloudformation_json(  # type: ignore[misc]
        cls,
        resource_name: str,
        cloudformation_json: Any,
        account_id: str,
        region_name: str,
    ) -> None:
        # Get actual name because resource_name actually provides the ARN
        # since the Physical Resource ID is the ARN despite SageMaker
        # using the name for most of its operations.
        config_name = resource_name.split("/")[-1]

        backend = sagemaker_backends[account_id][region_name]
        backend.delete_notebook_instance_lifecycle_config(config_name)


class SageMakerModelBackend(BaseBackend):
    def __init__(self, region_name: str, account_id: str):
        super().__init__(region_name, account_id)
        self._models: Dict[str, Model] = {}
        self.notebook_instances: Dict[str, FakeSagemakerNotebookInstance] = {}
        self.endpoint_configs: Dict[str, FakeEndpointConfig] = {}
        self.endpoints: Dict[str, FakeEndpoint] = {}
        self.experiments: Dict[str, FakeExperiment] = {}
        self.pipelines: Dict[str, FakePipeline] = {}
        self.pipeline_executions: Dict[str, FakePipelineExecution] = {}
        self.processing_jobs: Dict[str, FakeProcessingJob] = {}
        self.trials: Dict[str, FakeTrial] = {}
        self.trial_components: Dict[str, FakeTrialComponent] = {}
        self.training_jobs: Dict[str, FakeTrainingJob] = {}
        self.transform_jobs: Dict[str, FakeTransformJob] = {}
        self.notebook_instance_lifecycle_configurations: Dict[
            str, FakeSageMakerNotebookInstanceLifecycleConfig
        ] = {}
        self.model_package_groups: Dict[str, ModelPackageGroup] = {}
        self.model_packages: Dict[str, ModelPackage] = {}
        self.model_package_name_mapping: Dict[str, str] = {}
        self.feature_groups: Dict[str, FeatureGroup] = {}
        self.clusters: Dict[str, Cluster] = {}
        self.auto_ml_jobs: Dict[str, AutoMLJob] = {}

    @staticmethod
    def default_vpc_endpoint_service(
        service_region: str, zones: List[str]
    ) -> List[Dict[str, str]]:
        """Default VPC endpoint services."""
        api_service = BaseBackend.default_vpc_endpoint_service_factory(
            service_region, zones, "api.sagemaker", special_service_name="sagemaker.api"
        )

        notebook_service_id = f"vpce-svc-{BaseBackend.vpce_random_number()}"
        studio_service_id = f"vpce-svc-{BaseBackend.vpce_random_number()}"

        notebook_service = {
            "AcceptanceRequired": False,
            "AvailabilityZones": zones,
            "BaseEndpointDnsNames": [
                f"{notebook_service_id}.{service_region}.vpce.amazonaws.com",
                f"notebook.{service_region}.vpce.sagemaker.aws",
            ],
            "ManagesVpcEndpoints": False,
            "Owner": "amazon",
            "PrivateDnsName": f"*.notebook.{service_region}.sagemaker.aws",
            "PrivateDnsNameVerificationState": "verified",
            "PrivateDnsNames": [
                {"PrivateDnsName": f"*.notebook.{service_region}.sagemaker.aws"}
            ],
            "ServiceId": notebook_service_id,
            "ServiceName": f"aws.sagemaker.{service_region}.notebook",
            "ServiceType": [{"ServiceType": "Interface"}],
            "Tags": [],
            "VpcEndpointPolicySupported": True,
        }
        studio_service = {
            "AcceptanceRequired": False,
            "AvailabilityZones": zones,
            "BaseEndpointDnsNames": [
                f"{studio_service_id}.{service_region}.vpce.amazonaws.com",
                f"studio.{service_region}.vpce.sagemaker.aws",
            ],
            "ManagesVpcEndpoints": False,
            "Owner": "amazon",
            "PrivateDnsName": f"*.studio.{service_region}.sagemaker.aws",
            "PrivateDnsNameVerificationState": "verified",
            "PrivateDnsNames": [
                {"PrivateDnsName": f"*.studio.{service_region}.sagemaker.aws"}
            ],
            "ServiceId": studio_service_id,
            "ServiceName": f"aws.sagemaker.{service_region}.studio",
            "ServiceType": [{"ServiceType": "Interface"}],
            "Tags": [],
            "VpcEndpointPolicySupported": True,
        }
        return api_service + [notebook_service, studio_service]

    def create_model(
        self,
        model_name: str,
        execution_role_arn: str,
        primary_container: Optional[Dict[str, Any]],
        vpc_config: Optional[Dict[str, Any]],
        containers: Optional[List[Dict[str, Any]]],
        tags: Optional[List[Dict[str, str]]],
    ) -> Model:
        model_obj = Model(
            account_id=self.account_id,
            region_name=self.region_name,
            model_name=model_name,
            execution_role_arn=execution_role_arn,
            primary_container=primary_container or {},
            vpc_config=vpc_config or {},
            containers=containers or [],
            tags=tags or [],
        )

        self._models[model_name] = model_obj
        return model_obj

    def describe_model(self, model_name: str) -> Model:
        model = self._models.get(model_name)
        if model:
            return model
        arn = arn_formatter("model", model_name, self.account_id, self.region_name)
        raise ValidationError(message=f"Could not find model '{arn}'.")

    def list_models(self) -> Iterable[Model]:
        return self._models.values()

    def delete_model(self, model_name: str) -> None:
        for model in self._models.values():
            if model.model_name == model_name:
                self._models.pop(model.model_name)
                break
        else:
            raise MissingModel(model=model_name)

    def create_experiment(self, experiment_name: str) -> Dict[str, str]:
        experiment = FakeExperiment(
            account_id=self.account_id,
            region_name=self.region_name,
            experiment_name=experiment_name,
            tags=[],
        )
        self.experiments[experiment_name] = experiment
        return experiment.response_create

    def describe_experiment(self, experiment_name: str) -> Dict[str, Any]:
        experiment_data = self.experiments[experiment_name]
        return {
            "ExperimentName": experiment_data.experiment_name,
            "ExperimentArn": experiment_data.experiment_arn,
            "CreationTime": experiment_data.creation_time,
            "LastModifiedTime": experiment_data.last_modified_time,
        }

    def _get_resource_from_arn(self, arn: str) -> Any:
        resources = {
            "model": self._models,
            "notebook-instance": self.notebook_instances,
            "endpoint": self.endpoints,
            "endpoint-config": self.endpoint_configs,
            "training-job": self.training_jobs,
            "transform-job": self.transform_jobs,
            "experiment": self.experiments,
            "experiment-trial": self.trials,
            "experiment-trial-component": self.trial_components,
            "processing-job": self.processing_jobs,
            "pipeline": self.pipelines,
            "model-package-group": self.model_package_groups,
            "cluster": self.clusters,
            "automl-job": self.auto_ml_jobs,
        }
        target_resource, target_name = arn.split(":")[-1].split("/")
        try:
            resource = resources.get(target_resource).get(target_name)  # type: ignore
        except KeyError:
            message = f"Could not find {target_resource} with name {target_name}"
            raise ValidationError(message=message)
        return resource

    def add_tags(self, arn: str, tags: List[Dict[str, str]]) -> List[Dict[str, str]]:
        resource = self._get_resource_from_arn(arn)
        resource.tags.extend(tags)
        return resource.tags

    @paginate(pagination_model=PAGINATION_MODEL)
    def list_tags(self, arn: str) -> List[Dict[str, str]]:
        resource = self._get_resource_from_arn(arn)
        return resource.tags

    def delete_tags(self, arn: str, tag_keys: List[str]) -> None:
        resource = self._get_resource_from_arn(arn)
        resource.tags = [tag for tag in resource.tags if tag["Key"] not in tag_keys]

    @paginate(pagination_model=PAGINATION_MODEL)
    def list_experiments(self) -> List["FakeExperiment"]:
        return list(self.experiments.values())

    def search(self, resource: Any = None, search_expression: Any = None) -> Any:
        next_index = None

        valid_resources = [
            "Pipeline",
            "ModelPackageGroup",
            "TrainingJob",
            "ExperimentTrialComponent",
            "FeatureGroup",
            "Endpoint",
            "PipelineExecution",
            "Project",
            "ExperimentTrial",
            "Image",
            "ImageVersion",
            "ModelPackage",
            "Experiment",
        ]

        if resource not in valid_resources:
            raise AWSValidationException(
                f"An error occurred (ValidationException) when calling the Search operation: 1 validation error detected: Value '{resource}' at 'resource' failed to satisfy constraint: Member must satisfy enum value set: {valid_resources}"
            )

        def evaluate_search_expression(item: Any) -> bool:
            filters = None
            if search_expression is not None:
                filters = search_expression.get("Filters")

            if filters is not None:
                for f in filters:
                    if f["Operator"] == "Equals":
                        if f["Name"].startswith("Tags."):
                            key = f["Name"][5:]
                            value = f["Value"]

                            if (
                                len(
                                    [
                                        e
                                        for e in item.tags
                                        if e["Key"] == key and e["Value"] == value
                                    ]
                                )
                                == 0
                            ):
                                return False
                        if f["Name"] == "ExperimentName":
                            experiment_name = f["Value"]

                            if hasattr(item, "experiment_name"):
                                if getattr(item, "experiment_name") != experiment_name:
                                    return False
                            else:
                                raise ValidationError(
                                    message="Unknown property name: ExperimentName"
                                )

                        if f["Name"] == "TrialName":
                            raise AWSValidationException(
                                f"An error occurred (ValidationException) when calling the Search operation: Unknown property name: {f['Name']}"
                            )

                        if f["Name"] == "Parents.TrialName":
                            trial_name = f["Value"]

                            if getattr(item, "trial_name") != trial_name:
                                return False

            return True

        result: Dict[str, Any] = {
            "Results": [],
            "NextToken": str(next_index) if next_index is not None else None,
        }
        if resource == "Experiment":
            experiments_fetched = list(self.experiments.values())

            experiment_summaries = [
                {
                    "ExperimentName": experiment_data.experiment_name,
                    "ExperimentArn": experiment_data.experiment_arn,
                    "CreationTime": experiment_data.creation_time,
                    "LastModifiedTime": experiment_data.last_modified_time,
                }
                for experiment_data in experiments_fetched
                if evaluate_search_expression(experiment_data)
            ]

            for experiment_summary in experiment_summaries:
                result["Results"].append({"Experiment": experiment_summary})

        if resource == "ExperimentTrial":
            trials_fetched = list(self.trials.values())

            trial_summaries = [
                {
                    "TrialName": trial_data.trial_name,
                    "TrialArn": trial_data.trial_arn,
                    "CreationTime": trial_data.creation_time,
                    "LastModifiedTime": trial_data.last_modified_time,
                }
                for trial_data in trials_fetched
                if evaluate_search_expression(trial_data)
            ]

            for trial_summary in trial_summaries:
                result["Results"].append({"Trial": trial_summary})

        if resource == "ExperimentTrialComponent":
            trial_components_fetched = list(self.trial_components.values())

            trial_component_summaries = [
                {
                    "TrialComponentName": trial_component_data.trial_component_name,
                    "TrialComponentArn": trial_component_data.trial_component_arn,
                    "CreationTime": trial_component_data.creation_time,
                    "LastModifiedTime": trial_component_data.last_modified_time,
                }
                for trial_component_data in trial_components_fetched
                if evaluate_search_expression(trial_component_data)
            ]

            for trial_component_summary in trial_component_summaries:
                result["Results"].append({"TrialComponent": trial_component_summary})
        return result

    def delete_experiment(self, experiment_name: str) -> None:
        try:
            del self.experiments[experiment_name]
        except KeyError:
            arn = FakeTrial.arn_formatter(
                experiment_name, self.account_id, self.region_name
            )
            raise ValidationError(
                message=f"Could not find experiment configuration '{arn}'."
            )

    def create_trial(self, trial_name: str, experiment_name: str) -> Dict[str, str]:
        trial = FakeTrial(
            account_id=self.account_id,
            region_name=self.region_name,
            trial_name=trial_name,
            experiment_name=experiment_name,
            tags=[],
            trial_components=[],
        )
        self.trials[trial_name] = trial
        return trial.response_create

    def describe_trial(self, trial_name: str) -> Dict[str, Any]:
        try:
            return self.trials[trial_name].response_object
        except KeyError:
            arn = FakeTrial.arn_formatter(trial_name, self.account_id, self.region_name)
            raise ValidationError(message=f"Could not find trial '{arn}'.")

    def delete_trial(self, trial_name: str) -> None:
        try:
            del self.trials[trial_name]
        except KeyError:
            arn = FakeTrial.arn_formatter(trial_name, self.account_id, self.region_name)
            raise ValidationError(
                message=f"Could not find trial configuration '{arn}'."
            )

    @paginate(pagination_model=PAGINATION_MODEL)
    def list_trials(
        self,
        experiment_name: Optional[str] = None,
        trial_component_name: Optional[str] = None,
    ) -> List["FakeTrial"]:
        trials_fetched = list(self.trials.values())

        def evaluate_filter_expression(trial_data: FakeTrial) -> bool:
            if experiment_name is not None:
                if trial_data.experiment_name != experiment_name:
                    return False

            if trial_component_name is not None:
                if trial_component_name not in trial_data.trial_components:
                    return False

            return True

        return [
            trial_data
            for trial_data in trials_fetched
            if evaluate_filter_expression(trial_data)
        ]

    def create_trial_component(
        self,
        trial_component_name: str,
        trial_name: str,
        status: Dict[str, str],
        start_time: Optional[datetime],
        end_time: Optional[datetime],
        display_name: Optional[str],
        parameters: Optional[Dict[str, Dict[str, Union[str, float]]]],
        input_artifacts: Optional[Dict[str, Dict[str, str]]],
        output_artifacts: Optional[Dict[str, Dict[str, str]]],
        metadata_properties: Optional[Dict[str, str]],
    ) -> Dict[str, Any]:
        trial_component = FakeTrialComponent(
            account_id=self.account_id,
            region_name=self.region_name,
            display_name=display_name,
            start_time=start_time,
            end_time=end_time,
            parameters=parameters,
            input_artifacts=input_artifacts,
            output_artifacts=output_artifacts,
            metadata_properties=metadata_properties,
            trial_component_name=trial_component_name,
            trial_name=trial_name,
            status=status,
            tags=[],
        )
        self.trial_components[trial_component_name] = trial_component
        return trial_component.response_create

    def delete_trial_component(self, trial_component_name: str) -> None:
        try:
            del self.trial_components[trial_component_name]
        except KeyError:
            arn = FakeTrial.arn_formatter(
                trial_component_name, self.account_id, self.region_name
            )
            raise ValidationError(
                message=f"Could not find trial-component configuration '{arn}'."
            )

    def describe_trial_component(self, trial_component_name: str) -> Dict[str, Any]:
        try:
            return self.trial_components[trial_component_name].response_object
        except KeyError:
            arn = FakeTrialComponent.arn_formatter(
                trial_component_name, self.account_id, self.region_name
            )
            raise ValidationError(message=f"Could not find trial component '{arn}'.")

    def _update_trial_component_details(
        self, trial_component_name: str, details_json: str
    ) -> None:
        self.trial_components[trial_component_name].update(details_json)

    @paginate(pagination_model=PAGINATION_MODEL)
    def list_trial_components(
        self, trial_name: Optional[str] = None
    ) -> List["FakeTrialComponent"]:
        trial_components_fetched = list(self.trial_components.values())

        return [
            trial_component_data
            for trial_component_data in trial_components_fetched
            if trial_name is None or trial_component_data.trial_name == trial_name
        ]

    def associate_trial_component(
        self, trial_name: str, trial_component_name: str
    ) -> Dict[str, str]:
        if trial_name in self.trials.keys():
            self.trials[trial_name].trial_components.extend([trial_component_name])
        else:
            raise ResourceNotFound(
                message=f"Trial 'arn:{get_partition(self.region_name)}:sagemaker:{self.region_name}:{self.account_id}:experiment-trial/{trial_name}' does not exist."
            )

        if trial_component_name in self.trial_components.keys():
            self.trial_components[trial_component_name].trial_name = trial_name

        return {
            "TrialComponentArn": self.trial_components[
                trial_component_name
            ].trial_component_arn,
            "TrialArn": self.trials[trial_name].trial_arn,
        }

    def disassociate_trial_component(
        self, trial_name: str, trial_component_name: str
    ) -> Dict[str, str]:
        if trial_component_name in self.trial_components.keys():
            self.trial_components[trial_component_name].trial_name = None

        if trial_name in self.trials.keys():
            self.trials[trial_name].trial_components = list(
                filter(
                    lambda x: x != trial_component_name,
                    self.trials[trial_name].trial_components,
                )
            )

        return {
            "TrialComponentArn": f"arn:{get_partition(self.region_name)}:sagemaker:{self.region_name}:{self.account_id}:experiment-trial-component/{trial_component_name}",
            "TrialArn": f"arn:{get_partition(self.region_name)}:sagemaker:{self.region_name}:{self.account_id}:experiment-trial/{trial_name}",
        }

    def update_trial_component(
        self,
        trial_component_name: str,
        status: Optional[Dict[str, str]],
        display_name: Optional[str],
        start_time: Optional[datetime],
        end_time: Optional[datetime],
        parameters: Optional[Dict[str, Dict[str, Union[str, float]]]],
        parameters_to_remove: Optional[List[str]],
        input_artifacts: Optional[Dict[str, Dict[str, str]]],
        input_artifacts_to_remove: Optional[List[str]],
        output_artifacts: Optional[Dict[str, Dict[str, str]]],
        output_artifacts_to_remove: Optional[List[str]],
    ) -> Dict[str, str]:
        try:
            trial_component = self.trial_components[trial_component_name]
        except KeyError:
            arn = FakeTrialComponent.arn_formatter(
                trial_component_name, self.account_id, self.region_name
            )
            raise ValidationError(message=f"Could not find trial component '{arn}'")

        if status:
            trial_component.status = status
        if display_name:
            trial_component.display_name = display_name
        if start_time:
            trial_component.start_time = start_time
        if end_time:
            trial_component.end_time = end_time
        if parameters:
            trial_component.parameters = parameters
        if input_artifacts:
            trial_component.input_artifacts = input_artifacts
        if output_artifacts:
            trial_component.output_artifacts = output_artifacts

        trial_component.last_modified_time = datetime.now().strftime(
            "%Y-%m-%d %H:%M:%S"
        )

        for parameter_to_remove in parameters_to_remove or []:
            trial_component.parameters.pop(parameter_to_remove)

        for input_artifact_to_remove in input_artifacts_to_remove or []:
            trial_component.input_artifacts.pop(input_artifact_to_remove)

        for output_artifact_to_remove in output_artifacts_to_remove or []:
            trial_component.output_artifacts.pop(output_artifact_to_remove)

        return {
            "TrialComponentArn": FakeTrialComponent.arn_formatter(
                trial_component_name, self.account_id, self.region_name
            )
        }

    def create_notebook_instance(
        self,
        notebook_instance_name: str,
        instance_type: str,
        role_arn: str,
        subnet_id: Optional[str] = None,
        security_group_ids: Optional[List[str]] = None,
        kms_key_id: Optional[str] = None,
        tags: Optional[List[Dict[str, str]]] = None,
        lifecycle_config_name: Optional[str] = None,
        direct_internet_access: str = "Enabled",
        volume_size_in_gb: int = 5,
        accelerator_types: Optional[List[str]] = None,
        default_code_repository: Optional[str] = None,
        additional_code_repositories: Optional[List[str]] = None,
        root_access: Optional[str] = None,
    ) -> FakeSagemakerNotebookInstance:
        self._validate_unique_notebook_instance_name(notebook_instance_name)

        notebook_instance = FakeSagemakerNotebookInstance(
            account_id=self.account_id,
            region_name=self.region_name,
            notebook_instance_name=notebook_instance_name,
            instance_type=instance_type,
            role_arn=role_arn,
            subnet_id=subnet_id,
            security_group_ids=security_group_ids,
            kms_key_id=kms_key_id,
            tags=tags,
            lifecycle_config_name=lifecycle_config_name,
            direct_internet_access=direct_internet_access
            if direct_internet_access is not None
            else "Enabled",
            volume_size_in_gb=volume_size_in_gb if volume_size_in_gb is not None else 5,
            accelerator_types=accelerator_types,
            default_code_repository=default_code_repository,
            additional_code_repositories=additional_code_repositories,
            root_access=root_access,
        )
        self.notebook_instances[notebook_instance_name] = notebook_instance
        return notebook_instance

    def _validate_unique_notebook_instance_name(
        self, notebook_instance_name: str
    ) -> None:
        if notebook_instance_name in self.notebook_instances:
            duplicate_arn = self.notebook_instances[notebook_instance_name].arn
            message = f"Cannot create a duplicate Notebook Instance ({duplicate_arn})"
            raise ValidationError(message=message)

    def get_notebook_instance(
        self, notebook_instance_name: str
    ) -> FakeSagemakerNotebookInstance:
        try:
            return self.notebook_instances[notebook_instance_name]
        except KeyError:
            raise ValidationError(message="RecordNotFound")

    def start_notebook_instance(self, notebook_instance_name: str) -> None:
        notebook_instance = self.get_notebook_instance(notebook_instance_name)
        notebook_instance.start()

    def stop_notebook_instance(self, notebook_instance_name: str) -> None:
        notebook_instance = self.get_notebook_instance(notebook_instance_name)
        notebook_instance.stop()

    def delete_notebook_instance(self, notebook_instance_name: str) -> None:
        notebook_instance = self.get_notebook_instance(notebook_instance_name)
        if not notebook_instance.is_deletable:
            message = f"Status ({notebook_instance.status}) not in ([Stopped, Failed]). Unable to transition to (Deleting) for Notebook Instance ({notebook_instance.arn})"
            raise ValidationError(message=message)
        del self.notebook_instances[notebook_instance_name]

    @paginate(pagination_model=PAGINATION_MODEL)
    def list_notebook_instances(
        self,
        sort_by: str,
        sort_order: str,
        name_contains: Optional[str],
        status: Optional[str],
    ) -> List[FakeSagemakerNotebookInstance]:
        """
        The following parameters are not yet implemented:
        CreationTimeBefore, CreationTimeAfter, LastModifiedTimeBefore, LastModifiedTimeAfter, NotebookInstanceLifecycleConfigNameContains, DefaultCodeRepositoryContains, AdditionalCodeRepositoryEquals
        """
        instances = list(self.notebook_instances.values())
        if name_contains:
            instances = [
                i for i in instances if name_contains in i.notebook_instance_name
            ]
        if status:
            instances = [i for i in instances if i.status == status]
        reverse = sort_order == "Descending"
        if sort_by == "Name":
            instances = sorted(
                instances, key=lambda x: x.notebook_instance_name, reverse=reverse
            )
        if sort_by == "CreationTime":
            instances = sorted(
                instances, key=lambda x: x.creation_time, reverse=reverse
            )
        if sort_by == "Status":
            instances = sorted(instances, key=lambda x: x.status, reverse=reverse)
        return instances

    def create_notebook_instance_lifecycle_config(
        self,
        notebook_instance_lifecycle_config_name: str,
        on_create: List[Dict[str, str]],
        on_start: List[Dict[str, str]],
    ) -> FakeSageMakerNotebookInstanceLifecycleConfig:
        if (
            notebook_instance_lifecycle_config_name
            in self.notebook_instance_lifecycle_configurations
        ):
            arn = FakeSageMakerNotebookInstanceLifecycleConfig.arn_formatter(
                notebook_instance_lifecycle_config_name,
                self.account_id,
                self.region_name,
            )
            message = f"Unable to create Notebook Instance Lifecycle Config {arn}. (Details: Notebook Instance Lifecycle Config already exists.)"
            raise ValidationError(message=message)
        lifecycle_config = FakeSageMakerNotebookInstanceLifecycleConfig(
            account_id=self.account_id,
            region_name=self.region_name,
            notebook_instance_lifecycle_config_name=notebook_instance_lifecycle_config_name,
            on_create=on_create,
            on_start=on_start,
        )
        self.notebook_instance_lifecycle_configurations[
            notebook_instance_lifecycle_config_name
        ] = lifecycle_config
        return lifecycle_config

    def describe_notebook_instance_lifecycle_config(
        self, notebook_instance_lifecycle_config_name: str
    ) -> Dict[str, Any]:
        try:
            return self.notebook_instance_lifecycle_configurations[
                notebook_instance_lifecycle_config_name
            ].response_object
        except KeyError:
            arn = FakeSageMakerNotebookInstanceLifecycleConfig.arn_formatter(
                notebook_instance_lifecycle_config_name,
                self.account_id,
                self.region_name,
            )
            message = f"Unable to describe Notebook Instance Lifecycle Config '{arn}'. (Details: Notebook Instance Lifecycle Config does not exist.)"
            raise ValidationError(message=message)

    def delete_notebook_instance_lifecycle_config(
        self, notebook_instance_lifecycle_config_name: str
    ) -> None:
        try:
            del self.notebook_instance_lifecycle_configurations[
                notebook_instance_lifecycle_config_name
            ]
        except KeyError:
            arn = FakeSageMakerNotebookInstanceLifecycleConfig.arn_formatter(
                notebook_instance_lifecycle_config_name,
                self.account_id,
                self.region_name,
            )
            message = f"Unable to delete Notebook Instance Lifecycle Config '{arn}'. (Details: Notebook Instance Lifecycle Config does not exist.)"
            raise ValidationError(message=message)

    def create_endpoint_config(
        self,
        endpoint_config_name: str,
        production_variants: List[Dict[str, Any]],
        data_capture_config: Dict[str, Any],
        tags: List[Dict[str, str]],
        kms_key_id: str,
    ) -> FakeEndpointConfig:
        endpoint_config = FakeEndpointConfig(
            account_id=self.account_id,
            region_name=self.region_name,
            endpoint_config_name=endpoint_config_name,
            production_variants=production_variants,
            data_capture_config=data_capture_config,
            tags=tags,
            kms_key_id=kms_key_id,
        )
        self.validate_production_variants(production_variants)

        self.endpoint_configs[endpoint_config_name] = endpoint_config
        return endpoint_config

    def validate_production_variants(
        self, production_variants: List[Dict[str, Any]]
    ) -> None:
        for production_variant in production_variants:
            if production_variant["ModelName"] not in self._models:
                arn = arn_formatter(
                    "model",
                    production_variant["ModelName"],
                    self.account_id,
                    self.region_name,
                )
                raise ValidationError(message=f"Could not find model '{arn}'.")

    def describe_endpoint_config(self, endpoint_config_name: str) -> Dict[str, Any]:
        try:
            return self.endpoint_configs[endpoint_config_name].response_object
        except KeyError:
            arn = FakeEndpointConfig.arn_formatter(
                endpoint_config_name, self.account_id, self.region_name
            )
            raise ValidationError(
                message=f"Could not find endpoint configuration '{arn}'."
            )

    def delete_endpoint_config(self, endpoint_config_name: str) -> None:
        try:
            del self.endpoint_configs[endpoint_config_name]
        except KeyError:
            arn = FakeEndpointConfig.arn_formatter(
                endpoint_config_name, self.account_id, self.region_name
            )
            raise ValidationError(
                message=f"Could not find endpoint configuration '{arn}'."
            )

    def create_endpoint(
        self, endpoint_name: str, endpoint_config_name: str, tags: List[Dict[str, str]]
    ) -> FakeEndpoint:
        try:
            endpoint_config = self.describe_endpoint_config(endpoint_config_name)
        except KeyError:
            arn = FakeEndpointConfig.arn_formatter(
                endpoint_config_name, self.account_id, self.region_name
            )
            raise ValidationError(message=f"Could not find endpoint_config '{arn}'.")

        endpoint = FakeEndpoint(
            account_id=self.account_id,
            region_name=self.region_name,
            endpoint_name=endpoint_name,
            endpoint_config_name=endpoint_config_name,
            production_variants=endpoint_config["ProductionVariants"],
            data_capture_config=endpoint_config["DataCaptureConfig"],
            tags=tags,
        )

        self.endpoints[endpoint_name] = endpoint
        return endpoint

    def describe_endpoint(self, endpoint_name: str) -> Dict[str, Any]:
        try:
            return self.endpoints[endpoint_name].response_object
        except KeyError:
            arn = FakeEndpoint.arn_formatter(
                endpoint_name, self.account_id, self.region_name
            )
            raise ValidationError(message=f"Could not find endpoint '{arn}'.")

    def delete_endpoint(self, endpoint_name: str) -> None:
        try:
            del self.endpoints[endpoint_name]
        except KeyError:
            arn = FakeEndpoint.arn_formatter(
                endpoint_name, self.account_id, self.region_name
            )
            raise ValidationError(message=f"Could not find endpoint '{arn}'.")

    def create_processing_job(
        self,
        app_specification: Dict[str, Any],
        experiment_config: Dict[str, str],
        network_config: Dict[str, Any],
        processing_inputs: List[Dict[str, Any]],
        processing_job_name: str,
        processing_output_config: Dict[str, Any],
        role_arn: str,
        tags: List[Dict[str, str]],
        stopping_condition: Dict[str, int],
    ) -> FakeProcessingJob:
        processing_job = FakeProcessingJob(
            app_specification=app_specification,
            experiment_config=experiment_config,
            network_config=network_config,
            processing_inputs=processing_inputs,
            processing_job_name=processing_job_name,
            processing_output_config=processing_output_config,
            account_id=self.account_id,
            region_name=self.region_name,
            role_arn=role_arn,
            stopping_condition=stopping_condition,
            tags=tags,
        )
        self.processing_jobs[processing_job_name] = processing_job
        return processing_job

    def describe_processing_job(self, processing_job_name: str) -> Dict[str, Any]:
        try:
            return self.processing_jobs[processing_job_name].response_object
        except KeyError:
            arn = FakeProcessingJob.arn_formatter(
                processing_job_name, self.account_id, self.region_name
            )
            raise ValidationError(message=f"Could not find processing job '{arn}'.")

    def create_pipeline(
        self,
        pipeline_name: str,
        pipeline_display_name: str,
        pipeline_definition: str,
        pipeline_definition_s3_location: Dict[str, Any],
        pipeline_description: str,
        role_arn: str,
        tags: List[Dict[str, str]],
        parallelism_configuration: Dict[str, int],
    ) -> FakePipeline:
        if not any([pipeline_definition, pipeline_definition_s3_location]):
            raise ValidationError(
                "An error occurred (ValidationException) when calling the CreatePipeline operation: Either "
                "Pipeline Definition or Pipeline Definition S3 location should be provided"
            )
        if all([pipeline_definition, pipeline_definition_s3_location]):
            raise ValidationError(
                "An error occurred (ValidationException) when calling the CreatePipeline operation: "
                "Both Pipeline Definition and Pipeline Definition S3 Location shouldn't be present"
            )

        if pipeline_name in self.pipelines:
            raise ValidationError(
                f"An error occurred (ValidationException) when calling the CreatePipeline operation: Pipeline names "
                f"must be unique within an AWS account and region. Pipeline with name ({pipeline_name}) already exists."
            )

        if pipeline_definition_s3_location:
            pipeline_definition = load_pipeline_definition_from_s3(  # type: ignore
                pipeline_definition_s3_location,
                account_id=self.account_id,
                partition=self.partition,
            )

        pipeline = FakePipeline(
            pipeline_name,
            pipeline_display_name,
            pipeline_definition,
            pipeline_description,
            role_arn,
            tags,
            self.account_id,
            self.region_name,
            parallelism_configuration,
        )

        self.pipelines[pipeline_name] = pipeline
        return pipeline

    def delete_pipeline(self, pipeline_name: str) -> str:
        pipeline = get_pipeline_from_name(self.pipelines, pipeline_name)
        del self.pipelines[pipeline.pipeline_name]
        return pipeline.pipeline_arn

    def update_pipeline(self, pipeline_name: str, **kwargs: Any) -> str:
        pipeline = get_pipeline_from_name(self.pipelines, pipeline_name)
        if all(
            [
                kwargs.get("pipeline_definition"),
                kwargs.get("pipeline_definition_s3_location"),
            ]
        ):
            raise ValidationError(
                "An error occurred (ValidationException) when calling the UpdatePipeline operation: "
                "Both Pipeline Definition and Pipeline Definition S3 Location shouldn't be present"
            )

        for attr_key, attr_value in kwargs.items():
            if attr_value:
                if attr_key == "pipeline_definition_s3_location":
                    self.pipelines[
                        pipeline_name
                    ].pipeline_definition = load_pipeline_definition_from_s3(  # type: ignore
                        attr_value,
                        self.account_id,
                        partition=self.partition,
                    )
                    continue
                setattr(self.pipelines[pipeline_name], attr_key, attr_value)

        return pipeline.pipeline_arn

    def start_pipeline_execution(
        self,
        pipeline_name: str,
        pipeline_execution_display_name: str,
        pipeline_parameters: List[Dict[str, Any]],
        pipeline_execution_description: str,
        parallelism_configuration: Dict[str, int],
        client_request_token: str,
    ) -> Dict[str, str]:
        pipeline = get_pipeline_from_name(self.pipelines, pipeline_name)
        execution_id = "".join(
            random.choices(string.ascii_lowercase + string.digits, k=12)
        )
        pipeline_execution_arn = arn_formatter(
            _type="pipeline",
            _id=f"{pipeline.pipeline_name}/execution/{execution_id}",
            account_id=self.account_id,
            region_name=self.region_name,
        )

        fake_pipeline_execution = FakePipelineExecution(
            pipeline_execution_arn=pipeline_execution_arn,
            pipeline_execution_display_name=pipeline_execution_display_name,
            pipeline_parameters=pipeline_parameters,
            pipeline_execution_description=pipeline_execution_description,
            pipeline_definition=pipeline.pipeline_definition,
            parallelism_configuration=parallelism_configuration
            or pipeline.parallelism_configuration,
            client_request_token=client_request_token,
        )

        self.pipelines[pipeline_name].pipeline_executions[pipeline_execution_arn] = (
            fake_pipeline_execution
        )
        self.pipelines[
            pipeline_name
        ].last_execution_time = fake_pipeline_execution.start_time

        return {"PipelineExecutionArn": pipeline_execution_arn}

    def list_pipeline_executions(self, pipeline_name: str) -> Dict[str, Any]:
        pipeline = get_pipeline_from_name(self.pipelines, pipeline_name)
        return {
            "PipelineExecutionSummaries": [
                {
                    "PipelineExecutionArn": pipeline_execution_arn,
                    "StartTime": pipeline_execution.start_time,
                    "PipelineExecutionStatus": pipeline_execution.pipeline_execution_status,
                    "PipelineExecutionDescription": pipeline_execution.pipeline_execution_description,
                    "PipelineExecutionDisplayName": pipeline_execution.pipeline_execution_display_name,
                    "PipelineExecutionFailureReason": str(
                        pipeline_execution.pipeline_execution_failure_reason
                    ),
                }
                for pipeline_execution_arn, pipeline_execution in pipeline.pipeline_executions.items()
            ]
        }

    def describe_pipeline_definition_for_execution(
        self, pipeline_execution_arn: str
    ) -> Dict[str, Any]:
        pipeline_execution = get_pipeline_execution_from_arn(
            self.pipelines, pipeline_execution_arn
        )
        return {
            "PipelineDefinition": str(
                pipeline_execution.pipeline_definition_for_execution
            ),
            "CreationTime": pipeline_execution.creation_time,
        }

    def list_pipeline_parameters_for_execution(
        self, pipeline_execution_arn: str
    ) -> Dict[str, Any]:
        pipeline_execution = get_pipeline_execution_from_arn(
            self.pipelines, pipeline_execution_arn
        )
        return {
            "PipelineParameters": pipeline_execution.pipeline_parameters,
        }

    def describe_pipeline_execution(
        self, pipeline_execution_arn: str
    ) -> Dict[str, Any]:
        pipeline_execution = get_pipeline_execution_from_arn(
            self.pipelines, pipeline_execution_arn
        )
        pipeline_name = get_pipeline_name_from_execution_arn(pipeline_execution_arn)
        pipeline = get_pipeline_from_name(self.pipelines, pipeline_name)

        return {
            "PipelineArn": pipeline.pipeline_arn,
            "PipelineExecutionArn": pipeline_execution.pipeline_execution_arn,
            "PipelineExecutionDisplayName": pipeline_execution.pipeline_execution_display_name,
            "PipelineExecutionStatus": pipeline_execution.pipeline_execution_status,
            "PipelineExecutionDescription": pipeline_execution.pipeline_execution_description,
            "PipelineExperimentConfig": {},
            "FailureReason": "",
            "CreationTime": pipeline_execution.creation_time,
            "LastModifiedTime": pipeline_execution.last_modified_time,
            "CreatedBy": pipeline_execution.created_by,
            "LastModifiedBy": pipeline_execution.last_modified_by,
            "ParallelismConfiguration": pipeline_execution.parallelism_configuration,
        }

    def describe_pipeline(self, pipeline_name: str) -> Dict[str, Any]:
        pipeline = get_pipeline_from_name(self.pipelines, pipeline_name)
        return {
            "PipelineArn": pipeline.pipeline_arn,
            "PipelineName": pipeline.pipeline_name,
            "PipelineDisplayName": pipeline.pipeline_display_name,
            "PipelineDescription": pipeline.pipeline_description,
            "PipelineDefinition": pipeline.pipeline_definition,
            "RoleArn": pipeline.role_arn,
            "PipelineStatus": pipeline.pipeline_status,
            "CreationTime": pipeline.creation_time,
            "LastModifiedTime": pipeline.last_modified_time,
            "LastRunTime": pipeline.last_execution_time,
            "CreatedBy": pipeline.created_by,
            "LastModifiedBy": pipeline.last_modified_by,
            "ParallelismConfiguration": pipeline.parallelism_configuration,
        }

    def list_pipelines(
        self,
        pipeline_name_prefix: str,
        created_after: str,
        created_before: str,
        next_token: str,
        max_results: int,
        sort_by: str,
        sort_order: str,
    ) -> Dict[str, Any]:
        if next_token:
            try:
                starting_index = int(next_token)
                if starting_index > len(self.pipelines):
                    raise ValueError  # invalid next_token
            except ValueError:
                raise AWSValidationException('Invalid pagination token because "{0}".')
        else:
            starting_index = 0

        if max_results:
            end_index = max_results + starting_index
            pipelines_fetched: Iterable[FakePipeline] = list(self.pipelines.values())[
                starting_index:end_index
            ]
            if end_index >= len(self.pipelines):
                next_index = None
            else:
                next_index = end_index
        else:
            pipelines_fetched = list(self.pipelines.values())
            next_index = None

        if pipeline_name_prefix is not None:
            pipelines_fetched = filter(
                lambda x: pipeline_name_prefix in x.pipeline_name,
                pipelines_fetched,
            )

        def format_time(x: Any) -> str:
            return (
                x
                if isinstance(x, str)
                else datetime.fromtimestamp(x).strftime("%Y-%m-%d " "%H:%M:%S")
            )

        if created_after is not None:
            pipelines_fetched = filter(
                lambda x: x.creation_time > format_time(created_after),
                pipelines_fetched,
            )

        if created_before is not None:
            pipelines_fetched = filter(
                lambda x: x.creation_time < format_time(created_before),
                pipelines_fetched,
            )

        sort_key = "pipeline_name" if sort_by == "Name" else "creation_time"
        pipelines_fetched = sorted(
            pipelines_fetched,
            key=lambda pipeline_fetched: getattr(pipeline_fetched, sort_key),
            reverse=sort_order != "Ascending",
        )

        pipeline_summaries = [
            {
                "PipelineArn": pipeline_data.pipeline_arn,
                "PipelineName": pipeline_data.pipeline_name,
                "PipelineDisplayName": pipeline_data.pipeline_display_name,
                "PipelineDescription": pipeline_data.pipeline_description,
                "RoleArn": pipeline_data.role_arn,
                "CreationTime": pipeline_data.creation_time,
                "LastModifiedTime": pipeline_data.last_modified_time,
                "LastExecutionTime": pipeline_data.last_execution_time,
            }
            for pipeline_data in pipelines_fetched
        ]

        return {
            "PipelineSummaries": pipeline_summaries,
            "NextToken": str(next_index) if next_index is not None else None,
        }

    def list_processing_jobs(
        self,
        next_token: str,
        max_results: int,
        creation_time_after: str,
        creation_time_before: str,
        last_modified_time_after: str,
        last_modified_time_before: str,
        name_contains: str,
        status_equals: str,
    ) -> Dict[str, Any]:
        if next_token:
            try:
                starting_index = int(next_token)
                if starting_index > len(self.processing_jobs):
                    raise ValueError  # invalid next_token
            except ValueError:
                raise AWSValidationException('Invalid pagination token because "{0}".')
        else:
            starting_index = 0

        if max_results:
            end_index = max_results + starting_index
            processing_jobs_fetched: Iterable[FakeProcessingJob] = list(
                self.processing_jobs.values()
            )[starting_index:end_index]
            if end_index >= len(self.processing_jobs):
                next_index = None
            else:
                next_index = end_index
        else:
            processing_jobs_fetched = list(self.processing_jobs.values())
            next_index = None

        if name_contains is not None:
            processing_jobs_fetched = filter(
                lambda x: name_contains in x.processing_job_name,
                processing_jobs_fetched,
            )

        if creation_time_after is not None:
            processing_jobs_fetched = filter(
                lambda x: x.creation_time > creation_time_after, processing_jobs_fetched
            )

        if creation_time_before is not None:
            processing_jobs_fetched = filter(
                lambda x: x.creation_time < creation_time_before,
                processing_jobs_fetched,
            )

        if last_modified_time_after is not None:
            processing_jobs_fetched = filter(
                lambda x: x.last_modified_time > last_modified_time_after,
                processing_jobs_fetched,
            )

        if last_modified_time_before is not None:
            processing_jobs_fetched = filter(
                lambda x: x.last_modified_time < last_modified_time_before,
                processing_jobs_fetched,
            )
        if status_equals is not None:
            processing_jobs_fetched = filter(
                lambda x: x.processing_job_status == status_equals,
                processing_jobs_fetched,
            )

        processing_job_summaries = [
            {
                "ProcessingJobName": processing_job_data.processing_job_name,
                "ProcessingJobArn": processing_job_data.processing_job_arn,
                "CreationTime": processing_job_data.creation_time,
                "ProcessingEndTime": processing_job_data.processing_end_time,
                "LastModifiedTime": processing_job_data.last_modified_time,
                "ProcessingJobStatus": processing_job_data.processing_job_status,
            }
            for processing_job_data in processing_jobs_fetched
        ]

        return {
            "ProcessingJobSummaries": processing_job_summaries,
            "NextToken": str(next_index) if next_index is not None else None,
        }

    def create_transform_job(
        self,
        transform_job_name: str,
        model_name: str,
        max_concurrent_transforms: int,
        model_client_config: Dict[str, int],
        max_payload_in_mb: int,
        batch_strategy: str,
        environment: Dict[str, str],
        transform_input: Dict[str, Union[Dict[str, str], str]],
        transform_output: Dict[str, str],
        data_capture_config: Dict[str, Union[str, bool]],
        transform_resources: Dict[str, Union[str, int]],
        data_processing: Dict[str, str],
        tags: Dict[str, str],
        experiment_config: Dict[str, str],
    ) -> FakeTransformJob:
        transform_job = FakeTransformJob(
            account_id=self.account_id,
            region_name=self.region_name,
            transform_job_name=transform_job_name,
            model_name=model_name,
            max_concurrent_transforms=max_concurrent_transforms,
            model_client_config=model_client_config,
            max_payload_in_mb=max_payload_in_mb,
            batch_strategy=batch_strategy,
            environment=environment,
            transform_input=transform_input,
            transform_output=transform_output,
            data_capture_config=data_capture_config,
            transform_resources=transform_resources,
            data_processing=data_processing,
            tags=tags,
            experiment_config=experiment_config,
        )
        self.transform_jobs[transform_job_name] = transform_job
        return transform_job

    def list_transform_jobs(
        self,
        next_token: str,
        max_results: int,
        creation_time_after: str,
        creation_time_before: str,
        last_modified_time_after: str,
        last_modified_time_before: str,
        name_contains: str,
        status_equals: str,
    ) -> Dict[str, Any]:
        if next_token:
            try:
                starting_index = int(next_token)
                if starting_index > len(self.transform_jobs):
                    raise ValueError  # invalid next_token
            except ValueError:
                raise AWSValidationException('Invalid pagination token because "{0}".')
        else:
            starting_index = 0

        if max_results:
            end_index = max_results + starting_index
            transform_jobs_fetched: Iterable[FakeTransformJob] = list(
                self.transform_jobs.values()
            )[starting_index:end_index]
            if end_index >= len(self.transform_jobs):
                next_index = None
            else:
                next_index = end_index
        else:
            transform_jobs_fetched = list(self.transform_jobs.values())
            next_index = None

        if name_contains is not None:
            transform_jobs_fetched = filter(
                lambda x: name_contains in x.transform_job_name, transform_jobs_fetched
            )

        if creation_time_after is not None:
            transform_jobs_fetched = filter(
                lambda x: x.creation_time > creation_time_after, transform_jobs_fetched
            )

        if creation_time_before is not None:
            transform_jobs_fetched = filter(
                lambda x: x.creation_time < creation_time_before, transform_jobs_fetched
            )

        if last_modified_time_after is not None:
            transform_jobs_fetched = filter(
                lambda x: x.last_modified_time > last_modified_time_after,
                transform_jobs_fetched,
            )

        if last_modified_time_before is not None:
            transform_jobs_fetched = filter(
                lambda x: x.last_modified_time < last_modified_time_before,
                transform_jobs_fetched,
            )
        if status_equals is not None:
            transform_jobs_fetched = filter(
                lambda x: x.transform_job_status == status_equals,
                transform_jobs_fetched,
            )

        transform_job_summaries = [
            {
                "TransformJobName": transform_job_data.transform_job_name,
                "TransformJobArn": transform_job_data.transform_job_arn,
                "CreationTime": transform_job_data.creation_time,
                "TransformEndTime": transform_job_data.transform_end_time,
                "LastModifiedTime": transform_job_data.last_modified_time,
                "TransformJobStatus": transform_job_data.transform_job_status,
            }
            for transform_job_data in transform_jobs_fetched
        ]

        return {
            "TransformJobSummaries": transform_job_summaries,
            "NextToken": str(next_index) if next_index is not None else None,
        }

    def describe_transform_job(self, transform_job_name: str) -> Dict[str, Any]:
        try:
            return self.transform_jobs[transform_job_name].response_object
        except KeyError:
            arn = FakeTransformJob.arn_formatter(
                transform_job_name, self.account_id, self.region_name
            )
            message = f"Could not find transform job '{arn}'."
            raise ValidationError(message=message)

    def create_training_job(
        self,
        training_job_name: str,
        hyper_parameters: Dict[str, str],
        algorithm_specification: Dict[str, Any],
        role_arn: str,
        input_data_config: List[Dict[str, Any]],
        output_data_config: Dict[str, str],
        resource_config: Dict[str, Any],
        vpc_config: Dict[str, List[str]],
        stopping_condition: Dict[str, int],
        tags: List[Dict[str, str]],
        enable_network_isolation: bool,
        enable_inter_container_traffic_encryption: bool,
        enable_managed_spot_training: bool,
        checkpoint_config: Dict[str, str],
        debug_hook_config: Dict[str, Any],
        debug_rule_configurations: List[Dict[str, Any]],
        tensor_board_output_config: Dict[str, str],
        experiment_config: Dict[str, str],
    ) -> FakeTrainingJob:
        training_job = FakeTrainingJob(
            account_id=self.account_id,
            region_name=self.region_name,
            training_job_name=training_job_name,
            hyper_parameters=hyper_parameters,
            algorithm_specification=algorithm_specification,
            role_arn=role_arn,
            input_data_config=input_data_config,
            output_data_config=output_data_config,
            resource_config=resource_config,
            vpc_config=vpc_config,
            stopping_condition=stopping_condition,
            tags=tags,
            enable_network_isolation=enable_network_isolation,
            enable_inter_container_traffic_encryption=enable_inter_container_traffic_encryption,
            enable_managed_spot_training=enable_managed_spot_training,
            checkpoint_config=checkpoint_config,
            debug_hook_config=debug_hook_config,
            debug_rule_configurations=debug_rule_configurations,
            tensor_board_output_config=tensor_board_output_config,
            experiment_config=experiment_config,
        )
        self.training_jobs[training_job_name] = training_job
        return training_job

    def describe_training_job(self, training_job_name: str) -> Dict[str, Any]:
        try:
            return self.training_jobs[training_job_name].response_object
        except KeyError:
            arn = FakeTrainingJob.arn_formatter(
                training_job_name, self.account_id, self.region_name
            )
            message = f"Could not find training job '{arn}'."
            raise ValidationError(message=message)

    def list_training_jobs(
        self,
        next_token: str,
        max_results: int,
        creation_time_after: str,
        creation_time_before: str,
        last_modified_time_after: str,
        last_modified_time_before: str,
        name_contains: str,
        status_equals: str,
    ) -> Dict[str, Any]:
        if next_token:
            try:
                starting_index = int(next_token)
                if starting_index > len(self.training_jobs):
                    raise ValueError  # invalid next_token
            except ValueError:
                raise AWSValidationException('Invalid pagination token because "{0}".')
        else:
            starting_index = 0

        if max_results:
            end_index = max_results + starting_index
            training_jobs_fetched: Iterable[FakeTrainingJob] = list(
                self.training_jobs.values()
            )[starting_index:end_index]
            if end_index >= len(self.training_jobs):
                next_index = None
            else:
                next_index = end_index
        else:
            training_jobs_fetched = list(self.training_jobs.values())
            next_index = None

        if name_contains is not None:
            training_jobs_fetched = filter(
                lambda x: name_contains in x.training_job_name, training_jobs_fetched
            )

        if creation_time_after is not None:
            training_jobs_fetched = filter(
                lambda x: x.creation_time > creation_time_after, training_jobs_fetched
            )

        if creation_time_before is not None:
            training_jobs_fetched = filter(
                lambda x: x.creation_time < creation_time_before, training_jobs_fetched
            )

        if last_modified_time_after is not None:
            training_jobs_fetched = filter(
                lambda x: x.last_modified_time > last_modified_time_after,
                training_jobs_fetched,
            )

        if last_modified_time_before is not None:
            training_jobs_fetched = filter(
                lambda x: x.last_modified_time < last_modified_time_before,
                training_jobs_fetched,
            )
        if status_equals is not None:
            training_jobs_fetched = filter(
                lambda x: x.training_job_status == status_equals, training_jobs_fetched
            )

        training_job_summaries = [
            {
                "TrainingJobName": training_job_data.training_job_name,
                "TrainingJobArn": training_job_data.training_job_arn,
                "CreationTime": training_job_data.creation_time,
                "TrainingEndTime": training_job_data.training_end_time,
                "LastModifiedTime": training_job_data.last_modified_time,
                "TrainingJobStatus": training_job_data.training_job_status,
            }
            for training_job_data in training_jobs_fetched
        ]

        return {
            "TrainingJobSummaries": training_job_summaries,
            "NextToken": str(next_index) if next_index is not None else None,
        }

    def update_endpoint_weights_and_capacities(
        self, endpoint_name: str, desired_weights_and_capacities: List[Dict[str, Any]]
    ) -> str:
        # Validate inputs
        endpoint = self.endpoints.get(endpoint_name, None)
        if not endpoint:
            arn = FakeEndpoint.arn_formatter(
                endpoint_name, self.account_id, self.region_name
            )
            raise AWSValidationException(f'Could not find endpoint "{arn}".')

        names_checked = []
        for variant_config in desired_weights_and_capacities:
            name = variant_config.get("VariantName")

            if name in names_checked:
                raise AWSValidationException(
                    f'The variant name "{name}" was non-unique within the request.'
                )

            if not any(
                variant["VariantName"] == name
                for variant in endpoint.production_variants
            ):
                raise AWSValidationException(
                    f'The variant name(s) "{name}" is/are not present within endpoint configuration "{endpoint.endpoint_config_name}".'
                )

            names_checked.append(name)

        # Update endpoint variants
        endpoint.endpoint_status = "Updating"

        for variant_config in desired_weights_and_capacities:
            name = variant_config.get("VariantName")
            desired_weight = variant_config.get("DesiredWeight")
            desired_instance_count = variant_config.get("DesiredInstanceCount")

            for variant in endpoint.production_variants:
                if variant.get("VariantName") == name:
                    variant["DesiredWeight"] = desired_weight
                    variant["CurrentWeight"] = desired_weight
                    variant["DesiredInstanceCount"] = desired_instance_count
                    variant["CurrentInstanceCount"] = desired_instance_count
                    break

        endpoint.endpoint_status = "InService"
        return endpoint.endpoint_arn

    def create_model_package_group(
        self,
        model_package_group_name: str,
        model_package_group_description: str,
        tags: Optional[List[Dict[str, str]]] = None,
    ) -> str:
        self.model_package_groups[model_package_group_name] = ModelPackageGroup(
            model_package_group_name=model_package_group_name,
            model_package_group_description=model_package_group_description,
            account_id=self.account_id,
            region_name=self.region_name,
            tags=tags or [],
        )
        return self.model_package_groups[
            model_package_group_name
        ].model_package_group_arn

    def _get_versioned_or_not(
        self, model_package_type: Optional[str], model_package_version: Optional[int]
    ) -> bool:
        if model_package_type == "Versioned":
            return model_package_version is not None
        elif model_package_type == "Unversioned" or model_package_type is None:
            return model_package_version is None
        elif model_package_type == "Both":
            return True
        raise ValueError(f"Invalid model package type: {model_package_type}")

    @paginate(pagination_model=PAGINATION_MODEL)
    def list_model_package_groups(
        self,
        creation_time_after: Optional[int],
        creation_time_before: Optional[int],
        name_contains: Optional[str],
        sort_by: Optional[str],
        sort_order: Optional[str],
    ) -> List[ModelPackageGroup]:
        if isinstance(creation_time_before, int):
            creation_time_before_datetime = datetime.fromtimestamp(
                creation_time_before, tz=tzutc()
            )
        if isinstance(creation_time_after, int):
            creation_time_after_datetime = datetime.fromtimestamp(
                creation_time_after, tz=tzutc()
            )
        model_package_group_summary_list = list(
            filter(
                lambda x: (
                    creation_time_after is None
                    or x.creation_time > creation_time_after_datetime
                )
                and (
                    creation_time_before is None
                    or x.creation_time < creation_time_before_datetime
                )
                and (
                    name_contains is None
                    or x.model_package_group_name.find(name_contains) != -1
                ),
                self.model_package_groups.values(),
            )
        )
        model_package_group_summary_list = list(
            sorted(
                model_package_group_summary_list,
                key={
                    "Name": lambda x: x.model_package_group_name,
                    "CreationTime": lambda x: x.creation_time,
                    None: lambda x: x.creation_time,
                }[sort_by],
                reverse=sort_order == "Descending",
            )
        )
        return model_package_group_summary_list

    def describe_model_package_group(
        self, model_package_group_name: str
    ) -> ModelPackageGroup:
        model_package_group = self.model_package_groups.get(model_package_group_name)
        if model_package_group is None:
            model_package_group_arn = arn_formatter(
                region_name=self.region_name,
                account_id=self.account_id,
                _type="model-package-group",
                _id=f"{model_package_group_name}",
            )
            raise ValidationError(
                f"ModelPackageGroup {model_package_group_arn} does not exist."
            )
        return model_package_group

    @paginate(pagination_model=PAGINATION_MODEL)
    def list_model_packages(
        self,
        creation_time_after: Optional[int],
        creation_time_before: Optional[int],
        name_contains: Optional[str],
        model_approval_status: Optional[str],
        model_package_group_name: Optional[str],
        model_package_type: Optional[str],
        sort_by: Optional[str],
        sort_order: Optional[str],
    ) -> List[ModelPackage]:
        if isinstance(creation_time_before, int):
            creation_time_before_datetime = datetime.fromtimestamp(
                creation_time_before, tz=tzutc()
            )
        if isinstance(creation_time_after, int):
            creation_time_after_datetime = datetime.fromtimestamp(
                creation_time_after, tz=tzutc()
            )
        if model_package_group_name is not None:
            model_package_type = "Versioned"
            if re.match(ARN_PARTITION_REGEX, model_package_group_name):
                model_package_group_name = model_package_group_name.split("/")[-1]
        model_package_summary_list = list(
            filter(
                lambda x: (
                    creation_time_after is None
                    or x.creation_time > creation_time_after_datetime
                )
                and (
                    creation_time_before is None
                    or x.creation_time < creation_time_before_datetime
                )
                and (
                    name_contains is None
                    or x.model_package_name.find(name_contains) != -1
                )
                and (
                    model_approval_status is None
                    or x.model_approval_status == model_approval_status
                )
                and (
                    model_package_group_name is None
                    or x.model_package_group_name == model_package_group_name
                )
                and self._get_versioned_or_not(
                    model_package_type, x.model_package_version
                ),
                self.model_packages.values(),
            )
        )
        model_package_summary_list = list(
            sorted(
                model_package_summary_list,
                key={
                    "Name": lambda x: x.model_package_name,
                    "CreationTime": lambda x: x.creation_time,
                    None: lambda x: x.creation_time,
                }[sort_by],
                reverse=sort_order == "Descending",
            )
        )
        return model_package_summary_list

    def describe_model_package(self, model_package_name: str) -> ModelPackage:
        model_package_name_mapped = self.model_package_name_mapping.get(
            model_package_name, model_package_name
        )
        model_package = self.model_packages.get(model_package_name_mapped)
        if model_package is None:
            raise ValidationError(f"Model package {model_package_name} not found")
        return model_package

    def update_model_package(
        self,
        model_package_arn: str,
        model_approval_status: Optional[str],
        approval_description: Optional[str],
        customer_metadata_properties: Optional[Dict[str, str]],
        customer_metadata_properties_to_remove: List[str],
        additional_inference_specifications_to_add: Optional[List[Any]],
    ) -> str:
        model_package_name_mapped = self.model_package_name_mapping.get(
            model_package_arn, model_package_arn
        )
        model_package = self.model_packages.get(model_package_name_mapped)

        if model_package is None:
            raise ValidationError(f"Model package {model_package_arn} not found")

        model_package.set_model_approval_status(model_approval_status)
        model_package.approval_description = approval_description
        model_package.customer_metadata_properties = customer_metadata_properties
        model_package.remove_customer_metadata_property(
            customer_metadata_properties_to_remove
        )
        model_package.add_additional_inference_specifications(
            additional_inference_specifications_to_add
        )
        model_package.modifications_done()

        return model_package.model_package_arn

    def create_model_package(
        self,
        model_package_name: Optional[str],
        model_package_group_name: Optional[str],
        model_package_description: Optional[str],
        inference_specification: Any,
        validation_specification: Any,
        source_algorithm_specification: Any,
        certify_for_marketplace: bool,
        tags: Any,
        model_approval_status: Optional[str],
        metadata_properties: Any,
        model_metrics: Any,
        client_token: Any,
        customer_metadata_properties: Any,
        drift_check_baselines: Any,
        domain: Any,
        task: Any,
        sample_payload_url: Any,
        additional_inference_specifications: Any,
    ) -> str:
        model_package_version = None
        if model_package_group_name and model_package_name:
            raise AWSValidationException(
                "An error occurred (ValidationException) when calling the CreateModelPackage operation: Both ModelPackageName and ModelPackageGroupName are provided in the input. Cannot determine which one to use."
            )
        elif not model_package_group_name and not model_package_name:
            raise AWSValidationException(
                "An error ocurred (ValidationException) when calling the CreateModelPackag operation: Missing ARN."
            )
        elif model_package_group_name:
            model_package_type = "Versioned"
            model_package_name = model_package_group_name
            model_packages_for_group = [
                x
                for x in self.model_packages.values()
                if x.model_package_group_name == model_package_group_name
            ]
            if model_package_group_name not in self.model_package_groups:
                raise AWSValidationException(
                    "An error ocurred (ValidationException) when calling the CreateModelPackage operation: Model Package Group does not exist."
                )
            model_package_version = len(model_packages_for_group) + 1
        else:
            model_package_type = "Unversioned"

        model_package = ModelPackage(
            model_package_name=cast(str, model_package_name),
            model_package_group_name=model_package_group_name,
            model_package_description=model_package_description,
            inference_specification=inference_specification,
            validation_specification=validation_specification,
            source_algorithm_specification=source_algorithm_specification,
            certify_for_marketplace=certify_for_marketplace,
            tags=tags,
            model_approval_status=model_approval_status,
            metadata_properties=metadata_properties,
            model_metrics=model_metrics,
            customer_metadata_properties=customer_metadata_properties,
            drift_check_baselines=drift_check_baselines,
            domain=domain,
            task=task,
            sample_payload_url=sample_payload_url,
            additional_inference_specifications=additional_inference_specifications,
            model_package_version=model_package_version,
            approval_description=None,
            region_name=self.region_name,
            account_id=self.account_id,
            client_token=client_token,
            model_package_type=model_package_type,
        )
        self.model_package_name_mapping[model_package.model_package_name] = (
            model_package.model_package_arn
        )
        self.model_package_name_mapping[model_package.model_package_arn] = (
            model_package.model_package_arn
        )
        self.model_packages[model_package.model_package_arn] = model_package
        return model_package.model_package_arn

    def create_feature_group(
        self,
        feature_group_name: str,
        record_identifier_feature_name: str,
        event_time_feature_name: str,
        feature_definitions: List[Dict[str, str]],
        offline_store_config: Dict[str, Any],
        role_arn: str,
        tags: Any,
    ) -> str:
        feature_group_arn = arn_formatter(
            region_name=self.region_name,
            account_id=self.account_id,
            _type="feature-group",
            _id=f"{feature_group_name.lower()}",
        )
        if feature_group_arn in self.feature_groups:
            raise ResourceInUseException(
                message=f"An error occurred (ResourceInUse) when calling the CreateFeatureGroup operation: Resource Already Exists: FeatureGroup with name {feature_group_name} already exists. Choose a different name.\nInfo: Feature Group '{feature_group_name}' already exists."
            )

        feature_group = FeatureGroup(
            feature_group_name=feature_group_name,
            record_identifier_feature_name=record_identifier_feature_name,
            event_time_feature_name=event_time_feature_name,
            feature_definitions=feature_definitions,
            offline_store_config=offline_store_config,
            role_arn=role_arn,
            region_name=self.region_name,
            account_id=self.account_id,
            tags=tags,
        )
        self.feature_groups[feature_group.feature_group_arn] = feature_group
        return feature_group.feature_group_arn

    def describe_feature_group(
        self,
        feature_group_name: str,
    ) -> Dict[str, Any]:
        feature_group_arn = arn_formatter(
            region_name=self.region_name,
            account_id=self.account_id,
            _type="feature-group",
            _id=f"{feature_group_name.lower()}",
        )

        feature_group = self.feature_groups[feature_group_arn]
        return feature_group.describe()

    def create_cluster(
        self,
        cluster_name: str,
        instance_groups: List[Dict[str, Any]],
        vpc_config: Dict[str, List[str]],
        tags: Any,
    ) -> str:
        cluster = Cluster(
            cluster_name=cluster_name,
            region_name=self.region_name,
            account_id=self.account_id,
            instance_groups=instance_groups,
            vpc_config=vpc_config,
            tags=tags,
        )
        self.clusters[cluster_name] = cluster

        # create Cluster Nodes
        for instance_group in instance_groups:
            for i in range(instance_group["TargetCount"]):
                node_id = f"{instance_group['InstanceGroupName']}-{i}"
                fake_cluster_node = ClusterNode(
                    region_name=self.region_name,
                    account_id=self.account_id,
                    cluster_name=cluster_name,
                    instance_group_name=instance_group["InstanceGroupName"],
                    instance_type=instance_group["InstanceType"],
                    life_cycle_config=instance_group["LifeCycleConfig"],
                    execution_role=instance_group["ExecutionRole"],
                    node_id=node_id,
                    threads_per_core=instance_group["ThreadsPerCore"],
                )
                cluster.nodes[node_id] = fake_cluster_node

        return cluster.arn

    def describe_cluster(self, cluster_name: str) -> Dict[str, Any]:
        if cluster_name.startswith("arn:aws:sagemaker:"):
            cluster_name = (cluster_name.split(":")[-1]).split("/")[-1]
        cluster = self.clusters.get(cluster_name)
        if not cluster:
            raise ValidationError(message=f"Could not find cluster '{cluster_name}'.")
        return cluster.describe()

    def delete_cluster(self, cluster_name: str) -> str:
        if cluster_name.startswith("arn:aws:sagemaker:"):
            cluster_name = (cluster_name.split(":")[-1]).split("/")[-1]
        cluster = self.clusters.get(cluster_name)
        if not cluster:
            raise ValidationError(message=f"Could not find cluster '{cluster_name}'.")
        arn = cluster.arn

        del self.clusters[cluster_name]
        return arn

    def describe_cluster_node(self, cluster_name: str, node_id: str) -> Dict[str, Any]:
        if cluster_name.startswith("arn:aws:sagemaker:"):
            cluster_name = (cluster_name.split(":")[-1]).split("/")[-1]
        cluster = self.clusters.get(cluster_name)
        if not cluster:
            raise ValidationError(message=f"Could not find cluster '{cluster_name}'.")
        if node_id in cluster.nodes:
            return cluster.nodes[node_id].describe()
        else:
            raise ValidationError(
                message=f"Could not find node '{node_id}' in cluster '{cluster_name}'."
            )

    @paginate(pagination_model=PAGINATION_MODEL)
    def list_clusters(
        self,
        creation_time_after: Optional[datetime],
        creation_time_before: Optional[datetime],
        name_contains: Optional[str],
        sort_by: Optional[str],
        sort_order: Optional[str],
    ) -> List[Cluster]:
        clusters = list(self.clusters.values())
        if name_contains:
            clusters = [i for i in clusters if name_contains in i.cluster_name]
        if creation_time_before:
            clusters = [
                i for i in clusters if i.creation_time < str(creation_time_before)
            ]
        if creation_time_after:
            clusters = [
                i for i in clusters if i.creation_time > str(creation_time_after)
            ]
        reverse = sort_order == "Descending"
        if sort_by == "Name":
            clusters = sorted(clusters, key=lambda x: x.cluster_name, reverse=reverse)
        if sort_by == "CreationTime" or sort_by is None:
            clusters = sorted(clusters, key=lambda x: x.creation_time, reverse=reverse)
        return clusters

    @paginate(pagination_model=PAGINATION_MODEL)
    def list_cluster_nodes(
        self,
        cluster_name: str,
        creation_time_after: Optional[str],
        creation_time_before: Optional[str],
        instance_group_name_contains: Optional[str],
        sort_by: Optional[str],
        sort_order: Optional[str],
    ) -> List[ClusterNode]:
        if cluster_name.startswith("arn:aws:sagemaker:"):
            cluster_name = (cluster_name.split(":")[-1]).split("/")[-1]
        cluster = self.clusters.get(cluster_name)
        if not cluster:
            raise ValidationError(message=f"Could not find cluster '{cluster_name}'.")
        nodes_list = list(cluster.nodes.values())

        if instance_group_name_contains:
            nodes_list = [
                i
                for i in nodes_list
                if instance_group_name_contains in i.instance_group_name
            ]
        if creation_time_before:
            nodes_list = [
                i for i in nodes_list if i.launch_time < str(creation_time_before)
            ]
        if creation_time_after:
            nodes_list = [
                i for i in nodes_list if i.launch_time > str(creation_time_after)
            ]
        reverse = sort_order == "Descending"
        if sort_by == "Name":
            nodes_list = sorted(
                nodes_list, key=lambda x: x.instance_group_name, reverse=reverse
            )
        if sort_by == "CreationTime" or sort_by is None:
            nodes_list = sorted(
                nodes_list, key=lambda x: x.launch_time, reverse=reverse
            )
        return nodes_list

<<<<<<< HEAD
    def create_auto_ml_job_v2(
        self,
        auto_ml_job_name: str,
        auto_ml_job_input_data_config: List[Dict[str, Any]],
        output_data_config: Dict[str, Any],
        auto_ml_problem_type_config: Dict[str, Any],
        role_arn: str,
        tags: Optional[List[Dict[str, str]]],
        security_config: Optional[Dict[str, Any]],
        auto_ml_job_objective: Optional[Dict[str, str]],
        model_deploy_config: Optional[Dict[str, Any]],
        data_split_config: Optional[Dict[str, Any]],
    ) -> str:
        auto_ml_job = AutoMLJob(
            auto_ml_job_name=auto_ml_job_name,
            auto_ml_job_input_data_config=auto_ml_job_input_data_config,
            output_data_config=output_data_config,
            auto_ml_problem_type_config=auto_ml_problem_type_config,
            role_arn=role_arn,
            region_name=self.region_name,
            account_id=self.account_id,
            tags=tags,
            security_config=security_config,
            auto_ml_job_objective=auto_ml_job_objective,
            model_deploy_config=model_deploy_config,
            data_split_config=data_split_config,
        )

        self.auto_ml_jobs[auto_ml_job_name] = auto_ml_job
        return auto_ml_job.arn

    def describe_auto_ml_job_v2(self, auto_ml_job_name: str) -> Dict[str, Any]:
        if auto_ml_job_name not in self.auto_ml_jobs:
            raise ResourceNotFound(
                f"Could not find AutoML job with name {auto_ml_job_name}."
            )
        auto_ml_job = self.auto_ml_jobs[auto_ml_job_name]
        return auto_ml_job.describe()

    @paginate(pagination_model=PAGINATION_MODEL)
    def list_auto_ml_jobs(
        self,
        creation_time_after: Optional[str],
        creation_time_before: Optional[str],
        last_modified_time_after: Optional[str],
        last_modified_time_before: Optional[str],
        name_contains: Optional[str],
        status_equals: Optional[str],
        sort_order: Optional[str],
        sort_by: Optional[str],
    ) -> List[AutoMLJob]:
        auto_ml_jobs = list(self.auto_ml_jobs.values())
        if name_contains:
            auto_ml_jobs = [
                i for i in auto_ml_jobs if name_contains in i.auto_ml_job_name
            ]
        if status_equals:
            auto_ml_jobs = [
                i for i in auto_ml_jobs if status_equals == i.auto_ml_job_status
            ]
        if creation_time_before:
            auto_ml_jobs = [
                i for i in auto_ml_jobs if i.creation_time < str(creation_time_before)
            ]
        if creation_time_after:
            auto_ml_jobs = [
                i for i in auto_ml_jobs if i.creation_time > str(creation_time_after)
            ]
        if last_modified_time_before:
            auto_ml_jobs = [
                i
                for i in auto_ml_jobs
                if i.last_modified_time < str(last_modified_time_before)
            ]
        if last_modified_time_after:
            auto_ml_jobs = [
                i
                for i in auto_ml_jobs
                if i.last_modified_time > str(last_modified_time_after)
            ]
        reverse = sort_order == "Descending"
        if sort_by == "Status":
            auto_ml_jobs = sorted(
                auto_ml_jobs, key=lambda x: x.auto_ml_job_status, reverse=reverse
            )
        if sort_by == "CreationTime":
            auto_ml_jobs = sorted(
                auto_ml_jobs, key=lambda x: x.creation_time, reverse=reverse
            )
        if sort_by == "Name" or sort_by is None:
            auto_ml_jobs = sorted(
                auto_ml_jobs, key=lambda x: x.auto_ml_job_name, reverse=reverse
            )
        return auto_ml_jobs

    def stop_auto_ml_job(self, auto_ml_job_name: str) -> None:
        if auto_ml_job_name not in self.auto_ml_jobs:
            raise ResourceNotFound(
                f"Could not find AutoML job with name {auto_ml_job_name}."
            )
        auto_ml_job = self.auto_ml_jobs[auto_ml_job_name]
        auto_ml_job.auto_ml_job_status = "Stopped"
        auto_ml_job.auto_ml_job_secondary_status = "Stopped"
        return
=======
    @paginate(pagination_model=PAGINATION_MODEL)
    def list_endpoints(
        self,
        sort_by: Optional[str],
        sort_order: Optional[str],
        name_contains: Optional[str],
        creation_time_before: Optional[str],
        creation_time_after: Optional[str],
        last_modified_time_before: Optional[str],
        last_modified_time_after: Optional[str],
        status_equals: Optional[str],
    ) -> List[FakeEndpoint]:
        endpoints = list(self.endpoints.values())
        if name_contains:
            endpoints = [i for i in endpoints if name_contains in i.endpoint_name]
        if status_equals:
            endpoints = [i for i in endpoints if status_equals == i.endpoint_status]
        if creation_time_before:
            endpoints = [
                i for i in endpoints if i.creation_time < str(creation_time_before)
            ]
        if creation_time_after:
            endpoints = [
                i for i in endpoints if i.creation_time > str(creation_time_after)
            ]
        if last_modified_time_before:
            endpoints = [
                i
                for i in endpoints
                if i.last_modified_time < str(last_modified_time_before)
            ]
        if last_modified_time_after:
            endpoints = [
                i
                for i in endpoints
                if i.last_modified_time > str(last_modified_time_after)
            ]
        reverse = sort_order == "Descending"
        if sort_by == "Name":
            endpoints = sorted(
                endpoints, key=lambda x: x.endpoint_name, reverse=reverse
            )
        elif sort_by == "Status":
            endpoints = sorted(
                endpoints, key=lambda x: x.endpoint_status, reverse=reverse
            )
        else:
            endpoints = sorted(
                endpoints, key=lambda x: x.creation_time, reverse=reverse
            )
        return endpoints

    @paginate(pagination_model=PAGINATION_MODEL)
    def list_endpoint_configs(
        self,
        sort_by: Optional[str],
        sort_order: Optional[str],
        name_contains: Optional[str],
        creation_time_before: Optional[str],
        creation_time_after: Optional[str],
    ) -> List[FakeEndpointConfig]:
        endpoint_configs = list(self.endpoint_configs.values())
        if name_contains:
            endpoint_configs = [
                i for i in endpoint_configs if name_contains in i.endpoint_config_name
            ]
        if creation_time_before:
            endpoint_configs = [
                i
                for i in endpoint_configs
                if i.creation_time < str(creation_time_before)
            ]
        if creation_time_after:
            endpoint_configs = [
                i
                for i in endpoint_configs
                if i.creation_time > str(creation_time_after)
            ]
        reverse = sort_order == "Descending"
        if sort_by == "Name":
            endpoint_configs = sorted(
                endpoint_configs, key=lambda x: x.endpoint_config_name, reverse=reverse
            )
        else:
            endpoint_configs = sorted(
                endpoint_configs, key=lambda x: x.creation_time, reverse=reverse
            )
        return endpoint_configs
>>>>>>> a089c08f


class FakeExperiment(BaseObject):
    def __init__(
        self,
        account_id: str,
        region_name: str,
        experiment_name: str,
        tags: List[Dict[str, str]],
    ):
        self.experiment_name = experiment_name
        self.experiment_arn = arn_formatter(
            "experiment", experiment_name, account_id, region_name
        )
        self.tags = tags
        self.creation_time = self.last_modified_time = datetime.now().strftime(
            "%Y-%m-%d %H:%M:%S"
        )

    @property
    def response_object(self) -> Dict[str, Any]:  # type: ignore[misc]
        response_object = self.gen_response_object()
        return {
            k: v for k, v in response_object.items() if v is not None and v != [None]
        }

    @property
    def response_create(self) -> Dict[str, str]:
        return {"ExperimentArn": self.experiment_arn}


class FakeTrial(BaseObject):
    def __init__(
        self,
        account_id: str,
        region_name: str,
        trial_name: str,
        experiment_name: str,
        tags: List[Dict[str, str]],
        trial_components: List[str],
    ):
        self.trial_name = trial_name
        self.trial_arn = FakeTrial.arn_formatter(trial_name, account_id, region_name)
        self.tags = tags
        self.trial_components = trial_components
        self.experiment_name = experiment_name
        self.creation_time = self.last_modified_time = datetime.now().strftime(
            "%Y-%m-%d %H:%M:%S"
        )

    @property
    def response_object(self) -> Dict[str, Any]:  # type: ignore[misc]
        response_object = self.gen_response_object()
        return {
            k: v for k, v in response_object.items() if v is not None and v != [None]
        }

    @property
    def response_create(self) -> Dict[str, str]:
        return {"TrialArn": self.trial_arn}

    @staticmethod
    def arn_formatter(name: str, account_id: str, region: str) -> str:
        return arn_formatter("experiment-trial", name, account_id, region)


class FakeTrialComponent(BaseObject):
    def __init__(
        self,
        account_id: str,
        region_name: str,
        trial_component_name: str,
        display_name: Optional[str],
        start_time: Optional[datetime],
        end_time: Optional[datetime],
        parameters: Optional[Dict[str, Dict[str, Union[str, float]]]],
        input_artifacts: Optional[Dict[str, Dict[str, str]]],
        output_artifacts: Optional[Dict[str, Dict[str, str]]],
        metadata_properties: Optional[Dict[str, str]],
        status: Optional[Dict[str, str]],
        trial_name: Optional[str],
        tags: List[Dict[str, str]],
    ):
        self.trial_component_name = trial_component_name
        self.display_name = (
            display_name if display_name is not None else trial_component_name
        )
        self.trial_component_arn = FakeTrialComponent.arn_formatter(
            trial_component_name, account_id, region_name
        )
        self.status = status
        self.tags = tags
        self.trial_name = trial_name
        self.start_time = start_time
        self.end_time = end_time
        now_string = datetime.now().strftime("%Y-%m-%d %H:%M:%S")
        self.creation_time = self.last_modified_time = now_string
        self.created_by: Dict[str, Union[Dict[str, str], str]] = {}
        self.last_modified_by: Dict[str, Union[Dict[str, str], str]] = {}
        self.parameters = parameters if parameters is not None else {}
        self.input_artifacts = input_artifacts if input_artifacts is not None else {}
        self.output_artifacts = output_artifacts if output_artifacts is not None else {}
        self.metadata_properties = metadata_properties
        self.metrics: Dict[str, Dict[str, Union[str, int, METRIC_STEP_TYPE]]] = {}
        self.sources: List[Dict[str, str]] = []

    @property
    def response_object(self) -> Dict[str, Any]:  # type: ignore[misc]
        response_object = self.gen_response_object()
        response_object["Metrics"] = self.gen_metrics_response_object()
        return {
            k: v for k, v in response_object.items() if v is not None and v != [None]
        }

    def gen_metrics_response_object(
        self,
    ) -> List[Dict[str, Union[str, int, float, datetime]]]:
        metrics_names = self.metrics.keys()
        metrics_response_objects = []
        for metrics_name in metrics_names:
            metrics_steps: METRIC_STEP_TYPE = cast(
                METRIC_STEP_TYPE, self.metrics[metrics_name]["Values"]
            )
            max_step = max(list(metrics_steps.keys()))
            metrics_steps_values: List[float] = list(
                map(
                    lambda metric: cast(float, metric["Value"]),
                    list(metrics_steps.values()),
                )
            )
            count = len(metrics_steps_values)
            mean = sum(metrics_steps_values) / count
            std = (
                sum(map(lambda value: (value - mean) ** 2, metrics_steps_values))
                / count
            ) ** 0.5
            timestamp_int: int = cast(int, self.metrics[metrics_name]["Timestamp"])
            metrics_response_object = {
                "MetricName": metrics_name,
                "SourceArn": self.trial_component_arn,
                "TimeStamp": datetime.fromtimestamp(timestamp_int, tz=tzutc()).strftime(
                    "%Y-%m-%d %H:%M:%S"
                ),
                "Max": max(metrics_steps_values),
                "Min": min(metrics_steps_values),
                "Last": metrics_steps[max_step]["Value"],
                "Count": count,
                "Avg": mean,
                "StdDev": std,
            }
            metrics_response_objects.append(metrics_response_object)
        return metrics_response_objects

    @property
    def response_create(self) -> Dict[str, str]:
        return {"TrialComponentArn": self.trial_component_arn}

    @staticmethod
    def arn_formatter(
        trial_component_name: str, account_id: str, region_name: str
    ) -> str:
        return arn_formatter(
            "experiment-trial-component", trial_component_name, account_id, region_name
        )


sagemaker_backends = BackendDict(SageMakerModelBackend, "sagemaker")<|MERGE_RESOLUTION|>--- conflicted
+++ resolved
@@ -85,13 +85,12 @@
         "limit_default": 100,
         "unique_attribute": "cluster_node_arn",
     },
-<<<<<<< HEAD
     "list_auto_ml_jobs": {
         "input_token": "next_token",
         "limit_key": "max_results",
         "limit_default": 100,
         "unique_attribute": "arn",
-=======
+    },
     "list_endpoints": {
         "input_token": "next_token",
         "limit_key": "max_results",
@@ -103,7 +102,6 @@
         "limit_key": "max_results",
         "limit_default": 100,
         "unique_attribute": "endpoint_config_arn",
->>>>>>> a089c08f
     },
 }
 
@@ -4251,7 +4249,6 @@
             )
         return nodes_list
 
-<<<<<<< HEAD
     def create_auto_ml_job_v2(
         self,
         auto_ml_job_name: str,
@@ -4356,7 +4353,7 @@
         auto_ml_job.auto_ml_job_status = "Stopped"
         auto_ml_job.auto_ml_job_secondary_status = "Stopped"
         return
-=======
+
     @paginate(pagination_model=PAGINATION_MODEL)
     def list_endpoints(
         self,
@@ -4445,7 +4442,6 @@
                 endpoint_configs, key=lambda x: x.creation_time, reverse=reverse
             )
         return endpoint_configs
->>>>>>> a089c08f
 
 
 class FakeExperiment(BaseObject):
