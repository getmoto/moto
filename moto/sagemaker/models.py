--- conflicted
+++ resolved
@@ -85,9 +85,6 @@
         "limit_default": 100,
         "unique_attribute": "cluster_node_arn",
     },
-<<<<<<< HEAD
-    "list_domains": {
-=======
     "list_auto_ml_jobs": {
         "input_token": "next_token",
         "limit_key": "max_results",
@@ -107,12 +104,17 @@
         "unique_attribute": "endpoint_config_arn",
     },
     "list_compilation_jobs": {
->>>>>>> 58c5ec2f
         "input_token": "next_token",
         "limit_key": "max_results",
         "limit_default": 100,
         "unique_attribute": "arn",
     },
+    "list_domains": {
+          "input_token": "next_token",
+          "limit_key": "max_results",
+          "limit_default": 100,
+          "unique_attribute": "arn",
+      },
 }
 
 METRIC_INFO_TYPE = Dict[str, Union[str, int, float, datetime]]
@@ -1647,90 +1649,6 @@
             "InstanceStatus": {"Status": self.status, "Message": "message"},
         }
 
-
-<<<<<<< HEAD
-class Domain(BaseObject):
-    def __init__(
-        self,
-        domain_name: str,
-        auth_mode: str,
-        default_user_settings: Dict[str, Any],
-        subnet_ids: List[str],
-        vpc_id: str,
-        account_id: str,
-        region_name: str,
-        domain_settings: Optional[Dict[str, Any]],
-        tags: Optional[List[Dict[str, str]]],
-        app_network_access_type: Optional[str],
-        home_efs_file_system_kms_key_id: Optional[str],
-        kms_key_id: Optional[str],
-        app_security_group_management: Optional[str],
-        default_space_settings: Optional[Dict[str, Any]],
-    ):
-        self.domain_name = domain_name
-        if domain_name in sagemaker_backends[account_id][region_name].domains:
-            raise ResourceInUseException(
-                message=f"Resource Already Exists: Domain with name {domain_name} already exists. Choose a different name."
-            )
-        self.auth_mode = auth_mode
-        self.default_user_settings = default_user_settings
-        self.subnet_ids = subnet_ids
-        self.vpc_id = vpc_id
-        self.account_id = account_id
-        self.region_name = region_name
-        self.domain_settings = domain_settings
-        self.tags = tags
-        self.app_network_access_type = (
-            app_network_access_type if app_network_access_type else "PublicInternetOnly"
-        )
-        self.home_efs_file_system_kms_key_id = (
-            home_efs_file_system_kms_key_id
-            if home_efs_file_system_kms_key_id
-            else kms_key_id
-        )
-        self.kms_key_id = kms_key_id
-        self.app_security_group_management = app_security_group_management
-        self.default_space_settings = default_space_settings
-
-        self.id = f"d-{domain_name}"
-        self.arn = arn_formatter("domain", self.id, account_id, region_name)
-        self.home_efs_file_system_id = f"{domain_name}-efs-id"
-        self.single_sign_on_managed_application_instance_id = f"{domain_name}-sso-id"
-        self.single_sign_on_managed_application_arn = arn_formatter(
-            "sso", f"application/{domain_name}/apl-{domain_name}", account_id, ""
-        )
-        self.status = "InService"
-        self.creation_time = datetime.now().strftime("%Y-%m-%d %H:%M:%S")
-        self.last_modified_time = datetime.now().strftime("%Y-%m-%d %H:%M:%S")
-        self.failure_reason = ""
-        self.security_group_id_for_domain_boundary = f"sg-{domain_name}"
-        self.url = f"{domain_name}.{region_name}.sagemaker.test.com"
-
-    def describe(self) -> Dict[str, Any]:
-        return {
-            "DomainArn": self.arn,
-            "DomainId": self.id,
-            "DomainName": self.domain_name,
-            "HomeEfsFileSystemId": self.home_efs_file_system_id,
-            "SingleSignOnManagedApplicationInstanceId": self.single_sign_on_managed_application_instance_id,
-            "SingleSignOnApplicationArn": self.single_sign_on_managed_application_arn,
-            "Status": self.status,
-            "CreationTime": self.creation_time,
-            "LastModifiedTime": self.last_modified_time,
-            "FailureReason": self.failure_reason,
-            "SecurityGroupIdForDomainBoundary": self.security_group_id_for_domain_boundary,
-            "AuthMode": self.auth_mode,
-            "DefaultUserSettings": self.default_user_settings,
-            "DomainSetting": self.domain_settings,
-            "AppNetworkAccessType": self.app_network_access_type,
-            "HomeEfsFileSystemKmsKeyId": self.home_efs_file_system_kms_key_id,
-            "SubnetIds": self.subnet_ids,
-            "Url": self.url,
-            "VpcId": self.vpc_id,
-            "KmsKeyId": self.kms_key_id,
-            "AppSecurityGroupManagement": self.app_security_group_management,
-            "DefaultSpaceSettings": self.default_space_settings,
-=======
 class CompilationJob(BaseObject):
     def __init__(
         self,
@@ -2063,20 +1981,10 @@
             "ModelDeployResult": self.model_deploy_result,
             "DataSplitConfig": self.data_split_config,
             "SecurityConfig": self.security_config,
->>>>>>> 58c5ec2f
         }
 
     def summary(self) -> Dict[str, Any]:
         return {
-<<<<<<< HEAD
-            "DomainArn": self.arn,
-            "DomainId": self.id,
-            "DomainName": self.domain_name,
-            "Status": self.status,
-            "CreationTime": self.creation_time,
-            "LastModifiedTime": self.last_modified_time,
-            "Url": self.url,
-=======
             "AutoMLJobName": self.auto_ml_job_name,
             "AutoMLJobArn": self.arn,
             "AutoMLJobStatus": self.auto_ml_job_status,
@@ -2086,7 +1994,101 @@
             "LastModifiedTime": self.last_modified_time,
             "FailureReason": self.failure_reason,
             "PartialFailureReasons": self.partial_failure_reasons,
->>>>>>> 58c5ec2f
+        }
+
+
+class Domain(BaseObject):
+    def __init__(
+        self,
+        domain_name: str,
+        auth_mode: str,
+        default_user_settings: Dict[str, Any],
+        subnet_ids: List[str],
+        vpc_id: str,
+        account_id: str,
+        region_name: str,
+        domain_settings: Optional[Dict[str, Any]],
+        tags: Optional[List[Dict[str, str]]],
+        app_network_access_type: Optional[str],
+        home_efs_file_system_kms_key_id: Optional[str],
+        kms_key_id: Optional[str],
+        app_security_group_management: Optional[str],
+        default_space_settings: Optional[Dict[str, Any]],
+    ):
+        self.domain_name = domain_name
+        if domain_name in sagemaker_backends[account_id][region_name].domains:
+            raise ResourceInUseException(
+                message=f"Resource Already Exists: Domain with name {domain_name} already exists. Choose a different name."
+            )
+        self.auth_mode = auth_mode
+        self.default_user_settings = default_user_settings
+        self.subnet_ids = subnet_ids
+        self.vpc_id = vpc_id
+        self.account_id = account_id
+        self.region_name = region_name
+        self.domain_settings = domain_settings
+        self.tags = tags
+        self.app_network_access_type = (
+            app_network_access_type if app_network_access_type else "PublicInternetOnly"
+        )
+        self.home_efs_file_system_kms_key_id = (
+            home_efs_file_system_kms_key_id
+            if home_efs_file_system_kms_key_id
+            else kms_key_id
+        )
+        self.kms_key_id = kms_key_id
+        self.app_security_group_management = app_security_group_management
+        self.default_space_settings = default_space_settings
+
+        self.id = f"d-{domain_name}"
+        self.arn = arn_formatter("domain", self.id, account_id, region_name)
+        self.home_efs_file_system_id = f"{domain_name}-efs-id"
+        self.single_sign_on_managed_application_instance_id = f"{domain_name}-sso-id"
+        self.single_sign_on_managed_application_arn = arn_formatter(
+            "sso", f"application/{domain_name}/apl-{domain_name}", account_id, ""
+        )
+        self.status = "InService"
+        self.creation_time = datetime.now().strftime("%Y-%m-%d %H:%M:%S")
+        self.last_modified_time = datetime.now().strftime("%Y-%m-%d %H:%M:%S")
+        self.failure_reason = ""
+        self.security_group_id_for_domain_boundary = f"sg-{domain_name}"
+        self.url = f"{domain_name}.{region_name}.sagemaker.test.com"
+
+    def describe(self) -> Dict[str, Any]:
+        return {
+            "DomainArn": self.arn,
+            "DomainId": self.id,
+            "DomainName": self.domain_name,
+            "HomeEfsFileSystemId": self.home_efs_file_system_id,
+            "SingleSignOnManagedApplicationInstanceId": self.single_sign_on_managed_application_instance_id,
+            "SingleSignOnApplicationArn": self.single_sign_on_managed_application_arn,
+            "Status": self.status,
+            "CreationTime": self.creation_time,
+            "LastModifiedTime": self.last_modified_time,
+            "FailureReason": self.failure_reason,
+            "SecurityGroupIdForDomainBoundary": self.security_group_id_for_domain_boundary,
+            "AuthMode": self.auth_mode,
+            "DefaultUserSettings": self.default_user_settings,
+            "DomainSetting": self.domain_settings,
+            "AppNetworkAccessType": self.app_network_access_type,
+            "HomeEfsFileSystemKmsKeyId": self.home_efs_file_system_kms_key_id,
+            "SubnetIds": self.subnet_ids,
+            "Url": self.url,
+            "VpcId": self.vpc_id,
+            "KmsKeyId": self.kms_key_id,
+            "AppSecurityGroupManagement": self.app_security_group_management,
+            "DefaultSpaceSettings": self.default_space_settings,
+        }
+
+    def summary(self) -> Dict[str, Any]:
+        return {
+            "DomainArn": self.arn,
+            "DomainId": self.id,
+            "DomainName": self.domain_name,
+            "Status": self.status,
+            "CreationTime": self.creation_time,
+            "LastModifiedTime": self.last_modified_time,
+            "Url": self.url,
         }
 
 
@@ -2484,12 +2486,9 @@
         self.model_package_name_mapping: Dict[str, str] = {}
         self.feature_groups: Dict[str, FeatureGroup] = {}
         self.clusters: Dict[str, Cluster] = {}
-<<<<<<< HEAD
-        self.domains: Dict[str, Domain] = {}
-=======
         self.auto_ml_jobs: Dict[str, AutoMLJob] = {}
         self.compilation_jobs: Dict[str, CompilationJob] = {}
->>>>>>> 58c5ec2f
+        self.domains: Dict[str, Domain] = {}
 
     @staticmethod
     def default_vpc_endpoint_service(
@@ -2620,12 +2619,9 @@
             "pipeline": self.pipelines,
             "model-package-group": self.model_package_groups,
             "cluster": self.clusters,
-<<<<<<< HEAD
-            "domain": self.domains,
-=======
             "automl-job": self.auto_ml_jobs,
             "compilation-job": self.compilation_jobs,
->>>>>>> 58c5ec2f
+            "domain": self.domains,
         }
         target_resource, target_name = arn.split(":")[-1].split("/")
         try:
@@ -4463,58 +4459,6 @@
             )
         return nodes_list
 
-<<<<<<< HEAD
-    def create_domain(
-        self,
-        domain_name: str,
-        auth_mode: str,
-        default_user_settings: Dict[str, Any],
-        subnet_ids: List[str],
-        vpc_id: str,
-        domain_settings: Optional[Dict[str, Any]],
-        tags: Optional[List[Dict[str, str]]],
-        app_network_access_type: Optional[str],
-        home_efs_file_system_kms_key_id: Optional[str],
-        kms_key_id: Optional[str],
-        app_security_group_management: Optional[str],
-        default_space_settings: Optional[Dict[str, Any]],
-    ) -> Dict[str, Any]:
-        domain = Domain(
-            domain_name=domain_name,
-            auth_mode=auth_mode,
-            default_user_settings=default_user_settings,
-            subnet_ids=subnet_ids,
-            vpc_id=vpc_id,
-            domain_settings=domain_settings,
-            tags=tags,
-            app_network_access_type=app_network_access_type,
-            home_efs_file_system_kms_key_id=home_efs_file_system_kms_key_id,
-            kms_key_id=kms_key_id,
-            app_security_group_management=app_security_group_management,
-            default_space_settings=default_space_settings,
-            region_name=self.region_name,
-            account_id=self.account_id,
-        )
-        self.domains[domain.id] = domain
-        return {"DomainArn": domain.arn, "Url": domain.url}
-
-    def describe_domain(self, domain_id: str) -> Dict[str, Any]:
-        if domain_id not in self.domains:
-            raise ValidationError(message=f"Could not find domain '{domain_id}'.")
-        return self.domains[domain_id].describe()
-
-    @paginate(pagination_model=PAGINATION_MODEL)
-    def list_domains(self) -> List[Domain]:
-        return list(self.domains.values())
-
-    def delete_domain(
-        self, domain_id: str, retention_policy: Optional[Dict[str, str]]
-    ) -> None:
-        # 'retention_policy' parameter is not used
-        if domain_id not in self.domains:
-            raise ValidationError(message=f"Could not find domain '{domain_id}'.")
-        del self.domains[domain_id]
-=======
     def create_auto_ml_job_v2(
         self,
         auto_ml_job_name: str,
@@ -4812,7 +4756,57 @@
             )
         del self.compilation_jobs[compilation_job_name]
         return
->>>>>>> 58c5ec2f
+
+    def create_domain(
+        self,
+        domain_name: str,
+        auth_mode: str,
+        default_user_settings: Dict[str, Any],
+        subnet_ids: List[str],
+        vpc_id: str,
+        domain_settings: Optional[Dict[str, Any]],
+        tags: Optional[List[Dict[str, str]]],
+        app_network_access_type: Optional[str],
+        home_efs_file_system_kms_key_id: Optional[str],
+        kms_key_id: Optional[str],
+        app_security_group_management: Optional[str],
+        default_space_settings: Optional[Dict[str, Any]],
+    ) -> Dict[str, Any]:
+        domain = Domain(
+            domain_name=domain_name,
+            auth_mode=auth_mode,
+            default_user_settings=default_user_settings,
+            subnet_ids=subnet_ids,
+            vpc_id=vpc_id,
+            domain_settings=domain_settings,
+            tags=tags,
+            app_network_access_type=app_network_access_type,
+            home_efs_file_system_kms_key_id=home_efs_file_system_kms_key_id,
+            kms_key_id=kms_key_id,
+            app_security_group_management=app_security_group_management,
+            default_space_settings=default_space_settings,
+            region_name=self.region_name,
+            account_id=self.account_id,
+        )
+        self.domains[domain.id] = domain
+        return {"DomainArn": domain.arn, "Url": domain.url}
+
+    def describe_domain(self, domain_id: str) -> Dict[str, Any]:
+        if domain_id not in self.domains:
+            raise ValidationError(message=f"Could not find domain '{domain_id}'.")
+        return self.domains[domain_id].describe()
+
+    @paginate(pagination_model=PAGINATION_MODEL)
+    def list_domains(self) -> List[Domain]:
+        return list(self.domains.values())
+
+    def delete_domain(
+        self, domain_id: str, retention_policy: Optional[Dict[str, str]]
+    ) -> None:
+        # 'retention_policy' parameter is not used
+        if domain_id not in self.domains:
+            raise ValidationError(message=f"Could not find domain '{domain_id}'.")
+        del self.domains[domain_id]
 
 
 class FakeExperiment(BaseObject):
