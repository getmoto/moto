--- conflicted
+++ resolved
@@ -103,9 +103,6 @@
         "limit_default": 100,
         "unique_attribute": "endpoint_config_arn",
     },
-<<<<<<< HEAD
-    "list_hyper_parameter_tuning_jobs": {
-=======
     "list_compilation_jobs": {
         "input_token": "next_token",
         "limit_key": "max_results",
@@ -119,7 +116,12 @@
         "unique_attribute": "arn",
     },
     "list_model_explainability_job_definitions": {
->>>>>>> bbcfc4cb
+        "input_token": "next_token",
+        "limit_key": "max_results",
+        "limit_default": 100,
+        "unique_attribute": "arn",
+    },
+    "list_hyper_parameter_tuning_jobs": {
         "input_token": "next_token",
         "limit_key": "max_results",
         "limit_default": 100,
@@ -2008,124 +2010,6 @@
         }
 
 
-<<<<<<< HEAD
-class HyperParameterTuningJob(BaseObject):
-    def __init__(
-        self,
-        hyper_parameter_tuning_job_name: str,
-        hyper_parameter_tuning_job_config: Dict[str, Any],
-        region_name: str,
-        account_id: str,
-        training_job_definition: Optional[dict[str, Any]],
-        training_job_definitions: Optional[list[dict[str, Any]]],
-        warm_start_config: Optional[dict[str, Any]],
-        tags: Optional[list[dict[str, str]]],
-        autotune: Optional[dict[str, Any]],
-    ):
-        self.hyper_parameter_tuning_job_name = hyper_parameter_tuning_job_name
-        if (
-            hyper_parameter_tuning_job_name
-            in sagemaker_backends[account_id][region_name].hyper_parameter_tuning_jobs
-        ):
-            raise ResourceInUseException(
-                message=f"Resource Already Exists: Hyper Parameter Tuning Job with name {hyper_parameter_tuning_job_name} already exists. Choose a different name."
-            )
-        self.arn = arn_formatter(
-            "hyper-parameter-tuning-job",
-            self.hyper_parameter_tuning_job_name,
-            account_id,
-            region_name,
-        )
-        self.hyper_parameter_tuning_job_config = hyper_parameter_tuning_job_config
-        self.region_name = region_name
-        self.account_id = account_id
-        self.training_job_definition = training_job_definition
-        self.training_job_definitions = training_job_definitions
-        self.hyper_parameter_tuning_job_status = "Completed"
-        self.creation_time = datetime.now().strftime("%Y-%m-%d %H:%M:%S")
-        self.last_modified_time = datetime.now().strftime("%Y-%m-%d %H:%M:%S")
-        self.hyper_parameter_tuning_end_time = datetime.now().strftime(
-            "%Y-%m-%d %H:%M:%S"
-        )
-        self.training_job_status_counters = {
-            "Completed": 1,
-            "InProgress": 0,
-            "RetryableError": 0,
-            "NonRetryableError": 0,
-            "Stopped": 0,
-        }
-        self.objective_status_counters = {
-            "Succeeded": 1,
-            "Pending": 0,
-            "Failed": 0,
-        }
-        self.best_training_job = {
-            "TrainingJobDefinitionName": "string",
-            "TrainingJobName": "FakeTrainingJobName",
-            "TrainingJobArn": "FakeTrainingJobArn",
-            "TuningJobName": "FakeTuningJobName",
-            "CreationTime": str(datetime(2024, 1, 1)),
-            "TrainingStartTime": str(datetime(2024, 1, 1)),
-            "TrainingEndTime": str(datetime(2024, 1, 1)),
-            "TrainingJobStatus": "Completed",
-            "TunedHyperParameters": {"string": "TunedHyperParameters"},
-            "FailureReason": "string",
-            "FinalHyperParameterTuningJobObjectiveMetric": {
-                "Type": "Maximize",
-                "MetricName": "Accuracy",
-                "Value": 1,
-            },
-            "ObjectiveStatus": "Succeeded",
-        }
-        self.OverallBestTrainingJob = {
-            "TrainingJobDefinitionName": "FakeTrainingJobDefinitionName",
-            "TrainingJobName": "FakeTrainingJobName",
-            "TrainingJobArn": "FakeTrainingJobArn",
-            "TuningJobName": "FakeTuningJobName",
-            "CreationTime": str(datetime(2024, 1, 1)),
-            "TrainingStartTime": str(datetime(2024, 1, 1)),
-            "TrainingEndTime": str(datetime(2024, 1, 1)),
-            "TrainingJobStatus": "Completed",
-            "TunedHyperParameters": {"string": "FakeTunedHyperParameters"},
-            "FailureReason": "FakeFailureReason",
-            "FinalHyperParameterTuningJobObjectiveMetric": {
-                "Type": "Maximize",
-                "MetricName": "Acccuracy",
-                "Value": 1,
-            },
-            "ObjectiveStatus": "Succeeded",
-        }
-        self.warm_start_config = warm_start_config
-        self.failure_reason = ""
-        self.tuning_job_completion_details = {
-            "NumberOfTrainingJobsObjectiveNotImproving": 123,
-            "ConvergenceDetectedTime": str(datetime(2024, 1, 1)),
-        }
-        self.consumed_resources = {"RuntimeInSeconds": 123}
-        self.tags = tags
-        self.autotune = autotune
-
-    def describe(self) -> Dict[str, Any]:
-        return {
-            "HyperParameterTuningJobName": self.hyper_parameter_tuning_job_name,
-            "HyperParameterTuningJobArn": self.arn,
-            "HyperParameterTuningJobConfig": self.hyper_parameter_tuning_job_config,
-            "TrainingJobDefinition": self.training_job_definition,
-            "TrainingJobDefinitions": self.training_job_definitions,
-            "HyperParameterTuningJobStatus": self.hyper_parameter_tuning_job_status,
-            "CreationTime": self.creation_time,
-            "HyperParameterTuningEndTime": self.hyper_parameter_tuning_end_time,
-            "LastModifiedTime": self.last_modified_time,
-            "TrainingJobStatusCounters": self.training_job_status_counters,
-            "ObjectiveStatusCounters": self.objective_status_counters,
-            "BestTrainingJob": self.best_training_job,
-            "OverallBestTrainingJob": self.OverallBestTrainingJob,
-            "WarmStartConfig": self.warm_start_config,
-            "Autotune": self.autotune,
-            "FailureReason": self.failure_reason,
-            "TuningJobCompletionDetails": self.tuning_job_completion_details,
-            "ConsumedResources": self.consumed_resources,
-=======
 class Domain(BaseObject):
     def __init__(
         self,
@@ -2207,23 +2091,10 @@
             "KmsKeyId": self.kms_key_id,
             "AppSecurityGroupManagement": self.app_security_group_management,
             "DefaultSpaceSettings": self.default_space_settings,
->>>>>>> bbcfc4cb
         }
 
     def summary(self) -> Dict[str, Any]:
         return {
-<<<<<<< HEAD
-            "HyperParameterTuningJobName": self.hyper_parameter_tuning_job_name,
-            "HyperParameterTuningJobArn": self.arn,
-            "HyperParameterTuningJobStatus": self.hyper_parameter_tuning_job_status,
-            "Strategy": self.hyper_parameter_tuning_job_config["Strategy"],
-            "CreationTime": self.creation_time,
-            "HyperParameterTuningEndTime": self.hyper_parameter_tuning_end_time,
-            "LastModifiedTime": self.last_modified_time,
-            "TrainingJobStatusCounters": self.training_job_status_counters,
-            "ObjectiveStatusCounters": self.objective_status_counters,
-            "ResourceLimits": self.hyper_parameter_tuning_job_config["ResourceLimits"],
-=======
             "DomainArn": self.arn,
             "DomainId": self.id,
             "DomainName": self.domain_name,
@@ -2308,7 +2179,139 @@
             "MonitoringJobDefinitionArn": self.arn,
             "CreationTime": self.creation_time,
             "EndpointName": self.endpoint_name,
->>>>>>> bbcfc4cb
+        }
+
+
+class HyperParameterTuningJob(BaseObject):
+    def __init__(
+        self,
+        hyper_parameter_tuning_job_name: str,
+        hyper_parameter_tuning_job_config: Dict[str, Any],
+        region_name: str,
+        account_id: str,
+        training_job_definition: Optional[dict[str, Any]],
+        training_job_definitions: Optional[list[dict[str, Any]]],
+        warm_start_config: Optional[dict[str, Any]],
+        tags: Optional[list[dict[str, str]]],
+        autotune: Optional[dict[str, Any]],
+    ):
+        self.hyper_parameter_tuning_job_name = hyper_parameter_tuning_job_name
+        if (
+            hyper_parameter_tuning_job_name
+            in sagemaker_backends[account_id][region_name].hyper_parameter_tuning_jobs
+        ):
+            raise ResourceInUseException(
+                message=f"Resource Already Exists: Hyper Parameter Tuning Job with name {hyper_parameter_tuning_job_name} already exists. Choose a different name."
+            )
+        self.arn = arn_formatter(
+            "hyper-parameter-tuning-job",
+            self.hyper_parameter_tuning_job_name,
+            account_id,
+            region_name,
+        )
+        self.hyper_parameter_tuning_job_config = hyper_parameter_tuning_job_config
+        self.region_name = region_name
+        self.account_id = account_id
+        self.training_job_definition = training_job_definition
+        self.training_job_definitions = training_job_definitions
+        self.hyper_parameter_tuning_job_status = "Completed"
+        self.creation_time = datetime.now().strftime("%Y-%m-%d %H:%M:%S")
+        self.last_modified_time = datetime.now().strftime("%Y-%m-%d %H:%M:%S")
+        self.hyper_parameter_tuning_end_time = datetime.now().strftime(
+            "%Y-%m-%d %H:%M:%S"
+        )
+        self.training_job_status_counters = {
+            "Completed": 1,
+            "InProgress": 0,
+            "RetryableError": 0,
+            "NonRetryableError": 0,
+            "Stopped": 0,
+        }
+        self.objective_status_counters = {
+            "Succeeded": 1,
+            "Pending": 0,
+            "Failed": 0,
+        }
+        self.best_training_job = {
+            "TrainingJobDefinitionName": "string",
+            "TrainingJobName": "FakeTrainingJobName",
+            "TrainingJobArn": "FakeTrainingJobArn",
+            "TuningJobName": "FakeTuningJobName",
+            "CreationTime": str(datetime(2024, 1, 1)),
+            "TrainingStartTime": str(datetime(2024, 1, 1)),
+            "TrainingEndTime": str(datetime(2024, 1, 1)),
+            "TrainingJobStatus": "Completed",
+            "TunedHyperParameters": {"string": "TunedHyperParameters"},
+            "FailureReason": "string",
+            "FinalHyperParameterTuningJobObjectiveMetric": {
+                "Type": "Maximize",
+                "MetricName": "Accuracy",
+                "Value": 1,
+            },
+            "ObjectiveStatus": "Succeeded",
+        }
+        self.OverallBestTrainingJob = {
+            "TrainingJobDefinitionName": "FakeTrainingJobDefinitionName",
+            "TrainingJobName": "FakeTrainingJobName",
+            "TrainingJobArn": "FakeTrainingJobArn",
+            "TuningJobName": "FakeTuningJobName",
+            "CreationTime": str(datetime(2024, 1, 1)),
+            "TrainingStartTime": str(datetime(2024, 1, 1)),
+            "TrainingEndTime": str(datetime(2024, 1, 1)),
+            "TrainingJobStatus": "Completed",
+            "TunedHyperParameters": {"string": "FakeTunedHyperParameters"},
+            "FailureReason": "FakeFailureReason",
+            "FinalHyperParameterTuningJobObjectiveMetric": {
+                "Type": "Maximize",
+                "MetricName": "Acccuracy",
+                "Value": 1,
+            },
+            "ObjectiveStatus": "Succeeded",
+        }
+        self.warm_start_config = warm_start_config
+        self.failure_reason = ""
+        self.tuning_job_completion_details = {
+            "NumberOfTrainingJobsObjectiveNotImproving": 123,
+            "ConvergenceDetectedTime": str(datetime(2024, 1, 1)),
+        }
+        self.consumed_resources = {"RuntimeInSeconds": 123}
+        self.tags = tags
+        self.autotune = autotune
+
+    def describe(self) -> Dict[str, Any]:
+        return {
+            "HyperParameterTuningJobName": self.hyper_parameter_tuning_job_name,
+            "HyperParameterTuningJobArn": self.arn,
+            "HyperParameterTuningJobConfig": self.hyper_parameter_tuning_job_config,
+            "TrainingJobDefinition": self.training_job_definition,
+            "TrainingJobDefinitions": self.training_job_definitions,
+            "HyperParameterTuningJobStatus": self.hyper_parameter_tuning_job_status,
+            "CreationTime": self.creation_time,
+            "HyperParameterTuningEndTime": self.hyper_parameter_tuning_end_time,
+            "LastModifiedTime": self.last_modified_time,
+            "TrainingJobStatusCounters": self.training_job_status_counters,
+            "ObjectiveStatusCounters": self.objective_status_counters,
+            "BestTrainingJob": self.best_training_job,
+            "OverallBestTrainingJob": self.OverallBestTrainingJob,
+            "WarmStartConfig": self.warm_start_config,
+            "Autotune": self.autotune,
+            "FailureReason": self.failure_reason,
+            "TuningJobCompletionDetails": self.tuning_job_completion_details,
+            "ConsumedResources": self.consumed_resources,
+        }
+
+    def summary(self) -> Dict[str, Any]:
+        return {
+            "HyperParameterTuningJobName": self.hyper_parameter_tuning_job_name,
+            "HyperParameterTuningJobArn": self.arn,
+            "HyperParameterTuningJobStatus": self.hyper_parameter_tuning_job_status,
+            "Strategy": self.hyper_parameter_tuning_job_config["Strategy"],
+            "CreationTime": self.creation_time,
+            "HyperParameterTuningEndTime": self.hyper_parameter_tuning_end_time,
+            "LastModifiedTime": self.last_modified_time,
+            "TrainingJobStatusCounters": self.training_job_status_counters,
+            "ObjectiveStatusCounters": self.objective_status_counters,
+            "ResourceLimits": self.hyper_parameter_tuning_job_config["ResourceLimits"],
         }
 
 
@@ -2707,15 +2710,12 @@
         self.feature_groups: Dict[str, FeatureGroup] = {}
         self.clusters: Dict[str, Cluster] = {}
         self.auto_ml_jobs: Dict[str, AutoMLJob] = {}
-<<<<<<< HEAD
-        self.hyper_parameter_tuning_jobs: Dict[str, HyperParameterTuningJob] = {}
-=======
         self.compilation_jobs: Dict[str, CompilationJob] = {}
         self.domains: Dict[str, Domain] = {}
         self.model_explainability_job_definitions: Dict[
             str, ModelExplainabilityJobDefinition
         ] = {}
->>>>>>> bbcfc4cb
+        self.hyper_parameter_tuning_jobs: Dict[str, HyperParameterTuningJob] = {}
 
     @staticmethod
     def default_vpc_endpoint_service(
@@ -2847,13 +2847,10 @@
             "model-package-group": self.model_package_groups,
             "cluster": self.clusters,
             "automl-job": self.auto_ml_jobs,
-<<<<<<< HEAD
-            "hyper-parameter-tuning-job": self.hyper_parameter_tuning_jobs,
-=======
             "compilation-job": self.compilation_jobs,
             "domain": self.domains,
             "model-explainability-job-definition": self.model_explainability_job_definitions,
->>>>>>> bbcfc4cb
+            "hyper-parameter-tuning-job": self.hyper_parameter_tuning_jobs,
         }
         target_resource, target_name = arn.split(":")[-1].split("/")
         try:
@@ -4885,52 +4882,6 @@
             )
         return endpoint_configs
 
-<<<<<<< HEAD
-    def create_hyper_parameter_tuning_job(
-        self,
-        hyper_parameter_tuning_job_name: str,
-        hyper_parameter_tuning_job_config: Dict[str, Any],
-        training_job_definition: Optional[dict[str, Any]],
-        training_job_definitions: Optional[list[dict[str, Any]]],
-        warm_start_config: Optional[dict[str, Any]],
-        tags: Optional[list[dict[str, str]]],
-        autotune: Optional[dict[str, Any]],
-    ) -> str:
-        hyper_parameter_tuning_job = HyperParameterTuningJob(
-            hyper_parameter_tuning_job_name=hyper_parameter_tuning_job_name,
-            hyper_parameter_tuning_job_config=hyper_parameter_tuning_job_config,
-            region_name=self.region_name,
-            account_id=self.account_id,
-            training_job_definition=training_job_definition,
-            training_job_definitions=training_job_definitions,
-            warm_start_config=warm_start_config,
-            tags=tags,
-            autotune=autotune,
-        )
-
-        self.hyper_parameter_tuning_jobs[hyper_parameter_tuning_job_name] = (
-            hyper_parameter_tuning_job
-        )
-        return hyper_parameter_tuning_job.arn
-
-    def describe_hyper_parameter_tuning_job(
-        self, hyper_parameter_tuning_job_name: str
-    ) -> Dict[str, Any]:
-        if hyper_parameter_tuning_job_name not in self.hyper_parameter_tuning_jobs:
-            raise ResourceNotFound(
-                message=f"Could not find hyper parameter tuning job '{hyper_parameter_tuning_job_name}'."
-            )
-        return self.hyper_parameter_tuning_jobs[
-            hyper_parameter_tuning_job_name
-        ].describe()
-
-    @paginate(pagination_model=PAGINATION_MODEL)
-    def list_hyper_parameter_tuning_jobs(
-        self,
-        sort_by: Optional[str],
-        sort_order: Optional[str],
-        name_contains: Optional[str],
-=======
     def create_compilation_job(
         self,
         compilation_job_name: str,
@@ -4968,12 +4919,275 @@
     @paginate(pagination_model=PAGINATION_MODEL)
     def list_compilation_jobs(
         self,
->>>>>>> bbcfc4cb
         creation_time_after: Optional[str],
         creation_time_before: Optional[str],
         last_modified_time_after: Optional[str],
         last_modified_time_before: Optional[str],
-<<<<<<< HEAD
+        name_contains: Optional[str],
+        status_equals: Optional[str],
+        sort_by: Optional[str],
+        sort_order: Optional[str],
+    ) -> List[CompilationJob]:
+        compilation_jobs = list(self.compilation_jobs.values())
+        if name_contains:
+            compilation_jobs = [
+                i for i in compilation_jobs if name_contains in i.compilation_job_name
+            ]
+        if creation_time_before:
+            compilation_jobs = [
+                i
+                for i in compilation_jobs
+                if i.creation_time < str(creation_time_before)
+            ]
+        if creation_time_after:
+            compilation_jobs = [
+                i
+                for i in compilation_jobs
+                if i.creation_time > str(creation_time_after)
+            ]
+        if last_modified_time_before:
+            compilation_jobs = [
+                i
+                for i in compilation_jobs
+                if i.last_modified_time < str(last_modified_time_before)
+            ]
+        if creation_time_after:
+            compilation_jobs = [
+                i
+                for i in compilation_jobs
+                if i.last_modified_time > str(last_modified_time_after)
+            ]
+        if status_equals:
+            compilation_jobs = [
+                i for i in compilation_jobs if i.compilation_job_status == status_equals
+            ]
+        reverse = sort_order == "Descending"
+        if sort_by == "Name":
+            compilation_jobs = sorted(
+                compilation_jobs, key=lambda x: x.compilation_job_name, reverse=reverse
+            )
+        if sort_by == "Status":
+            compilation_jobs = sorted(
+                compilation_jobs,
+                key=lambda x: x.compilation_job_status,
+                reverse=reverse,
+            )
+        if sort_by == "CreationTime" or sort_by is None:
+            compilation_jobs = sorted(
+                compilation_jobs, key=lambda x: x.creation_time, reverse=reverse
+            )
+        return compilation_jobs
+
+    def delete_compilation_job(self, compilation_job_name: str) -> None:
+        if compilation_job_name not in self.compilation_jobs:
+            raise ResourceNotFound(
+                message=f"Could not find compilation job '{compilation_job_name}'."
+            )
+        del self.compilation_jobs[compilation_job_name]
+        return
+
+    def create_domain(
+        self,
+        domain_name: str,
+        auth_mode: str,
+        default_user_settings: Dict[str, Any],
+        subnet_ids: List[str],
+        vpc_id: str,
+        domain_settings: Optional[Dict[str, Any]],
+        tags: Optional[List[Dict[str, str]]],
+        app_network_access_type: Optional[str],
+        home_efs_file_system_kms_key_id: Optional[str],
+        kms_key_id: Optional[str],
+        app_security_group_management: Optional[str],
+        default_space_settings: Optional[Dict[str, Any]],
+    ) -> Dict[str, Any]:
+        domain = Domain(
+            domain_name=domain_name,
+            auth_mode=auth_mode,
+            default_user_settings=default_user_settings,
+            subnet_ids=subnet_ids,
+            vpc_id=vpc_id,
+            domain_settings=domain_settings,
+            tags=tags,
+            app_network_access_type=app_network_access_type,
+            home_efs_file_system_kms_key_id=home_efs_file_system_kms_key_id,
+            kms_key_id=kms_key_id,
+            app_security_group_management=app_security_group_management,
+            default_space_settings=default_space_settings,
+            region_name=self.region_name,
+            account_id=self.account_id,
+        )
+        self.domains[domain.id] = domain
+        return {"DomainArn": domain.arn, "Url": domain.url}
+
+    def describe_domain(self, domain_id: str) -> Dict[str, Any]:
+        if domain_id not in self.domains:
+            raise ValidationError(message=f"Could not find domain '{domain_id}'.")
+        return self.domains[domain_id].describe()
+
+    @paginate(pagination_model=PAGINATION_MODEL)
+    def list_domains(self) -> List[Domain]:
+        return list(self.domains.values())
+
+    def delete_domain(
+        self, domain_id: str, retention_policy: Optional[Dict[str, str]]
+    ) -> None:
+        # 'retention_policy' parameter is not used
+        if domain_id not in self.domains:
+            raise ValidationError(message=f"Could not find domain '{domain_id}'.")
+        del self.domains[domain_id]
+
+    def create_model_explainability_job_definition(
+        self,
+        job_definition_name: str,
+        model_explainability_baseline_config: Optional[Dict[str, Any]],
+        model_explainability_app_specification: Dict[str, Any],
+        model_explainability_job_input: Dict[str, Any],
+        model_explainability_job_output_config: Dict[str, Any],
+        job_resources: Dict[str, Any],
+        network_config: Optional[Dict[str, Any]],
+        role_arn: str,
+        stopping_condition: Optional[Dict[str, Any]],
+        tags: List[Dict[str, str]],
+    ) -> str:
+        model_explainability_job_definition = ModelExplainabilityJobDefinition(
+            job_definition_name=job_definition_name,
+            model_explainability_baseline_config=model_explainability_baseline_config,
+            model_explainability_app_specification=model_explainability_app_specification,
+            model_explainability_job_input=model_explainability_job_input,
+            model_explainability_job_output_config=model_explainability_job_output_config,
+            job_resources=job_resources,
+            region_name=self.region_name,
+            account_id=self.account_id,
+            network_config=network_config,
+            role_arn=role_arn,
+            stopping_condition=stopping_condition,
+            tags=tags,
+        )
+        self.model_explainability_job_definitions[
+            model_explainability_job_definition.job_definition_name
+        ] = model_explainability_job_definition
+        return model_explainability_job_definition.arn
+
+    def describe_model_explainability_job_definition(
+        self, job_definition_name: str
+    ) -> Dict[str, Any]:
+        if job_definition_name not in self.model_explainability_job_definitions:
+            raise ResourceNotFound(
+                message=f"Could not find model explainability job definition with name '{job_definition_name}'."
+            )
+        return self.model_explainability_job_definitions[job_definition_name].describe()
+
+    @paginate(pagination_model=PAGINATION_MODEL)
+    def list_model_explainability_job_definitions(
+        self,
+        endpoint_name: Optional[str],
+        sort_by: Optional[str],
+        sort_order: Optional[str],
+        name_contains: Optional[str],
+        creation_time_before: Optional[str],
+        creation_time_after: Optional[str],
+    ) -> List[ModelExplainabilityJobDefinition]:
+        model_explainability_job_definitions = list(
+            self.model_explainability_job_definitions.values()
+        )
+        if endpoint_name:
+            model_explainability_job_definitions = [
+                i
+                for i in model_explainability_job_definitions
+                if endpoint_name == i.endpoint_name
+            ]
+        if name_contains:
+            model_explainability_job_definitions = [
+                i
+                for i in model_explainability_job_definitions
+                if name_contains in i.job_definition_name
+            ]
+        if creation_time_before:
+            model_explainability_job_definitions = [
+                i
+                for i in model_explainability_job_definitions
+                if i.creation_time < str(creation_time_before)
+            ]
+        if creation_time_after:
+            model_explainability_job_definitions = [
+                i
+                for i in model_explainability_job_definitions
+                if i.creation_time > str(creation_time_after)
+            ]
+        reverse = sort_order == "Descending"
+        if sort_by == "Name":
+            model_explainability_job_definitions = sorted(
+                model_explainability_job_definitions,
+                key=lambda x: x.job_definition_name,
+                reverse=reverse,
+            )
+        if sort_by == "CreationTime" or sort_by is None:
+            model_explainability_job_definitions = sorted(
+                model_explainability_job_definitions,
+                key=lambda x: x.creation_time,
+                reverse=reverse,
+            )
+        return model_explainability_job_definitions
+
+    def delete_model_explainability_job_definition(
+        self, job_definition_name: str
+    ) -> None:
+        if job_definition_name not in self.model_explainability_job_definitions:
+            raise ResourceNotFound(
+                message=f"Could not find model explainability job definition with name '{job_definition_name}'."
+            )
+        del self.model_explainability_job_definitions[job_definition_name]
+        return
+
+def create_hyper_parameter_tuning_job(
+        self,
+        hyper_parameter_tuning_job_name: str,
+        hyper_parameter_tuning_job_config: Dict[str, Any],
+        training_job_definition: Optional[dict[str, Any]],
+        training_job_definitions: Optional[list[dict[str, Any]]],
+        warm_start_config: Optional[dict[str, Any]],
+        tags: Optional[list[dict[str, str]]],
+        autotune: Optional[dict[str, Any]],
+    ) -> str:
+        hyper_parameter_tuning_job = HyperParameterTuningJob(
+            hyper_parameter_tuning_job_name=hyper_parameter_tuning_job_name,
+            hyper_parameter_tuning_job_config=hyper_parameter_tuning_job_config,
+            region_name=self.region_name,
+            account_id=self.account_id,
+            training_job_definition=training_job_definition,
+            training_job_definitions=training_job_definitions,
+            warm_start_config=warm_start_config,
+            tags=tags,
+            autotune=autotune,
+        )
+
+        self.hyper_parameter_tuning_jobs[hyper_parameter_tuning_job_name] = (
+            hyper_parameter_tuning_job
+        )
+        return hyper_parameter_tuning_job.arn
+
+    def describe_hyper_parameter_tuning_job(
+        self, hyper_parameter_tuning_job_name: str
+    ) -> Dict[str, Any]:
+        if hyper_parameter_tuning_job_name not in self.hyper_parameter_tuning_jobs:
+            raise ResourceNotFound(
+                message=f"Could not find hyper parameter tuning job '{hyper_parameter_tuning_job_name}'."
+            )
+        return self.hyper_parameter_tuning_jobs[
+            hyper_parameter_tuning_job_name
+        ].describe()
+
+    @paginate(pagination_model=PAGINATION_MODEL)
+    def list_hyper_parameter_tuning_jobs(
+        self,
+        sort_by: Optional[str],
+        sort_order: Optional[str],
+        name_contains: Optional[str],
+        creation_time_after: Optional[str],
+        creation_time_before: Optional[str],
+        last_modified_time_after: Optional[str],
+        last_modified_time_before: Optional[str],
         status_equals: Optional[str],
     ) -> List[HyperParameterTuningJob]:
         hyper_parameter_tuning_jobs = list(self.hyper_parameter_tuning_jobs.values())
@@ -5042,224 +5256,7 @@
                 message=f"Could not find hyper parameter tuning job '{hyper_parameter_tuning_job_name}'."
             )
         del self.hyper_parameter_tuning_jobs[hyper_parameter_tuning_job_name]
-=======
-        name_contains: Optional[str],
-        status_equals: Optional[str],
-        sort_by: Optional[str],
-        sort_order: Optional[str],
-    ) -> List[CompilationJob]:
-        compilation_jobs = list(self.compilation_jobs.values())
-        if name_contains:
-            compilation_jobs = [
-                i for i in compilation_jobs if name_contains in i.compilation_job_name
-            ]
-        if creation_time_before:
-            compilation_jobs = [
-                i
-                for i in compilation_jobs
-                if i.creation_time < str(creation_time_before)
-            ]
-        if creation_time_after:
-            compilation_jobs = [
-                i
-                for i in compilation_jobs
-                if i.creation_time > str(creation_time_after)
-            ]
-        if last_modified_time_before:
-            compilation_jobs = [
-                i
-                for i in compilation_jobs
-                if i.last_modified_time < str(last_modified_time_before)
-            ]
-        if creation_time_after:
-            compilation_jobs = [
-                i
-                for i in compilation_jobs
-                if i.last_modified_time > str(last_modified_time_after)
-            ]
-        if status_equals:
-            compilation_jobs = [
-                i for i in compilation_jobs if i.compilation_job_status == status_equals
-            ]
-        reverse = sort_order == "Descending"
-        if sort_by == "Name":
-            compilation_jobs = sorted(
-                compilation_jobs, key=lambda x: x.compilation_job_name, reverse=reverse
-            )
-        if sort_by == "Status":
-            compilation_jobs = sorted(
-                compilation_jobs,
-                key=lambda x: x.compilation_job_status,
-                reverse=reverse,
-            )
-        if sort_by == "CreationTime" or sort_by is None:
-            compilation_jobs = sorted(
-                compilation_jobs, key=lambda x: x.creation_time, reverse=reverse
-            )
-        return compilation_jobs
-
-    def delete_compilation_job(self, compilation_job_name: str) -> None:
-        if compilation_job_name not in self.compilation_jobs:
-            raise ResourceNotFound(
-                message=f"Could not find compilation job '{compilation_job_name}'."
-            )
-        del self.compilation_jobs[compilation_job_name]
-        return
-
-    def create_domain(
-        self,
-        domain_name: str,
-        auth_mode: str,
-        default_user_settings: Dict[str, Any],
-        subnet_ids: List[str],
-        vpc_id: str,
-        domain_settings: Optional[Dict[str, Any]],
-        tags: Optional[List[Dict[str, str]]],
-        app_network_access_type: Optional[str],
-        home_efs_file_system_kms_key_id: Optional[str],
-        kms_key_id: Optional[str],
-        app_security_group_management: Optional[str],
-        default_space_settings: Optional[Dict[str, Any]],
-    ) -> Dict[str, Any]:
-        domain = Domain(
-            domain_name=domain_name,
-            auth_mode=auth_mode,
-            default_user_settings=default_user_settings,
-            subnet_ids=subnet_ids,
-            vpc_id=vpc_id,
-            domain_settings=domain_settings,
-            tags=tags,
-            app_network_access_type=app_network_access_type,
-            home_efs_file_system_kms_key_id=home_efs_file_system_kms_key_id,
-            kms_key_id=kms_key_id,
-            app_security_group_management=app_security_group_management,
-            default_space_settings=default_space_settings,
-            region_name=self.region_name,
-            account_id=self.account_id,
-        )
-        self.domains[domain.id] = domain
-        return {"DomainArn": domain.arn, "Url": domain.url}
-
-    def describe_domain(self, domain_id: str) -> Dict[str, Any]:
-        if domain_id not in self.domains:
-            raise ValidationError(message=f"Could not find domain '{domain_id}'.")
-        return self.domains[domain_id].describe()
-
-    @paginate(pagination_model=PAGINATION_MODEL)
-    def list_domains(self) -> List[Domain]:
-        return list(self.domains.values())
-
-    def delete_domain(
-        self, domain_id: str, retention_policy: Optional[Dict[str, str]]
-    ) -> None:
-        # 'retention_policy' parameter is not used
-        if domain_id not in self.domains:
-            raise ValidationError(message=f"Could not find domain '{domain_id}'.")
-        del self.domains[domain_id]
-
-    def create_model_explainability_job_definition(
-        self,
-        job_definition_name: str,
-        model_explainability_baseline_config: Optional[Dict[str, Any]],
-        model_explainability_app_specification: Dict[str, Any],
-        model_explainability_job_input: Dict[str, Any],
-        model_explainability_job_output_config: Dict[str, Any],
-        job_resources: Dict[str, Any],
-        network_config: Optional[Dict[str, Any]],
-        role_arn: str,
-        stopping_condition: Optional[Dict[str, Any]],
-        tags: List[Dict[str, str]],
-    ) -> str:
-        model_explainability_job_definition = ModelExplainabilityJobDefinition(
-            job_definition_name=job_definition_name,
-            model_explainability_baseline_config=model_explainability_baseline_config,
-            model_explainability_app_specification=model_explainability_app_specification,
-            model_explainability_job_input=model_explainability_job_input,
-            model_explainability_job_output_config=model_explainability_job_output_config,
-            job_resources=job_resources,
-            region_name=self.region_name,
-            account_id=self.account_id,
-            network_config=network_config,
-            role_arn=role_arn,
-            stopping_condition=stopping_condition,
-            tags=tags,
-        )
-        self.model_explainability_job_definitions[
-            model_explainability_job_definition.job_definition_name
-        ] = model_explainability_job_definition
-        return model_explainability_job_definition.arn
-
-    def describe_model_explainability_job_definition(
-        self, job_definition_name: str
-    ) -> Dict[str, Any]:
-        if job_definition_name not in self.model_explainability_job_definitions:
-            raise ResourceNotFound(
-                message=f"Could not find model explainability job definition with name '{job_definition_name}'."
-            )
-        return self.model_explainability_job_definitions[job_definition_name].describe()
-
-    @paginate(pagination_model=PAGINATION_MODEL)
-    def list_model_explainability_job_definitions(
-        self,
-        endpoint_name: Optional[str],
-        sort_by: Optional[str],
-        sort_order: Optional[str],
-        name_contains: Optional[str],
-        creation_time_before: Optional[str],
-        creation_time_after: Optional[str],
-    ) -> List[ModelExplainabilityJobDefinition]:
-        model_explainability_job_definitions = list(
-            self.model_explainability_job_definitions.values()
-        )
-        if endpoint_name:
-            model_explainability_job_definitions = [
-                i
-                for i in model_explainability_job_definitions
-                if endpoint_name == i.endpoint_name
-            ]
-        if name_contains:
-            model_explainability_job_definitions = [
-                i
-                for i in model_explainability_job_definitions
-                if name_contains in i.job_definition_name
-            ]
-        if creation_time_before:
-            model_explainability_job_definitions = [
-                i
-                for i in model_explainability_job_definitions
-                if i.creation_time < str(creation_time_before)
-            ]
-        if creation_time_after:
-            model_explainability_job_definitions = [
-                i
-                for i in model_explainability_job_definitions
-                if i.creation_time > str(creation_time_after)
-            ]
-        reverse = sort_order == "Descending"
-        if sort_by == "Name":
-            model_explainability_job_definitions = sorted(
-                model_explainability_job_definitions,
-                key=lambda x: x.job_definition_name,
-                reverse=reverse,
-            )
-        if sort_by == "CreationTime" or sort_by is None:
-            model_explainability_job_definitions = sorted(
-                model_explainability_job_definitions,
-                key=lambda x: x.creation_time,
-                reverse=reverse,
-            )
-        return model_explainability_job_definitions
-
-    def delete_model_explainability_job_definition(
-        self, job_definition_name: str
-    ) -> None:
-        if job_definition_name not in self.model_explainability_job_definitions:
-            raise ResourceNotFound(
-                message=f"Could not find model explainability job definition with name '{job_definition_name}'."
-            )
-        del self.model_explainability_job_definitions[job_definition_name]
->>>>>>> bbcfc4cb
-        return
+        return    
 
 
 class FakeExperiment(BaseObject):
