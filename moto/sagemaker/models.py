import json
import os
import random
import re
import string
from datetime import datetime
from typing import Any, Dict, Iterable, List, Optional, Union, cast

from dateutil.tz import tzutc

from moto.core.base_backend import BackendDict, BaseBackend
from moto.core.common_models import BaseModel, CloudFormationModel
from moto.sagemaker import validators
from moto.utilities.paginator import paginate
from moto.utilities.utils import ARN_PARTITION_REGEX, get_partition

from .exceptions import (
    AWSValidationException,
    MissingModel,
    ResourceInUseException,
    ResourceNotFound,
    ValidationError,
)
from .utils import (
    arn_formatter,
    get_pipeline_execution_from_arn,
    get_pipeline_from_name,
    get_pipeline_name_from_execution_arn,
    load_pipeline_definition_from_s3,
    validate_model_approval_status,
)

PAGINATION_MODEL = {
    "list_experiments": {
        "input_token": "NextToken",
        "limit_key": "MaxResults",
        "limit_default": 100,
        "unique_attribute": "experiment_arn",
    },
    "list_trials": {
        "input_token": "NextToken",
        "limit_key": "MaxResults",
        "limit_default": 100,
        "unique_attribute": "trial_arn",
    },
    "list_trial_components": {
        "input_token": "NextToken",
        "limit_key": "MaxResults",
        "limit_default": 100,
        "unique_attribute": "trial_component_arn",
    },
    "list_tags": {
        "input_token": "NextToken",
        "limit_key": "MaxResults",
        "limit_default": 50,
        "unique_attribute": "Key",
    },
    "list_model_package_groups": {
        "input_token": "next_token",
        "limit_key": "max_results",
        "limit_default": 100,
        "unique_attribute": "model_package_group_arn",
    },
    "list_model_packages": {
        "input_token": "next_token",
        "limit_key": "max_results",
        "limit_default": 100,
        "unique_attribute": "model_package_arn",
    },
    "list_notebook_instances": {
        "input_token": "next_token",
        "limit_key": "max_results",
        "limit_default": 100,
        "unique_attribute": "arn",
    },
    "list_clusters": {
        "input_token": "next_token",
        "limit_key": "max_results",
        "limit_default": 100,
        "unique_attribute": "arn",
    },
    "list_cluster_nodes": {
        "input_token": "next_token",
        "limit_key": "max_results",
        "limit_default": 100,
        "unique_attribute": "cluster_node_arn",
    },
<<<<<<< HEAD
    "list_model_explainability_job_definitions": {
=======
    "list_auto_ml_jobs": {
        "input_token": "next_token",
        "limit_key": "max_results",
        "limit_default": 100,
        "unique_attribute": "arn",
    },
    "list_endpoints": {
        "input_token": "next_token",
        "limit_key": "max_results",
        "limit_default": 100,
        "unique_attribute": "endpoint_arn",
    },
    "list_endpoint_configs": {
        "input_token": "next_token",
        "limit_key": "max_results",
        "limit_default": 100,
        "unique_attribute": "endpoint_config_arn",
    },
    "list_compilation_jobs": {
        "input_token": "next_token",
        "limit_key": "max_results",
        "limit_default": 100,
        "unique_attribute": "arn",
    },
    "list_domains": {
>>>>>>> 9fbf3738
        "input_token": "next_token",
        "limit_key": "max_results",
        "limit_default": 100,
        "unique_attribute": "arn",
    },
}

METRIC_INFO_TYPE = Dict[str, Union[str, int, float, datetime]]
METRIC_STEP_TYPE = Dict[int, METRIC_INFO_TYPE]


class BaseObject(BaseModel):
    def camelCase(self, key: str) -> str:
        words = []
        for word in key.split("_"):
            words.append(word.title())
        return "".join(words)

    def update(self, details_json: str) -> None:
        details = json.loads(details_json)
        for k in details.keys():
            setattr(self, k, details[k])

    def gen_response_object(self) -> Dict[str, Any]:
        response_object: Dict[str, Any] = dict()
        for key, value in self.__dict__.items():
            if "_" in key:
                response_object[self.camelCase(key)] = value
            else:
                response_object[key[0].upper() + key[1:]] = value
        return response_object

    @property
    def response_object(self) -> Dict[str, Any]:  # type: ignore[misc]
        return self.gen_response_object()


class FakePipelineExecution(BaseObject):
    def __init__(
        self,
        pipeline_execution_arn: str,
        pipeline_execution_display_name: str,
        pipeline_parameters: List[Dict[str, str]],
        pipeline_execution_description: str,
        parallelism_configuration: Dict[str, int],
        pipeline_definition: str,
        client_request_token: str,
    ):
        self.pipeline_execution_arn = pipeline_execution_arn
        self.pipeline_execution_display_name = pipeline_execution_display_name
        self.pipeline_parameters = pipeline_parameters
        self.pipeline_execution_description = pipeline_execution_description
        self.pipeline_execution_status = "Succeeded"
        self.pipeline_execution_failure_reason = None
        self.parallelism_configuration = parallelism_configuration
        self.pipeline_definition_for_execution = pipeline_definition
        self.client_request_token = client_request_token

        now_string = datetime.now().strftime("%Y-%m-%d %H:%M:%S")
        self.creation_time = now_string
        self.last_modified_time = now_string
        self.start_time = now_string

        fake_user_profile_name = "fake-user-profile-name"
        fake_domain_id = "fake-domain-id"
        fake_user_profile_arn = arn_formatter(
            "user-profile",
            f"{fake_domain_id}/{fake_user_profile_name}",
            pipeline_execution_arn.split(":")[4],
            pipeline_execution_arn.split(":")[3],
        )
        self.created_by = {
            "UserProfileArn": fake_user_profile_arn,
            "UserProfileName": fake_user_profile_name,
            "DomainId": fake_domain_id,
        }
        self.last_modified_by = {
            "UserProfileArn": fake_user_profile_arn,
            "UserProfileName": fake_user_profile_name,
            "DomainId": fake_domain_id,
        }


class FakePipeline(BaseObject):
    def __init__(
        self,
        pipeline_name: str,
        pipeline_display_name: str,
        pipeline_definition: str,
        pipeline_description: str,
        role_arn: str,
        tags: List[Dict[str, str]],
        account_id: str,
        region_name: str,
        parallelism_configuration: Dict[str, int],
    ):
        self.pipeline_name = pipeline_name
        self.pipeline_arn = arn_formatter(
            "pipeline", pipeline_name, account_id, region_name
        )
        self.pipeline_display_name = pipeline_display_name or pipeline_name
        self.pipeline_definition = pipeline_definition
        self.pipeline_description = pipeline_description
        self.pipeline_executions: Dict[str, FakePipelineExecution] = dict()
        self.role_arn = role_arn
        self.tags = tags or []
        self.parallelism_configuration = parallelism_configuration

        now_string = datetime.now().strftime("%Y-%m-%d %H:%M:%S")
        self.creation_time = now_string
        self.last_modified_time = now_string
        self.last_execution_time: Optional[str] = None

        self.pipeline_status = "Active"
        fake_user_profile_name = "fake-user-profile-name"
        fake_domain_id = "fake-domain-id"
        fake_user_profile_arn = arn_formatter(
            "user-profile",
            f"{fake_domain_id}/{fake_user_profile_name}",
            account_id,
            region_name,
        )
        self.created_by = {
            "UserProfileArn": fake_user_profile_arn,
            "UserProfileName": fake_user_profile_name,
            "DomainId": fake_domain_id,
        }
        self.last_modified_by = {
            "UserProfileArn": fake_user_profile_arn,
            "UserProfileName": fake_user_profile_name,
            "DomainId": fake_domain_id,
        }


class FakeProcessingJob(BaseObject):
    def __init__(
        self,
        app_specification: Dict[str, Any],
        experiment_config: Dict[str, str],
        network_config: Dict[str, Any],
        processing_inputs: List[Dict[str, Any]],
        processing_job_name: str,
        processing_output_config: Dict[str, Any],
        account_id: str,
        region_name: str,
        role_arn: str,
        tags: List[Dict[str, str]],
        stopping_condition: Dict[str, int],
    ):
        self.processing_job_name = processing_job_name
        self.processing_job_arn = FakeProcessingJob.arn_formatter(
            processing_job_name, account_id, region_name
        )

        now_string = datetime.now().strftime("%Y-%m-%d %H:%M:%S")
        self.creation_time = now_string
        self.last_modified_time = now_string
        self.processing_end_time = now_string
        self.tags = tags or []
        self.role_arn = role_arn
        self.app_specification = app_specification
        self.experiment_config = experiment_config
        self.network_config = network_config
        self.processing_inputs = processing_inputs
        self.processing_job_status = "Completed"
        self.processing_output_config = processing_output_config
        self.stopping_condition = stopping_condition

    @property
    def response_object(self) -> Dict[str, Any]:  # type: ignore[misc]
        response_object = self.gen_response_object()
        return {
            k: v for k, v in response_object.items() if v is not None and v != [None]
        }

    @property
    def response_create(self) -> Dict[str, str]:
        return {"ProcessingJobArn": self.processing_job_arn}

    @staticmethod
    def arn_formatter(name: str, account_id: str, region: str) -> str:
        return arn_formatter("processing-job", name, account_id, region)


class FakeTrainingJob(BaseObject):
    def __init__(
        self,
        account_id: str,
        region_name: str,
        training_job_name: str,
        hyper_parameters: Dict[str, str],
        algorithm_specification: Dict[str, Any],
        role_arn: str,
        input_data_config: List[Dict[str, Any]],
        output_data_config: Dict[str, str],
        resource_config: Dict[str, Any],
        vpc_config: Dict[str, List[str]],
        stopping_condition: Dict[str, int],
        tags: List[Dict[str, str]],
        enable_network_isolation: bool,
        enable_inter_container_traffic_encryption: bool,
        enable_managed_spot_training: bool,
        checkpoint_config: Dict[str, str],
        debug_hook_config: Dict[str, Any],
        debug_rule_configurations: List[Dict[str, Any]],
        tensor_board_output_config: Dict[str, str],
        experiment_config: Dict[str, str],
    ):
        self.training_job_name = training_job_name
        self.hyper_parameters = hyper_parameters
        self.algorithm_specification = algorithm_specification
        self.role_arn = role_arn
        self.input_data_config = input_data_config
        self.output_data_config = output_data_config
        self.resource_config = resource_config
        self.vpc_config = vpc_config
        self.stopping_condition = stopping_condition
        self.tags = tags or []
        self.enable_network_isolation = enable_network_isolation
        self.enable_inter_container_traffic_encryption = (
            enable_inter_container_traffic_encryption
        )
        self.enable_managed_spot_training = enable_managed_spot_training
        self.checkpoint_config = checkpoint_config
        self.debug_hook_config = debug_hook_config
        self.debug_rule_configurations = debug_rule_configurations
        self.tensor_board_output_config = tensor_board_output_config
        self.experiment_config = experiment_config
        self.training_job_arn = FakeTrainingJob.arn_formatter(
            training_job_name, account_id, region_name
        )
        self.creation_time = self.last_modified_time = datetime.now().strftime(
            "%Y-%m-%d %H:%M:%S"
        )
        self.model_artifacts = {
            "S3ModelArtifacts": os.path.join(
                self.output_data_config["S3OutputPath"],
                self.training_job_name,
                "output",
                "model.tar.gz",
            )
        }
        self.training_job_status = "Completed"
        self.secondary_status = "Completed"
        self.algorithm_specification["MetricDefinitions"] = [
            {
                "Name": "test:dcg",
                "Regex": "#quality_metric: host=\\S+, test dcg <score>=(\\S+)",
            }
        ]
        now_string = datetime.now().strftime("%Y-%m-%d %H:%M:%S")
        self.creation_time = now_string
        self.last_modified_time = now_string
        self.training_start_time = now_string
        self.training_end_time = now_string
        self.secondary_status_transitions = [
            {
                "Status": "Starting",
                "StartTime": self.creation_time,
                "EndTime": self.creation_time,
                "StatusMessage": "Preparing the instances for training",
            }
        ]
        self.final_metric_data_list = [
            {
                "MetricName": "train:progress",
                "Value": 100.0,
                "Timestamp": self.creation_time,
            }
        ]

    @property
    def response_object(self) -> Dict[str, Any]:  # type: ignore[misc]
        response_object = self.gen_response_object()
        return {
            k: v for k, v in response_object.items() if v is not None and v != [None]
        }

    @property
    def response_create(self) -> Dict[str, str]:
        return {"TrainingJobArn": self.training_job_arn}

    @staticmethod
    def arn_formatter(name: str, account_id: str, region_name: str) -> str:
        return arn_formatter("training-job", name, account_id, region_name)


class FakeEndpoint(BaseObject, CloudFormationModel):
    def __init__(
        self,
        account_id: str,
        region_name: str,
        endpoint_name: str,
        endpoint_config_name: str,
        production_variants: List[Dict[str, Any]],
        data_capture_config: Dict[str, Any],
        tags: List[Dict[str, str]],
    ):
        self.endpoint_name = endpoint_name
        self.endpoint_arn = FakeEndpoint.arn_formatter(
            endpoint_name, account_id, region_name
        )
        self.endpoint_config_name = endpoint_config_name
        self.production_variants = self._process_production_variants(
            production_variants
        )
        self.data_capture_config = data_capture_config
        self.tags = tags or []
        self.endpoint_status = "InService"
        self.failure_reason = None
        self.creation_time = self.last_modified_time = datetime.now().strftime(
            "%Y-%m-%d %H:%M:%S"
        )

    def _process_production_variants(
        self, production_variants: List[Dict[str, Any]]
    ) -> List[Dict[str, Any]]:
        endpoint_variants = []
        for production_variant in production_variants:
            temp_variant = {}

            # VariantName is the only required param
            temp_variant["VariantName"] = production_variant["VariantName"]

            if production_variant.get("InitialInstanceCount", None):
                temp_variant["CurrentInstanceCount"] = production_variant[
                    "InitialInstanceCount"
                ]
                temp_variant["DesiredInstanceCount"] = production_variant[
                    "InitialInstanceCount"
                ]

            if production_variant.get("InitialVariantWeight", None):
                temp_variant["CurrentWeight"] = production_variant[
                    "InitialVariantWeight"
                ]
                temp_variant["DesiredWeight"] = production_variant[
                    "InitialVariantWeight"
                ]

            if production_variant.get("ServerlessConfig", None):
                temp_variant["CurrentServerlessConfig"] = production_variant[
                    "ServerlessConfig"
                ]
                temp_variant["DesiredServerlessConfig"] = production_variant[
                    "ServerlessConfig"
                ]

            endpoint_variants.append(temp_variant)

        return endpoint_variants

    def summary(self) -> Dict[str, Any]:
        return {
            "EndpointName": self.endpoint_name,
            "EndpointArn": self.endpoint_arn,
            "CreationTime": self.creation_time,
            "LastModifiedTime": self.last_modified_time,
            "EndpointStatus": self.endpoint_status,
        }

    @property
    def response_object(self) -> Dict[str, Any]:  # type: ignore[misc]
        response_object = self.gen_response_object()
        return {
            k: v for k, v in response_object.items() if v is not None and v != [None]
        }

    @property
    def response_create(self) -> Dict[str, str]:
        return {"EndpointArn": self.endpoint_arn}

    @staticmethod
    def arn_formatter(endpoint_name: str, account_id: str, region_name: str) -> str:
        return arn_formatter("endpoint", endpoint_name, account_id, region_name)

    @property
    def physical_resource_id(self) -> str:
        return self.endpoint_arn

    @classmethod
    def has_cfn_attr(cls, attr: str) -> bool:
        return attr in ["EndpointName"]

    def get_cfn_attribute(self, attribute_name: str) -> str:
        # https://docs.aws.amazon.com/AWSCloudFormation/latest/UserGuide/aws-resource-sagemaker-endpoint.html#aws-resource-sagemaker-endpoint-return-values
        from moto.cloudformation.exceptions import UnformattedGetAttTemplateException

        if attribute_name == "EndpointName":
            return self.endpoint_name
        raise UnformattedGetAttTemplateException()

    @staticmethod
    def cloudformation_name_type() -> str:
        return ""

    @staticmethod
    def cloudformation_type() -> str:
        # https://docs.aws.amazon.com/AWSCloudFormation/latest/UserGuide/aws-resource-sagemaker-endpoint.html
        return "AWS::SageMaker::Endpoint"

    @classmethod
    def create_from_cloudformation_json(  # type: ignore[misc]
        cls,
        resource_name: str,
        cloudformation_json: Any,
        account_id: str,
        region_name: str,
        **kwargs: Any,
    ) -> "FakeEndpoint":
        sagemaker_backend = sagemaker_backends[account_id][region_name]

        # Get required properties from provided CloudFormation template
        properties = cloudformation_json["Properties"]
        endpoint_config_name = properties["EndpointConfigName"]

        endpoint = sagemaker_backend.create_endpoint(
            endpoint_name=resource_name,
            endpoint_config_name=endpoint_config_name,
            tags=properties.get("Tags", []),
        )
        return endpoint

    @classmethod
    def update_from_cloudformation_json(  # type: ignore[misc]
        cls,
        original_resource: Any,
        new_resource_name: str,
        cloudformation_json: Any,
        account_id: str,
        region_name: str,
    ) -> "FakeEndpoint":
        # Changes to the Endpoint will not change resource name
        cls.delete_from_cloudformation_json(
            original_resource.endpoint_arn, cloudformation_json, account_id, region_name
        )
        new_resource = cls.create_from_cloudformation_json(
            original_resource.endpoint_name,
            cloudformation_json,
            account_id,
            region_name,
        )
        return new_resource

    @classmethod
    def delete_from_cloudformation_json(  # type: ignore[misc]
        cls,
        resource_name: str,
        cloudformation_json: Any,
        account_id: str,
        region_name: str,
    ) -> None:
        # Get actual name because resource_name actually provides the ARN
        # since the Physical Resource ID is the ARN despite SageMaker
        # using the name for most of its operations.
        endpoint_name = resource_name.split("/")[-1]

        sagemaker_backends[account_id][region_name].delete_endpoint(endpoint_name)


class FakeEndpointConfig(BaseObject, CloudFormationModel):
    def __init__(
        self,
        account_id: str,
        region_name: str,
        endpoint_config_name: str,
        production_variants: List[Dict[str, Any]],
        data_capture_config: Dict[str, Any],
        tags: List[Dict[str, Any]],
        kms_key_id: str,
    ):
        self.validate_production_variants(production_variants)

        self.endpoint_config_name = endpoint_config_name
        self.endpoint_config_arn = FakeEndpointConfig.arn_formatter(
            endpoint_config_name, account_id, region_name
        )
        self.production_variants = production_variants or []
        self.data_capture_config = data_capture_config or {}
        self.tags = tags or []
        self.kms_key_id = kms_key_id
        self.creation_time = datetime.now().strftime("%Y-%m-%d %H:%M:%S")

    def validate_production_variants(
        self, production_variants: List[Dict[str, Any]]
    ) -> None:
        for production_variant in production_variants:
            if "InstanceType" in production_variant.keys():
                self.validate_instance_type(production_variant["InstanceType"])
            elif "ServerlessConfig" in production_variant.keys():
                self.validate_serverless_config(production_variant["ServerlessConfig"])
            else:
                message = f"Invalid Keys for ProductionVariant: received {production_variant.keys()} but expected it to contain one of {['InstanceType', 'ServerlessConfig']}"
                raise ValidationError(message=message)

    def validate_serverless_config(self, serverless_config: Dict[str, Any]) -> None:
        VALID_SERVERLESS_MEMORY_SIZE = [1024, 2048, 3072, 4096, 5120, 6144]
        if not validators.is_one_of(
            serverless_config["MemorySizeInMB"], VALID_SERVERLESS_MEMORY_SIZE
        ):
            message = f"Value '{serverless_config['MemorySizeInMB']}' at 'MemorySizeInMB' failed to satisfy constraint: Member must satisfy enum value set: {VALID_SERVERLESS_MEMORY_SIZE}"
            raise ValidationError(message=message)

    def validate_instance_type(self, instance_type: str) -> None:
        VALID_INSTANCE_TYPES = [
            "ml.r5d.12xlarge",
            "ml.r5.12xlarge",
            "ml.p2.xlarge",
            "ml.m5.4xlarge",
            "ml.m4.16xlarge",
            "ml.r5d.24xlarge",
            "ml.r5.24xlarge",
            "ml.p3.16xlarge",
            "ml.m5d.xlarge",
            "ml.m5.large",
            "ml.t2.xlarge",
            "ml.p2.16xlarge",
            "ml.m5d.12xlarge",
            "ml.inf1.2xlarge",
            "ml.m5d.24xlarge",
            "ml.c4.2xlarge",
            "ml.c5.2xlarge",
            "ml.c4.4xlarge",
            "ml.inf1.6xlarge",
            "ml.c5d.2xlarge",
            "ml.c5.4xlarge",
            "ml.g4dn.xlarge",
            "ml.g4dn.12xlarge",
            "ml.c5d.4xlarge",
            "ml.g4dn.2xlarge",
            "ml.c4.8xlarge",
            "ml.c4.large",
            "ml.c5d.xlarge",
            "ml.c5.large",
            "ml.g4dn.4xlarge",
            "ml.c5.9xlarge",
            "ml.g4dn.16xlarge",
            "ml.c5d.large",
            "ml.c5.xlarge",
            "ml.c5d.9xlarge",
            "ml.c4.xlarge",
            "ml.inf1.xlarge",
            "ml.g4dn.8xlarge",
            "ml.inf1.24xlarge",
            "ml.m5d.2xlarge",
            "ml.t2.2xlarge",
            "ml.c5d.18xlarge",
            "ml.m5d.4xlarge",
            "ml.t2.medium",
            "ml.c5.18xlarge",
            "ml.r5d.2xlarge",
            "ml.r5.2xlarge",
            "ml.p3.2xlarge",
            "ml.m5d.large",
            "ml.m5.xlarge",
            "ml.m4.10xlarge",
            "ml.t2.large",
            "ml.r5d.4xlarge",
            "ml.r5.4xlarge",
            "ml.m5.12xlarge",
            "ml.m4.xlarge",
            "ml.m5.24xlarge",
            "ml.m4.2xlarge",
            "ml.p2.8xlarge",
            "ml.m5.2xlarge",
            "ml.r5d.xlarge",
            "ml.r5d.large",
            "ml.r5.xlarge",
            "ml.r5.large",
            "ml.p3.8xlarge",
            "ml.m4.4xlarge",
        ]
        if not validators.is_one_of(instance_type, VALID_INSTANCE_TYPES):
            message = f"Value '{instance_type}' at 'instanceType' failed to satisfy constraint: Member must satisfy enum value set: {VALID_INSTANCE_TYPES}"
            raise ValidationError(message=message)

    def summary(self) -> Dict[str, Any]:
        return {
            "EndpointConfigName": self.endpoint_config_name,
            "EndpointConfigArn": self.endpoint_config_arn,
            "CreationTime": self.creation_time,
        }

    @property
    def response_object(self) -> Dict[str, Any]:  # type: ignore[misc]
        response_object = self.gen_response_object()
        return {
            k: v for k, v in response_object.items() if v is not None and v != [None]
        }

    @property
    def response_create(self) -> Dict[str, str]:
        return {"EndpointConfigArn": self.endpoint_config_arn}

    @staticmethod
    def arn_formatter(
        endpoint_config_name: str, account_id: str, region_name: str
    ) -> str:
        return arn_formatter(
            "endpoint-config", endpoint_config_name, account_id, region_name
        )

    @property
    def physical_resource_id(self) -> str:
        return self.endpoint_config_arn

    @classmethod
    def has_cfn_attr(cls, attr: str) -> bool:
        return attr in ["EndpointConfigName"]

    def get_cfn_attribute(self, attribute_name: str) -> str:
        # https://docs.aws.amazon.com/AWSCloudFormation/latest/UserGuide/aws-resource-sagemaker-endpointconfig.html#aws-resource-sagemaker-endpointconfig-return-values
        from moto.cloudformation.exceptions import UnformattedGetAttTemplateException

        if attribute_name == "EndpointConfigName":
            return self.endpoint_config_name
        raise UnformattedGetAttTemplateException()

    @staticmethod
    def cloudformation_name_type() -> str:
        return ""

    @staticmethod
    def cloudformation_type() -> str:
        # https://docs.aws.amazon.com/AWSCloudFormation/latest/UserGuide/aws-resource-sagemaker-endpointconfig.html
        return "AWS::SageMaker::EndpointConfig"

    @classmethod
    def create_from_cloudformation_json(  # type: ignore[misc]
        cls,
        resource_name: str,
        cloudformation_json: Any,
        account_id: str,
        region_name: str,
        **kwargs: Any,
    ) -> "FakeEndpointConfig":
        sagemaker_backend = sagemaker_backends[account_id][region_name]

        # Get required properties from provided CloudFormation template
        properties = cloudformation_json["Properties"]
        production_variants = properties["ProductionVariants"]

        endpoint_config = sagemaker_backend.create_endpoint_config(
            endpoint_config_name=resource_name,
            production_variants=production_variants,
            data_capture_config=properties.get("DataCaptureConfig", {}),
            kms_key_id=properties.get("KmsKeyId"),
            tags=properties.get("Tags", []),
        )
        return endpoint_config

    @classmethod
    def update_from_cloudformation_json(  # type: ignore[misc]
        cls,
        original_resource: Any,
        new_resource_name: str,
        cloudformation_json: Any,
        account_id: str,
        region_name: str,
    ) -> "FakeEndpointConfig":
        # Most changes to the endpoint config will change resource name for EndpointConfigs
        cls.delete_from_cloudformation_json(
            original_resource.endpoint_config_arn,
            cloudformation_json,
            account_id,
            region_name,
        )
        new_resource = cls.create_from_cloudformation_json(
            new_resource_name, cloudformation_json, account_id, region_name
        )
        return new_resource

    @classmethod
    def delete_from_cloudformation_json(  # type: ignore[misc]
        cls,
        resource_name: str,
        cloudformation_json: Any,
        account_id: str,
        region_name: str,
    ) -> None:
        # Get actual name because resource_name actually provides the ARN
        # since the Physical Resource ID is the ARN despite SageMaker
        # using the name for most of its operations.
        endpoint_config_name = resource_name.split("/")[-1]

        sagemaker_backends[account_id][region_name].delete_endpoint_config(
            endpoint_config_name
        )


class FakeTransformJob(BaseObject):
    def __init__(
        self,
        account_id: str,
        region_name: str,
        transform_job_name: str,
        model_name: str,
        max_concurrent_transforms: int,
        model_client_config: Dict[str, int],
        max_payload_in_mb: int,
        batch_strategy: str,
        environment: Dict[str, str],
        transform_input: Dict[str, Union[Dict[str, str], str]],
        transform_output: Dict[str, str],
        data_capture_config: Dict[str, Union[str, bool]],
        transform_resources: Dict[str, Union[str, int]],
        data_processing: Dict[str, str],
        tags: Dict[str, str],
        experiment_config: Dict[str, str],
    ):
        self.transform_job_name = transform_job_name
        self.model_name = model_name
        self.max_concurrent_transforms = max_concurrent_transforms
        self.model_client_config = model_client_config
        self.max_payload_in_mb = max_payload_in_mb
        self.batch_strategy = batch_strategy
        self.environment = environment
        self.transform_input = transform_input
        self.transform_output = transform_output
        self.data_capture_config = data_capture_config
        self.transform_resources = transform_resources
        self.data_processing = data_processing
        self.tags = tags
        self.experiment_config = experiment_config
        self.transform_job_arn = FakeTransformJob.arn_formatter(
            transform_job_name, account_id, region_name
        )
        self.transform_job_status = "Completed"
        self.failure_reason = ""
        self.labeling_job_arn = ""
        self.auto_ml_job_arn = ""
        now_string = datetime.now().strftime("%Y-%m-%d %H:%M:%S")
        self.creation_time = now_string
        self.transform_start_time = now_string
        self.transform_end_time = now_string
        self.last_modified_time = now_string

    # Override title case
    def camelCase(self, key: str) -> str:
        words = []
        for word in key.split("_"):
            if word == "mb":
                words.append("MB")
            else:
                words.append(word.title())
        return "".join(words)

    @property
    def response_object(self) -> Dict[str, Any]:  # type: ignore[misc]
        response_object = self.gen_response_object()
        response = {
            k: v for k, v in response_object.items() if v is not None and v != [None]
        }
        return response

    @property
    def response_create(self) -> Dict[str, str]:
        return {"TransformJobArn": self.transform_job_arn}

    @staticmethod
    def arn_formatter(name: str, account_id: str, region_name: str) -> str:
        return arn_formatter("transform-job", name, account_id, region_name)


class Model(BaseObject, CloudFormationModel):
    def __init__(
        self,
        account_id: str,
        region_name: str,
        model_name: str,
        execution_role_arn: str,
        primary_container: Dict[str, Any],
        vpc_config: Dict[str, Any],
        containers: Optional[List[Dict[str, Any]]] = None,
        tags: Optional[List[Dict[str, str]]] = None,
    ):
        self.model_name = model_name
        self.creation_time = datetime.now().strftime("%Y-%m-%d %H:%M:%S")
        self.containers = containers or []
        self.tags = tags or []
        self.enable_network_isolation = False
        self.vpc_config = vpc_config
        self.primary_container = primary_container
        self.execution_role_arn = execution_role_arn or "arn:test"
        self.model_arn = arn_formatter(
            "model", self.model_name, account_id, region_name
        )

    @property
    def response_object(self) -> Dict[str, Any]:  # type: ignore[misc]
        response_object = self.gen_response_object()
        return {
            k: v for k, v in response_object.items() if v is not None and v != [None]
        }

    @property
    def response_create(self) -> Dict[str, str]:
        return {"ModelArn": self.model_arn}

    @property
    def physical_resource_id(self) -> str:
        return self.model_arn

    @classmethod
    def has_cfn_attr(cls, attr: str) -> bool:
        return attr in ["ModelName"]

    def get_cfn_attribute(self, attribute_name: str) -> str:
        # https://docs.aws.amazon.com/AWSCloudFormation/latest/UserGuide/aws-resource-sagemaker-model.html#aws-resource-sagemaker-model-return-values
        from moto.cloudformation.exceptions import UnformattedGetAttTemplateException

        if attribute_name == "ModelName":
            return self.model_name
        raise UnformattedGetAttTemplateException()

    @staticmethod
    def cloudformation_name_type() -> str:
        return ""

    @staticmethod
    def cloudformation_type() -> str:
        # https://docs.aws.amazon.com/AWSCloudFormation/latest/UserGuide/aws-resource-sagemaker-model.html
        return "AWS::SageMaker::Model"

    @classmethod
    def create_from_cloudformation_json(  # type: ignore[misc]
        cls,
        resource_name: str,
        cloudformation_json: Any,
        account_id: str,
        region_name: str,
        **kwargs: Any,
    ) -> "Model":
        sagemaker_backend = sagemaker_backends[account_id][region_name]

        # Get required properties from provided CloudFormation template
        properties = cloudformation_json["Properties"]
        execution_role_arn = properties["ExecutionRoleArn"]
        primary_container = properties["PrimaryContainer"]

        model = sagemaker_backend.create_model(
            model_name=resource_name,
            execution_role_arn=execution_role_arn,
            primary_container=primary_container,
            vpc_config=properties.get("VpcConfig", {}),
            containers=properties.get("Containers", []),
            tags=properties.get("Tags", []),
        )
        return model

    @classmethod
    def update_from_cloudformation_json(  # type: ignore[misc]
        cls,
        original_resource: Any,
        new_resource_name: str,
        cloudformation_json: Any,
        account_id: str,
        region_name: str,
    ) -> "Model":
        # Most changes to the model will change resource name for Models
        cls.delete_from_cloudformation_json(
            original_resource.model_arn, cloudformation_json, account_id, region_name
        )
        new_resource = cls.create_from_cloudformation_json(
            new_resource_name, cloudformation_json, account_id, region_name
        )
        return new_resource

    @classmethod
    def delete_from_cloudformation_json(  # type: ignore[misc]
        cls,
        resource_name: str,
        cloudformation_json: Any,
        account_id: str,
        region_name: str,
    ) -> None:
        # Get actual name because resource_name actually provides the ARN
        # since the Physical Resource ID is the ARN despite SageMaker
        # using the name for most of its operations.
        model_name = resource_name.split("/")[-1]

        sagemaker_backends[account_id][region_name].delete_model(model_name)


class ModelPackageGroup(BaseObject):
    def __init__(
        self,
        model_package_group_name: str,
        model_package_group_description: str,
        account_id: str,
        region_name: str,
        tags: Optional[List[Dict[str, str]]] = None,
    ) -> None:
        model_package_group_arn = arn_formatter(
            region_name=region_name,
            account_id=account_id,
            _type="model-package-group",
            _id=model_package_group_name,
        )
        fake_user_profile_name = "fake-user-profile-name"
        fake_domain_id = "fake-domain-id"
        fake_user_profile_arn = arn_formatter(
            _type="user-profile",
            _id=f"{fake_domain_id}/{fake_user_profile_name}",
            account_id=account_id,
            region_name=region_name,
        )
        datetime_now = datetime.now(tzutc())
        self.model_package_group_name = model_package_group_name
        self.model_package_group_arn = model_package_group_arn
        self.model_package_group_description = model_package_group_description
        self.creation_time = datetime_now
        self.created_by = {
            "UserProfileArn": fake_user_profile_arn,
            "UserProfileName": fake_user_profile_name,
            "DomainId": fake_domain_id,
        }
        self.model_package_group_status = "Completed"
        self.tags = tags

    def gen_response_object(self) -> Dict[str, Any]:
        response_object = super().gen_response_object()
        for k, v in response_object.items():
            if isinstance(v, datetime):
                response_object[k] = v.isoformat()
        response_values = [
            "ModelPackageGroupName",
            "ModelPackageGroupArn",
            "ModelPackageGroupDescription",
            "CreationTime",
            "ModelPackageGroupStatus",
        ]
        return {k: v for k, v in response_object.items() if k in response_values}


class FeatureGroup(BaseObject):
    def __init__(
        self,
        region_name: str,
        account_id: str,
        feature_group_name: str,
        record_identifier_feature_name: str,
        event_time_feature_name: str,
        feature_definitions: List[Dict[str, str]],
        offline_store_config: Dict[str, Any],
        role_arn: str,
        tags: Optional[List[Dict[str, str]]] = None,
    ) -> None:
        self.feature_group_name = feature_group_name
        self.record_identifier_feature_name = record_identifier_feature_name
        self.event_time_feature_name = event_time_feature_name
        self.feature_definitions = feature_definitions

        table_name = (
            f"{feature_group_name.replace('-','_')}_{int(datetime.now().timestamp())}"
        )
        offline_store_config["DataCatalogConfig"] = {
            "TableName": table_name,
            "Catalog": "AwsDataCatalog",
            "Database": "sagemaker_featurestore",
        }
        offline_store_config["S3StorageConfig"]["ResolvedOutputS3Uri"] = (
            f'{offline_store_config["S3StorageConfig"]["S3Uri"]}/{account_id}/{region_name}/offline-store/{feature_group_name}-{int(datetime.now().timestamp())}/data'
        )

        self.offline_store_config = offline_store_config
        self.role_arn = role_arn

        self.creation_time = datetime.now().strftime("%Y-%m-%d %H:%M:%S")
        self.feature_group_arn = arn_formatter(
            region_name=region_name,
            account_id=account_id,
            _type="feature-group",
            _id=f"{self.feature_group_name.lower()}",
        )
        self.tags = tags

    def describe(self) -> Dict[str, Any]:
        return {
            "FeatureGroupArn": self.feature_group_arn,
            "FeatureGroupName": self.feature_group_name,
            "RecordIdentifierFeatureName": self.record_identifier_feature_name,
            "EventTimeFeatureName": self.event_time_feature_name,
            "FeatureDefinitions": self.feature_definitions,
            "CreationTime": self.creation_time,
            "OfflineStoreConfig": self.offline_store_config,
            "RoleArn": self.role_arn,
            "ThroughputConfig": {"ThroughputMode": "OnDemand"},
            "FeatureGroupStatus": "Created",
        }


class ModelPackage(BaseObject):
    def __init__(
        self,
        model_package_name: str,
        model_package_group_name: Optional[str],
        model_package_version: Optional[int],
        model_package_description: Optional[str],
        inference_specification: Any,
        source_algorithm_specification: Any,
        validation_specification: Any,
        certify_for_marketplace: bool,
        model_approval_status: Optional[str],
        metadata_properties: Any,
        model_metrics: Any,
        approval_description: Optional[str],
        customer_metadata_properties: Any,
        drift_check_baselines: Any,
        domain: str,
        task: str,
        sample_payload_url: str,
        additional_inference_specifications: List[Any],
        client_token: str,
        region_name: str,
        account_id: str,
        model_package_type: str,
        tags: Optional[List[Dict[str, str]]] = None,
    ) -> None:
        fake_user_profile_name = "fake-user-profile-name"
        fake_domain_id = "fake-domain-id"
        fake_user_profile_arn = arn_formatter(
            _type="user-profile",
            _id=f"{fake_domain_id}/{fake_user_profile_name}",
            account_id=account_id,
            region_name=region_name,
        )
        model_package_arn = arn_formatter(
            region_name=region_name,
            account_id=account_id,
            _type="model-package",
            _id=f"{model_package_name.lower()}/{model_package_version}"
            if model_package_version
            else model_package_name.lower(),
        )
        datetime_now = datetime.now(tzutc())
        self.model_package_name = model_package_name
        self.model_package_group_name = model_package_group_name
        self.model_package_version = model_package_version
        self.model_package_arn = model_package_arn
        self.model_package_description = model_package_description
        self.creation_time = datetime_now
        self.inference_specification = inference_specification
        self.source_algorithm_specification = source_algorithm_specification
        self.validation_specification = validation_specification
        self.model_package_type = model_package_type
        self.model_package_status_details = {
            "ValidationStatuses": [
                {
                    "Name": model_package_arn,
                    "Status": "Completed",
                }
            ],
            "ImageScanStatuses": [
                {
                    "Name": model_package_arn,
                    "Status": "Completed",
                }
            ],
        }
        self.certify_for_marketplace = certify_for_marketplace
        self.model_approval_status: Optional[str] = None
        self.set_model_approval_status(model_approval_status)
        self.created_by = {
            "UserProfileArn": fake_user_profile_arn,
            "UserProfileName": fake_user_profile_name,
            "DomainId": fake_domain_id,
        }
        self.metadata_properties = metadata_properties
        self.model_metrics = model_metrics
        self.last_modified_time: Optional[datetime] = None
        self.approval_description = approval_description
        self.customer_metadata_properties = customer_metadata_properties
        self.drift_check_baselines = drift_check_baselines
        self.domain = domain
        self.task = task
        self.sample_payload_url = sample_payload_url
        self.additional_inference_specifications: Optional[List[Any]] = None
        self.add_additional_inference_specifications(
            additional_inference_specifications
        )
        self.tags = tags
        self.model_package_status = "Completed"
        self.last_modified_by: Optional[Dict[str, str]] = None
        self.client_token = client_token

    def gen_response_object(self) -> Dict[str, Any]:
        response_object = super().gen_response_object()
        for k, v in response_object.items():
            if isinstance(v, datetime):
                response_object[k] = v.isoformat()
        response_values = [
            "ModelPackageName",
            "ModelPackageGroupName",
            "ModelPackageVersion",
            "ModelPackageArn",
            "ModelPackageDescription",
            "CreationTime",
            "InferenceSpecification",
            "SourceAlgorithmSpecification",
            "ValidationSpecification",
            "ModelPackageStatus",
            "ModelPackageStatusDetails",
            "CertifyForMarketplace",
            "ModelApprovalStatus",
            "CreatedBy",
            "MetadataProperties",
            "ModelMetrics",
            "LastModifiedTime",
            "LastModifiedBy",
            "ApprovalDescription",
            "CustomerMetadataProperties",
            "DriftCheckBaselines",
            "Domain",
            "Task",
            "SamplePayloadUrl",
            "AdditionalInferenceSpecifications",
            "SkipModelValidation",
        ]
        if self.model_package_type == "Versioned":
            del response_object["ModelPackageName"]
        elif self.model_package_type == "Unversioned":
            del response_object["ModelPackageGroupName"]
        return {
            k: v
            for k, v in response_object.items()
            if k in response_values
            if v is not None
        }

    def modifications_done(self) -> None:
        self.last_modified_time = datetime.now(tzutc())
        self.last_modified_by = self.created_by

    def set_model_approval_status(self, model_approval_status: Optional[str]) -> None:
        if model_approval_status is not None:
            validate_model_approval_status(model_approval_status)
        self.model_approval_status = model_approval_status

    def remove_customer_metadata_property(
        self, customer_metadata_properties_to_remove: List[str]
    ) -> None:
        if customer_metadata_properties_to_remove is not None:
            for customer_metadata_property in customer_metadata_properties_to_remove:
                self.customer_metadata_properties.pop(customer_metadata_property, None)

    def add_additional_inference_specifications(
        self, additional_inference_specifications_to_add: Optional[List[Any]]
    ) -> None:
        self.validate_additional_inference_specifications(
            additional_inference_specifications_to_add
        )
        if (
            self.additional_inference_specifications is not None
            and additional_inference_specifications_to_add is not None
        ):
            self.additional_inference_specifications.extend(
                additional_inference_specifications_to_add
            )
        else:
            self.additional_inference_specifications = (
                additional_inference_specifications_to_add
            )

    def validate_additional_inference_specifications(
        self, additional_inference_specifications: Optional[List[Dict[str, Any]]]
    ) -> None:
        specifications_to_validate = additional_inference_specifications or []
        for additional_inference_specification in specifications_to_validate:
            if "SupportedTransformInstanceTypes" in additional_inference_specification:
                self.validate_supported_transform_instance_types(
                    additional_inference_specification[
                        "SupportedTransformInstanceTypes"
                    ]
                )
            if (
                "SupportedRealtimeInferenceInstanceTypes"
                in additional_inference_specification
            ):
                self.validate_supported_realtime_inference_instance_types(
                    additional_inference_specification[
                        "SupportedRealtimeInferenceInstanceTypes"
                    ]
                )

    @staticmethod
    def validate_supported_transform_instance_types(instance_types: List[str]) -> None:
        VALID_TRANSFORM_INSTANCE_TYPES = [
            "ml.m4.xlarge",
            "ml.m4.2xlarge",
            "ml.m4.4xlarge",
            "ml.m4.10xlarge",
            "ml.m4.16xlarge",
            "ml.c4.xlarge",
            "ml.c4.2xlarge",
            "ml.c4.4xlarge",
            "ml.c4.8xlarge",
            "ml.p2.xlarge",
            "ml.p2.8xlarge",
            "ml.p2.16xlarge",
            "ml.p3.2xlarge",
            "ml.p3.8xlarge",
            "ml.p3.16xlarge",
            "ml.c5.xlarge",
            "ml.c5.2xlarge",
            "ml.c5.4xlarge",
            "ml.c5.9xlarge",
            "ml.c5.18xlarge",
            "ml.m5.large",
            "ml.m5.xlarge",
            "ml.m5.2xlarge",
            "ml.m5.4xlarge",
            "ml.m5.12xlarge",
            "ml.m5.24xlarge",
            "ml.g4dn.xlarge",
            "ml.g4dn.2xlarge",
            "ml.g4dn.4xlarge",
            "ml.g4dn.8xlarge",
            "ml.g4dn.12xlarge",
            "ml.g4dn.16xlarge",
        ]
        for instance_type in instance_types:
            if not validators.is_one_of(instance_type, VALID_TRANSFORM_INSTANCE_TYPES):
                message = f"Value '{instance_type}' at 'SupportedTransformInstanceTypes' failed to satisfy constraint: Member must satisfy enum value set: {VALID_TRANSFORM_INSTANCE_TYPES}"
                raise ValidationError(message=message)

    @staticmethod
    def validate_supported_realtime_inference_instance_types(
        instance_types: List[str],
    ) -> None:
        VALID_REALTIME_INFERENCE_INSTANCE_TYPES = [
            "ml.t2.medium",
            "ml.t2.large",
            "ml.t2.xlarge",
            "ml.t2.2xlarge",
            "ml.m4.xlarge",
            "ml.m4.2xlarge",
            "ml.m4.4xlarge",
            "ml.m4.10xlarge",
            "ml.m4.16xlarge",
            "ml.m5.large",
            "ml.m5.xlarge",
            "ml.m5.2xlarge",
            "ml.m5.4xlarge",
            "ml.m5.12xlarge",
            "ml.m5.24xlarge",
            "ml.m5d.large",
            "ml.m5d.xlarge",
            "ml.m5d.2xlarge",
            "ml.m5d.4xlarge",
            "ml.m5d.12xlarge",
            "ml.m5d.24xlarge",
            "ml.c4.large",
            "ml.c4.xlarge",
            "ml.c4.2xlarge",
            "ml.c4.4xlarge",
            "ml.c4.8xlarge",
            "ml.p2.xlarge",
            "ml.p2.8xlarge",
            "ml.p2.16xlarge",
            "ml.p3.2xlarge",
            "ml.p3.8xlarge",
            "ml.p3.16xlarge",
            "ml.c5.large",
            "ml.c5.xlarge",
            "ml.c5.2xlarge",
            "ml.c5.4xlarge",
            "ml.c5.9xlarge",
            "ml.c5.18xlarge",
            "ml.c5d.large",
            "ml.c5d.xlarge",
            "ml.c5d.2xlarge",
            "ml.c5d.4xlarge",
            "ml.c5d.9xlarge",
            "ml.c5d.18xlarge",
            "ml.g4dn.xlarge",
            "ml.g4dn.2xlarge",
            "ml.g4dn.4xlarge",
            "ml.g4dn.8xlarge",
            "ml.g4dn.12xlarge",
            "ml.g4dn.16xlarge",
            "ml.r5.large",
            "ml.r5.xlarge",
            "ml.r5.2xlarge",
            "ml.r5.4xlarge",
            "ml.r5.12xlarge",
            "ml.r5.24xlarge",
            "ml.r5d.large",
            "ml.r5d.xlarge",
            "ml.r5d.2xlarge",
            "ml.r5d.4xlarge",
            "ml.r5d.12xlarge",
            "ml.r5d.24xlarge",
            "ml.inf1.xlarge",
            "ml.inf1.2xlarge",
            "ml.inf1.6xlarge",
            "ml.inf1.24xlarge",
            "ml.c6i.large",
            "ml.c6i.xlarge",
            "ml.c6i.2xlarge",
            "ml.c6i.4xlarge",
            "ml.c6i.8xlarge",
            "ml.c6i.12xlarge",
            "ml.c6i.16xlarge",
            "ml.c6i.24xlarge",
            "ml.c6i.32xlarge",
            "ml.g5.xlarge",
            "ml.g5.2xlarge",
            "ml.g5.4xlarge",
            "ml.g5.8xlarge",
            "ml.g5.12xlarge",
            "ml.g5.16xlarge",
            "ml.g5.24xlarge",
            "ml.g5.48xlarge",
            "ml.p4d.24xlarge",
            "ml.c7g.large",
            "ml.c7g.xlarge",
            "ml.c7g.2xlarge",
            "ml.c7g.4xlarge",
            "ml.c7g.8xlarge",
            "ml.c7g.12xlarge",
            "ml.c7g.16xlarge",
            "ml.m6g.large",
            "ml.m6g.xlarge",
            "ml.m6g.2xlarge",
            "ml.m6g.4xlarge",
            "ml.m6g.8xlarge",
            "ml.m6g.12xlarge",
            "ml.m6g.16xlarge",
            "ml.m6gd.large",
            "ml.m6gd.xlarge",
            "ml.m6gd.2xlarge",
            "ml.m6gd.4xlarge",
            "ml.m6gd.8xlarge",
            "ml.m6gd.12xlarge",
            "ml.m6gd.16xlarge",
            "ml.c6g.large",
            "ml.c6g.xlarge",
            "ml.c6g.2xlarge",
            "ml.c6g.4xlarge",
            "ml.c6g.8xlarge",
            "ml.c6g.12xlarge",
            "ml.c6g.16xlarge",
            "ml.c6gd.large",
            "ml.c6gd.xlarge",
            "ml.c6gd.2xlarge",
            "ml.c6gd.4xlarge",
            "ml.c6gd.8xlarge",
            "ml.c6gd.12xlarge",
            "ml.c6gd.16xlarge",
            "ml.c6gn.large",
            "ml.c6gn.xlarge",
            "ml.c6gn.2xlarge",
            "ml.c6gn.4xlarge",
            "ml.c6gn.8xlarge",
            "ml.c6gn.12xlarge",
            "ml.c6gn.16xlarge",
            "ml.r6g.large",
            "ml.r6g.xlarge",
            "ml.r6g.2xlarge",
            "ml.r6g.4xlarge",
            "ml.r6g.8xlarge",
            "ml.r6g.12xlarge",
            "ml.r6g.16xlarge",
            "ml.r6gd.large",
            "ml.r6gd.xlarge",
            "ml.r6gd.2xlarge",
            "ml.r6gd.4xlarge",
            "ml.r6gd.8xlarge",
            "ml.r6gd.12xlarge",
            "ml.r6gd.16xlarge",
            "ml.p4de.24xlarge",
            "ml.trn1.2xlarge",
            "ml.trn1.32xlarge",
            "ml.inf2.xlarge",
            "ml.inf2.8xlarge",
            "ml.inf2.24xlarge",
            "ml.inf2.48xlarge",
            "ml.p5.48xlarge",
        ]
        for instance_type in instance_types:
            if not validators.is_one_of(
                instance_type, VALID_REALTIME_INFERENCE_INSTANCE_TYPES
            ):
                message = f"Value '{instance_type}' at 'SupportedRealtimeInferenceInstanceTypes' failed to satisfy constraint: Member must satisfy enum value set: {VALID_REALTIME_INFERENCE_INSTANCE_TYPES}"
                raise ValidationError(message=message)


class Cluster(BaseObject):
    def __init__(
        self,
        cluster_name: str,
        region_name: str,
        account_id: str,
        instance_groups: List[Dict[str, Any]],
        vpc_config: Dict[str, List[str]],
        tags: Optional[List[Dict[str, str]]] = None,
    ):
        self.region_name = region_name
        self.account_id = account_id
        self.cluster_name = cluster_name
        if cluster_name in sagemaker_backends[account_id][region_name].clusters:
            raise ResourceInUseException(
                message=f"Resource Already Exists: Cluster with name {cluster_name} already exists. Choose a different name."
            )
        self.instance_groups = instance_groups
        for instance_group in instance_groups:
            self.valid_cluster_node_instance_types(instance_group["InstanceType"])
            if not instance_group["LifeCycleConfig"]["SourceS3Uri"].startswith(
                "s3://sagemaker-"
            ):
                raise ValidationError(
                    message=f"Validation Error: SourceS3Uri {instance_group['LifeCycleConfig']['SourceS3Uri']} does not start with 's3://sagemaker'."
                )
        self.vpc_config = vpc_config
        self.tags = tags or []
        self.arn = arn_formatter("cluster", self.cluster_name, account_id, region_name)
        self.status = "InService"
        self.creation_time = datetime.now().strftime("%Y-%m-%d %H:%M:%S")
        self.failure_message = ""
        self.nodes: Dict[str, ClusterNode] = {}
        for instance_group in self.instance_groups:
            instance_group["CurrentCount"] = instance_group["InstanceCount"]
            instance_group["TargetCount"] = instance_group["InstanceCount"]
            del instance_group["InstanceCount"]

    def describe(self) -> Dict[str, Any]:
        return {
            "ClusterArn": self.arn,
            "ClusterName": self.cluster_name,
            "ClusterStatus": self.status,
            "CreationTime": self.creation_time,
            "FailureMessage": self.failure_message,
            "InstanceGroups": self.instance_groups,
            "VpcConfig": self.vpc_config,
        }

    def summary(self) -> Dict[str, Any]:
        return {
            "ClusterArn": self.arn,
            "ClusterName": self.cluster_name,
            "CreationTime": self.creation_time,
            "ClusterStatus": self.status,
        }

    def valid_cluster_node_instance_types(self, instance_type: str) -> None:
        VALID_CLUSTER_INSTANCE_TYPES = [
            "ml.p4d.24xlarge",
            "ml.p4de.24xlarge",
            "ml.p5.48xlarge",
            "ml.trn1.32xlarge",
            "ml.trn1n.32xlarge",
            "ml.g5.xlarge",
            "ml.g5.2xlarge",
            "ml.g5.4xlarge",
            "ml.g5.8xlarge",
            "ml.g5.12xlarge",
            "ml.g5.16xlarge",
            "ml.g5.24xlarge",
            "ml.g5.48xlarge",
            "ml.c5.large",
            "ml.c5.xlarge",
            "ml.c5.2xlarge",
            "ml.c5.4xlarge",
            "ml.c5.9xlarge",
            "ml.c5.12xlarge",
            "ml.c5.18xlarge",
            "ml.c5.24xlarge",
            "ml.c5n.large",
            "ml.c5n.2xlarge",
            "ml.c5n.4xlarge",
            "ml.c5n.9xlarge",
            "ml.c5n.18xlarge",
            "ml.m5.large",
            "ml.m5.xlarge",
            "ml.m5.2xlarge",
            "ml.m5.4xlarge",
            "ml.m5.8xlarge",
            "ml.m5.12xlarge",
            "ml.m5.16xlarge",
            "ml.m5.24xlarge",
            "ml.t3.medium",
            "ml.t3.large",
            "ml.t3.xlarge",
            "ml.t3.2xlarge",
        ]

        if instance_type not in VALID_CLUSTER_INSTANCE_TYPES:
            message = f"Value '{instance_type}' at 'InstanceType' failed to satisfy constraint: Member must satisfy enum value set: {VALID_CLUSTER_INSTANCE_TYPES}"
            raise ValidationError(message=message)


class ClusterNode(BaseObject):
    def __init__(
        self,
        region_name: str,
        account_id: str,
        cluster_name: str,
        instance_group_name: str,
        instance_type: str,
        life_cycle_config: Dict[str, Any],
        execution_role: str,
        node_id: str,
        threads_per_core: Optional[int] = None,
    ):
        self.region_name = region_name
        self.account_id = account_id
        self.cluster_name = cluster_name
        self.instance_group_name = (
            instance_group_name  # probably need to do something with this
        )
        self.instance_id = node_id  # generate instance id
        self.instance_type = instance_type
        self.life_cycle_config = life_cycle_config
        self.execution_role = execution_role
        self.threads_per_core = threads_per_core
        self.status = "Running"
        self.launch_time = datetime.now().strftime("%Y-%m-%d %H:%M:%S")

    def describe(self) -> Dict[str, Any]:
        return {
            "InstanceGroupName": self.instance_group_name,
            "InstanceId": self.instance_id,
            "InstanceStatus": {"Status": self.status, "Message": "message"},
            "InstanceType": self.instance_type,
            "LaunchTime": self.launch_time,
            "LifeCycleConfig": self.life_cycle_config,
            "ThreadsPerCore": self.threads_per_core,
        }

    def summary(self) -> Dict[str, Any]:
        return {
            "InstanceGroupName": self.instance_group_name,
            "InstanceId": self.instance_id,
            "InstanceType": self.instance_type,
            "LaunchTime": self.launch_time,
            "InstanceStatus": {"Status": self.status, "Message": "message"},
        }


<<<<<<< HEAD
class ModelExplainabilityJobDefinition(BaseObject):
    def __init__(
        self,
        job_definition_name: str,
        model_explainability_baseline_config: Optional[Dict[str, Any]],
        model_explainability_app_specification: Dict[str, Any],
        model_explainability_job_input: Dict[str, Any],
        model_explainability_job_output_config: Dict[str, Any],
        job_resources: Dict[str, Any],
        network_config: Optional[Dict[str, Any]],
        role_arn: str,
        stopping_condition: Optional[Dict[str, Any]],
        region_name: str,
        account_id: str,
        tags: Optional[List[Dict[str, str]]],
    ):
        self.job_definition_name = job_definition_name
        if (
            job_definition_name
            in sagemaker_backends[account_id][
                region_name
            ].model_explainability_job_definitions
        ):
            raise ResourceInUseException(
                message=f"Resource Already Exists: ModelExplainabilityJobDefinition with name {job_definition_name} already exists. Choose a different name."
            )
        self.model_explainability_baseline_config = model_explainability_baseline_config
        self.model_explainability_app_specification = (
            model_explainability_app_specification
        )
        self.model_explainability_job_input = model_explainability_job_input
        self.model_explainability_job_output_config = (
            model_explainability_job_output_config
        )
        self.job_resources = job_resources
        self.network_config = network_config
        self.role_arn = role_arn
        self.stopping_condition = stopping_condition
        self.region_name = region_name
        self.account_id = account_id
        self.tags = tags

        self.arn = arn_formatter(
            "model-explainability-job-definition",
            job_definition_name,
            self.account_id,
            self.region_name,
        )
        self.creation_time = datetime.now().strftime("%Y-%m-%d %H:%M:%S")
        self.endpoint_name = model_explainability_job_input["EndpointInput"][
            "EndpointName"
        ]

    def describe(self) -> Dict[str, Any]:
        return {
            "JobDefinitionArn": self.arn,
            "JobDefinitionName": self.job_definition_name,
            "CreationTime": self.creation_time,
            "ModelExplainabilityBaselineConfig": self.model_explainability_baseline_config,
            "ModelExplainabilityAppSpecification": self.model_explainability_app_specification,
            "ModelExplainabilityJobInput": self.model_explainability_job_input,
            "ModelExplainabilityJobOutputConfig": self.model_explainability_job_output_config,
            "JobResources": self.job_resources,
            "NetworkConfig": self.network_config,
            "RoleArn": self.role_arn,
            "StoppingConditions": self.stopping_condition,
=======
class CompilationJob(BaseObject):
    def __init__(
        self,
        compilation_job_name: str,
        role_arn: str,
        region_name: str,
        account_id: str,
        output_config: Dict[str, Any],
        stopping_condition: Dict[str, Any],
        model_package_version_arn: Optional[str],
        input_config: Optional[Dict[str, Any]],
        vpc_config: Optional[Dict[str, Any]],
        tags: Optional[List[Dict[str, str]]],
    ):
        self.compilation_job_name = compilation_job_name
        if (
            compilation_job_name
            in sagemaker_backends[account_id][region_name].compilation_jobs
        ):
            raise ResourceInUseException(
                message=f"Resource Already Exists: Compilation job with name {compilation_job_name} already exists. Choose a different name."
            )
        self.arn = arn_formatter(
            "compilation-job", self.compilation_job_name, account_id, region_name
        )
        self.compilation_job_status = "COMPLETED"
        self.compilation_start_time = datetime.now().strftime("%Y-%m-%d %H:%M:%S")
        self.compilation_end_time = datetime.now().strftime("%Y-%m-%d %H:%M:%S")
        self.stopping_condition = stopping_condition
        self.inference_image = "InferenceImage"
        self.model_package_version_arn = model_package_version_arn
        self.creation_time = datetime.now().strftime("%Y-%m-%d %H:%M:%S")
        self.last_modified_time = datetime.now().strftime("%Y-%m-%d %H:%M:%S")
        self.failure_reason = ""
        self.model_artifacts = {"S3ModelArtifacts": output_config["S3OutputLocation"]}
        self.model_digests = {
            "ArtifactDigest": "786a02f742015903c6c6fd852552d272912f4740e15847618a86e217f71f5419d25e1031afee585313896444934eb04b903a685b1448b755d56f701afe9be2ce"
        }
        self.role_arn = role_arn
        self.input_config = input_config
        if input_config and model_package_version_arn:
            raise ValidationError(
                message="InputConfig and ModelPackageVersionArn cannot be specified at the same time."
            )
        if not input_config and not model_package_version_arn:
            raise ValidationError(
                message="Either InputConfig or ModelPackageVersionArn must be specified."
            )
        self.output_config = output_config
        self.vpc_config = vpc_config
        self.derived_information = {"DerivedDataInputConfig": "DerivedDataInputConfig"}
        self.tags = tags

    def describe(self) -> Dict[str, Any]:
        return {
            "CompilationJobName": self.compilation_job_name,
            "CompilationJobArn": self.arn,
            "CompilationJobStatus": self.compilation_job_status,
            "CompilationStartTime": self.compilation_start_time,
            "CompilationEndTime": self.compilation_end_time,
            "StoppingCondition": self.stopping_condition,
            "InferenceImage": self.inference_image,
            "ModelPackageVersionArn": self.model_package_version_arn,
            "CreationTime": self.creation_time,
            "LastModifiedTime": self.last_modified_time,
            "FailureReason": self.failure_reason,
            "ModelArtifacts": self.model_artifacts,
            "ModelDigests": self.model_digests,
            "RoleArn": self.role_arn,
            "InputConfig": self.input_config,
            "OutputConfig": self.output_config,
            "VpcConfig": self.vpc_config,
            "DerivedInformation": self.derived_information,
        }

    def summary(self) -> Dict[str, Any]:
        summary = {
            "CompilationJobName": self.compilation_job_name,
            "CompilationJobArn": self.arn,
            "CreationTime": self.creation_time,
            "CompilationStartTime": self.compilation_start_time,
            "CompilationEndTime": self.compilation_end_time,
            "LastModifiedTime": self.last_modified_time,
            "CompilationJobStatus": self.compilation_job_status,
        }
        if "TargetDevice" in self.output_config:
            summary["CompilationTargetDevice"] = self.output_config["TargetDevice"]
        else:
            summary["CompilationTargetPlatformOs"] = self.output_config[
                "TargetPlatform"
            ]["Os"]
            summary["CompilationTargetPlatformArch"] = self.output_config[
                "TargetPlatform"
            ]["Arch"]
            summary["CompilationTargetPlatformAccelerator"] = self.output_config[
                "TargetPlatform"
            ]["Accelerator"]
        return summary


class AutoMLJob(BaseObject):
    def __init__(
        self,
        auto_ml_job_name: str,
        auto_ml_job_input_data_config: List[Dict[str, Any]],
        output_data_config: Dict[str, Any],
        auto_ml_problem_type_config: Dict[str, Any],
        role_arn: str,
        region_name: str,
        account_id: str,
        security_config: Optional[Dict[str, Any]],
        auto_ml_job_objective: Optional[Dict[str, Any]],
        model_deploy_config: Optional[Dict[str, Any]],
        data_split_config: Optional[Dict[str, Any]],
        tags: Optional[List[Dict[str, str]]] = None,
    ):
        self.region_name = region_name
        self.account_id = account_id
        self.auto_ml_job_name = auto_ml_job_name
        if auto_ml_job_name in sagemaker_backends[account_id][region_name].auto_ml_jobs:
            raise ResourceInUseException(
                message=f"Resource Already Exists: Auto ML Job with name {auto_ml_job_name} already exists. Choose a different name."
            )
        self.auto_ml_job_input_data_config = auto_ml_job_input_data_config
        self.output_data_config = output_data_config
        self.auto_ml_problem_type_config = auto_ml_problem_type_config
        self.role_arn = role_arn
        self.security_config = security_config
        self.auto_ml_job_objective = auto_ml_job_objective
        self.auto_ml_problem_type_resolved_attributes = {
            "SDK_UNKNOWN_MEMBER": {"name": "UnknownMemberName"}
        }
        if "ImageClassificationJobConfig" in self.auto_ml_problem_type_config:
            self.auto_ml_job_objective = (
                {"MetricName": "Accuracy"}
                if self.auto_ml_job_objective is None
                else self.auto_ml_job_objective
            )
            self.auto_ml_problem_type_config_name = "ImageClassification"
        elif "TextClassificationJobConfig" in self.auto_ml_problem_type_config:
            self.auto_ml_job_objective = (
                {"MetricName": "Accuracy"}
                if self.auto_ml_job_objective is None
                else self.auto_ml_job_objective
            )
            self.auto_ml_problem_type_config_name = "TextClassification"
        elif "TimeSeriesForecastingJobConfig" in self.auto_ml_problem_type_config:
            self.auto_ml_job_objective = (
                {"MetricName": "AverageWeightedQuantileLoss"}
                if self.auto_ml_job_objective is None
                else self.auto_ml_job_objective
            )
            self.auto_ml_problem_type_config_name = "TimeSeriesForecasting"
        elif "TabularJobConfig" in self.auto_ml_problem_type_config:
            self.auto_ml_problem_type_config_name = "Tabular"
            if (
                self.auto_ml_problem_type_config["TabularJobConfig"]["ProblemType"]
                == "BinaryClassification"
            ):
                self.auto_ml_job_objective = (
                    {"MetricName": "F1"}
                    if self.auto_ml_job_objective is None
                    else self.auto_ml_job_objective
                )
                self.auto_ml_problem_type_resolved_attributes = {
                    "TabularResolvedAttributes": {
                        "TabularProblemType": "BinaryClassification"
                    }
                }
            if (
                self.auto_ml_problem_type_config["TabularJobConfig"]["ProblemType"]
                == "MulticlassClassification"
            ):
                self.auto_ml_job_objective = (
                    {"MetricName": "Accuracy"}
                    if self.auto_ml_job_objective is None
                    else self.auto_ml_job_objective
                )
                self.auto_ml_problem_type_resolved_attributes = {
                    "TabularResolvedAttributes": {
                        "TabularProblemType": "MulticlassClassification"
                    }
                }
            if (
                self.auto_ml_problem_type_config["TabularJobConfig"]["ProblemType"]
                == "Regression"
            ):
                self.auto_ml_job_objective = (
                    {"MetricName": "MSE"}
                    if self.auto_ml_job_objective is None
                    else self.auto_ml_job_objective
                )
                self.auto_ml_problem_type_resolved_attributes = {
                    "TabularResolvedAttributes": {"TabularProblemType": "Regression"}
                }
        elif "TextGenerationJobConfig" in self.auto_ml_problem_type_config:
            self.auto_ml_problem_type_config_name = "TextGeneration"
            self.auto_ml_job_objective = (
                {"MetricName": ""}
                if self.auto_ml_job_objective is None
                else self.auto_ml_job_objective
            )
            self.auto_ml_problem_type_resolved_attributes = {
                "TextGenerationResolvedAttributes": {"BaseModelName": "string"}
            }

        self.model_deploy_config = (
            model_deploy_config
            if model_deploy_config
            else {"AutoGenerateEndpointName": False, "EndpointName": "EndpointName"}
        )
        if (
            "AutoGenerateEndpointName" in self.model_deploy_config
            and self.model_deploy_config["AutoGenerateEndpointName"]
            and "EndpointName" in self.model_deploy_config
        ):
            raise ValidationError(
                message="Validation Error: An EndpointName cannot be provided while AutoGenerateEndpoint name is True."
            )
        self.output_data_config = output_data_config
        self.data_split_config = (
            data_split_config if data_split_config else {"ValidationFraction": 0.2}
        )
        self.tags = tags or []
        self.arn = arn_formatter(
            "automl-job", self.auto_ml_job_name, account_id, region_name
        )
        self.creation_time = str(datetime.now().strftime("%Y-%m-%d %H:%M:%S"))
        self.end_time = str(datetime.now().strftime("%Y-%m-%d %H:%M:%S"))
        self.last_modified_time = str(datetime.now().strftime("%Y-%m-%d %H:%M:%S"))
        self.failure_reason = ""
        self.partial_failure_reasons = [{"PartialFailureMessage": ""}]
        self.best_candidate = {
            "CandidateName": "best_candidate",
            "FinalAutoMLJobObjectiveMetric": {
                "Type": "Maximize",
                "MetricName": "Accuracy",
                "Value": 123,
                "StandardMetricName": "Accuracy",
            },
            "ObjectiveStatus": "Succeeded",
            "CandidateSteps": [
                {
                    "CandidateStepType": "AWS::SageMaker::TrainingJob",
                    "CandidateStepArn": arn_formatter(
                        "training-job", "candidate_step_name", account_id, region_name
                    ),
                    "CandidateStepName": "candidate_step_name",
                },
            ],
            "CandidateStatus": "Completed",
            "InferenceContainers": [
                {
                    "Image": "string",
                    "ModelDataUrl": "string",
                    "Environment": {"string": "string"},
                },
            ],
            "CreationTime": str(datetime(2024, 1, 1)),
            "EndTime": str(datetime(2024, 1, 1)),
            "LastModifiedTime": str(datetime(2024, 1, 1)),
            "FailureReason": "string",
            "CandidateProperties": {
                "CandidateArtifactLocations": {
                    "Explainability": "string",
                    "ModelInsights": "string",
                    "BacktestResults": "string",
                },
                "CandidateMetrics": [
                    {
                        "MetricName": "Accuracy",
                        "Value": 123,
                        "Set": "Train",
                        "StandardMetricName": "Accuracy",
                    },
                ],
            },
            "InferenceContainerDefinitions": {
                "string": [
                    {
                        "Image": "string",
                        "ModelDataUrl": "string",
                        "Environment": {"string": "string"},
                    },
                ]
            },
        }
        self.auto_ml_job_status = "InProgress"
        self.auto_ml_job_secondary_status = "Completed"
        self.auto_ml_job_artifacts = {
            "CandidateDefinitionNotebookLocation": "candidate/notebook/location",
            "DataExplorationNotebookLocation": "data/notebook/location",
        }

        self.resolved_attributes = {
            "AutoMLJobObjective": self.auto_ml_job_objective,
            "CompletionCriteria": self.auto_ml_problem_type_config[
                self.auto_ml_problem_type_config_name + "JobConfig"
            ]["CompletionCriteria"],
            "AutoMLProblemTypeResolvedAttributes": self.auto_ml_problem_type_resolved_attributes,
        }

        self.model_deploy_result = {
            "EndpointName": self.model_deploy_config["EndpointName"]
            if self.model_deploy_config
            else "endpoint_name",
        }

    def describe(self) -> Dict[str, Any]:
        return {
            "AutoMLJobName": self.auto_ml_job_name,
            "AutoMLJobArn": self.arn,
            "AutoMLJobInputDataConfig": self.auto_ml_job_input_data_config,
            "OutputDataConfig": self.output_data_config,
            "RoleArn": self.role_arn,
            "AutoMLJobObjective": self.auto_ml_job_objective,
            "AutoMLProblemTypeConfig": self.auto_ml_problem_type_config,
            "AutoMLProblemTypeConfigName": self.auto_ml_problem_type_config_name,
            "CreationTime": self.creation_time,
            "EndTime": self.end_time,
            "LastModifiedTime": self.last_modified_time,
            "FailureReason": self.failure_reason,
            "PartialFailureReasons": self.partial_failure_reasons,
            "BestCandidate": self.best_candidate,
            "AutoMLJobStatus": self.auto_ml_job_status,
            "AutoMLJobSecondaryStatus": self.auto_ml_job_secondary_status,
            "AutoMLJobArtifacts": self.auto_ml_job_artifacts,
            "ResolvedAttributes": self.resolved_attributes,
            "ModelDeployConfig": self.model_deploy_config,
            "ModelDeployResult": self.model_deploy_result,
            "DataSplitConfig": self.data_split_config,
            "SecurityConfig": self.security_config,
        }

    def summary(self) -> Dict[str, Any]:
        return {
            "AutoMLJobName": self.auto_ml_job_name,
            "AutoMLJobArn": self.arn,
            "AutoMLJobStatus": self.auto_ml_job_status,
            "AutoMLJobSecondaryStatus": self.auto_ml_job_secondary_status,
            "CreationTime": self.creation_time,
            "EndTime": self.end_time,
            "LastModifiedTime": self.last_modified_time,
            "FailureReason": self.failure_reason,
            "PartialFailureReasons": self.partial_failure_reasons,
        }


class Domain(BaseObject):
    def __init__(
        self,
        domain_name: str,
        auth_mode: str,
        default_user_settings: Dict[str, Any],
        subnet_ids: List[str],
        vpc_id: str,
        account_id: str,
        region_name: str,
        domain_settings: Optional[Dict[str, Any]],
        tags: Optional[List[Dict[str, str]]],
        app_network_access_type: Optional[str],
        home_efs_file_system_kms_key_id: Optional[str],
        kms_key_id: Optional[str],
        app_security_group_management: Optional[str],
        default_space_settings: Optional[Dict[str, Any]],
    ):
        self.domain_name = domain_name
        if domain_name in sagemaker_backends[account_id][region_name].domains:
            raise ResourceInUseException(
                message=f"Resource Already Exists: Domain with name {domain_name} already exists. Choose a different name."
            )
        self.auth_mode = auth_mode
        self.default_user_settings = default_user_settings
        self.subnet_ids = subnet_ids
        self.vpc_id = vpc_id
        self.account_id = account_id
        self.region_name = region_name
        self.domain_settings = domain_settings
        self.tags = tags
        self.app_network_access_type = (
            app_network_access_type if app_network_access_type else "PublicInternetOnly"
        )
        self.home_efs_file_system_kms_key_id = (
            home_efs_file_system_kms_key_id
            if home_efs_file_system_kms_key_id
            else kms_key_id
        )
        self.kms_key_id = kms_key_id
        self.app_security_group_management = app_security_group_management
        self.default_space_settings = default_space_settings

        self.id = f"d-{domain_name}"
        self.arn = arn_formatter("domain", self.id, account_id, region_name)
        self.home_efs_file_system_id = f"{domain_name}-efs-id"
        self.single_sign_on_managed_application_instance_id = f"{domain_name}-sso-id"
        self.single_sign_on_managed_application_arn = arn_formatter(
            "sso", f"application/{domain_name}/apl-{domain_name}", account_id, ""
        )
        self.status = "InService"
        self.creation_time = datetime.now().strftime("%Y-%m-%d %H:%M:%S")
        self.last_modified_time = datetime.now().strftime("%Y-%m-%d %H:%M:%S")
        self.failure_reason = ""
        self.security_group_id_for_domain_boundary = f"sg-{domain_name}"
        self.url = f"{domain_name}.{region_name}.sagemaker.test.com"

    def describe(self) -> Dict[str, Any]:
        return {
            "DomainArn": self.arn,
            "DomainId": self.id,
            "DomainName": self.domain_name,
            "HomeEfsFileSystemId": self.home_efs_file_system_id,
            "SingleSignOnManagedApplicationInstanceId": self.single_sign_on_managed_application_instance_id,
            "SingleSignOnApplicationArn": self.single_sign_on_managed_application_arn,
            "Status": self.status,
            "CreationTime": self.creation_time,
            "LastModifiedTime": self.last_modified_time,
            "FailureReason": self.failure_reason,
            "SecurityGroupIdForDomainBoundary": self.security_group_id_for_domain_boundary,
            "AuthMode": self.auth_mode,
            "DefaultUserSettings": self.default_user_settings,
            "DomainSetting": self.domain_settings,
            "AppNetworkAccessType": self.app_network_access_type,
            "HomeEfsFileSystemKmsKeyId": self.home_efs_file_system_kms_key_id,
            "SubnetIds": self.subnet_ids,
            "Url": self.url,
            "VpcId": self.vpc_id,
            "KmsKeyId": self.kms_key_id,
            "AppSecurityGroupManagement": self.app_security_group_management,
            "DefaultSpaceSettings": self.default_space_settings,
>>>>>>> 9fbf3738
        }

    def summary(self) -> Dict[str, Any]:
        return {
<<<<<<< HEAD
            "MonitoringJobDefinitionName": self.job_definition_name,
            "MonitoringJobDefinitionArn": self.arn,
            "CreationTime": self.creation_time,
            "EndpointName": self.endpoint_name,
=======
            "DomainArn": self.arn,
            "DomainId": self.id,
            "DomainName": self.domain_name,
            "Status": self.status,
            "CreationTime": self.creation_time,
            "LastModifiedTime": self.last_modified_time,
            "Url": self.url,
>>>>>>> 9fbf3738
        }


class VpcConfig(BaseObject):
    def __init__(self, security_group_ids: List[str], subnets: List[str]):
        self.security_group_ids = security_group_ids
        self.subnets = subnets

    @property
    def response_object(self) -> Dict[str, List[str]]:
        response_object = self.gen_response_object()
        return {
            k: v for k, v in response_object.items() if v is not None and v != [None]
        }


class Container(BaseObject):
    def __init__(self, **kwargs: Any):
        self.container_hostname = kwargs.get("container_hostname", "localhost")
        self.model_data_url = kwargs.get("data_url", "")
        self.model_package_name = kwargs.get("package_name", "pkg")
        self.image = kwargs.get("image", "")
        self.environment = kwargs.get("environment", {})

    @property
    def response_object(self) -> Dict[str, Any]:  # type: ignore[misc]
        response_object = self.gen_response_object()
        return {
            k: v for k, v in response_object.items() if v is not None and v != [None]
        }


class FakeSagemakerNotebookInstance(CloudFormationModel):
    def __init__(
        self,
        account_id: str,
        region_name: str,
        notebook_instance_name: str,
        instance_type: str,
        role_arn: str,
        subnet_id: Optional[str],
        security_group_ids: Optional[List[str]],
        kms_key_id: Optional[str],
        tags: Optional[List[Dict[str, str]]],
        lifecycle_config_name: Optional[str],
        direct_internet_access: str,
        volume_size_in_gb: int,
        accelerator_types: Optional[List[str]],
        default_code_repository: Optional[str],
        additional_code_repositories: Optional[List[str]],
        root_access: Optional[str],
    ):
        self.validate_volume_size_in_gb(volume_size_in_gb)
        self.validate_instance_type(instance_type)

        self.region_name = region_name
        self.notebook_instance_name = notebook_instance_name
        self.instance_type = instance_type
        self.role_arn = role_arn
        self.subnet_id = subnet_id
        self.security_group_ids = security_group_ids
        self.kms_key_id = kms_key_id
        self.tags = tags or []
        self.lifecycle_config_name = lifecycle_config_name
        self.direct_internet_access = direct_internet_access
        self.volume_size_in_gb = volume_size_in_gb
        self.accelerator_types = accelerator_types
        self.default_code_repository = default_code_repository
        self.additional_code_repositories = additional_code_repositories
        self.root_access = root_access
        self.status = "Pending"
        self.creation_time = self.last_modified_time = datetime.now()
        self.arn = arn_formatter(
            "notebook-instance", notebook_instance_name, account_id, region_name
        )
        self.start()

    def validate_volume_size_in_gb(self, volume_size_in_gb: int) -> None:
        if not validators.is_integer_between(volume_size_in_gb, mn=5, optional=True):
            message = "Invalid range for parameter VolumeSizeInGB, value: {}, valid range: 5-inf"
            raise ValidationError(message=message)

    def validate_instance_type(self, instance_type: str) -> None:
        VALID_INSTANCE_TYPES = [
            "ml.p2.xlarge",
            "ml.m5.4xlarge",
            "ml.m4.16xlarge",
            "ml.t3.xlarge",
            "ml.p3.16xlarge",
            "ml.t2.xlarge",
            "ml.p2.16xlarge",
            "ml.c4.2xlarge",
            "ml.c5.2xlarge",
            "ml.c4.4xlarge",
            "ml.c5d.2xlarge",
            "ml.c5.4xlarge",
            "ml.c5d.4xlarge",
            "ml.c4.8xlarge",
            "ml.c5d.xlarge",
            "ml.c5.9xlarge",
            "ml.c5.xlarge",
            "ml.c5d.9xlarge",
            "ml.c4.xlarge",
            "ml.t2.2xlarge",
            "ml.c5d.18xlarge",
            "ml.t3.2xlarge",
            "ml.t3.medium",
            "ml.t2.medium",
            "ml.c5.18xlarge",
            "ml.p3.2xlarge",
            "ml.m5.xlarge",
            "ml.m4.10xlarge",
            "ml.t2.large",
            "ml.m5.12xlarge",
            "ml.m4.xlarge",
            "ml.t3.large",
            "ml.m5.24xlarge",
            "ml.m4.2xlarge",
            "ml.p2.8xlarge",
            "ml.m5.2xlarge",
            "ml.p3.8xlarge",
            "ml.m4.4xlarge",
        ]
        if not validators.is_one_of(instance_type, VALID_INSTANCE_TYPES):
            message = f"Value '{instance_type}' at 'instanceType' failed to satisfy constraint: Member must satisfy enum value set: {VALID_INSTANCE_TYPES}"
            raise ValidationError(message=message)

    @property
    def url(self) -> str:
        return (
            f"{self.notebook_instance_name}.notebook.{self.region_name}.sagemaker.aws"
        )

    def start(self) -> None:
        self.status = "InService"

    @property
    def is_deletable(self) -> bool:
        return self.status in ["Stopped", "Failed"]

    def stop(self) -> None:
        self.status = "Stopped"

    @property
    def physical_resource_id(self) -> str:
        return self.arn

    @classmethod
    def has_cfn_attr(cls, attr: str) -> bool:
        return attr in ["NotebookInstanceName"]

    def get_cfn_attribute(self, attribute_name: str) -> str:
        # https://docs.aws.amazon.com/AWSCloudFormation/latest/UserGuide/aws-resource-sagemaker-notebookinstance.html#aws-resource-sagemaker-notebookinstance-return-values
        from moto.cloudformation.exceptions import UnformattedGetAttTemplateException

        if attribute_name == "NotebookInstanceName":
            return self.notebook_instance_name
        raise UnformattedGetAttTemplateException()

    @staticmethod
    def cloudformation_name_type() -> str:
        return ""

    @staticmethod
    def cloudformation_type() -> str:
        # https://docs.aws.amazon.com/AWSCloudFormation/latest/UserGuide/aws-resource-sagemaker-notebookinstance.html
        return "AWS::SageMaker::NotebookInstance"

    @classmethod
    def create_from_cloudformation_json(  # type: ignore[misc]
        cls,
        resource_name: str,
        cloudformation_json: Any,
        account_id: str,
        region_name: str,
        **kwargs: Any,
    ) -> "FakeSagemakerNotebookInstance":
        # Get required properties from provided CloudFormation template
        properties = cloudformation_json["Properties"]
        instance_type = properties["InstanceType"]
        role_arn = properties["RoleArn"]

        notebook = sagemaker_backends[account_id][region_name].create_notebook_instance(
            notebook_instance_name=resource_name,
            instance_type=instance_type,
            role_arn=role_arn,
        )
        return notebook

    @classmethod
    def update_from_cloudformation_json(  # type: ignore[misc]
        cls,
        original_resource: Any,
        new_resource_name: str,
        cloudformation_json: Any,
        account_id: str,
        region_name: str,
    ) -> "FakeSagemakerNotebookInstance":
        # Operations keep same resource name so delete old and create new to mimic update
        cls.delete_from_cloudformation_json(
            original_resource.arn, cloudformation_json, account_id, region_name
        )
        new_resource = cls.create_from_cloudformation_json(
            original_resource.notebook_instance_name,
            cloudformation_json,
            account_id,
            region_name,
        )
        return new_resource

    @classmethod
    def delete_from_cloudformation_json(  # type: ignore[misc]
        cls,
        resource_name: str,
        cloudformation_json: Any,
        account_id: str,
        region_name: str,
    ) -> None:
        # Get actual name because resource_name actually provides the ARN
        # since the Physical Resource ID is the ARN despite SageMaker
        # using the name for most of its operations.
        notebook_instance_name = resource_name.split("/")[-1]

        backend = sagemaker_backends[account_id][region_name]
        backend.stop_notebook_instance(notebook_instance_name)
        backend.delete_notebook_instance(notebook_instance_name)

    def to_dict(self) -> Dict[str, Any]:
        return {
            "NotebookInstanceArn": self.arn,
            "NotebookInstanceName": self.notebook_instance_name,
            "NotebookInstanceStatus": self.status,
            "Url": self.url,
            "InstanceType": self.instance_type,
            "SubnetId": self.subnet_id,
            "SecurityGroups": self.security_group_ids,
            "RoleArn": self.role_arn,
            "KmsKeyId": self.kms_key_id,
            # ToDo: NetworkInterfaceId
            "LastModifiedTime": str(self.last_modified_time),
            "CreationTime": str(self.creation_time),
            "NotebookInstanceLifecycleConfigName": self.lifecycle_config_name,
            "DirectInternetAccess": self.direct_internet_access,
            "VolumeSizeInGB": self.volume_size_in_gb,
            "AcceleratorTypes": self.accelerator_types,
            "DefaultCodeRepository": self.default_code_repository,
            "AdditionalCodeRepositories": self.additional_code_repositories,
            "RootAccess": self.root_access,
        }


class FakeSageMakerNotebookInstanceLifecycleConfig(BaseObject, CloudFormationModel):
    def __init__(
        self,
        account_id: str,
        region_name: str,
        notebook_instance_lifecycle_config_name: str,
        on_create: List[Dict[str, str]],
        on_start: List[Dict[str, str]],
    ):
        self.region_name = region_name
        self.notebook_instance_lifecycle_config_name = (
            notebook_instance_lifecycle_config_name
        )
        self.on_create = on_create
        self.on_start = on_start
        self.creation_time = self.last_modified_time = datetime.now().strftime(
            "%Y-%m-%d %H:%M:%S"
        )
        self.notebook_instance_lifecycle_config_arn = (
            FakeSageMakerNotebookInstanceLifecycleConfig.arn_formatter(
                self.notebook_instance_lifecycle_config_name, account_id, region_name
            )
        )

    @staticmethod
    def arn_formatter(name: str, account_id: str, region_name: str) -> str:
        return arn_formatter(
            "notebook-instance-lifecycle-configuration", name, account_id, region_name
        )

    @property
    def response_object(self) -> Dict[str, Any]:  # type: ignore[misc]
        response_object = self.gen_response_object()
        return {
            k: v for k, v in response_object.items() if v is not None and v != [None]
        }

    @property
    def physical_resource_id(self) -> str:
        return self.notebook_instance_lifecycle_config_arn

    @classmethod
    def has_cfn_attr(cls, attr: str) -> bool:
        return attr in ["NotebookInstanceLifecycleConfigName"]

    def get_cfn_attribute(self, attribute_name: str) -> str:
        # https://docs.aws.amazon.com/AWSCloudFormation/latest/UserGuide/aws-resource-sagemaker-notebookinstancelifecycleconfig.html#aws-resource-sagemaker-notebookinstancelifecycleconfig-return-values
        from moto.cloudformation.exceptions import UnformattedGetAttTemplateException

        if attribute_name == "NotebookInstanceLifecycleConfigName":
            return self.notebook_instance_lifecycle_config_name
        raise UnformattedGetAttTemplateException()

    @staticmethod
    def cloudformation_name_type() -> str:
        return ""

    @staticmethod
    def cloudformation_type() -> str:
        # https://docs.aws.amazon.com/AWSCloudFormation/latest/UserGuide/aws-resource-sagemaker-notebookinstancelifecycleconfig.html
        return "AWS::SageMaker::NotebookInstanceLifecycleConfig"

    @classmethod
    def create_from_cloudformation_json(  # type: ignore[misc]
        cls,
        resource_name: str,
        cloudformation_json: Any,
        account_id: str,
        region_name: str,
        **kwargs: Any,
    ) -> "FakeSageMakerNotebookInstanceLifecycleConfig":
        properties = cloudformation_json["Properties"]

        config = sagemaker_backends[account_id][
            region_name
        ].create_notebook_instance_lifecycle_config(
            notebook_instance_lifecycle_config_name=resource_name,
            on_create=properties.get("OnCreate"),
            on_start=properties.get("OnStart"),
        )
        return config

    @classmethod
    def update_from_cloudformation_json(  # type: ignore[misc]
        cls,
        original_resource: Any,
        new_resource_name: str,
        cloudformation_json: Any,
        account_id: str,
        region_name: str,
    ) -> "FakeSageMakerNotebookInstanceLifecycleConfig":
        # Operations keep same resource name so delete old and create new to mimic update
        cls.delete_from_cloudformation_json(
            original_resource.notebook_instance_lifecycle_config_arn,
            cloudformation_json,
            account_id,
            region_name,
        )
        new_resource = cls.create_from_cloudformation_json(
            original_resource.notebook_instance_lifecycle_config_name,
            cloudformation_json,
            account_id,
            region_name,
        )
        return new_resource

    @classmethod
    def delete_from_cloudformation_json(  # type: ignore[misc]
        cls,
        resource_name: str,
        cloudformation_json: Any,
        account_id: str,
        region_name: str,
    ) -> None:
        # Get actual name because resource_name actually provides the ARN
        # since the Physical Resource ID is the ARN despite SageMaker
        # using the name for most of its operations.
        config_name = resource_name.split("/")[-1]

        backend = sagemaker_backends[account_id][region_name]
        backend.delete_notebook_instance_lifecycle_config(config_name)


class SageMakerModelBackend(BaseBackend):
    def __init__(self, region_name: str, account_id: str):
        super().__init__(region_name, account_id)
        self._models: Dict[str, Model] = {}
        self.notebook_instances: Dict[str, FakeSagemakerNotebookInstance] = {}
        self.endpoint_configs: Dict[str, FakeEndpointConfig] = {}
        self.endpoints: Dict[str, FakeEndpoint] = {}
        self.experiments: Dict[str, FakeExperiment] = {}
        self.pipelines: Dict[str, FakePipeline] = {}
        self.pipeline_executions: Dict[str, FakePipelineExecution] = {}
        self.processing_jobs: Dict[str, FakeProcessingJob] = {}
        self.trials: Dict[str, FakeTrial] = {}
        self.trial_components: Dict[str, FakeTrialComponent] = {}
        self.training_jobs: Dict[str, FakeTrainingJob] = {}
        self.transform_jobs: Dict[str, FakeTransformJob] = {}
        self.notebook_instance_lifecycle_configurations: Dict[
            str, FakeSageMakerNotebookInstanceLifecycleConfig
        ] = {}
        self.model_package_groups: Dict[str, ModelPackageGroup] = {}
        self.model_packages: Dict[str, ModelPackage] = {}
        self.model_package_name_mapping: Dict[str, str] = {}
        self.feature_groups: Dict[str, FeatureGroup] = {}
        self.clusters: Dict[str, Cluster] = {}
<<<<<<< HEAD
        self.model_explainability_job_definitions: Dict[
            str, ModelExplainabilityJobDefinition
        ] = {}
=======
        self.auto_ml_jobs: Dict[str, AutoMLJob] = {}
        self.compilation_jobs: Dict[str, CompilationJob] = {}
        self.domains: Dict[str, Domain] = {}
>>>>>>> 9fbf3738

    @staticmethod
    def default_vpc_endpoint_service(
        service_region: str, zones: List[str]
    ) -> List[Dict[str, str]]:
        """Default VPC endpoint services."""
        api_service = BaseBackend.default_vpc_endpoint_service_factory(
            service_region, zones, "api.sagemaker", special_service_name="sagemaker.api"
        )

        notebook_service_id = f"vpce-svc-{BaseBackend.vpce_random_number()}"
        studio_service_id = f"vpce-svc-{BaseBackend.vpce_random_number()}"

        notebook_service = {
            "AcceptanceRequired": False,
            "AvailabilityZones": zones,
            "BaseEndpointDnsNames": [
                f"{notebook_service_id}.{service_region}.vpce.amazonaws.com",
                f"notebook.{service_region}.vpce.sagemaker.aws",
            ],
            "ManagesVpcEndpoints": False,
            "Owner": "amazon",
            "PrivateDnsName": f"*.notebook.{service_region}.sagemaker.aws",
            "PrivateDnsNameVerificationState": "verified",
            "PrivateDnsNames": [
                {"PrivateDnsName": f"*.notebook.{service_region}.sagemaker.aws"}
            ],
            "ServiceId": notebook_service_id,
            "ServiceName": f"aws.sagemaker.{service_region}.notebook",
            "ServiceType": [{"ServiceType": "Interface"}],
            "Tags": [],
            "VpcEndpointPolicySupported": True,
        }
        studio_service = {
            "AcceptanceRequired": False,
            "AvailabilityZones": zones,
            "BaseEndpointDnsNames": [
                f"{studio_service_id}.{service_region}.vpce.amazonaws.com",
                f"studio.{service_region}.vpce.sagemaker.aws",
            ],
            "ManagesVpcEndpoints": False,
            "Owner": "amazon",
            "PrivateDnsName": f"*.studio.{service_region}.sagemaker.aws",
            "PrivateDnsNameVerificationState": "verified",
            "PrivateDnsNames": [
                {"PrivateDnsName": f"*.studio.{service_region}.sagemaker.aws"}
            ],
            "ServiceId": studio_service_id,
            "ServiceName": f"aws.sagemaker.{service_region}.studio",
            "ServiceType": [{"ServiceType": "Interface"}],
            "Tags": [],
            "VpcEndpointPolicySupported": True,
        }
        return api_service + [notebook_service, studio_service]

    def create_model(
        self,
        model_name: str,
        execution_role_arn: str,
        primary_container: Optional[Dict[str, Any]],
        vpc_config: Optional[Dict[str, Any]],
        containers: Optional[List[Dict[str, Any]]],
        tags: Optional[List[Dict[str, str]]],
    ) -> Model:
        model_obj = Model(
            account_id=self.account_id,
            region_name=self.region_name,
            model_name=model_name,
            execution_role_arn=execution_role_arn,
            primary_container=primary_container or {},
            vpc_config=vpc_config or {},
            containers=containers or [],
            tags=tags or [],
        )

        self._models[model_name] = model_obj
        return model_obj

    def describe_model(self, model_name: str) -> Model:
        model = self._models.get(model_name)
        if model:
            return model
        arn = arn_formatter("model", model_name, self.account_id, self.region_name)
        raise ValidationError(message=f"Could not find model '{arn}'.")

    def list_models(self) -> Iterable[Model]:
        return self._models.values()

    def delete_model(self, model_name: str) -> None:
        for model in self._models.values():
            if model.model_name == model_name:
                self._models.pop(model.model_name)
                break
        else:
            raise MissingModel(model=model_name)

    def create_experiment(self, experiment_name: str) -> Dict[str, str]:
        experiment = FakeExperiment(
            account_id=self.account_id,
            region_name=self.region_name,
            experiment_name=experiment_name,
            tags=[],
        )
        self.experiments[experiment_name] = experiment
        return experiment.response_create

    def describe_experiment(self, experiment_name: str) -> Dict[str, Any]:
        experiment_data = self.experiments[experiment_name]
        return {
            "ExperimentName": experiment_data.experiment_name,
            "ExperimentArn": experiment_data.experiment_arn,
            "CreationTime": experiment_data.creation_time,
            "LastModifiedTime": experiment_data.last_modified_time,
        }

    def _get_resource_from_arn(self, arn: str) -> Any:
        resources = {
            "model": self._models,
            "notebook-instance": self.notebook_instances,
            "endpoint": self.endpoints,
            "endpoint-config": self.endpoint_configs,
            "training-job": self.training_jobs,
            "transform-job": self.transform_jobs,
            "experiment": self.experiments,
            "experiment-trial": self.trials,
            "experiment-trial-component": self.trial_components,
            "processing-job": self.processing_jobs,
            "pipeline": self.pipelines,
            "model-package-group": self.model_package_groups,
            "cluster": self.clusters,
<<<<<<< HEAD
            "model-explainability-job-definition": self.model_explainability_job_definitions,
=======
            "automl-job": self.auto_ml_jobs,
            "compilation-job": self.compilation_jobs,
            "domain": self.domains,
>>>>>>> 9fbf3738
        }
        target_resource, target_name = arn.split(":")[-1].split("/")
        try:
            resource = resources.get(target_resource).get(target_name)  # type: ignore
        except KeyError:
            message = f"Could not find {target_resource} with name {target_name}"
            raise ValidationError(message=message)
        return resource

    def add_tags(self, arn: str, tags: List[Dict[str, str]]) -> List[Dict[str, str]]:
        resource = self._get_resource_from_arn(arn)
        resource.tags.extend(tags)
        return resource.tags

    @paginate(pagination_model=PAGINATION_MODEL)
    def list_tags(self, arn: str) -> List[Dict[str, str]]:
        resource = self._get_resource_from_arn(arn)
        return resource.tags

    def delete_tags(self, arn: str, tag_keys: List[str]) -> None:
        resource = self._get_resource_from_arn(arn)
        resource.tags = [tag for tag in resource.tags if tag["Key"] not in tag_keys]

    @paginate(pagination_model=PAGINATION_MODEL)
    def list_experiments(self) -> List["FakeExperiment"]:
        return list(self.experiments.values())

    def search(self, resource: Any = None, search_expression: Any = None) -> Any:
        next_index = None

        valid_resources = [
            "Pipeline",
            "ModelPackageGroup",
            "TrainingJob",
            "ExperimentTrialComponent",
            "FeatureGroup",
            "Endpoint",
            "PipelineExecution",
            "Project",
            "ExperimentTrial",
            "Image",
            "ImageVersion",
            "ModelPackage",
            "Experiment",
        ]

        if resource not in valid_resources:
            raise AWSValidationException(
                f"An error occurred (ValidationException) when calling the Search operation: 1 validation error detected: Value '{resource}' at 'resource' failed to satisfy constraint: Member must satisfy enum value set: {valid_resources}"
            )

        def evaluate_search_expression(item: Any) -> bool:
            filters = None
            if search_expression is not None:
                filters = search_expression.get("Filters")

            if filters is not None:
                for f in filters:
                    if f["Operator"] == "Equals":
                        if f["Name"].startswith("Tags."):
                            key = f["Name"][5:]
                            value = f["Value"]

                            if (
                                len(
                                    [
                                        e
                                        for e in item.tags
                                        if e["Key"] == key and e["Value"] == value
                                    ]
                                )
                                == 0
                            ):
                                return False
                        if f["Name"] == "ExperimentName":
                            experiment_name = f["Value"]

                            if hasattr(item, "experiment_name"):
                                if getattr(item, "experiment_name") != experiment_name:
                                    return False
                            else:
                                raise ValidationError(
                                    message="Unknown property name: ExperimentName"
                                )

                        if f["Name"] == "TrialName":
                            raise AWSValidationException(
                                f"An error occurred (ValidationException) when calling the Search operation: Unknown property name: {f['Name']}"
                            )

                        if f["Name"] == "Parents.TrialName":
                            trial_name = f["Value"]

                            if getattr(item, "trial_name") != trial_name:
                                return False

            return True

        result: Dict[str, Any] = {
            "Results": [],
            "NextToken": str(next_index) if next_index is not None else None,
        }
        if resource == "Experiment":
            experiments_fetched = list(self.experiments.values())

            experiment_summaries = [
                {
                    "ExperimentName": experiment_data.experiment_name,
                    "ExperimentArn": experiment_data.experiment_arn,
                    "CreationTime": experiment_data.creation_time,
                    "LastModifiedTime": experiment_data.last_modified_time,
                }
                for experiment_data in experiments_fetched
                if evaluate_search_expression(experiment_data)
            ]

            for experiment_summary in experiment_summaries:
                result["Results"].append({"Experiment": experiment_summary})

        if resource == "ExperimentTrial":
            trials_fetched = list(self.trials.values())

            trial_summaries = [
                {
                    "TrialName": trial_data.trial_name,
                    "TrialArn": trial_data.trial_arn,
                    "CreationTime": trial_data.creation_time,
                    "LastModifiedTime": trial_data.last_modified_time,
                }
                for trial_data in trials_fetched
                if evaluate_search_expression(trial_data)
            ]

            for trial_summary in trial_summaries:
                result["Results"].append({"Trial": trial_summary})

        if resource == "ExperimentTrialComponent":
            trial_components_fetched = list(self.trial_components.values())

            trial_component_summaries = [
                {
                    "TrialComponentName": trial_component_data.trial_component_name,
                    "TrialComponentArn": trial_component_data.trial_component_arn,
                    "CreationTime": trial_component_data.creation_time,
                    "LastModifiedTime": trial_component_data.last_modified_time,
                }
                for trial_component_data in trial_components_fetched
                if evaluate_search_expression(trial_component_data)
            ]

            for trial_component_summary in trial_component_summaries:
                result["Results"].append({"TrialComponent": trial_component_summary})
        return result

    def delete_experiment(self, experiment_name: str) -> None:
        try:
            del self.experiments[experiment_name]
        except KeyError:
            arn = FakeTrial.arn_formatter(
                experiment_name, self.account_id, self.region_name
            )
            raise ValidationError(
                message=f"Could not find experiment configuration '{arn}'."
            )

    def create_trial(self, trial_name: str, experiment_name: str) -> Dict[str, str]:
        trial = FakeTrial(
            account_id=self.account_id,
            region_name=self.region_name,
            trial_name=trial_name,
            experiment_name=experiment_name,
            tags=[],
            trial_components=[],
        )
        self.trials[trial_name] = trial
        return trial.response_create

    def describe_trial(self, trial_name: str) -> Dict[str, Any]:
        try:
            return self.trials[trial_name].response_object
        except KeyError:
            arn = FakeTrial.arn_formatter(trial_name, self.account_id, self.region_name)
            raise ValidationError(message=f"Could not find trial '{arn}'.")

    def delete_trial(self, trial_name: str) -> None:
        try:
            del self.trials[trial_name]
        except KeyError:
            arn = FakeTrial.arn_formatter(trial_name, self.account_id, self.region_name)
            raise ValidationError(
                message=f"Could not find trial configuration '{arn}'."
            )

    @paginate(pagination_model=PAGINATION_MODEL)
    def list_trials(
        self,
        experiment_name: Optional[str] = None,
        trial_component_name: Optional[str] = None,
    ) -> List["FakeTrial"]:
        trials_fetched = list(self.trials.values())

        def evaluate_filter_expression(trial_data: FakeTrial) -> bool:
            if experiment_name is not None:
                if trial_data.experiment_name != experiment_name:
                    return False

            if trial_component_name is not None:
                if trial_component_name not in trial_data.trial_components:
                    return False

            return True

        return [
            trial_data
            for trial_data in trials_fetched
            if evaluate_filter_expression(trial_data)
        ]

    def create_trial_component(
        self,
        trial_component_name: str,
        trial_name: str,
        status: Dict[str, str],
        start_time: Optional[datetime],
        end_time: Optional[datetime],
        display_name: Optional[str],
        parameters: Optional[Dict[str, Dict[str, Union[str, float]]]],
        input_artifacts: Optional[Dict[str, Dict[str, str]]],
        output_artifacts: Optional[Dict[str, Dict[str, str]]],
        metadata_properties: Optional[Dict[str, str]],
    ) -> Dict[str, Any]:
        trial_component = FakeTrialComponent(
            account_id=self.account_id,
            region_name=self.region_name,
            display_name=display_name,
            start_time=start_time,
            end_time=end_time,
            parameters=parameters,
            input_artifacts=input_artifacts,
            output_artifacts=output_artifacts,
            metadata_properties=metadata_properties,
            trial_component_name=trial_component_name,
            trial_name=trial_name,
            status=status,
            tags=[],
        )
        self.trial_components[trial_component_name] = trial_component
        return trial_component.response_create

    def delete_trial_component(self, trial_component_name: str) -> None:
        try:
            del self.trial_components[trial_component_name]
        except KeyError:
            arn = FakeTrial.arn_formatter(
                trial_component_name, self.account_id, self.region_name
            )
            raise ValidationError(
                message=f"Could not find trial-component configuration '{arn}'."
            )

    def describe_trial_component(self, trial_component_name: str) -> Dict[str, Any]:
        try:
            return self.trial_components[trial_component_name].response_object
        except KeyError:
            arn = FakeTrialComponent.arn_formatter(
                trial_component_name, self.account_id, self.region_name
            )
            raise ValidationError(message=f"Could not find trial component '{arn}'.")

    def _update_trial_component_details(
        self, trial_component_name: str, details_json: str
    ) -> None:
        self.trial_components[trial_component_name].update(details_json)

    @paginate(pagination_model=PAGINATION_MODEL)
    def list_trial_components(
        self, trial_name: Optional[str] = None
    ) -> List["FakeTrialComponent"]:
        trial_components_fetched = list(self.trial_components.values())

        return [
            trial_component_data
            for trial_component_data in trial_components_fetched
            if trial_name is None or trial_component_data.trial_name == trial_name
        ]

    def associate_trial_component(
        self, trial_name: str, trial_component_name: str
    ) -> Dict[str, str]:
        if trial_name in self.trials.keys():
            self.trials[trial_name].trial_components.extend([trial_component_name])
        else:
            raise ResourceNotFound(
                message=f"Trial 'arn:{get_partition(self.region_name)}:sagemaker:{self.region_name}:{self.account_id}:experiment-trial/{trial_name}' does not exist."
            )

        if trial_component_name in self.trial_components.keys():
            self.trial_components[trial_component_name].trial_name = trial_name

        return {
            "TrialComponentArn": self.trial_components[
                trial_component_name
            ].trial_component_arn,
            "TrialArn": self.trials[trial_name].trial_arn,
        }

    def disassociate_trial_component(
        self, trial_name: str, trial_component_name: str
    ) -> Dict[str, str]:
        if trial_component_name in self.trial_components.keys():
            self.trial_components[trial_component_name].trial_name = None

        if trial_name in self.trials.keys():
            self.trials[trial_name].trial_components = list(
                filter(
                    lambda x: x != trial_component_name,
                    self.trials[trial_name].trial_components,
                )
            )

        return {
            "TrialComponentArn": f"arn:{get_partition(self.region_name)}:sagemaker:{self.region_name}:{self.account_id}:experiment-trial-component/{trial_component_name}",
            "TrialArn": f"arn:{get_partition(self.region_name)}:sagemaker:{self.region_name}:{self.account_id}:experiment-trial/{trial_name}",
        }

    def update_trial_component(
        self,
        trial_component_name: str,
        status: Optional[Dict[str, str]],
        display_name: Optional[str],
        start_time: Optional[datetime],
        end_time: Optional[datetime],
        parameters: Optional[Dict[str, Dict[str, Union[str, float]]]],
        parameters_to_remove: Optional[List[str]],
        input_artifacts: Optional[Dict[str, Dict[str, str]]],
        input_artifacts_to_remove: Optional[List[str]],
        output_artifacts: Optional[Dict[str, Dict[str, str]]],
        output_artifacts_to_remove: Optional[List[str]],
    ) -> Dict[str, str]:
        try:
            trial_component = self.trial_components[trial_component_name]
        except KeyError:
            arn = FakeTrialComponent.arn_formatter(
                trial_component_name, self.account_id, self.region_name
            )
            raise ValidationError(message=f"Could not find trial component '{arn}'")

        if status:
            trial_component.status = status
        if display_name:
            trial_component.display_name = display_name
        if start_time:
            trial_component.start_time = start_time
        if end_time:
            trial_component.end_time = end_time
        if parameters:
            trial_component.parameters = parameters
        if input_artifacts:
            trial_component.input_artifacts = input_artifacts
        if output_artifacts:
            trial_component.output_artifacts = output_artifacts

        trial_component.last_modified_time = datetime.now().strftime(
            "%Y-%m-%d %H:%M:%S"
        )

        for parameter_to_remove in parameters_to_remove or []:
            trial_component.parameters.pop(parameter_to_remove)

        for input_artifact_to_remove in input_artifacts_to_remove or []:
            trial_component.input_artifacts.pop(input_artifact_to_remove)

        for output_artifact_to_remove in output_artifacts_to_remove or []:
            trial_component.output_artifacts.pop(output_artifact_to_remove)

        return {
            "TrialComponentArn": FakeTrialComponent.arn_formatter(
                trial_component_name, self.account_id, self.region_name
            )
        }

    def create_notebook_instance(
        self,
        notebook_instance_name: str,
        instance_type: str,
        role_arn: str,
        subnet_id: Optional[str] = None,
        security_group_ids: Optional[List[str]] = None,
        kms_key_id: Optional[str] = None,
        tags: Optional[List[Dict[str, str]]] = None,
        lifecycle_config_name: Optional[str] = None,
        direct_internet_access: str = "Enabled",
        volume_size_in_gb: int = 5,
        accelerator_types: Optional[List[str]] = None,
        default_code_repository: Optional[str] = None,
        additional_code_repositories: Optional[List[str]] = None,
        root_access: Optional[str] = None,
    ) -> FakeSagemakerNotebookInstance:
        self._validate_unique_notebook_instance_name(notebook_instance_name)

        notebook_instance = FakeSagemakerNotebookInstance(
            account_id=self.account_id,
            region_name=self.region_name,
            notebook_instance_name=notebook_instance_name,
            instance_type=instance_type,
            role_arn=role_arn,
            subnet_id=subnet_id,
            security_group_ids=security_group_ids,
            kms_key_id=kms_key_id,
            tags=tags,
            lifecycle_config_name=lifecycle_config_name,
            direct_internet_access=direct_internet_access
            if direct_internet_access is not None
            else "Enabled",
            volume_size_in_gb=volume_size_in_gb if volume_size_in_gb is not None else 5,
            accelerator_types=accelerator_types,
            default_code_repository=default_code_repository,
            additional_code_repositories=additional_code_repositories,
            root_access=root_access,
        )
        self.notebook_instances[notebook_instance_name] = notebook_instance
        return notebook_instance

    def _validate_unique_notebook_instance_name(
        self, notebook_instance_name: str
    ) -> None:
        if notebook_instance_name in self.notebook_instances:
            duplicate_arn = self.notebook_instances[notebook_instance_name].arn
            message = f"Cannot create a duplicate Notebook Instance ({duplicate_arn})"
            raise ValidationError(message=message)

    def get_notebook_instance(
        self, notebook_instance_name: str
    ) -> FakeSagemakerNotebookInstance:
        try:
            return self.notebook_instances[notebook_instance_name]
        except KeyError:
            raise ValidationError(message="RecordNotFound")

    def start_notebook_instance(self, notebook_instance_name: str) -> None:
        notebook_instance = self.get_notebook_instance(notebook_instance_name)
        notebook_instance.start()

    def stop_notebook_instance(self, notebook_instance_name: str) -> None:
        notebook_instance = self.get_notebook_instance(notebook_instance_name)
        notebook_instance.stop()

    def delete_notebook_instance(self, notebook_instance_name: str) -> None:
        notebook_instance = self.get_notebook_instance(notebook_instance_name)
        if not notebook_instance.is_deletable:
            message = f"Status ({notebook_instance.status}) not in ([Stopped, Failed]). Unable to transition to (Deleting) for Notebook Instance ({notebook_instance.arn})"
            raise ValidationError(message=message)
        del self.notebook_instances[notebook_instance_name]

    @paginate(pagination_model=PAGINATION_MODEL)
    def list_notebook_instances(
        self,
        sort_by: str,
        sort_order: str,
        name_contains: Optional[str],
        status: Optional[str],
    ) -> List[FakeSagemakerNotebookInstance]:
        """
        The following parameters are not yet implemented:
        CreationTimeBefore, CreationTimeAfter, LastModifiedTimeBefore, LastModifiedTimeAfter, NotebookInstanceLifecycleConfigNameContains, DefaultCodeRepositoryContains, AdditionalCodeRepositoryEquals
        """
        instances = list(self.notebook_instances.values())
        if name_contains:
            instances = [
                i for i in instances if name_contains in i.notebook_instance_name
            ]
        if status:
            instances = [i for i in instances if i.status == status]
        reverse = sort_order == "Descending"
        if sort_by == "Name":
            instances = sorted(
                instances, key=lambda x: x.notebook_instance_name, reverse=reverse
            )
        if sort_by == "CreationTime":
            instances = sorted(
                instances, key=lambda x: x.creation_time, reverse=reverse
            )
        if sort_by == "Status":
            instances = sorted(instances, key=lambda x: x.status, reverse=reverse)
        return instances

    def create_notebook_instance_lifecycle_config(
        self,
        notebook_instance_lifecycle_config_name: str,
        on_create: List[Dict[str, str]],
        on_start: List[Dict[str, str]],
    ) -> FakeSageMakerNotebookInstanceLifecycleConfig:
        if (
            notebook_instance_lifecycle_config_name
            in self.notebook_instance_lifecycle_configurations
        ):
            arn = FakeSageMakerNotebookInstanceLifecycleConfig.arn_formatter(
                notebook_instance_lifecycle_config_name,
                self.account_id,
                self.region_name,
            )
            message = f"Unable to create Notebook Instance Lifecycle Config {arn}. (Details: Notebook Instance Lifecycle Config already exists.)"
            raise ValidationError(message=message)
        lifecycle_config = FakeSageMakerNotebookInstanceLifecycleConfig(
            account_id=self.account_id,
            region_name=self.region_name,
            notebook_instance_lifecycle_config_name=notebook_instance_lifecycle_config_name,
            on_create=on_create,
            on_start=on_start,
        )
        self.notebook_instance_lifecycle_configurations[
            notebook_instance_lifecycle_config_name
        ] = lifecycle_config
        return lifecycle_config

    def describe_notebook_instance_lifecycle_config(
        self, notebook_instance_lifecycle_config_name: str
    ) -> Dict[str, Any]:
        try:
            return self.notebook_instance_lifecycle_configurations[
                notebook_instance_lifecycle_config_name
            ].response_object
        except KeyError:
            arn = FakeSageMakerNotebookInstanceLifecycleConfig.arn_formatter(
                notebook_instance_lifecycle_config_name,
                self.account_id,
                self.region_name,
            )
            message = f"Unable to describe Notebook Instance Lifecycle Config '{arn}'. (Details: Notebook Instance Lifecycle Config does not exist.)"
            raise ValidationError(message=message)

    def delete_notebook_instance_lifecycle_config(
        self, notebook_instance_lifecycle_config_name: str
    ) -> None:
        try:
            del self.notebook_instance_lifecycle_configurations[
                notebook_instance_lifecycle_config_name
            ]
        except KeyError:
            arn = FakeSageMakerNotebookInstanceLifecycleConfig.arn_formatter(
                notebook_instance_lifecycle_config_name,
                self.account_id,
                self.region_name,
            )
            message = f"Unable to delete Notebook Instance Lifecycle Config '{arn}'. (Details: Notebook Instance Lifecycle Config does not exist.)"
            raise ValidationError(message=message)

    def create_endpoint_config(
        self,
        endpoint_config_name: str,
        production_variants: List[Dict[str, Any]],
        data_capture_config: Dict[str, Any],
        tags: List[Dict[str, str]],
        kms_key_id: str,
    ) -> FakeEndpointConfig:
        endpoint_config = FakeEndpointConfig(
            account_id=self.account_id,
            region_name=self.region_name,
            endpoint_config_name=endpoint_config_name,
            production_variants=production_variants,
            data_capture_config=data_capture_config,
            tags=tags,
            kms_key_id=kms_key_id,
        )
        self.validate_production_variants(production_variants)

        self.endpoint_configs[endpoint_config_name] = endpoint_config
        return endpoint_config

    def validate_production_variants(
        self, production_variants: List[Dict[str, Any]]
    ) -> None:
        for production_variant in production_variants:
            if production_variant["ModelName"] not in self._models:
                arn = arn_formatter(
                    "model",
                    production_variant["ModelName"],
                    self.account_id,
                    self.region_name,
                )
                raise ValidationError(message=f"Could not find model '{arn}'.")

    def describe_endpoint_config(self, endpoint_config_name: str) -> Dict[str, Any]:
        try:
            return self.endpoint_configs[endpoint_config_name].response_object
        except KeyError:
            arn = FakeEndpointConfig.arn_formatter(
                endpoint_config_name, self.account_id, self.region_name
            )
            raise ValidationError(
                message=f"Could not find endpoint configuration '{arn}'."
            )

    def delete_endpoint_config(self, endpoint_config_name: str) -> None:
        try:
            del self.endpoint_configs[endpoint_config_name]
        except KeyError:
            arn = FakeEndpointConfig.arn_formatter(
                endpoint_config_name, self.account_id, self.region_name
            )
            raise ValidationError(
                message=f"Could not find endpoint configuration '{arn}'."
            )

    def create_endpoint(
        self, endpoint_name: str, endpoint_config_name: str, tags: List[Dict[str, str]]
    ) -> FakeEndpoint:
        try:
            endpoint_config = self.describe_endpoint_config(endpoint_config_name)
        except KeyError:
            arn = FakeEndpointConfig.arn_formatter(
                endpoint_config_name, self.account_id, self.region_name
            )
            raise ValidationError(message=f"Could not find endpoint_config '{arn}'.")

        endpoint = FakeEndpoint(
            account_id=self.account_id,
            region_name=self.region_name,
            endpoint_name=endpoint_name,
            endpoint_config_name=endpoint_config_name,
            production_variants=endpoint_config["ProductionVariants"],
            data_capture_config=endpoint_config["DataCaptureConfig"],
            tags=tags,
        )

        self.endpoints[endpoint_name] = endpoint
        return endpoint

    def describe_endpoint(self, endpoint_name: str) -> Dict[str, Any]:
        try:
            return self.endpoints[endpoint_name].response_object
        except KeyError:
            arn = FakeEndpoint.arn_formatter(
                endpoint_name, self.account_id, self.region_name
            )
            raise ValidationError(message=f"Could not find endpoint '{arn}'.")

    def delete_endpoint(self, endpoint_name: str) -> None:
        try:
            del self.endpoints[endpoint_name]
        except KeyError:
            arn = FakeEndpoint.arn_formatter(
                endpoint_name, self.account_id, self.region_name
            )
            raise ValidationError(message=f"Could not find endpoint '{arn}'.")

    def create_processing_job(
        self,
        app_specification: Dict[str, Any],
        experiment_config: Dict[str, str],
        network_config: Dict[str, Any],
        processing_inputs: List[Dict[str, Any]],
        processing_job_name: str,
        processing_output_config: Dict[str, Any],
        role_arn: str,
        tags: List[Dict[str, str]],
        stopping_condition: Dict[str, int],
    ) -> FakeProcessingJob:
        processing_job = FakeProcessingJob(
            app_specification=app_specification,
            experiment_config=experiment_config,
            network_config=network_config,
            processing_inputs=processing_inputs,
            processing_job_name=processing_job_name,
            processing_output_config=processing_output_config,
            account_id=self.account_id,
            region_name=self.region_name,
            role_arn=role_arn,
            stopping_condition=stopping_condition,
            tags=tags,
        )
        self.processing_jobs[processing_job_name] = processing_job
        return processing_job

    def describe_processing_job(self, processing_job_name: str) -> Dict[str, Any]:
        try:
            return self.processing_jobs[processing_job_name].response_object
        except KeyError:
            arn = FakeProcessingJob.arn_formatter(
                processing_job_name, self.account_id, self.region_name
            )
            raise ValidationError(message=f"Could not find processing job '{arn}'.")

    def create_pipeline(
        self,
        pipeline_name: str,
        pipeline_display_name: str,
        pipeline_definition: str,
        pipeline_definition_s3_location: Dict[str, Any],
        pipeline_description: str,
        role_arn: str,
        tags: List[Dict[str, str]],
        parallelism_configuration: Dict[str, int],
    ) -> FakePipeline:
        if not any([pipeline_definition, pipeline_definition_s3_location]):
            raise ValidationError(
                "An error occurred (ValidationException) when calling the CreatePipeline operation: Either "
                "Pipeline Definition or Pipeline Definition S3 location should be provided"
            )
        if all([pipeline_definition, pipeline_definition_s3_location]):
            raise ValidationError(
                "An error occurred (ValidationException) when calling the CreatePipeline operation: "
                "Both Pipeline Definition and Pipeline Definition S3 Location shouldn't be present"
            )

        if pipeline_name in self.pipelines:
            raise ValidationError(
                f"An error occurred (ValidationException) when calling the CreatePipeline operation: Pipeline names "
                f"must be unique within an AWS account and region. Pipeline with name ({pipeline_name}) already exists."
            )

        if pipeline_definition_s3_location:
            pipeline_definition = load_pipeline_definition_from_s3(  # type: ignore
                pipeline_definition_s3_location,
                account_id=self.account_id,
                partition=self.partition,
            )

        pipeline = FakePipeline(
            pipeline_name,
            pipeline_display_name,
            pipeline_definition,
            pipeline_description,
            role_arn,
            tags,
            self.account_id,
            self.region_name,
            parallelism_configuration,
        )

        self.pipelines[pipeline_name] = pipeline
        return pipeline

    def delete_pipeline(self, pipeline_name: str) -> str:
        pipeline = get_pipeline_from_name(self.pipelines, pipeline_name)
        del self.pipelines[pipeline.pipeline_name]
        return pipeline.pipeline_arn

    def update_pipeline(self, pipeline_name: str, **kwargs: Any) -> str:
        pipeline = get_pipeline_from_name(self.pipelines, pipeline_name)
        if all(
            [
                kwargs.get("pipeline_definition"),
                kwargs.get("pipeline_definition_s3_location"),
            ]
        ):
            raise ValidationError(
                "An error occurred (ValidationException) when calling the UpdatePipeline operation: "
                "Both Pipeline Definition and Pipeline Definition S3 Location shouldn't be present"
            )

        for attr_key, attr_value in kwargs.items():
            if attr_value:
                if attr_key == "pipeline_definition_s3_location":
                    self.pipelines[
                        pipeline_name
                    ].pipeline_definition = load_pipeline_definition_from_s3(  # type: ignore
                        attr_value,
                        self.account_id,
                        partition=self.partition,
                    )
                    continue
                setattr(self.pipelines[pipeline_name], attr_key, attr_value)

        return pipeline.pipeline_arn

    def start_pipeline_execution(
        self,
        pipeline_name: str,
        pipeline_execution_display_name: str,
        pipeline_parameters: List[Dict[str, Any]],
        pipeline_execution_description: str,
        parallelism_configuration: Dict[str, int],
        client_request_token: str,
    ) -> Dict[str, str]:
        pipeline = get_pipeline_from_name(self.pipelines, pipeline_name)
        execution_id = "".join(
            random.choices(string.ascii_lowercase + string.digits, k=12)
        )
        pipeline_execution_arn = arn_formatter(
            _type="pipeline",
            _id=f"{pipeline.pipeline_name}/execution/{execution_id}",
            account_id=self.account_id,
            region_name=self.region_name,
        )

        fake_pipeline_execution = FakePipelineExecution(
            pipeline_execution_arn=pipeline_execution_arn,
            pipeline_execution_display_name=pipeline_execution_display_name,
            pipeline_parameters=pipeline_parameters,
            pipeline_execution_description=pipeline_execution_description,
            pipeline_definition=pipeline.pipeline_definition,
            parallelism_configuration=parallelism_configuration
            or pipeline.parallelism_configuration,
            client_request_token=client_request_token,
        )

        self.pipelines[pipeline_name].pipeline_executions[pipeline_execution_arn] = (
            fake_pipeline_execution
        )
        self.pipelines[
            pipeline_name
        ].last_execution_time = fake_pipeline_execution.start_time

        return {"PipelineExecutionArn": pipeline_execution_arn}

    def list_pipeline_executions(self, pipeline_name: str) -> Dict[str, Any]:
        pipeline = get_pipeline_from_name(self.pipelines, pipeline_name)
        return {
            "PipelineExecutionSummaries": [
                {
                    "PipelineExecutionArn": pipeline_execution_arn,
                    "StartTime": pipeline_execution.start_time,
                    "PipelineExecutionStatus": pipeline_execution.pipeline_execution_status,
                    "PipelineExecutionDescription": pipeline_execution.pipeline_execution_description,
                    "PipelineExecutionDisplayName": pipeline_execution.pipeline_execution_display_name,
                    "PipelineExecutionFailureReason": str(
                        pipeline_execution.pipeline_execution_failure_reason
                    ),
                }
                for pipeline_execution_arn, pipeline_execution in pipeline.pipeline_executions.items()
            ]
        }

    def describe_pipeline_definition_for_execution(
        self, pipeline_execution_arn: str
    ) -> Dict[str, Any]:
        pipeline_execution = get_pipeline_execution_from_arn(
            self.pipelines, pipeline_execution_arn
        )
        return {
            "PipelineDefinition": str(
                pipeline_execution.pipeline_definition_for_execution
            ),
            "CreationTime": pipeline_execution.creation_time,
        }

    def list_pipeline_parameters_for_execution(
        self, pipeline_execution_arn: str
    ) -> Dict[str, Any]:
        pipeline_execution = get_pipeline_execution_from_arn(
            self.pipelines, pipeline_execution_arn
        )
        return {
            "PipelineParameters": pipeline_execution.pipeline_parameters,
        }

    def describe_pipeline_execution(
        self, pipeline_execution_arn: str
    ) -> Dict[str, Any]:
        pipeline_execution = get_pipeline_execution_from_arn(
            self.pipelines, pipeline_execution_arn
        )
        pipeline_name = get_pipeline_name_from_execution_arn(pipeline_execution_arn)
        pipeline = get_pipeline_from_name(self.pipelines, pipeline_name)

        return {
            "PipelineArn": pipeline.pipeline_arn,
            "PipelineExecutionArn": pipeline_execution.pipeline_execution_arn,
            "PipelineExecutionDisplayName": pipeline_execution.pipeline_execution_display_name,
            "PipelineExecutionStatus": pipeline_execution.pipeline_execution_status,
            "PipelineExecutionDescription": pipeline_execution.pipeline_execution_description,
            "PipelineExperimentConfig": {},
            "FailureReason": "",
            "CreationTime": pipeline_execution.creation_time,
            "LastModifiedTime": pipeline_execution.last_modified_time,
            "CreatedBy": pipeline_execution.created_by,
            "LastModifiedBy": pipeline_execution.last_modified_by,
            "ParallelismConfiguration": pipeline_execution.parallelism_configuration,
        }

    def describe_pipeline(self, pipeline_name: str) -> Dict[str, Any]:
        pipeline = get_pipeline_from_name(self.pipelines, pipeline_name)
        return {
            "PipelineArn": pipeline.pipeline_arn,
            "PipelineName": pipeline.pipeline_name,
            "PipelineDisplayName": pipeline.pipeline_display_name,
            "PipelineDescription": pipeline.pipeline_description,
            "PipelineDefinition": pipeline.pipeline_definition,
            "RoleArn": pipeline.role_arn,
            "PipelineStatus": pipeline.pipeline_status,
            "CreationTime": pipeline.creation_time,
            "LastModifiedTime": pipeline.last_modified_time,
            "LastRunTime": pipeline.last_execution_time,
            "CreatedBy": pipeline.created_by,
            "LastModifiedBy": pipeline.last_modified_by,
            "ParallelismConfiguration": pipeline.parallelism_configuration,
        }

    def list_pipelines(
        self,
        pipeline_name_prefix: str,
        created_after: str,
        created_before: str,
        next_token: str,
        max_results: int,
        sort_by: str,
        sort_order: str,
    ) -> Dict[str, Any]:
        if next_token:
            try:
                starting_index = int(next_token)
                if starting_index > len(self.pipelines):
                    raise ValueError  # invalid next_token
            except ValueError:
                raise AWSValidationException('Invalid pagination token because "{0}".')
        else:
            starting_index = 0

        if max_results:
            end_index = max_results + starting_index
            pipelines_fetched: Iterable[FakePipeline] = list(self.pipelines.values())[
                starting_index:end_index
            ]
            if end_index >= len(self.pipelines):
                next_index = None
            else:
                next_index = end_index
        else:
            pipelines_fetched = list(self.pipelines.values())
            next_index = None

        if pipeline_name_prefix is not None:
            pipelines_fetched = filter(
                lambda x: pipeline_name_prefix in x.pipeline_name,
                pipelines_fetched,
            )

        def format_time(x: Any) -> str:
            return (
                x
                if isinstance(x, str)
                else datetime.fromtimestamp(x).strftime("%Y-%m-%d " "%H:%M:%S")
            )

        if created_after is not None:
            pipelines_fetched = filter(
                lambda x: x.creation_time > format_time(created_after),
                pipelines_fetched,
            )

        if created_before is not None:
            pipelines_fetched = filter(
                lambda x: x.creation_time < format_time(created_before),
                pipelines_fetched,
            )

        sort_key = "pipeline_name" if sort_by == "Name" else "creation_time"
        pipelines_fetched = sorted(
            pipelines_fetched,
            key=lambda pipeline_fetched: getattr(pipeline_fetched, sort_key),
            reverse=sort_order != "Ascending",
        )

        pipeline_summaries = [
            {
                "PipelineArn": pipeline_data.pipeline_arn,
                "PipelineName": pipeline_data.pipeline_name,
                "PipelineDisplayName": pipeline_data.pipeline_display_name,
                "PipelineDescription": pipeline_data.pipeline_description,
                "RoleArn": pipeline_data.role_arn,
                "CreationTime": pipeline_data.creation_time,
                "LastModifiedTime": pipeline_data.last_modified_time,
                "LastExecutionTime": pipeline_data.last_execution_time,
            }
            for pipeline_data in pipelines_fetched
        ]

        return {
            "PipelineSummaries": pipeline_summaries,
            "NextToken": str(next_index) if next_index is not None else None,
        }

    def list_processing_jobs(
        self,
        next_token: str,
        max_results: int,
        creation_time_after: str,
        creation_time_before: str,
        last_modified_time_after: str,
        last_modified_time_before: str,
        name_contains: str,
        status_equals: str,
    ) -> Dict[str, Any]:
        if next_token:
            try:
                starting_index = int(next_token)
                if starting_index > len(self.processing_jobs):
                    raise ValueError  # invalid next_token
            except ValueError:
                raise AWSValidationException('Invalid pagination token because "{0}".')
        else:
            starting_index = 0

        if max_results:
            end_index = max_results + starting_index
            processing_jobs_fetched: Iterable[FakeProcessingJob] = list(
                self.processing_jobs.values()
            )[starting_index:end_index]
            if end_index >= len(self.processing_jobs):
                next_index = None
            else:
                next_index = end_index
        else:
            processing_jobs_fetched = list(self.processing_jobs.values())
            next_index = None

        if name_contains is not None:
            processing_jobs_fetched = filter(
                lambda x: name_contains in x.processing_job_name,
                processing_jobs_fetched,
            )

        if creation_time_after is not None:
            processing_jobs_fetched = filter(
                lambda x: x.creation_time > creation_time_after, processing_jobs_fetched
            )

        if creation_time_before is not None:
            processing_jobs_fetched = filter(
                lambda x: x.creation_time < creation_time_before,
                processing_jobs_fetched,
            )

        if last_modified_time_after is not None:
            processing_jobs_fetched = filter(
                lambda x: x.last_modified_time > last_modified_time_after,
                processing_jobs_fetched,
            )

        if last_modified_time_before is not None:
            processing_jobs_fetched = filter(
                lambda x: x.last_modified_time < last_modified_time_before,
                processing_jobs_fetched,
            )
        if status_equals is not None:
            processing_jobs_fetched = filter(
                lambda x: x.processing_job_status == status_equals,
                processing_jobs_fetched,
            )

        processing_job_summaries = [
            {
                "ProcessingJobName": processing_job_data.processing_job_name,
                "ProcessingJobArn": processing_job_data.processing_job_arn,
                "CreationTime": processing_job_data.creation_time,
                "ProcessingEndTime": processing_job_data.processing_end_time,
                "LastModifiedTime": processing_job_data.last_modified_time,
                "ProcessingJobStatus": processing_job_data.processing_job_status,
            }
            for processing_job_data in processing_jobs_fetched
        ]

        return {
            "ProcessingJobSummaries": processing_job_summaries,
            "NextToken": str(next_index) if next_index is not None else None,
        }

    def create_transform_job(
        self,
        transform_job_name: str,
        model_name: str,
        max_concurrent_transforms: int,
        model_client_config: Dict[str, int],
        max_payload_in_mb: int,
        batch_strategy: str,
        environment: Dict[str, str],
        transform_input: Dict[str, Union[Dict[str, str], str]],
        transform_output: Dict[str, str],
        data_capture_config: Dict[str, Union[str, bool]],
        transform_resources: Dict[str, Union[str, int]],
        data_processing: Dict[str, str],
        tags: Dict[str, str],
        experiment_config: Dict[str, str],
    ) -> FakeTransformJob:
        transform_job = FakeTransformJob(
            account_id=self.account_id,
            region_name=self.region_name,
            transform_job_name=transform_job_name,
            model_name=model_name,
            max_concurrent_transforms=max_concurrent_transforms,
            model_client_config=model_client_config,
            max_payload_in_mb=max_payload_in_mb,
            batch_strategy=batch_strategy,
            environment=environment,
            transform_input=transform_input,
            transform_output=transform_output,
            data_capture_config=data_capture_config,
            transform_resources=transform_resources,
            data_processing=data_processing,
            tags=tags,
            experiment_config=experiment_config,
        )
        self.transform_jobs[transform_job_name] = transform_job
        return transform_job

    def list_transform_jobs(
        self,
        next_token: str,
        max_results: int,
        creation_time_after: str,
        creation_time_before: str,
        last_modified_time_after: str,
        last_modified_time_before: str,
        name_contains: str,
        status_equals: str,
    ) -> Dict[str, Any]:
        if next_token:
            try:
                starting_index = int(next_token)
                if starting_index > len(self.transform_jobs):
                    raise ValueError  # invalid next_token
            except ValueError:
                raise AWSValidationException('Invalid pagination token because "{0}".')
        else:
            starting_index = 0

        if max_results:
            end_index = max_results + starting_index
            transform_jobs_fetched: Iterable[FakeTransformJob] = list(
                self.transform_jobs.values()
            )[starting_index:end_index]
            if end_index >= len(self.transform_jobs):
                next_index = None
            else:
                next_index = end_index
        else:
            transform_jobs_fetched = list(self.transform_jobs.values())
            next_index = None

        if name_contains is not None:
            transform_jobs_fetched = filter(
                lambda x: name_contains in x.transform_job_name, transform_jobs_fetched
            )

        if creation_time_after is not None:
            transform_jobs_fetched = filter(
                lambda x: x.creation_time > creation_time_after, transform_jobs_fetched
            )

        if creation_time_before is not None:
            transform_jobs_fetched = filter(
                lambda x: x.creation_time < creation_time_before, transform_jobs_fetched
            )

        if last_modified_time_after is not None:
            transform_jobs_fetched = filter(
                lambda x: x.last_modified_time > last_modified_time_after,
                transform_jobs_fetched,
            )

        if last_modified_time_before is not None:
            transform_jobs_fetched = filter(
                lambda x: x.last_modified_time < last_modified_time_before,
                transform_jobs_fetched,
            )
        if status_equals is not None:
            transform_jobs_fetched = filter(
                lambda x: x.transform_job_status == status_equals,
                transform_jobs_fetched,
            )

        transform_job_summaries = [
            {
                "TransformJobName": transform_job_data.transform_job_name,
                "TransformJobArn": transform_job_data.transform_job_arn,
                "CreationTime": transform_job_data.creation_time,
                "TransformEndTime": transform_job_data.transform_end_time,
                "LastModifiedTime": transform_job_data.last_modified_time,
                "TransformJobStatus": transform_job_data.transform_job_status,
            }
            for transform_job_data in transform_jobs_fetched
        ]

        return {
            "TransformJobSummaries": transform_job_summaries,
            "NextToken": str(next_index) if next_index is not None else None,
        }

    def describe_transform_job(self, transform_job_name: str) -> Dict[str, Any]:
        try:
            return self.transform_jobs[transform_job_name].response_object
        except KeyError:
            arn = FakeTransformJob.arn_formatter(
                transform_job_name, self.account_id, self.region_name
            )
            message = f"Could not find transform job '{arn}'."
            raise ValidationError(message=message)

    def create_training_job(
        self,
        training_job_name: str,
        hyper_parameters: Dict[str, str],
        algorithm_specification: Dict[str, Any],
        role_arn: str,
        input_data_config: List[Dict[str, Any]],
        output_data_config: Dict[str, str],
        resource_config: Dict[str, Any],
        vpc_config: Dict[str, List[str]],
        stopping_condition: Dict[str, int],
        tags: List[Dict[str, str]],
        enable_network_isolation: bool,
        enable_inter_container_traffic_encryption: bool,
        enable_managed_spot_training: bool,
        checkpoint_config: Dict[str, str],
        debug_hook_config: Dict[str, Any],
        debug_rule_configurations: List[Dict[str, Any]],
        tensor_board_output_config: Dict[str, str],
        experiment_config: Dict[str, str],
    ) -> FakeTrainingJob:
        training_job = FakeTrainingJob(
            account_id=self.account_id,
            region_name=self.region_name,
            training_job_name=training_job_name,
            hyper_parameters=hyper_parameters,
            algorithm_specification=algorithm_specification,
            role_arn=role_arn,
            input_data_config=input_data_config,
            output_data_config=output_data_config,
            resource_config=resource_config,
            vpc_config=vpc_config,
            stopping_condition=stopping_condition,
            tags=tags,
            enable_network_isolation=enable_network_isolation,
            enable_inter_container_traffic_encryption=enable_inter_container_traffic_encryption,
            enable_managed_spot_training=enable_managed_spot_training,
            checkpoint_config=checkpoint_config,
            debug_hook_config=debug_hook_config,
            debug_rule_configurations=debug_rule_configurations,
            tensor_board_output_config=tensor_board_output_config,
            experiment_config=experiment_config,
        )
        self.training_jobs[training_job_name] = training_job
        return training_job

    def describe_training_job(self, training_job_name: str) -> Dict[str, Any]:
        try:
            return self.training_jobs[training_job_name].response_object
        except KeyError:
            arn = FakeTrainingJob.arn_formatter(
                training_job_name, self.account_id, self.region_name
            )
            message = f"Could not find training job '{arn}'."
            raise ValidationError(message=message)

    def list_training_jobs(
        self,
        next_token: str,
        max_results: int,
        creation_time_after: str,
        creation_time_before: str,
        last_modified_time_after: str,
        last_modified_time_before: str,
        name_contains: str,
        status_equals: str,
    ) -> Dict[str, Any]:
        if next_token:
            try:
                starting_index = int(next_token)
                if starting_index > len(self.training_jobs):
                    raise ValueError  # invalid next_token
            except ValueError:
                raise AWSValidationException('Invalid pagination token because "{0}".')
        else:
            starting_index = 0

        if max_results:
            end_index = max_results + starting_index
            training_jobs_fetched: Iterable[FakeTrainingJob] = list(
                self.training_jobs.values()
            )[starting_index:end_index]
            if end_index >= len(self.training_jobs):
                next_index = None
            else:
                next_index = end_index
        else:
            training_jobs_fetched = list(self.training_jobs.values())
            next_index = None

        if name_contains is not None:
            training_jobs_fetched = filter(
                lambda x: name_contains in x.training_job_name, training_jobs_fetched
            )

        if creation_time_after is not None:
            training_jobs_fetched = filter(
                lambda x: x.creation_time > creation_time_after, training_jobs_fetched
            )

        if creation_time_before is not None:
            training_jobs_fetched = filter(
                lambda x: x.creation_time < creation_time_before, training_jobs_fetched
            )

        if last_modified_time_after is not None:
            training_jobs_fetched = filter(
                lambda x: x.last_modified_time > last_modified_time_after,
                training_jobs_fetched,
            )

        if last_modified_time_before is not None:
            training_jobs_fetched = filter(
                lambda x: x.last_modified_time < last_modified_time_before,
                training_jobs_fetched,
            )
        if status_equals is not None:
            training_jobs_fetched = filter(
                lambda x: x.training_job_status == status_equals, training_jobs_fetched
            )

        training_job_summaries = [
            {
                "TrainingJobName": training_job_data.training_job_name,
                "TrainingJobArn": training_job_data.training_job_arn,
                "CreationTime": training_job_data.creation_time,
                "TrainingEndTime": training_job_data.training_end_time,
                "LastModifiedTime": training_job_data.last_modified_time,
                "TrainingJobStatus": training_job_data.training_job_status,
            }
            for training_job_data in training_jobs_fetched
        ]

        return {
            "TrainingJobSummaries": training_job_summaries,
            "NextToken": str(next_index) if next_index is not None else None,
        }

    def update_endpoint_weights_and_capacities(
        self, endpoint_name: str, desired_weights_and_capacities: List[Dict[str, Any]]
    ) -> str:
        # Validate inputs
        endpoint = self.endpoints.get(endpoint_name, None)
        if not endpoint:
            arn = FakeEndpoint.arn_formatter(
                endpoint_name, self.account_id, self.region_name
            )
            raise AWSValidationException(f'Could not find endpoint "{arn}".')

        names_checked = []
        for variant_config in desired_weights_and_capacities:
            name = variant_config.get("VariantName")

            if name in names_checked:
                raise AWSValidationException(
                    f'The variant name "{name}" was non-unique within the request.'
                )

            if not any(
                variant["VariantName"] == name
                for variant in endpoint.production_variants
            ):
                raise AWSValidationException(
                    f'The variant name(s) "{name}" is/are not present within endpoint configuration "{endpoint.endpoint_config_name}".'
                )

            names_checked.append(name)

        # Update endpoint variants
        endpoint.endpoint_status = "Updating"

        for variant_config in desired_weights_and_capacities:
            name = variant_config.get("VariantName")
            desired_weight = variant_config.get("DesiredWeight")
            desired_instance_count = variant_config.get("DesiredInstanceCount")

            for variant in endpoint.production_variants:
                if variant.get("VariantName") == name:
                    variant["DesiredWeight"] = desired_weight
                    variant["CurrentWeight"] = desired_weight
                    variant["DesiredInstanceCount"] = desired_instance_count
                    variant["CurrentInstanceCount"] = desired_instance_count
                    break

        endpoint.endpoint_status = "InService"
        return endpoint.endpoint_arn

    def create_model_package_group(
        self,
        model_package_group_name: str,
        model_package_group_description: str,
        tags: Optional[List[Dict[str, str]]] = None,
    ) -> str:
        self.model_package_groups[model_package_group_name] = ModelPackageGroup(
            model_package_group_name=model_package_group_name,
            model_package_group_description=model_package_group_description,
            account_id=self.account_id,
            region_name=self.region_name,
            tags=tags or [],
        )
        return self.model_package_groups[
            model_package_group_name
        ].model_package_group_arn

    def _get_versioned_or_not(
        self, model_package_type: Optional[str], model_package_version: Optional[int]
    ) -> bool:
        if model_package_type == "Versioned":
            return model_package_version is not None
        elif model_package_type == "Unversioned" or model_package_type is None:
            return model_package_version is None
        elif model_package_type == "Both":
            return True
        raise ValueError(f"Invalid model package type: {model_package_type}")

    @paginate(pagination_model=PAGINATION_MODEL)
    def list_model_package_groups(
        self,
        creation_time_after: Optional[int],
        creation_time_before: Optional[int],
        name_contains: Optional[str],
        sort_by: Optional[str],
        sort_order: Optional[str],
    ) -> List[ModelPackageGroup]:
        if isinstance(creation_time_before, int):
            creation_time_before_datetime = datetime.fromtimestamp(
                creation_time_before, tz=tzutc()
            )
        if isinstance(creation_time_after, int):
            creation_time_after_datetime = datetime.fromtimestamp(
                creation_time_after, tz=tzutc()
            )
        model_package_group_summary_list = list(
            filter(
                lambda x: (
                    creation_time_after is None
                    or x.creation_time > creation_time_after_datetime
                )
                and (
                    creation_time_before is None
                    or x.creation_time < creation_time_before_datetime
                )
                and (
                    name_contains is None
                    or x.model_package_group_name.find(name_contains) != -1
                ),
                self.model_package_groups.values(),
            )
        )
        model_package_group_summary_list = list(
            sorted(
                model_package_group_summary_list,
                key={
                    "Name": lambda x: x.model_package_group_name,
                    "CreationTime": lambda x: x.creation_time,
                    None: lambda x: x.creation_time,
                }[sort_by],
                reverse=sort_order == "Descending",
            )
        )
        return model_package_group_summary_list

    def describe_model_package_group(
        self, model_package_group_name: str
    ) -> ModelPackageGroup:
        model_package_group = self.model_package_groups.get(model_package_group_name)
        if model_package_group is None:
            model_package_group_arn = arn_formatter(
                region_name=self.region_name,
                account_id=self.account_id,
                _type="model-package-group",
                _id=f"{model_package_group_name}",
            )
            raise ValidationError(
                f"ModelPackageGroup {model_package_group_arn} does not exist."
            )
        return model_package_group

    @paginate(pagination_model=PAGINATION_MODEL)
    def list_model_packages(
        self,
        creation_time_after: Optional[int],
        creation_time_before: Optional[int],
        name_contains: Optional[str],
        model_approval_status: Optional[str],
        model_package_group_name: Optional[str],
        model_package_type: Optional[str],
        sort_by: Optional[str],
        sort_order: Optional[str],
    ) -> List[ModelPackage]:
        if isinstance(creation_time_before, int):
            creation_time_before_datetime = datetime.fromtimestamp(
                creation_time_before, tz=tzutc()
            )
        if isinstance(creation_time_after, int):
            creation_time_after_datetime = datetime.fromtimestamp(
                creation_time_after, tz=tzutc()
            )
        if model_package_group_name is not None:
            model_package_type = "Versioned"
            if re.match(ARN_PARTITION_REGEX, model_package_group_name):
                model_package_group_name = model_package_group_name.split("/")[-1]
        model_package_summary_list = list(
            filter(
                lambda x: (
                    creation_time_after is None
                    or x.creation_time > creation_time_after_datetime
                )
                and (
                    creation_time_before is None
                    or x.creation_time < creation_time_before_datetime
                )
                and (
                    name_contains is None
                    or x.model_package_name.find(name_contains) != -1
                )
                and (
                    model_approval_status is None
                    or x.model_approval_status == model_approval_status
                )
                and (
                    model_package_group_name is None
                    or x.model_package_group_name == model_package_group_name
                )
                and self._get_versioned_or_not(
                    model_package_type, x.model_package_version
                ),
                self.model_packages.values(),
            )
        )
        model_package_summary_list = list(
            sorted(
                model_package_summary_list,
                key={
                    "Name": lambda x: x.model_package_name,
                    "CreationTime": lambda x: x.creation_time,
                    None: lambda x: x.creation_time,
                }[sort_by],
                reverse=sort_order == "Descending",
            )
        )
        return model_package_summary_list

    def describe_model_package(self, model_package_name: str) -> ModelPackage:
        model_package_name_mapped = self.model_package_name_mapping.get(
            model_package_name, model_package_name
        )
        model_package = self.model_packages.get(model_package_name_mapped)
        if model_package is None:
            raise ValidationError(f"Model package {model_package_name} not found")
        return model_package

    def update_model_package(
        self,
        model_package_arn: str,
        model_approval_status: Optional[str],
        approval_description: Optional[str],
        customer_metadata_properties: Optional[Dict[str, str]],
        customer_metadata_properties_to_remove: List[str],
        additional_inference_specifications_to_add: Optional[List[Any]],
    ) -> str:
        model_package_name_mapped = self.model_package_name_mapping.get(
            model_package_arn, model_package_arn
        )
        model_package = self.model_packages.get(model_package_name_mapped)

        if model_package is None:
            raise ValidationError(f"Model package {model_package_arn} not found")

        model_package.set_model_approval_status(model_approval_status)
        model_package.approval_description = approval_description
        model_package.customer_metadata_properties = customer_metadata_properties
        model_package.remove_customer_metadata_property(
            customer_metadata_properties_to_remove
        )
        model_package.add_additional_inference_specifications(
            additional_inference_specifications_to_add
        )
        model_package.modifications_done()

        return model_package.model_package_arn

    def create_model_package(
        self,
        model_package_name: Optional[str],
        model_package_group_name: Optional[str],
        model_package_description: Optional[str],
        inference_specification: Any,
        validation_specification: Any,
        source_algorithm_specification: Any,
        certify_for_marketplace: bool,
        tags: Any,
        model_approval_status: Optional[str],
        metadata_properties: Any,
        model_metrics: Any,
        client_token: Any,
        customer_metadata_properties: Any,
        drift_check_baselines: Any,
        domain: Any,
        task: Any,
        sample_payload_url: Any,
        additional_inference_specifications: Any,
    ) -> str:
        model_package_version = None
        if model_package_group_name and model_package_name:
            raise AWSValidationException(
                "An error occurred (ValidationException) when calling the CreateModelPackage operation: Both ModelPackageName and ModelPackageGroupName are provided in the input. Cannot determine which one to use."
            )
        elif not model_package_group_name and not model_package_name:
            raise AWSValidationException(
                "An error ocurred (ValidationException) when calling the CreateModelPackag operation: Missing ARN."
            )
        elif model_package_group_name:
            model_package_type = "Versioned"
            model_package_name = model_package_group_name
            model_packages_for_group = [
                x
                for x in self.model_packages.values()
                if x.model_package_group_name == model_package_group_name
            ]
            if model_package_group_name not in self.model_package_groups:
                raise AWSValidationException(
                    "An error ocurred (ValidationException) when calling the CreateModelPackage operation: Model Package Group does not exist."
                )
            model_package_version = len(model_packages_for_group) + 1
        else:
            model_package_type = "Unversioned"

        model_package = ModelPackage(
            model_package_name=cast(str, model_package_name),
            model_package_group_name=model_package_group_name,
            model_package_description=model_package_description,
            inference_specification=inference_specification,
            validation_specification=validation_specification,
            source_algorithm_specification=source_algorithm_specification,
            certify_for_marketplace=certify_for_marketplace,
            tags=tags,
            model_approval_status=model_approval_status,
            metadata_properties=metadata_properties,
            model_metrics=model_metrics,
            customer_metadata_properties=customer_metadata_properties,
            drift_check_baselines=drift_check_baselines,
            domain=domain,
            task=task,
            sample_payload_url=sample_payload_url,
            additional_inference_specifications=additional_inference_specifications,
            model_package_version=model_package_version,
            approval_description=None,
            region_name=self.region_name,
            account_id=self.account_id,
            client_token=client_token,
            model_package_type=model_package_type,
        )
        self.model_package_name_mapping[model_package.model_package_name] = (
            model_package.model_package_arn
        )
        self.model_package_name_mapping[model_package.model_package_arn] = (
            model_package.model_package_arn
        )
        self.model_packages[model_package.model_package_arn] = model_package
        return model_package.model_package_arn

    def create_feature_group(
        self,
        feature_group_name: str,
        record_identifier_feature_name: str,
        event_time_feature_name: str,
        feature_definitions: List[Dict[str, str]],
        offline_store_config: Dict[str, Any],
        role_arn: str,
        tags: Any,
    ) -> str:
        feature_group_arn = arn_formatter(
            region_name=self.region_name,
            account_id=self.account_id,
            _type="feature-group",
            _id=f"{feature_group_name.lower()}",
        )
        if feature_group_arn in self.feature_groups:
            raise ResourceInUseException(
                message=f"An error occurred (ResourceInUse) when calling the CreateFeatureGroup operation: Resource Already Exists: FeatureGroup with name {feature_group_name} already exists. Choose a different name.\nInfo: Feature Group '{feature_group_name}' already exists."
            )

        feature_group = FeatureGroup(
            feature_group_name=feature_group_name,
            record_identifier_feature_name=record_identifier_feature_name,
            event_time_feature_name=event_time_feature_name,
            feature_definitions=feature_definitions,
            offline_store_config=offline_store_config,
            role_arn=role_arn,
            region_name=self.region_name,
            account_id=self.account_id,
            tags=tags,
        )
        self.feature_groups[feature_group.feature_group_arn] = feature_group
        return feature_group.feature_group_arn

    def describe_feature_group(
        self,
        feature_group_name: str,
    ) -> Dict[str, Any]:
        feature_group_arn = arn_formatter(
            region_name=self.region_name,
            account_id=self.account_id,
            _type="feature-group",
            _id=f"{feature_group_name.lower()}",
        )

        feature_group = self.feature_groups[feature_group_arn]
        return feature_group.describe()

    def create_cluster(
        self,
        cluster_name: str,
        instance_groups: List[Dict[str, Any]],
        vpc_config: Dict[str, List[str]],
        tags: Any,
    ) -> str:
        cluster = Cluster(
            cluster_name=cluster_name,
            region_name=self.region_name,
            account_id=self.account_id,
            instance_groups=instance_groups,
            vpc_config=vpc_config,
            tags=tags,
        )
        self.clusters[cluster_name] = cluster

        # create Cluster Nodes
        for instance_group in instance_groups:
            for i in range(instance_group["TargetCount"]):
                node_id = f"{instance_group['InstanceGroupName']}-{i}"
                fake_cluster_node = ClusterNode(
                    region_name=self.region_name,
                    account_id=self.account_id,
                    cluster_name=cluster_name,
                    instance_group_name=instance_group["InstanceGroupName"],
                    instance_type=instance_group["InstanceType"],
                    life_cycle_config=instance_group["LifeCycleConfig"],
                    execution_role=instance_group["ExecutionRole"],
                    node_id=node_id,
                    threads_per_core=instance_group["ThreadsPerCore"],
                )
                cluster.nodes[node_id] = fake_cluster_node

        return cluster.arn

    def describe_cluster(self, cluster_name: str) -> Dict[str, Any]:
        if cluster_name.startswith("arn:aws:sagemaker:"):
            cluster_name = (cluster_name.split(":")[-1]).split("/")[-1]
        cluster = self.clusters.get(cluster_name)
        if not cluster:
            raise ValidationError(message=f"Could not find cluster '{cluster_name}'.")
        return cluster.describe()

    def delete_cluster(self, cluster_name: str) -> str:
        if cluster_name.startswith("arn:aws:sagemaker:"):
            cluster_name = (cluster_name.split(":")[-1]).split("/")[-1]
        cluster = self.clusters.get(cluster_name)
        if not cluster:
            raise ValidationError(message=f"Could not find cluster '{cluster_name}'.")
        arn = cluster.arn

        del self.clusters[cluster_name]
        return arn

    def describe_cluster_node(self, cluster_name: str, node_id: str) -> Dict[str, Any]:
        if cluster_name.startswith("arn:aws:sagemaker:"):
            cluster_name = (cluster_name.split(":")[-1]).split("/")[-1]
        cluster = self.clusters.get(cluster_name)
        if not cluster:
            raise ValidationError(message=f"Could not find cluster '{cluster_name}'.")
        if node_id in cluster.nodes:
            return cluster.nodes[node_id].describe()
        else:
            raise ValidationError(
                message=f"Could not find node '{node_id}' in cluster '{cluster_name}'."
            )

    @paginate(pagination_model=PAGINATION_MODEL)
    def list_clusters(
        self,
        creation_time_after: Optional[datetime],
        creation_time_before: Optional[datetime],
        name_contains: Optional[str],
        sort_by: Optional[str],
        sort_order: Optional[str],
    ) -> List[Cluster]:
        clusters = list(self.clusters.values())
        if name_contains:
            clusters = [i for i in clusters if name_contains in i.cluster_name]
        if creation_time_before:
            clusters = [
                i for i in clusters if i.creation_time < str(creation_time_before)
            ]
        if creation_time_after:
            clusters = [
                i for i in clusters if i.creation_time > str(creation_time_after)
            ]
        reverse = sort_order == "Descending"
        if sort_by == "Name":
            clusters = sorted(clusters, key=lambda x: x.cluster_name, reverse=reverse)
        if sort_by == "CreationTime" or sort_by is None:
            clusters = sorted(clusters, key=lambda x: x.creation_time, reverse=reverse)
        return clusters

    @paginate(pagination_model=PAGINATION_MODEL)
    def list_cluster_nodes(
        self,
        cluster_name: str,
        creation_time_after: Optional[str],
        creation_time_before: Optional[str],
        instance_group_name_contains: Optional[str],
        sort_by: Optional[str],
        sort_order: Optional[str],
    ) -> List[ClusterNode]:
        if cluster_name.startswith("arn:aws:sagemaker:"):
            cluster_name = (cluster_name.split(":")[-1]).split("/")[-1]
        cluster = self.clusters.get(cluster_name)
        if not cluster:
            raise ValidationError(message=f"Could not find cluster '{cluster_name}'.")
        nodes_list = list(cluster.nodes.values())

        if instance_group_name_contains:
            nodes_list = [
                i
                for i in nodes_list
                if instance_group_name_contains in i.instance_group_name
            ]
        if creation_time_before:
            nodes_list = [
                i for i in nodes_list if i.launch_time < str(creation_time_before)
            ]
        if creation_time_after:
            nodes_list = [
                i for i in nodes_list if i.launch_time > str(creation_time_after)
            ]
        reverse = sort_order == "Descending"
        if sort_by == "Name":
            nodes_list = sorted(
                nodes_list, key=lambda x: x.instance_group_name, reverse=reverse
            )
        if sort_by == "CreationTime" or sort_by is None:
            nodes_list = sorted(
                nodes_list, key=lambda x: x.launch_time, reverse=reverse
            )
        return nodes_list

<<<<<<< HEAD
    def create_model_explainability_job_definition(
        self,
        job_definition_name: str,
        model_explainability_baseline_config: Optional[Dict[str, Any]],
        model_explainability_app_specification: Dict[str, Any],
        model_explainability_job_input: Dict[str, Any],
        model_explainability_job_output_config: Dict[str, Any],
        job_resources: Dict[str, Any],
        network_config: Optional[Dict[str, Any]],
        role_arn: str,
        stopping_condition: Optional[Dict[str, Any]],
        tags: List[Dict[str, str]],
    ) -> str:
        model_explainability_job_definition = ModelExplainabilityJobDefinition(
            job_definition_name=job_definition_name,
            model_explainability_baseline_config=model_explainability_baseline_config,
            model_explainability_app_specification=model_explainability_app_specification,
            model_explainability_job_input=model_explainability_job_input,
            model_explainability_job_output_config=model_explainability_job_output_config,
            job_resources=job_resources,
            region_name=self.region_name,
            account_id=self.account_id,
            network_config=network_config,
            role_arn=role_arn,
            stopping_condition=stopping_condition,
            tags=tags,
        )
        self.model_explainability_job_definitions[
            model_explainability_job_definition.job_definition_name
        ] = model_explainability_job_definition
        return model_explainability_job_definition.arn

    def describe_model_explainability_job_definition(
        self, job_definition_name: str
    ) -> Dict[str, Any]:
        if job_definition_name not in self.model_explainability_job_definitions:
            raise ResourceNotFound(
                message=f"Could not find model explainability job definition with name '{job_definition_name}'."
            )
        return self.model_explainability_job_definitions[job_definition_name].describe()

    @paginate(pagination_model=PAGINATION_MODEL)
    def list_model_explainability_job_definitions(
        self,
        endpoint_name: Optional[str],
=======
    def create_auto_ml_job_v2(
        self,
        auto_ml_job_name: str,
        auto_ml_job_input_data_config: List[Dict[str, Any]],
        output_data_config: Dict[str, Any],
        auto_ml_problem_type_config: Dict[str, Any],
        role_arn: str,
        tags: Optional[List[Dict[str, str]]],
        security_config: Optional[Dict[str, Any]],
        auto_ml_job_objective: Optional[Dict[str, str]],
        model_deploy_config: Optional[Dict[str, Any]],
        data_split_config: Optional[Dict[str, Any]],
    ) -> str:
        auto_ml_job = AutoMLJob(
            auto_ml_job_name=auto_ml_job_name,
            auto_ml_job_input_data_config=auto_ml_job_input_data_config,
            output_data_config=output_data_config,
            auto_ml_problem_type_config=auto_ml_problem_type_config,
            role_arn=role_arn,
            region_name=self.region_name,
            account_id=self.account_id,
            tags=tags,
            security_config=security_config,
            auto_ml_job_objective=auto_ml_job_objective,
            model_deploy_config=model_deploy_config,
            data_split_config=data_split_config,
        )

        self.auto_ml_jobs[auto_ml_job_name] = auto_ml_job
        return auto_ml_job.arn

    def describe_auto_ml_job_v2(self, auto_ml_job_name: str) -> Dict[str, Any]:
        if auto_ml_job_name not in self.auto_ml_jobs:
            raise ResourceNotFound(
                f"Could not find AutoML job with name {auto_ml_job_name}."
            )
        auto_ml_job = self.auto_ml_jobs[auto_ml_job_name]
        return auto_ml_job.describe()

    @paginate(pagination_model=PAGINATION_MODEL)
    def list_auto_ml_jobs(
        self,
        creation_time_after: Optional[str],
        creation_time_before: Optional[str],
        last_modified_time_after: Optional[str],
        last_modified_time_before: Optional[str],
        name_contains: Optional[str],
        status_equals: Optional[str],
        sort_order: Optional[str],
        sort_by: Optional[str],
    ) -> List[AutoMLJob]:
        auto_ml_jobs = list(self.auto_ml_jobs.values())
        if name_contains:
            auto_ml_jobs = [
                i for i in auto_ml_jobs if name_contains in i.auto_ml_job_name
            ]
        if status_equals:
            auto_ml_jobs = [
                i for i in auto_ml_jobs if status_equals == i.auto_ml_job_status
            ]
        if creation_time_before:
            auto_ml_jobs = [
                i for i in auto_ml_jobs if i.creation_time < str(creation_time_before)
            ]
        if creation_time_after:
            auto_ml_jobs = [
                i for i in auto_ml_jobs if i.creation_time > str(creation_time_after)
            ]
        if last_modified_time_before:
            auto_ml_jobs = [
                i
                for i in auto_ml_jobs
                if i.last_modified_time < str(last_modified_time_before)
            ]
        if last_modified_time_after:
            auto_ml_jobs = [
                i
                for i in auto_ml_jobs
                if i.last_modified_time > str(last_modified_time_after)
            ]
        reverse = sort_order == "Descending"
        if sort_by == "Status":
            auto_ml_jobs = sorted(
                auto_ml_jobs, key=lambda x: x.auto_ml_job_status, reverse=reverse
            )
        if sort_by == "CreationTime":
            auto_ml_jobs = sorted(
                auto_ml_jobs, key=lambda x: x.creation_time, reverse=reverse
            )
        if sort_by == "Name" or sort_by is None:
            auto_ml_jobs = sorted(
                auto_ml_jobs, key=lambda x: x.auto_ml_job_name, reverse=reverse
            )
        return auto_ml_jobs

    def stop_auto_ml_job(self, auto_ml_job_name: str) -> None:
        if auto_ml_job_name not in self.auto_ml_jobs:
            raise ResourceNotFound(
                f"Could not find AutoML job with name {auto_ml_job_name}."
            )
        auto_ml_job = self.auto_ml_jobs[auto_ml_job_name]
        auto_ml_job.auto_ml_job_status = "Stopped"
        auto_ml_job.auto_ml_job_secondary_status = "Stopped"
        return

    @paginate(pagination_model=PAGINATION_MODEL)
    def list_endpoints(
        self,
>>>>>>> 9fbf3738
        sort_by: Optional[str],
        sort_order: Optional[str],
        name_contains: Optional[str],
        creation_time_before: Optional[str],
        creation_time_after: Optional[str],
<<<<<<< HEAD
    ) -> List[ModelExplainabilityJobDefinition]:
        model_explainability_job_definitions = list(
            self.model_explainability_job_definitions.values()
        )
        if endpoint_name:
            model_explainability_job_definitions = [
                i
                for i in model_explainability_job_definitions
                if endpoint_name == i.endpoint_name
            ]
        if name_contains:
            model_explainability_job_definitions = [
                i
                for i in model_explainability_job_definitions
                if name_contains in i.job_definition_name
            ]
        if creation_time_before:
            model_explainability_job_definitions = [
                i
                for i in model_explainability_job_definitions
                if i.creation_time < str(creation_time_before)
            ]
        if creation_time_after:
            model_explainability_job_definitions = [
                i
                for i in model_explainability_job_definitions
                if i.creation_time > str(creation_time_after)
            ]
        reverse = sort_order == "Descending"
        if sort_by == "Name":
            model_explainability_job_definitions = sorted(
                model_explainability_job_definitions,
                key=lambda x: x.job_definition_name,
                reverse=reverse,
            )
        if sort_by == "CreationTime" or sort_by is None:
            model_explainability_job_definitions = sorted(
                model_explainability_job_definitions,
                key=lambda x: x.creation_time,
                reverse=reverse,
            )
        return model_explainability_job_definitions

    def delete_model_explainability_job_definition(
        self, job_definition_name: str
    ) -> None:
        if job_definition_name not in self.model_explainability_job_definitions:
            raise ResourceNotFound(
                message=f"Could not find model explainability job definition with name '{job_definition_name}'."
            )
        del self.model_explainability_job_definitions[job_definition_name]
        return

=======
        last_modified_time_before: Optional[str],
        last_modified_time_after: Optional[str],
        status_equals: Optional[str],
    ) -> List[FakeEndpoint]:
        endpoints = list(self.endpoints.values())
        if name_contains:
            endpoints = [i for i in endpoints if name_contains in i.endpoint_name]
        if status_equals:
            endpoints = [i for i in endpoints if status_equals == i.endpoint_status]
        if creation_time_before:
            endpoints = [
                i for i in endpoints if i.creation_time < str(creation_time_before)
            ]
        if creation_time_after:
            endpoints = [
                i for i in endpoints if i.creation_time > str(creation_time_after)
            ]
        if last_modified_time_before:
            endpoints = [
                i
                for i in endpoints
                if i.last_modified_time < str(last_modified_time_before)
            ]
        if last_modified_time_after:
            endpoints = [
                i
                for i in endpoints
                if i.last_modified_time > str(last_modified_time_after)
            ]
        reverse = sort_order == "Descending"
        if sort_by == "Name":
            endpoints = sorted(
                endpoints, key=lambda x: x.endpoint_name, reverse=reverse
            )
        elif sort_by == "Status":
            endpoints = sorted(
                endpoints, key=lambda x: x.endpoint_status, reverse=reverse
            )
        else:
            endpoints = sorted(
                endpoints, key=lambda x: x.creation_time, reverse=reverse
            )
        return endpoints

    @paginate(pagination_model=PAGINATION_MODEL)
    def list_endpoint_configs(
        self,
        sort_by: Optional[str],
        sort_order: Optional[str],
        name_contains: Optional[str],
        creation_time_before: Optional[str],
        creation_time_after: Optional[str],
    ) -> List[FakeEndpointConfig]:
        endpoint_configs = list(self.endpoint_configs.values())
        if name_contains:
            endpoint_configs = [
                i for i in endpoint_configs if name_contains in i.endpoint_config_name
            ]
        if creation_time_before:
            endpoint_configs = [
                i
                for i in endpoint_configs
                if i.creation_time < str(creation_time_before)
            ]
        if creation_time_after:
            endpoint_configs = [
                i
                for i in endpoint_configs
                if i.creation_time > str(creation_time_after)
            ]
        reverse = sort_order == "Descending"
        if sort_by == "Name":
            endpoint_configs = sorted(
                endpoint_configs, key=lambda x: x.endpoint_config_name, reverse=reverse
            )
        else:
            endpoint_configs = sorted(
                endpoint_configs, key=lambda x: x.creation_time, reverse=reverse
            )
        return endpoint_configs

    def create_compilation_job(
        self,
        compilation_job_name: str,
        role_arn: str,
        output_config: Dict[str, Any],
        stopping_condition: Dict[str, Any],
        model_package_version_arn: Optional[str],
        input_config: Optional[Dict[str, Any]],
        vpc_config: Optional[Dict[str, Any]],
        tags: Optional[List[Dict[str, str]]],
    ) -> str:
        compilation_job = CompilationJob(
            compilation_job_name=compilation_job_name,
            role_arn=role_arn,
            region_name=self.region_name,
            account_id=self.account_id,
            model_package_version_arn=model_package_version_arn,
            input_config=input_config,
            output_config=output_config,
            vpc_config=vpc_config,
            stopping_condition=stopping_condition,
            tags=tags,
        )
        self.compilation_jobs[compilation_job_name] = compilation_job
        return compilation_job.arn

    def describe_compilation_job(self, compilation_job_name: str) -> Dict[str, Any]:
        if compilation_job_name not in self.compilation_jobs:
            raise ResourceNotFound(
                message=f"Could not find compilation job '{compilation_job_name}'."
            )
        compilation_job = self.compilation_jobs[compilation_job_name]
        return compilation_job.describe()

    @paginate(pagination_model=PAGINATION_MODEL)
    def list_compilation_jobs(
        self,
        creation_time_after: Optional[str],
        creation_time_before: Optional[str],
        last_modified_time_after: Optional[str],
        last_modified_time_before: Optional[str],
        name_contains: Optional[str],
        status_equals: Optional[str],
        sort_by: Optional[str],
        sort_order: Optional[str],
    ) -> List[CompilationJob]:
        compilation_jobs = list(self.compilation_jobs.values())
        if name_contains:
            compilation_jobs = [
                i for i in compilation_jobs if name_contains in i.compilation_job_name
            ]
        if creation_time_before:
            compilation_jobs = [
                i
                for i in compilation_jobs
                if i.creation_time < str(creation_time_before)
            ]
        if creation_time_after:
            compilation_jobs = [
                i
                for i in compilation_jobs
                if i.creation_time > str(creation_time_after)
            ]
        if last_modified_time_before:
            compilation_jobs = [
                i
                for i in compilation_jobs
                if i.last_modified_time < str(last_modified_time_before)
            ]
        if creation_time_after:
            compilation_jobs = [
                i
                for i in compilation_jobs
                if i.last_modified_time > str(last_modified_time_after)
            ]
        if status_equals:
            compilation_jobs = [
                i for i in compilation_jobs if i.compilation_job_status == status_equals
            ]
        reverse = sort_order == "Descending"
        if sort_by == "Name":
            compilation_jobs = sorted(
                compilation_jobs, key=lambda x: x.compilation_job_name, reverse=reverse
            )
        if sort_by == "Status":
            compilation_jobs = sorted(
                compilation_jobs,
                key=lambda x: x.compilation_job_status,
                reverse=reverse,
            )
        if sort_by == "CreationTime" or sort_by is None:
            compilation_jobs = sorted(
                compilation_jobs, key=lambda x: x.creation_time, reverse=reverse
            )
        return compilation_jobs

    def delete_compilation_job(self, compilation_job_name: str) -> None:
        if compilation_job_name not in self.compilation_jobs:
            raise ResourceNotFound(
                message=f"Could not find compilation job '{compilation_job_name}'."
            )
        del self.compilation_jobs[compilation_job_name]
        return

    def create_domain(
        self,
        domain_name: str,
        auth_mode: str,
        default_user_settings: Dict[str, Any],
        subnet_ids: List[str],
        vpc_id: str,
        domain_settings: Optional[Dict[str, Any]],
        tags: Optional[List[Dict[str, str]]],
        app_network_access_type: Optional[str],
        home_efs_file_system_kms_key_id: Optional[str],
        kms_key_id: Optional[str],
        app_security_group_management: Optional[str],
        default_space_settings: Optional[Dict[str, Any]],
    ) -> Dict[str, Any]:
        domain = Domain(
            domain_name=domain_name,
            auth_mode=auth_mode,
            default_user_settings=default_user_settings,
            subnet_ids=subnet_ids,
            vpc_id=vpc_id,
            domain_settings=domain_settings,
            tags=tags,
            app_network_access_type=app_network_access_type,
            home_efs_file_system_kms_key_id=home_efs_file_system_kms_key_id,
            kms_key_id=kms_key_id,
            app_security_group_management=app_security_group_management,
            default_space_settings=default_space_settings,
            region_name=self.region_name,
            account_id=self.account_id,
        )
        self.domains[domain.id] = domain
        return {"DomainArn": domain.arn, "Url": domain.url}

    def describe_domain(self, domain_id: str) -> Dict[str, Any]:
        if domain_id not in self.domains:
            raise ValidationError(message=f"Could not find domain '{domain_id}'.")
        return self.domains[domain_id].describe()

    @paginate(pagination_model=PAGINATION_MODEL)
    def list_domains(self) -> List[Domain]:
        return list(self.domains.values())

    def delete_domain(
        self, domain_id: str, retention_policy: Optional[Dict[str, str]]
    ) -> None:
        # 'retention_policy' parameter is not used
        if domain_id not in self.domains:
            raise ValidationError(message=f"Could not find domain '{domain_id}'.")
        del self.domains[domain_id]

>>>>>>> 9fbf3738

class FakeExperiment(BaseObject):
    def __init__(
        self,
        account_id: str,
        region_name: str,
        experiment_name: str,
        tags: List[Dict[str, str]],
    ):
        self.experiment_name = experiment_name
        self.experiment_arn = arn_formatter(
            "experiment", experiment_name, account_id, region_name
        )
        self.tags = tags
        self.creation_time = self.last_modified_time = datetime.now().strftime(
            "%Y-%m-%d %H:%M:%S"
        )

    @property
    def response_object(self) -> Dict[str, Any]:  # type: ignore[misc]
        response_object = self.gen_response_object()
        return {
            k: v for k, v in response_object.items() if v is not None and v != [None]
        }

    @property
    def response_create(self) -> Dict[str, str]:
        return {"ExperimentArn": self.experiment_arn}


class FakeTrial(BaseObject):
    def __init__(
        self,
        account_id: str,
        region_name: str,
        trial_name: str,
        experiment_name: str,
        tags: List[Dict[str, str]],
        trial_components: List[str],
    ):
        self.trial_name = trial_name
        self.trial_arn = FakeTrial.arn_formatter(trial_name, account_id, region_name)
        self.tags = tags
        self.trial_components = trial_components
        self.experiment_name = experiment_name
        self.creation_time = self.last_modified_time = datetime.now().strftime(
            "%Y-%m-%d %H:%M:%S"
        )

    @property
    def response_object(self) -> Dict[str, Any]:  # type: ignore[misc]
        response_object = self.gen_response_object()
        return {
            k: v for k, v in response_object.items() if v is not None and v != [None]
        }

    @property
    def response_create(self) -> Dict[str, str]:
        return {"TrialArn": self.trial_arn}

    @staticmethod
    def arn_formatter(name: str, account_id: str, region: str) -> str:
        return arn_formatter("experiment-trial", name, account_id, region)


class FakeTrialComponent(BaseObject):
    def __init__(
        self,
        account_id: str,
        region_name: str,
        trial_component_name: str,
        display_name: Optional[str],
        start_time: Optional[datetime],
        end_time: Optional[datetime],
        parameters: Optional[Dict[str, Dict[str, Union[str, float]]]],
        input_artifacts: Optional[Dict[str, Dict[str, str]]],
        output_artifacts: Optional[Dict[str, Dict[str, str]]],
        metadata_properties: Optional[Dict[str, str]],
        status: Optional[Dict[str, str]],
        trial_name: Optional[str],
        tags: List[Dict[str, str]],
    ):
        self.trial_component_name = trial_component_name
        self.display_name = (
            display_name if display_name is not None else trial_component_name
        )
        self.trial_component_arn = FakeTrialComponent.arn_formatter(
            trial_component_name, account_id, region_name
        )
        self.status = status
        self.tags = tags
        self.trial_name = trial_name
        self.start_time = start_time
        self.end_time = end_time
        now_string = datetime.now().strftime("%Y-%m-%d %H:%M:%S")
        self.creation_time = self.last_modified_time = now_string
        self.created_by: Dict[str, Union[Dict[str, str], str]] = {}
        self.last_modified_by: Dict[str, Union[Dict[str, str], str]] = {}
        self.parameters = parameters if parameters is not None else {}
        self.input_artifacts = input_artifacts if input_artifacts is not None else {}
        self.output_artifacts = output_artifacts if output_artifacts is not None else {}
        self.metadata_properties = metadata_properties
        self.metrics: Dict[str, Dict[str, Union[str, int, METRIC_STEP_TYPE]]] = {}
        self.sources: List[Dict[str, str]] = []

    @property
    def response_object(self) -> Dict[str, Any]:  # type: ignore[misc]
        response_object = self.gen_response_object()
        response_object["Metrics"] = self.gen_metrics_response_object()
        return {
            k: v for k, v in response_object.items() if v is not None and v != [None]
        }

    def gen_metrics_response_object(
        self,
    ) -> List[Dict[str, Union[str, int, float, datetime]]]:
        metrics_names = self.metrics.keys()
        metrics_response_objects = []
        for metrics_name in metrics_names:
            metrics_steps: METRIC_STEP_TYPE = cast(
                METRIC_STEP_TYPE, self.metrics[metrics_name]["Values"]
            )
            max_step = max(list(metrics_steps.keys()))
            metrics_steps_values: List[float] = list(
                map(
                    lambda metric: cast(float, metric["Value"]),
                    list(metrics_steps.values()),
                )
            )
            count = len(metrics_steps_values)
            mean = sum(metrics_steps_values) / count
            std = (
                sum(map(lambda value: (value - mean) ** 2, metrics_steps_values))
                / count
            ) ** 0.5
            timestamp_int: int = cast(int, self.metrics[metrics_name]["Timestamp"])
            metrics_response_object = {
                "MetricName": metrics_name,
                "SourceArn": self.trial_component_arn,
                "TimeStamp": datetime.fromtimestamp(timestamp_int, tz=tzutc()).strftime(
                    "%Y-%m-%d %H:%M:%S"
                ),
                "Max": max(metrics_steps_values),
                "Min": min(metrics_steps_values),
                "Last": metrics_steps[max_step]["Value"],
                "Count": count,
                "Avg": mean,
                "StdDev": std,
            }
            metrics_response_objects.append(metrics_response_object)
        return metrics_response_objects

    @property
    def response_create(self) -> Dict[str, str]:
        return {"TrialComponentArn": self.trial_component_arn}

    @staticmethod
    def arn_formatter(
        trial_component_name: str, account_id: str, region_name: str
    ) -> str:
        return arn_formatter(
            "experiment-trial-component", trial_component_name, account_id, region_name
        )


sagemaker_backends = BackendDict(SageMakerModelBackend, "sagemaker")<|MERGE_RESOLUTION|>--- conflicted
+++ resolved
@@ -85,9 +85,6 @@
         "limit_default": 100,
         "unique_attribute": "cluster_node_arn",
     },
-<<<<<<< HEAD
-    "list_model_explainability_job_definitions": {
-=======
     "list_auto_ml_jobs": {
         "input_token": "next_token",
         "limit_key": "max_results",
@@ -113,7 +110,12 @@
         "unique_attribute": "arn",
     },
     "list_domains": {
->>>>>>> 9fbf3738
+        "input_token": "next_token",
+        "limit_key": "max_results",
+        "limit_default": 100,
+        "unique_attribute": "arn",
+    },
+    "list_model_explainability_job_definitions": {
         "input_token": "next_token",
         "limit_key": "max_results",
         "limit_default": 100,
@@ -1654,74 +1656,6 @@
         }
 
 
-<<<<<<< HEAD
-class ModelExplainabilityJobDefinition(BaseObject):
-    def __init__(
-        self,
-        job_definition_name: str,
-        model_explainability_baseline_config: Optional[Dict[str, Any]],
-        model_explainability_app_specification: Dict[str, Any],
-        model_explainability_job_input: Dict[str, Any],
-        model_explainability_job_output_config: Dict[str, Any],
-        job_resources: Dict[str, Any],
-        network_config: Optional[Dict[str, Any]],
-        role_arn: str,
-        stopping_condition: Optional[Dict[str, Any]],
-        region_name: str,
-        account_id: str,
-        tags: Optional[List[Dict[str, str]]],
-    ):
-        self.job_definition_name = job_definition_name
-        if (
-            job_definition_name
-            in sagemaker_backends[account_id][
-                region_name
-            ].model_explainability_job_definitions
-        ):
-            raise ResourceInUseException(
-                message=f"Resource Already Exists: ModelExplainabilityJobDefinition with name {job_definition_name} already exists. Choose a different name."
-            )
-        self.model_explainability_baseline_config = model_explainability_baseline_config
-        self.model_explainability_app_specification = (
-            model_explainability_app_specification
-        )
-        self.model_explainability_job_input = model_explainability_job_input
-        self.model_explainability_job_output_config = (
-            model_explainability_job_output_config
-        )
-        self.job_resources = job_resources
-        self.network_config = network_config
-        self.role_arn = role_arn
-        self.stopping_condition = stopping_condition
-        self.region_name = region_name
-        self.account_id = account_id
-        self.tags = tags
-
-        self.arn = arn_formatter(
-            "model-explainability-job-definition",
-            job_definition_name,
-            self.account_id,
-            self.region_name,
-        )
-        self.creation_time = datetime.now().strftime("%Y-%m-%d %H:%M:%S")
-        self.endpoint_name = model_explainability_job_input["EndpointInput"][
-            "EndpointName"
-        ]
-
-    def describe(self) -> Dict[str, Any]:
-        return {
-            "JobDefinitionArn": self.arn,
-            "JobDefinitionName": self.job_definition_name,
-            "CreationTime": self.creation_time,
-            "ModelExplainabilityBaselineConfig": self.model_explainability_baseline_config,
-            "ModelExplainabilityAppSpecification": self.model_explainability_app_specification,
-            "ModelExplainabilityJobInput": self.model_explainability_job_input,
-            "ModelExplainabilityJobOutputConfig": self.model_explainability_job_output_config,
-            "JobResources": self.job_resources,
-            "NetworkConfig": self.network_config,
-            "RoleArn": self.role_arn,
-            "StoppingConditions": self.stopping_condition,
-=======
 class CompilationJob(BaseObject):
     def __init__(
         self,
@@ -2151,17 +2085,10 @@
             "KmsKeyId": self.kms_key_id,
             "AppSecurityGroupManagement": self.app_security_group_management,
             "DefaultSpaceSettings": self.default_space_settings,
->>>>>>> 9fbf3738
         }
 
     def summary(self) -> Dict[str, Any]:
         return {
-<<<<<<< HEAD
-            "MonitoringJobDefinitionName": self.job_definition_name,
-            "MonitoringJobDefinitionArn": self.arn,
-            "CreationTime": self.creation_time,
-            "EndpointName": self.endpoint_name,
-=======
             "DomainArn": self.arn,
             "DomainId": self.id,
             "DomainName": self.domain_name,
@@ -2169,7 +2096,83 @@
             "CreationTime": self.creation_time,
             "LastModifiedTime": self.last_modified_time,
             "Url": self.url,
->>>>>>> 9fbf3738
+        }
+
+  
+class ModelExplainabilityJobDefinition(BaseObject):
+    def __init__(
+        self,
+        job_definition_name: str,
+        model_explainability_baseline_config: Optional[Dict[str, Any]],
+        model_explainability_app_specification: Dict[str, Any],
+        model_explainability_job_input: Dict[str, Any],
+        model_explainability_job_output_config: Dict[str, Any],
+        job_resources: Dict[str, Any],
+        network_config: Optional[Dict[str, Any]],
+        role_arn: str,
+        stopping_condition: Optional[Dict[str, Any]],
+        region_name: str,
+        account_id: str,
+        tags: Optional[List[Dict[str, str]]],
+    ):
+        self.job_definition_name = job_definition_name
+        if (
+            job_definition_name
+            in sagemaker_backends[account_id][
+                region_name
+            ].model_explainability_job_definitions
+        ):
+            raise ResourceInUseException(
+                message=f"Resource Already Exists: ModelExplainabilityJobDefinition with name {job_definition_name} already exists. Choose a different name."
+            )
+        self.model_explainability_baseline_config = model_explainability_baseline_config
+        self.model_explainability_app_specification = (
+            model_explainability_app_specification
+        )
+        self.model_explainability_job_input = model_explainability_job_input
+        self.model_explainability_job_output_config = (
+            model_explainability_job_output_config
+        )
+        self.job_resources = job_resources
+        self.network_config = network_config
+        self.role_arn = role_arn
+        self.stopping_condition = stopping_condition
+        self.region_name = region_name
+        self.account_id = account_id
+        self.tags = tags
+
+        self.arn = arn_formatter(
+            "model-explainability-job-definition",
+            job_definition_name,
+            self.account_id,
+            self.region_name,
+        )
+        self.creation_time = datetime.now().strftime("%Y-%m-%d %H:%M:%S")
+        self.endpoint_name = model_explainability_job_input["EndpointInput"][
+            "EndpointName"
+        ]
+
+    def describe(self) -> Dict[str, Any]:
+        return {
+            "JobDefinitionArn": self.arn,
+            "JobDefinitionName": self.job_definition_name,
+            "CreationTime": self.creation_time,
+            "ModelExplainabilityBaselineConfig": self.model_explainability_baseline_config,
+            "ModelExplainabilityAppSpecification": self.model_explainability_app_specification,
+            "ModelExplainabilityJobInput": self.model_explainability_job_input,
+            "ModelExplainabilityJobOutputConfig": self.model_explainability_job_output_config,
+            "JobResources": self.job_resources,
+            "NetworkConfig": self.network_config,
+            "RoleArn": self.role_arn,
+            "StoppingConditions": self.stopping_condition,
+        }
+
+    def summary(self) -> Dict[str, Any]:
+        return {
+            "MonitoringJobDefinitionName": self.job_definition_name,
+            "MonitoringJobDefinitionArn": self.arn,
+            "CreationTime": self.creation_time,
+            "EndpointName": self.endpoint_name,
         }
 
 
@@ -2567,15 +2570,12 @@
         self.model_package_name_mapping: Dict[str, str] = {}
         self.feature_groups: Dict[str, FeatureGroup] = {}
         self.clusters: Dict[str, Cluster] = {}
-<<<<<<< HEAD
+        self.auto_ml_jobs: Dict[str, AutoMLJob] = {}
+        self.compilation_jobs: Dict[str, CompilationJob] = {}
+        self.domains: Dict[str, Domain] = {}
         self.model_explainability_job_definitions: Dict[
             str, ModelExplainabilityJobDefinition
         ] = {}
-=======
-        self.auto_ml_jobs: Dict[str, AutoMLJob] = {}
-        self.compilation_jobs: Dict[str, CompilationJob] = {}
-        self.domains: Dict[str, Domain] = {}
->>>>>>> 9fbf3738
 
     @staticmethod
     def default_vpc_endpoint_service(
@@ -2706,13 +2706,10 @@
             "pipeline": self.pipelines,
             "model-package-group": self.model_package_groups,
             "cluster": self.clusters,
-<<<<<<< HEAD
-            "model-explainability-job-definition": self.model_explainability_job_definitions,
-=======
             "automl-job": self.auto_ml_jobs,
             "compilation-job": self.compilation_jobs,
             "domain": self.domains,
->>>>>>> 9fbf3738
+            "model-explainability-job-definition": self.model_explainability_job_definitions,
         }
         target_resource, target_name = arn.split(":")[-1].split("/")
         try:
@@ -4550,53 +4547,6 @@
             )
         return nodes_list
 
-<<<<<<< HEAD
-    def create_model_explainability_job_definition(
-        self,
-        job_definition_name: str,
-        model_explainability_baseline_config: Optional[Dict[str, Any]],
-        model_explainability_app_specification: Dict[str, Any],
-        model_explainability_job_input: Dict[str, Any],
-        model_explainability_job_output_config: Dict[str, Any],
-        job_resources: Dict[str, Any],
-        network_config: Optional[Dict[str, Any]],
-        role_arn: str,
-        stopping_condition: Optional[Dict[str, Any]],
-        tags: List[Dict[str, str]],
-    ) -> str:
-        model_explainability_job_definition = ModelExplainabilityJobDefinition(
-            job_definition_name=job_definition_name,
-            model_explainability_baseline_config=model_explainability_baseline_config,
-            model_explainability_app_specification=model_explainability_app_specification,
-            model_explainability_job_input=model_explainability_job_input,
-            model_explainability_job_output_config=model_explainability_job_output_config,
-            job_resources=job_resources,
-            region_name=self.region_name,
-            account_id=self.account_id,
-            network_config=network_config,
-            role_arn=role_arn,
-            stopping_condition=stopping_condition,
-            tags=tags,
-        )
-        self.model_explainability_job_definitions[
-            model_explainability_job_definition.job_definition_name
-        ] = model_explainability_job_definition
-        return model_explainability_job_definition.arn
-
-    def describe_model_explainability_job_definition(
-        self, job_definition_name: str
-    ) -> Dict[str, Any]:
-        if job_definition_name not in self.model_explainability_job_definitions:
-            raise ResourceNotFound(
-                message=f"Could not find model explainability job definition with name '{job_definition_name}'."
-            )
-        return self.model_explainability_job_definitions[job_definition_name].describe()
-
-    @paginate(pagination_model=PAGINATION_MODEL)
-    def list_model_explainability_job_definitions(
-        self,
-        endpoint_name: Optional[str],
-=======
     def create_auto_ml_job_v2(
         self,
         auto_ml_job_name: str,
@@ -4705,67 +4655,11 @@
     @paginate(pagination_model=PAGINATION_MODEL)
     def list_endpoints(
         self,
->>>>>>> 9fbf3738
         sort_by: Optional[str],
         sort_order: Optional[str],
         name_contains: Optional[str],
         creation_time_before: Optional[str],
         creation_time_after: Optional[str],
-<<<<<<< HEAD
-    ) -> List[ModelExplainabilityJobDefinition]:
-        model_explainability_job_definitions = list(
-            self.model_explainability_job_definitions.values()
-        )
-        if endpoint_name:
-            model_explainability_job_definitions = [
-                i
-                for i in model_explainability_job_definitions
-                if endpoint_name == i.endpoint_name
-            ]
-        if name_contains:
-            model_explainability_job_definitions = [
-                i
-                for i in model_explainability_job_definitions
-                if name_contains in i.job_definition_name
-            ]
-        if creation_time_before:
-            model_explainability_job_definitions = [
-                i
-                for i in model_explainability_job_definitions
-                if i.creation_time < str(creation_time_before)
-            ]
-        if creation_time_after:
-            model_explainability_job_definitions = [
-                i
-                for i in model_explainability_job_definitions
-                if i.creation_time > str(creation_time_after)
-            ]
-        reverse = sort_order == "Descending"
-        if sort_by == "Name":
-            model_explainability_job_definitions = sorted(
-                model_explainability_job_definitions,
-                key=lambda x: x.job_definition_name,
-                reverse=reverse,
-            )
-        if sort_by == "CreationTime" or sort_by is None:
-            model_explainability_job_definitions = sorted(
-                model_explainability_job_definitions,
-                key=lambda x: x.creation_time,
-                reverse=reverse,
-            )
-        return model_explainability_job_definitions
-
-    def delete_model_explainability_job_definition(
-        self, job_definition_name: str
-    ) -> None:
-        if job_definition_name not in self.model_explainability_job_definitions:
-            raise ResourceNotFound(
-                message=f"Could not find model explainability job definition with name '{job_definition_name}'."
-            )
-        del self.model_explainability_job_definitions[job_definition_name]
-        return
-
-=======
         last_modified_time_before: Optional[str],
         last_modified_time_after: Optional[str],
         status_equals: Optional[str],
@@ -5002,7 +4896,109 @@
             raise ValidationError(message=f"Could not find domain '{domain_id}'.")
         del self.domains[domain_id]
 
->>>>>>> 9fbf3738
+    def create_model_explainability_job_definition(
+        self,
+        job_definition_name: str,
+        model_explainability_baseline_config: Optional[Dict[str, Any]],
+        model_explainability_app_specification: Dict[str, Any],
+        model_explainability_job_input: Dict[str, Any],
+        model_explainability_job_output_config: Dict[str, Any],
+        job_resources: Dict[str, Any],
+        network_config: Optional[Dict[str, Any]],
+        role_arn: str,
+        stopping_condition: Optional[Dict[str, Any]],
+        tags: List[Dict[str, str]],
+    ) -> str:
+        model_explainability_job_definition = ModelExplainabilityJobDefinition(
+            job_definition_name=job_definition_name,
+            model_explainability_baseline_config=model_explainability_baseline_config,
+            model_explainability_app_specification=model_explainability_app_specification,
+            model_explainability_job_input=model_explainability_job_input,
+            model_explainability_job_output_config=model_explainability_job_output_config,
+            job_resources=job_resources,
+            region_name=self.region_name,
+            account_id=self.account_id,
+            network_config=network_config,
+            role_arn=role_arn,
+            stopping_condition=stopping_condition,
+            tags=tags,
+        )
+        self.model_explainability_job_definitions[
+            model_explainability_job_definition.job_definition_name
+        ] = model_explainability_job_definition
+        return model_explainability_job_definition.arn
+
+    def describe_model_explainability_job_definition(
+        self, job_definition_name: str
+    ) -> Dict[str, Any]:
+        if job_definition_name not in self.model_explainability_job_definitions:
+            raise ResourceNotFound(
+                message=f"Could not find model explainability job definition with name '{job_definition_name}'."
+            )
+        return self.model_explainability_job_definitions[job_definition_name].describe()
+
+    @paginate(pagination_model=PAGINATION_MODEL)
+    def list_model_explainability_job_definitions(
+        self,
+        endpoint_name: Optional[str],
+        sort_by: Optional[str],
+        sort_order: Optional[str],
+        name_contains: Optional[str],
+        creation_time_before: Optional[str],
+        creation_time_after: Optional[str],
+    ) -> List[ModelExplainabilityJobDefinition]:
+        model_explainability_job_definitions = list(
+            self.model_explainability_job_definitions.values()
+        )
+        if endpoint_name:
+            model_explainability_job_definitions = [
+                i
+                for i in model_explainability_job_definitions
+                if endpoint_name == i.endpoint_name
+            ]
+        if name_contains:
+            model_explainability_job_definitions = [
+                i
+                for i in model_explainability_job_definitions
+                if name_contains in i.job_definition_name
+            ]
+        if creation_time_before:
+            model_explainability_job_definitions = [
+                i
+                for i in model_explainability_job_definitions
+                if i.creation_time < str(creation_time_before)
+            ]
+        if creation_time_after:
+            model_explainability_job_definitions = [
+                i
+                for i in model_explainability_job_definitions
+                if i.creation_time > str(creation_time_after)
+            ]
+        reverse = sort_order == "Descending"
+        if sort_by == "Name":
+            model_explainability_job_definitions = sorted(
+                model_explainability_job_definitions,
+                key=lambda x: x.job_definition_name,
+                reverse=reverse,
+            )
+        if sort_by == "CreationTime" or sort_by is None:
+            model_explainability_job_definitions = sorted(
+                model_explainability_job_definitions,
+                key=lambda x: x.creation_time,
+                reverse=reverse,
+            )
+        return model_explainability_job_definitions
+
+    def delete_model_explainability_job_definition(
+        self, job_definition_name: str
+    ) -> None:
+        if job_definition_name not in self.model_explainability_job_definitions:
+            raise ResourceNotFound(
+                message=f"Could not find model explainability job definition with name '{job_definition_name}'."
+            )
+        del self.model_explainability_job_definitions[job_definition_name]
+        return
+
 
 class FakeExperiment(BaseObject):
     def __init__(
