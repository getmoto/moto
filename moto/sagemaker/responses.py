--- conflicted
+++ resolved
@@ -1024,78 +1024,6 @@
             dict(NextToken=next_token, ClusterNodeSummaries=cluster_node_summaries)
         )
 
-<<<<<<< HEAD
-    def create_model_explainability_job_definition(self) -> str:
-        job_definition_name = self._get_param("JobDefinitionName")
-        model_explainability_baseline_config = self._get_param(
-            "ModelExplainabilityBaselineConfig"
-        )
-        model_explainability_app_specification = self._get_param(
-            "ModelExplainabilityAppSpecification"
-        )
-        model_explainability_job_input = self._get_param("ModelExplainabilityJobInput")
-        model_explainability_job_output_config = self._get_param(
-            "ModelExplainabilityJobOutputConfig"
-        )
-        job_resources = self._get_param("JobResources")
-        network_config = self._get_param("NetworkConfig")
-        role_arn = self._get_param("RoleArn")
-        stopping_condition = self._get_param("StoppingCondition")
-        tags = self._get_param("Tags")
-        job_definition_arn = self.sagemaker_backend.create_model_explainability_job_definition(
-            job_definition_name=job_definition_name,
-            model_explainability_baseline_config=model_explainability_baseline_config,
-            model_explainability_app_specification=model_explainability_app_specification,
-            model_explainability_job_input=model_explainability_job_input,
-            model_explainability_job_output_config=model_explainability_job_output_config,
-            job_resources=job_resources,
-            network_config=network_config,
-            role_arn=role_arn,
-            stopping_condition=stopping_condition,
-            tags=tags,
-        )
-        return json.dumps(dict(JobDefinitionArn=job_definition_arn))
-
-    def describe_model_explainability_job_definition(self) -> str:
-        job_definition_name = self._get_param("JobDefinitionName")
-        description = (
-            self.sagemaker_backend.describe_model_explainability_job_definition(
-                job_definition_name=job_definition_name,
-            )
-        )
-        return json.dumps(description)
-
-    def list_model_explainability_job_definitions(self) -> str:
-        endpoint_name = self._get_param("EndpointName")
-        sort_by = self._get_param("SortBy")
-        sort_order = self._get_param("SortOrder")
-        next_token = self._get_param("NextToken")
-        max_results = self._get_param("MaxResults")
-        name_contains = self._get_param("NameContains")
-        creation_time_before = self._get_param("CreationTimeBefore")
-        creation_time_after = self._get_param("CreationTimeAfter")
-        job_definitions, next_token = (
-            self.sagemaker_backend.list_model_explainability_job_definitions(
-                endpoint_name=endpoint_name,
-                sort_by=sort_by,
-                sort_order=sort_order,
-                next_token=next_token,
-                max_results=max_results,
-                name_contains=name_contains,
-                creation_time_before=creation_time_before,
-                creation_time_after=creation_time_after,
-            )
-        )
-        job_definition_summaries = [job.summary() for job in job_definitions]
-        return json.dumps(
-            dict(JobDefinitionSummaries=job_definition_summaries, NextToken=next_token)
-        )
-
-    def delete_model_explainability_job_definition(self) -> str:
-        job_definition_name = self._get_param("JobDefinitionName")
-        self.sagemaker_backend.delete_model_explainability_job_definition(
-            job_definition_name=job_definition_name,
-=======
     def create_auto_ml_job_v2(self) -> str:
         auto_ml_job_name = self._get_param("AutoMLJobName")
         auto_ml_job_input_data_config = self._get_param("AutoMLJobInputDataConfig")
@@ -1330,6 +1258,76 @@
         self.sagemaker_backend.delete_domain(
             domain_id=domain_id,
             retention_policy=retention_policy,
->>>>>>> 9fbf3738
-        )
-        return json.dumps(dict())+        )
+        return json.dumps(dict())
+
+    def create_model_explainability_job_definition(self) -> str:
+        job_definition_name = self._get_param("JobDefinitionName")
+        model_explainability_baseline_config = self._get_param(
+            "ModelExplainabilityBaselineConfig"
+        )
+        model_explainability_app_specification = self._get_param(
+            "ModelExplainabilityAppSpecification"
+        )
+        model_explainability_job_input = self._get_param("ModelExplainabilityJobInput")
+        model_explainability_job_output_config = self._get_param(
+            "ModelExplainabilityJobOutputConfig"
+        )
+        job_resources = self._get_param("JobResources")
+        network_config = self._get_param("NetworkConfig")
+        role_arn = self._get_param("RoleArn")
+        stopping_condition = self._get_param("StoppingCondition")
+        tags = self._get_param("Tags")
+        job_definition_arn = self.sagemaker_backend.create_model_explainability_job_definition(
+            job_definition_name=job_definition_name,
+            model_explainability_baseline_config=model_explainability_baseline_config,
+            model_explainability_app_specification=model_explainability_app_specification,
+            model_explainability_job_input=model_explainability_job_input,
+            model_explainability_job_output_config=model_explainability_job_output_config,
+            job_resources=job_resources,
+            network_config=network_config,
+            role_arn=role_arn,
+            stopping_condition=stopping_condition,
+            tags=tags,
+        )
+        return json.dumps(dict(JobDefinitionArn=job_definition_arn))
+
+    def describe_model_explainability_job_definition(self) -> str:
+        job_definition_name = self._get_param("JobDefinitionName")
+        description = (
+            self.sagemaker_backend.describe_model_explainability_job_definition(
+                job_definition_name=job_definition_name,
+            )
+        )
+        return json.dumps(description)
+
+    def list_model_explainability_job_definitions(self) -> str:
+        endpoint_name = self._get_param("EndpointName")
+        sort_by = self._get_param("SortBy")
+        sort_order = self._get_param("SortOrder")
+        next_token = self._get_param("NextToken")
+        max_results = self._get_param("MaxResults")
+        name_contains = self._get_param("NameContains")
+        creation_time_before = self._get_param("CreationTimeBefore")
+        creation_time_after = self._get_param("CreationTimeAfter")
+        job_definitions, next_token = (
+            self.sagemaker_backend.list_model_explainability_job_definitions(
+                endpoint_name=endpoint_name,
+                sort_by=sort_by,
+                sort_order=sort_order,
+                next_token=next_token,
+                max_results=max_results,
+                name_contains=name_contains,
+                creation_time_before=creation_time_before,
+                creation_time_after=creation_time_after,
+            )
+        )
+        job_definition_summaries = [job.summary() for job in job_definitions]
+        return json.dumps(
+            dict(JobDefinitionSummaries=job_definition_summaries, NextToken=next_token)
+        )
+
+    def delete_model_explainability_job_definition(self) -> str:
+        job_definition_name = self._get_param("JobDefinitionName")
+        self.sagemaker_backend.delete_model_explainability_job_definition(
+            job_definition_name=job_definition_name,