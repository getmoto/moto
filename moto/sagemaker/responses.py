--- conflicted
+++ resolved
@@ -1024,7 +1024,6 @@
             dict(NextToken=next_token, ClusterNodeSummaries=cluster_node_summaries)
         )
 
-<<<<<<< HEAD
     def create_auto_ml_job_v2(self) -> str:
         auto_ml_job_name = self._get_param("AutoMLJobName")
         auto_ml_job_input_data_config = self._get_param("AutoMLJobInputDataConfig")
@@ -1091,7 +1090,7 @@
             auto_ml_job_name=auto_ml_job_name,
         )
         return json.dumps(dict())
-=======
+
     def list_endpoints(self) -> str:
         sort_by = self._get_param("SortBy")
         sort_order = self._get_param("SortOrder")
@@ -1140,5 +1139,4 @@
         ]
         return json.dumps(
             dict(EndpointConfigs=endpoint_summaries, NextToken=next_token)
-        )
->>>>>>> a089c08f
+        )