--- conflicted
+++ resolved
@@ -120,11 +120,7 @@
         multi_region = self.parameters.get("MultiRegion")
 
         key = self.kms_backend.create_key(
-<<<<<<< HEAD
-            policy, key_usage, key_spec, description, tags
-=======
-            policy, key_usage, key_spec, description, tags, self.region, multi_region
->>>>>>> 02270ffc
+            policy, key_usage, key_spec, description, tags, multi_region
         )
         return json.dumps(key.to_dict())
 
