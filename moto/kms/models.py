--- conflicted
+++ resolved
@@ -547,12 +547,7 @@
         Sign message using generated private key.
 
         - signing_algorithm is ignored and hardcoded to RSASSA_PSS_SHA_256
-<<<<<<< HEAD
-
-        - message_type DIGEST is not implemented
-
-=======
->>>>>>> 727bc2ba
+
         - grant_tokens are not implemented
         """
         key = self.describe_key(key_id)
@@ -576,12 +571,7 @@
         Verify message using public key from generated private key.
 
         - signing_algorithm is ignored and hardcoded to RSASSA_PSS_SHA_256
-<<<<<<< HEAD
-
-        - message_type DIGEST is not implemented
-
-=======
->>>>>>> 727bc2ba
+
         - grant_tokens are not implemented
         """
         key = self.describe_key(key_id)
