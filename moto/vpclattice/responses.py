--- conflicted
+++ resolved
@@ -98,7 +98,6 @@
         )
         return json.dumps(rule.to_dict())
 
-<<<<<<< HEAD
     def list_tags_for_resource(self) -> str:
         resource_arn = unquote(self._get_param("resourceArn"))
         tags = self.backend.list_tags_for_resource(resource_arn)
@@ -114,7 +113,7 @@
         resource_arn = unquote(self._get_param("resourceArn"))
         tag_keys = self._get_param("tagKeys")
         self.backend.untag_resource(resource_arn=resource_arn, tag_keys=tag_keys)
-=======
+        
     def create_access_log_subscription(self) -> str:
         sub = self.backend.create_access_log_subscription(
             resourceIdentifier=self._get_param("resourceIdentifier"),
@@ -161,5 +160,4 @@
             accessLogSubscriptionIdentifier=path.split("/")[-1]
         )
 
->>>>>>> 5e8fb164
         return json.dumps({})