import random
import uuid
from datetime import datetime, timezone
from typing import Any, Dict, List, Optional

from moto.core.base_backend import BackendDict, BaseBackend
from moto.core.common_models import BaseModel
from moto.utilities.paginator import paginate
from moto.utilities.tagging_service import TaggingService
from moto.vpclattice.exceptions import (
    ResourceNotFoundException,
    ValidationException,
)

from .exceptions import ResourceNotFoundException


class VPCLatticeService(BaseModel):
    def __init__(
        self,
        region: str,
        account_id: str,
        auth_type: str,
        certificate_arn: Optional[str],
        client_token: str,
        custom_domain_name: Optional[str],
        name: str,
        tags: Optional[Dict[str, str]],
    ) -> None:
        self.id: str = f"svc-{str(uuid.uuid4())[:17]}"
        self.auth_type: str = auth_type
        self.certificate_arn: str = certificate_arn or ""
        self.client_token: str = client_token
        self.custom_domain_name: str = custom_domain_name or ""
        self.dns_entry: VPCLatticeDNSEntry = VPCLatticeDNSEntry(
            region, self.id, self.custom_domain_name
        )
        self.name: str = name
        self.arn: str = f"arn:aws:vpc-lattice:{region}:{account_id}:service/{self.id}"
        self.status: str = "ACTIVE"
        self.tags: Dict[str, str] = tags or {}

    def to_dict(self) -> Dict[str, Any]:
        return {
            "arn": self.arn,
            "authType": self.auth_type,
            "certificateArn": self.certificate_arn,
            "customDomainName": self.custom_domain_name,
            "dnsEntry": self.dns_entry.to_dict(),
            "id": self.id,
            "name": self.name,
            "status": self.status,
        }


class VPCLatticeServiceNetwork(BaseModel):
    def __init__(
        self,
        region: str,
        account_id: str,
        auth_type: str,
        client_token: str,
        name: str,
        sharing_config: Optional[Dict[str, Any]],
        tags: Optional[Dict[str, str]],
    ) -> None:
        self.auth_type: str = auth_type
        self.client_token: str = client_token
        self.id: str = f"sn-{str(uuid.uuid4())[:17]}"
        self.name: str = name
        self.arn: str = (
            f"arn:aws:vpc-lattice:{region}:{account_id}:servicenetwork/{self.id}"
        )
        self.sharing_config: Dict[str, Any] = sharing_config or {}
        self.tags: Dict[str, str] = tags or {}

    def to_dict(self) -> Dict[str, Any]:
        return {
            "arn": self.arn,
            "authType": self.auth_type,
            "id": self.id,
            "name": self.name,
            "sharingConfig": self.sharing_config,
        }


class VPCLatticeServiceNetworkVpcAssociation(BaseModel):
    def __init__(
        self,
        region: str,
        account_id: str,
        client_token: str,
        security_group_ids: Optional[List[str]],
        service_network_identifier: str,
        tags: Optional[Dict[str, str]],
        vpc_identifier: str,
    ) -> None:
        self.id: str = f"snva-{service_network_identifier[:4]}-{vpc_identifier[:4]}"
        self.arn: str = f"arn:aws:vpc-lattice:{region}:{account_id}:servicenetworkvpcassociation/{self.id}"
        self.created_by: str = "user"
        self.security_group_ids: List[str] = security_group_ids or []
        self.status: str = "ACTIVE"
        self.tags: Dict[str, str] = tags or {}

    def to_dict(self) -> Dict[str, Any]:
        return {
            "arn": self.arn,
            "createdBy": self.created_by,
            "id": self.id,
            "securityGroupIds": self.security_group_ids,
            "status": self.status,
            "tags": self.tags,
        }


class VPCLatticeRule(BaseModel):
    def __init__(
        self,
        region: str,
        account_id: str,
        action: Dict[str, Any],
        client_token: str,
        listener_identifier: str,
        match: Dict[str, Any],
        name: str,
        priority: int,
        service_identifier: str,
        tags: Dict[str, str],
    ) -> None:
        self.action: Dict[str, Any] = action or {}
        self.id: str = f"rule-[0-9a-z]{17}"
        self.arn: str = (
            f"arn:aws:vpc-lattice:{region}:{account_id}:service/{service_identifier}"
            f"/listener/listener-{listener_identifier}/rule/{self.id}"
        )
        self.client_token: str = client_token
        self.listener_identifier: str = listener_identifier
        self.match: Dict[str, Any] = match or {}
        self.name: str = name
        self.priority: int = priority
        self.service_identifier: str = service_identifier
        self.tags: Dict[str, str] = tags or {}

    def to_dict(self) -> Dict[str, Any]:
        return {
            "arn": self.arn,
            "id": self.id,
            "name": self.name,
            "priority": self.priority,
            "action": self.action,
            "match": self.match,
            "serviceIdentifier": self.service_identifier,
            "listenerIdentifier": self.listener_identifier,
            "tags": self.tags,
        }


class VPCLatticeDNSEntry:
    def __init__(
        self,
        region_name: str,
        service_id: str,
        custom_domain_name: Optional[str] = None,
    ) -> None:
        self.domain_name: str = (
            custom_domain_name or f"{service_id}.{region_name}.vpclattice.amazonaws.com"
        )
        self.hosted_zone_id: str = f"Z{random.randint(100000, 999999)}XYZ"

    def to_dict(self) -> Dict[str, str]:
        return {"domainName": self.domain_name, "hostedZoneId": self.hosted_zone_id}


class VPCLatticeAccessLogSubscription(BaseModel):
    def __init__(
        self,
        region: str,
        account_id: str,
        destinationArn: str,
        resourceArn: str,
        resourceId: str,  # resourceIdentifier
        serviceNetworkLogType: Optional[str],
        tags: Optional[Dict[str, str]],
    ) -> None:
        self.id: str = f"als-{str(uuid.uuid4())[:17]}"
        self.arn: str = (
            f"arn:aws:vpc-lattice:{region}:{account_id}:accesslogsubscription/{self.id}"
        )
        self.created_at = datetime.now(timezone.utc).isoformat()
        self.destinationArn = destinationArn
        self.last_updated_at = datetime.now(timezone.utc).isoformat()
        self.resourceArn = resourceArn
        self.resourceId = resourceId
        self.serviceNetworkLogType = serviceNetworkLogType or "SERVICE"
        self.tags = tags or {}

    def to_dict(self) -> Dict[str, Any]:
        return {
            "arn": self.arn,
            "createdAt": self.created_at,
            "destinationArn": self.destinationArn,
            "id": self.id,
            "lastUpdatedAt": self.last_updated_at,
            "resourceArn": self.resourceArn,
            "resourceId": self.resourceId,
            "serviceNetworkLogType": self.serviceNetworkLogType,
            "tags": self.tags,
        }


class VPCLatticeBackend(BaseBackend):
    PAGINATION_MODEL = {
        "list_services": {
            "input_token": "next_token",
            "limit_key": "max_results",
            "limit_default": 50,
            "unique_attribute": "id",
        },
        "list_service_networks": {
            "input_token": "next_token",
            "limit_key": "max_results",
            "limit_default": 50,
            "unique_attribute": "id",
        },
    }

    def __init__(self, region_name: str, account_id: str) -> None:
        super().__init__(region_name, account_id)
        self.services: Dict[str, VPCLatticeService] = {}
        self.service_networks: Dict[str, VPCLatticeServiceNetwork] = {}
        self.service_network_vpc_associations: Dict[
            str, VPCLatticeServiceNetworkVpcAssociation
        ] = {}
        self.rules: Dict[str, VPCLatticeRule] = {}
        self.tagger: TaggingService = TaggingService()
        self.access_log_subscriptions: Dict[str, VPCLatticeAccessLogSubscription] = {}

    def create_service(
        self,
        auth_type: str,
        certificate_arn: Optional[str],
        client_token: str,
        custom_domain_name: Optional[str],
        name: str,
        tags: Optional[Dict[str, str]],
    ) -> VPCLatticeService:
        service = VPCLatticeService(
            self.region_name,
            self.account_id,
            auth_type,
            certificate_arn,
            client_token,
            custom_domain_name,
            name,
            tags,
        )
        self.services[service.id] = service
        self.tag_resource(service.arn, tags or {})
        return service

    def get_service(self, service_identifier: str) -> VPCLatticeService:
        service = self._get_service_by_arn(service_identifier)
        if service:
            return service

        service = self._get_service_by_id(service_identifier)
        if service:
            return service

        raise ResourceNotFoundException(service_identifier)

    def _get_service_by_id(self, service_id: str) -> Optional[VPCLatticeService]:
        return self.services.get(service_id)

    def _get_service_by_arn(self, service_arn: str) -> Optional[VPCLatticeService]:
        for service in self.services.values():
            if service.arn == service_arn:
                return service
        return None

    @paginate(pagination_model=PAGINATION_MODEL)
    def list_services(self) -> List[VPCLatticeService]:
        return [service for service in self.services.values()]

    def create_service_network(
        self,
        auth_type: str,
        client_token: str,
        name: str,
        sharing_config: Optional[Dict[str, Any]],
        tags: Optional[Dict[str, str]],
    ) -> VPCLatticeServiceNetwork:
        """
        WARNING: This method currently does NOT fail if there is a disassociation in progress.
        """
        sn = VPCLatticeServiceNetwork(
            self.region_name,
            self.account_id,
            auth_type,
            client_token,
            name,
            sharing_config,
            tags,
        )
        self.service_networks[sn.id] = sn
        self.tag_resource(sn.arn, tags or {})
        return sn

    def get_service_network(
        self, service_network_identifier: str
    ) -> VPCLatticeServiceNetwork:
        service = self._get_service_network_by_arn(service_network_identifier)
        if service:
            return service

        service = self._get_service_network_by_id(service_network_identifier)
        if service:
            return service

        raise ResourceNotFoundException(service_network_identifier)

    def _get_service_network_by_id(
        self, service_network_id: str
    ) -> Optional[VPCLatticeServiceNetwork]:
        return self.service_networks.get(service_network_id)

    def _get_service_network_by_arn(
        self, service_network_arn: str
    ) -> Optional[VPCLatticeServiceNetwork]:
        for service_network in self.service_networks.values():
            if service_network.arn == service_network_arn:
                return service_network
        return None

    @paginate(pagination_model=PAGINATION_MODEL)
    def list_service_networks(self) -> List[VPCLatticeServiceNetwork]:
        return [service_network for service_network in self.service_networks.values()]

    def create_service_network_vpc_association(
        self,
        client_token: str,
        security_group_ids: Optional[List[str]],
        service_network_identifier: str,
        tags: Optional[Dict[str, str]],
        vpc_identifier: str,
    ) -> VPCLatticeServiceNetworkVpcAssociation:
        assoc = VPCLatticeServiceNetworkVpcAssociation(
            self.region_name,
            self.account_id,
            client_token,
            security_group_ids,
            service_network_identifier,
            tags,
            vpc_identifier,
        )
        self.service_network_vpc_associations[assoc.id] = assoc
        self.tag_resource(assoc.arn, tags or {})
        return assoc

    def create_rule(
        self,
        action: Dict[str, Any],
        client_token: str,
        listener_identifier: str,
        match: Dict[str, Any],
        name: str,
        priority: int,
        service_identifier: str,
        tags: Dict[str, str],
    ) -> VPCLatticeRule:
        rule = VPCLatticeRule(
            self.region_name,
            self.account_id,
            action,
            client_token,
            listener_identifier,
            match,
            name,
            priority,
            service_identifier,
            tags,
        )
        self.rules[rule.id] = rule
        self.tag_resource(rule.arn, tags or {})
        return rule

<<<<<<< HEAD
    def tag_resource(self, resource_arn: str, tags: Dict[str, str]) -> None:
        tags_input = self.tagger.convert_dict_to_tags_input(tags or {})
        self.tagger.tag_resource(resource_arn, tags_input)

    def list_tags_for_resource(self, resource_arn: str) -> Dict[str, str]:
        return self.tagger.get_tag_dict_for_resource(resource_arn)

    def untag_resource(self, resource_arn: str, tag_keys: List[str]) -> None:
        if not isinstance(tag_keys, list):
            tag_keys = [tag_keys]
        self.tagger.untag_resource_using_names(resource_arn, tag_keys)
=======
    def create_access_log_subscription(
        self,
        resourceIdentifier: str,
        destinationArn: str,
        client_token: Optional[str],
        serviceNetworkLogType: Optional[str],
        tags: Optional[Dict[str, str]],
    ) -> VPCLatticeAccessLogSubscription:
        resource: Any = None
        if resourceIdentifier.startswith("sn-"):
            resource = self.service_networks.get(resourceIdentifier)
        elif resourceIdentifier.startswith("svc-"):
            resource = self.services.get(resourceIdentifier)
        else:
            raise ValidationException(
                "Invalid parameter resourceIdentifier, must start with 'sn-' or 'svc-'"
            )

        if not resource:
            raise ResourceNotFoundException(f"Resource {resourceIdentifier} not found")

        sub = VPCLatticeAccessLogSubscription(
            self.region_name,
            self.account_id,
            destinationArn,
            resource.arn,
            resource.id,
            serviceNetworkLogType,
            tags,
        )

        self.access_log_subscriptions[sub.id] = sub
        return sub

    def get_access_log_subscription(
        self, accessLogSubscriptionIdentifier: str
    ) -> VPCLatticeAccessLogSubscription:
        sub = self.access_log_subscriptions.get(accessLogSubscriptionIdentifier)
        if not sub:
            raise ResourceNotFoundException(
                f"Access Log Subscription {accessLogSubscriptionIdentifier} not found"
            )
        return sub

    def list_access_log_subscriptions(
        self,
        resourceIdentifier: str,
        maxResults: Optional[int] = None,
        nextToken: Optional[str] = None,
    ) -> List[VPCLatticeAccessLogSubscription]:
        return [
            sub
            for sub in self.access_log_subscriptions.values()
            if sub.resourceId == resourceIdentifier
        ][:maxResults]

    def update_access_log_subscription(
        self,
        accessLogSubscriptionIdentifier: str,
        destinationArn: str,
    ) -> VPCLatticeAccessLogSubscription:
        sub = self.access_log_subscriptions.get(accessLogSubscriptionIdentifier)
        if not sub:
            raise ResourceNotFoundException(
                f"Access Log Subscription {accessLogSubscriptionIdentifier} not found"
            )

        sub.destinationArn = destinationArn
        sub.last_updated_at = datetime.now(timezone.utc).isoformat()

        return sub

    def delete_access_log_subscription(
        self, accessLogSubscriptionIdentifier: str
    ) -> None:
        sub = self.access_log_subscriptions.get(accessLogSubscriptionIdentifier)
        if not sub:
            raise ResourceNotFoundException(
                f"Access Log Subscription {accessLogSubscriptionIdentifier} not found"
            )
        del self.access_log_subscriptions[accessLogSubscriptionIdentifier]
>>>>>>> 5e8fb164


vpclattice_backends: BackendDict[VPCLatticeBackend] = BackendDict(
    VPCLatticeBackend, "vpc-lattice"
)<|MERGE_RESOLUTION|>--- conflicted
+++ resolved
@@ -384,7 +384,6 @@
         self.tag_resource(rule.arn, tags or {})
         return rule
 
-<<<<<<< HEAD
     def tag_resource(self, resource_arn: str, tags: Dict[str, str]) -> None:
         tags_input = self.tagger.convert_dict_to_tags_input(tags or {})
         self.tagger.tag_resource(resource_arn, tags_input)
@@ -396,7 +395,6 @@
         if not isinstance(tag_keys, list):
             tag_keys = [tag_keys]
         self.tagger.untag_resource_using_names(resource_arn, tag_keys)
-=======
     def create_access_log_subscription(
         self,
         resourceIdentifier: str,
@@ -478,7 +476,6 @@
                 f"Access Log Subscription {accessLogSubscriptionIdentifier} not found"
             )
         del self.access_log_subscriptions[accessLogSubscriptionIdentifier]
->>>>>>> 5e8fb164
 
 
 vpclattice_backends: BackendDict[VPCLatticeBackend] = BackendDict(
