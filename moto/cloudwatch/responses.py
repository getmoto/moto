--- conflicted
+++ resolved
@@ -150,11 +150,6 @@
         unit = self._get_param("Unit")
         extended_statistics = self._get_param("ExtendedStatistics")
         dimensions = self._get_param("Dimensions")
-<<<<<<< HEAD
-=======
-        if extended_statistics or dimensions:
-            raise NotImplementedError()
->>>>>>> ae5653b3
 
         # TODO: this should instead throw InvalidParameterCombination
         if not statistics and not extended_statistics:
@@ -163,18 +158,14 @@
             )
 
         datapoints = self.cloudwatch_backend.get_metric_statistics(
-<<<<<<< HEAD
             namespace,
             metric_name,
             start_time,
             end_time,
             period,
             statistics,
-            unit,
-            dimensions,
-=======
-            namespace, metric_name, start_time, end_time, period, statistics, unit
->>>>>>> ae5653b3
+            unit=unit,
+            dimensions=dimensions,
         )
         template = self.response_template(GET_METRIC_STATISTICS_TEMPLATE)
         return template.render(label=metric_name, datapoints=datapoints)
