import json

from boto3 import Session

<<<<<<< HEAD
from moto.core.utils import iso_8601_datetime_without_milliseconds
from moto.core import (
    BaseBackend,
    BaseModel,
    CloudFormationModel,
    CloudWatchMetricProvider,
)
from moto.core.exceptions import RESTError
from moto.logs import logs_backends
=======
from moto.core.utils import (
    iso_8601_datetime_without_milliseconds,
    iso_8601_datetime_with_nanoseconds,
)
from moto.core import BaseBackend, BaseModel
>>>>>>> 2247fb4d
from datetime import datetime, timedelta
from dateutil.tz import tzutc
from uuid import uuid4

from .exceptions import (
    InvalidFormat,
    ResourceNotFound,
    ValidationError,
    InvalidParameterValue,
    ResourceNotFoundException,
)
from .utils import make_arn_for_dashboard, make_arn_for_alarm
from dateutil import parser

from moto.core import ACCOUNT_ID as DEFAULT_ACCOUNT_ID
from ..utilities.tagging_service import TaggingService

_EMPTY_LIST = tuple()


class Dimension(object):
    def __init__(self, name, value):
        self.name = name
        self.value = value

    def __eq__(self, item):
        if isinstance(item, Dimension):
            return self.name == item.name and (
                self.value is None or item.value is None or self.value == item.value
            )
        return False

    def __ne__(self, item):  # Only needed on Py2; Py3 defines it implicitly
        return self != item


class Metric(object):
    def __init__(self, metric_name, namespace, dimensions):
        self.metric_name = metric_name
        self.namespace = namespace
        self.dimensions = dimensions


class MetricStat(object):
    def __init__(self, metric, period, stat, unit):
        self.metric = metric
        self.period = period
        self.stat = stat
        self.unit = unit


class MetricDataQuery(object):
    def __init__(
        self, id, label, period, return_data, expression=None, metric_stat=None
    ):
        self.id = id
        self.label = label
        self.period = period
        self.return_data = return_data
        self.expression = expression
        self.metric_stat = metric_stat


def daterange(start, stop, step=timedelta(days=1), inclusive=False):
    """
    This method will iterate from `start` to `stop` datetimes with a timedelta step of `step`
    (supports iteration forwards or backwards in time)

    :param start: start datetime
    :param stop: end datetime
    :param step: step size as a timedelta
    :param inclusive: if True, last item returned will be as step closest to `end` (or `end` if no remainder).
    """

    # inclusive=False to behave like range by default
    total_step_secs = step.total_seconds()
    assert total_step_secs != 0

    if total_step_secs > 0:
        while start < stop:
            yield start
            start = start + step
    else:
        while stop < start:
            yield start
            start = start + step

    if inclusive and start == stop:
        yield start


class FakeAlarm(BaseModel):
    def __init__(
        self,
        region_name,
        name,
        namespace,
        metric_name,
        metric_data_queries,
        comparison_operator,
        evaluation_periods,
        datapoints_to_alarm,
        period,
        threshold,
        statistic,
        extended_statistic,
        description,
        dimensions,
        alarm_actions,
        ok_actions,
        insufficient_data_actions,
        unit,
        actions_enabled,
        treat_missing_data,
        evaluate_low_sample_count_percentile,
        threshold_metric_id,
        rule=None,
    ):
        self.region_name = region_name
        self.name = name
        self.alarm_arn = make_arn_for_alarm(region_name, DEFAULT_ACCOUNT_ID, name)
        self.namespace = namespace
        self.metric_name = metric_name
        self.metric_data_queries = metric_data_queries
        self.comparison_operator = comparison_operator
        self.evaluation_periods = evaluation_periods
        self.datapoints_to_alarm = datapoints_to_alarm
        self.period = period
        self.threshold = threshold
        self.statistic = statistic
        self.extended_statistic = extended_statistic
        self.description = description
        self.dimensions = [
            Dimension(dimension["name"], dimension["value"]) for dimension in dimensions
        ]
        self.actions_enabled = True if actions_enabled is None else actions_enabled
        self.alarm_actions = alarm_actions
        self.ok_actions = ok_actions
        self.insufficient_data_actions = insufficient_data_actions
        self.unit = unit
        self.configuration_updated_timestamp = iso_8601_datetime_with_nanoseconds(
            datetime.now(tz=tzutc())
        )
        self.treat_missing_data = treat_missing_data
        self.evaluate_low_sample_count_percentile = evaluate_low_sample_count_percentile
        self.threshold_metric_id = threshold_metric_id

        self.history = []

        self.state_reason = "Unchecked: Initial alarm creation"
        self.state_reason_data = "{}"
        self.state_value = "OK"
        self.state_updated_timestamp = iso_8601_datetime_with_nanoseconds(
            datetime.now(tz=tzutc())
        )

        # only used for composite alarms
        self.rule = rule

    def update_state(self, reason, reason_data, state_value):
        # History type, that then decides what the rest of the items are, can be one of ConfigurationUpdate | StateUpdate | Action
        self.history.append(
            (
                "StateUpdate",
                self.state_reason,
                self.state_reason_data,
                self.state_value,
                self.state_updated_timestamp,
            )
        )

        self.state_reason = reason
        self.state_reason_data = reason_data
        self.state_value = state_value
        self.state_updated_timestamp = iso_8601_datetime_with_nanoseconds(
            datetime.now(tz=tzutc())
        )


def are_dimensions_same(metric_dimensions, dimensions):
    if len(metric_dimensions) != len(dimensions):
        return False
    for dimension in metric_dimensions:
        for new_dimension in dimensions:
            if (
                dimension.name != new_dimension.name
                or dimension.value != new_dimension.value
            ):
                return False
    return True


class MetricDatum(BaseModel):
    def __init__(self, namespace, name, value, dimensions, timestamp, unit=None):
        self.namespace = namespace
        self.name = name
        self.value = value
        self.timestamp = timestamp or datetime.utcnow().replace(tzinfo=tzutc())
        self.dimensions = [
            Dimension(dimension["Name"], dimension["Value"]) for dimension in dimensions
        ]
        self.unit = unit

    def filter(self, namespace, name, dimensions, already_present_metrics=[]):
        if namespace and namespace != self.namespace:
            return False
        if name and name != self.name:
            return False

        for metric in already_present_metrics:
            if self.dimensions and are_dimensions_same(
                metric.dimensions, self.dimensions
            ):
                return False

        if dimensions and any(
            Dimension(d["Name"], d.get("Value")) not in self.dimensions
            for d in dimensions
        ):
            return False
        return True


class Dashboard(BaseModel):
    def __init__(self, name, body):
        # Guaranteed to be unique for now as the name is also the key of a dictionary where they are stored
        self.arn = make_arn_for_dashboard(DEFAULT_ACCOUNT_ID, name)
        self.name = name
        self.body = body
        self.last_modified = datetime.now()

    @property
    def last_modified_iso(self):
        return self.last_modified.isoformat()

    @property
    def size(self):
        return len(self)

    def __len__(self):
        return len(self.body)

    def __repr__(self):
        return "<CloudWatchDashboard {0}>".format(self.name)


class Statistics:
    def __init__(self, stats, dt):
        self.timestamp = iso_8601_datetime_without_milliseconds(dt)
        self.values = []
        self.stats = stats
        self.unit = None

    @property
    def sample_count(self):
        if "SampleCount" not in self.stats:
            return None

        return len(self.values)

    @property
    def sum(self):
        if "Sum" not in self.stats:
            return None

        return sum(self.values)

    @property
    def minimum(self):
        if "Minimum" not in self.stats:
            return None

        return min(self.values)

    @property
    def maximum(self):
        if "Maximum" not in self.stats:
            return None

        return max(self.values)

    @property
    def average(self):
        if "Average" not in self.stats:
            return None

        # when moto is 3.4+ we can switch to the statistics module
        return sum(self.values) / len(self.values)


class CloudWatchBackend(BaseBackend):
    def __init__(self, region_name):
        self.region_name = region_name
        self.alarms = {}
        self.dashboards = {}
        self.metric_data = []
        self.paged_metric_data = {}
        self.tagger = TaggingService()

    def reset(self):
        region_name = self.region_name
        self.__dict__ = {}
        self.__init__(region_name)

    @staticmethod
    def default_vpc_endpoint_service(service_region, zones):
        """Default VPC endpoint service."""
        return BaseBackend.default_vpc_endpoint_service_factory(
            service_region, zones, "monitoring"
        )

    @property
    # Retrieve a list of all OOTB metrics that are provided by metrics providers
    # Computed on the fly
    def aws_metric_data(self):
        providers = CloudWatchMetricProvider.__subclasses__()
        md = []
        for provider in providers:
            md.extend(provider.get_cloudwatch_metrics())
        return md

    def put_metric_alarm(
        self,
        name,
        namespace,
        metric_name,
        metric_data_queries,
        comparison_operator,
        evaluation_periods,
        datapoints_to_alarm,
        period,
        threshold,
        statistic,
        extended_statistic,
        description,
        dimensions,
        alarm_actions,
        ok_actions,
        insufficient_data_actions,
        unit,
        actions_enabled,
        treat_missing_data,
        evaluate_low_sample_count_percentile,
        threshold_metric_id,
        rule=None,
        tags=None,
    ):
        if extended_statistic and not extended_statistic.startswith("p"):
            raise InvalidParameterValue(
                f"The value {extended_statistic} for parameter ExtendedStatistic is not supported."
            )
        if (
            evaluate_low_sample_count_percentile
            and evaluate_low_sample_count_percentile not in ("evaluate", "ignore")
        ):
            raise ValidationError(
                f"Option {evaluate_low_sample_count_percentile} is not supported. "
                "Supported options for parameter EvaluateLowSampleCountPercentile are evaluate and ignore."
            )

        alarm = FakeAlarm(
            region_name=self.region_name,
            name=name,
            namespace=namespace,
            metric_name=metric_name,
            metric_data_queries=metric_data_queries,
            comparison_operator=comparison_operator,
            evaluation_periods=evaluation_periods,
            datapoints_to_alarm=datapoints_to_alarm,
            period=period,
            threshold=threshold,
            statistic=statistic,
            extended_statistic=extended_statistic,
            description=description,
            dimensions=dimensions,
            alarm_actions=alarm_actions,
            ok_actions=ok_actions,
            insufficient_data_actions=insufficient_data_actions,
            unit=unit,
            actions_enabled=actions_enabled,
            treat_missing_data=treat_missing_data,
            evaluate_low_sample_count_percentile=evaluate_low_sample_count_percentile,
            threshold_metric_id=threshold_metric_id,
            rule=rule,
        )

        self.alarms[name] = alarm
        self.tagger.tag_resource(alarm.alarm_arn, tags)

        return alarm

    def get_all_alarms(self):
        return self.alarms.values()

    @staticmethod
    def _list_element_starts_with(items, needle):
        """True of any of the list elements starts with needle"""
        for item in items:
            if item.startswith(needle):
                return True
        return False

    def get_alarms_by_action_prefix(self, action_prefix):
        return [
            alarm
            for alarm in self.alarms.values()
            if CloudWatchBackend._list_element_starts_with(
                alarm.alarm_actions, action_prefix
            )
        ]

    def get_alarms_by_alarm_name_prefix(self, name_prefix):
        return [
            alarm
            for alarm in self.alarms.values()
            if alarm.name.startswith(name_prefix)
        ]

    def get_alarms_by_alarm_names(self, alarm_names):
        return [alarm for alarm in self.alarms.values() if alarm.name in alarm_names]

    def get_alarms_by_state_value(self, target_state):
        return filter(
            lambda alarm: alarm.state_value == target_state, self.alarms.values()
        )

    def delete_alarms(self, alarm_names):
        for alarm_name in alarm_names:
            self.alarms.pop(alarm_name, None)

    def put_metric_data(self, namespace, metric_data):
        for i, metric in enumerate(metric_data):
            if metric.get("Value") == "NaN":
                raise InvalidParameterValue(
                    f"The value NaN for parameter MetricData.member.{i + 1}.Value is invalid."
                )

        for metric_member in metric_data:
            # Preserve "datetime" for get_metric_statistics comparisons
            timestamp = metric_member.get("Timestamp")
            if timestamp is not None and type(timestamp) != datetime:
                timestamp = parser.parse(timestamp)
            self.metric_data.append(
                MetricDatum(
                    namespace,
                    metric_member["MetricName"],
                    float(metric_member.get("Value", 0)),
                    metric_member.get("Dimensions.member", _EMPTY_LIST),
                    timestamp,
                    metric_member.get("Unit"),
                )
            )

    def get_metric_data(
        self, queries, start_time, end_time, scan_by="TimestampAscending"
    ):

        period_data = [
            md for md in self.metric_data if start_time <= md.timestamp <= end_time
        ]

        results = []
        for query in queries:
            period_start_time = start_time
            query_ns = query["metric_stat._metric._namespace"]
            query_name = query["metric_stat._metric._metric_name"]
            delta = timedelta(seconds=int(query["metric_stat._period"]))
            result_vals = []
            timestamps = []
            stat = query["metric_stat._stat"]
            while period_start_time <= end_time:
                period_end_time = period_start_time + delta
                period_md = [
                    period_md
                    for period_md in period_data
                    if period_start_time <= period_md.timestamp < period_end_time
                ]

                query_period_data = [
                    md
                    for md in period_md
                    if md.namespace == query_ns and md.name == query_name
                ]

                metric_values = [m.value for m in query_period_data]

                if len(metric_values) > 0:
                    if stat == "Average":
                        result_vals.append(sum(metric_values) / len(metric_values))
                    elif stat == "Minimum":
                        result_vals.append(min(metric_values))
                    elif stat == "Maximum":
                        result_vals.append(max(metric_values))
                    elif stat == "Sum":
                        result_vals.append(sum(metric_values))
                    timestamps.append(
                        iso_8601_datetime_without_milliseconds(period_start_time)
                    )
                period_start_time += delta
            if scan_by == "TimestampDescending" and len(timestamps) > 0:
                timestamps.reverse()
                result_vals.reverse()
            label = query["metric_stat._metric._metric_name"] + " " + stat
            results.append(
                {
                    "id": query["id"],
                    "label": label,
                    "vals": result_vals,
                    "timestamps": timestamps,
                }
            )
        return results

    def get_metric_statistics(
        self,
        namespace,
        metric_name,
        start_time,
        end_time,
        period,
        stats,
<<<<<<< HEAD
        dimensions,
        unit=None,
=======
        unit=None,
        dimensions=None,
>>>>>>> 2247fb4d
    ):
        period_delta = timedelta(seconds=period)
        # TODO: Also filter by unit and dimensions
        filtered_data = [
            md
            for md in self.get_all_metrics()
            if md.namespace == namespace
            and md.name == metric_name
            and start_time <= md.timestamp <= end_time
        ]

        if unit:
            filtered_data = [md for md in filtered_data if md.unit == unit]
        if dimensions:
            filtered_data = [
                md for md in filtered_data if md.filter(None, None, dimensions)
            ]

        # earliest to oldest
        filtered_data = sorted(filtered_data, key=lambda x: x.timestamp)
        if not filtered_data:
            return []

        idx = 0
        data = list()
        for dt in daterange(
            filtered_data[0].timestamp,
            filtered_data[-1].timestamp + period_delta,
            period_delta,
        ):
            s = Statistics(stats, dt)
            while idx < len(filtered_data) and filtered_data[idx].timestamp < (
                dt + period_delta
            ):
                s.values.append(filtered_data[idx].value)
                s.unit = filtered_data[idx].unit
                idx += 1

            if not s.values:
                continue

            data.append(s)

        return data

    def get_all_metrics(self):
        return self.metric_data + self.aws_metric_data

    def put_dashboard(self, name, body):
        self.dashboards[name] = Dashboard(name, body)

    def list_dashboards(self, prefix=""):
        for key, value in self.dashboards.items():
            if key.startswith(prefix):
                yield value

    def delete_dashboards(self, dashboards):
        to_delete = set(dashboards)
        all_dashboards = set(self.dashboards.keys())

        left_over = to_delete - all_dashboards
        if len(left_over) > 0:
            # Some dashboards are not found
            return (
                False,
                "The specified dashboard does not exist. [{0}]".format(
                    ", ".join(left_over)
                ),
            )

        for dashboard in to_delete:
            del self.dashboards[dashboard]

        return True, None

    def get_dashboard(self, dashboard):
        return self.dashboards.get(dashboard)

    def set_alarm_state(self, alarm_name, reason, reason_data, state_value):
        try:
            if reason_data is not None:
                json.loads(reason_data)
        except ValueError:
            raise InvalidFormat("Unknown")

        if alarm_name not in self.alarms:
            raise ResourceNotFound

        if state_value not in ("OK", "ALARM", "INSUFFICIENT_DATA"):
            raise ValidationError(
                "1 validation error detected: "
                f"Value '{state_value}' at 'stateValue' failed to satisfy constraint: "
                "Member must satisfy enum value set: [INSUFFICIENT_DATA, ALARM, OK]"
            )

        self.alarms[alarm_name].update_state(reason, reason_data, state_value)

    def list_metrics(self, next_token, namespace, metric_name, dimensions):
        if next_token:
            if next_token not in self.paged_metric_data:
                raise InvalidParameterValue("Request parameter NextToken is invalid")
            else:
                metrics = self.paged_metric_data[next_token]
                del self.paged_metric_data[next_token]  # Cant reuse same token twice
                return self._get_paginated(metrics)
        else:
            metrics = self.get_filtered_metrics(metric_name, namespace, dimensions)
            return self._get_paginated(metrics)

    def get_filtered_metrics(self, metric_name, namespace, dimensions):
        metrics = self.get_all_metrics()
        new_metrics = []
        for md in metrics:
            if md.filter(
                namespace=namespace,
                name=metric_name,
                dimensions=dimensions,
                already_present_metrics=new_metrics,
            ):
                new_metrics.append(md)
        return new_metrics

    def list_tags_for_resource(self, arn):
        return self.tagger.get_tag_dict_for_resource(arn)

    def tag_resource(self, arn, tags):
        if arn not in self.tagger.tags.keys():
            raise ResourceNotFoundException

        self.tagger.tag_resource(arn, tags)

    def untag_resource(self, arn, tag_keys):
        if arn not in self.tagger.tags.keys():
            raise ResourceNotFoundException

        self.tagger.untag_resource_using_names(arn, tag_keys)

    def _get_paginated(self, metrics):
        if len(metrics) > 500:
            next_token = str(uuid4())
            self.paged_metric_data[next_token] = metrics[500:]
            return next_token, metrics[0:500]
        else:
            return None, metrics


cloudwatch_backends = {}
for region in Session().get_available_regions("cloudwatch"):
    cloudwatch_backends[region] = CloudWatchBackend(region)
for region in Session().get_available_regions(
    "cloudwatch", partition_name="aws-us-gov"
):
    cloudwatch_backends[region] = CloudWatchBackend(region)
for region in Session().get_available_regions("cloudwatch", partition_name="aws-cn"):
<<<<<<< HEAD
    cloudwatch_backends[region] = CloudWatchBackend()
=======
    cloudwatch_backends[region] = CloudWatchBackend(region)

# List of services that provide OOTB CW metrics
# See the S3Backend constructor for an example
# TODO: We might have to separate this out per region for non-global services
metric_providers = {}
>>>>>>> 2247fb4d
<|MERGE_RESOLUTION|>--- conflicted
+++ resolved
@@ -2,23 +2,15 @@
 
 from boto3 import Session
 
-<<<<<<< HEAD
-from moto.core.utils import iso_8601_datetime_without_milliseconds
 from moto.core import (
     BaseBackend,
     BaseModel,
-    CloudFormationModel,
     CloudWatchMetricProvider,
 )
-from moto.core.exceptions import RESTError
-from moto.logs import logs_backends
-=======
 from moto.core.utils import (
     iso_8601_datetime_without_milliseconds,
     iso_8601_datetime_with_nanoseconds,
 )
-from moto.core import BaseBackend, BaseModel
->>>>>>> 2247fb4d
 from datetime import datetime, timedelta
 from dateutil.tz import tzutc
 from uuid import uuid4
@@ -540,13 +532,8 @@
         end_time,
         period,
         stats,
-<<<<<<< HEAD
         dimensions,
         unit=None,
-=======
-        unit=None,
-        dimensions=None,
->>>>>>> 2247fb4d
     ):
         period_delta = timedelta(seconds=period)
         # TODO: Also filter by unit and dimensions
@@ -701,13 +688,4 @@
 ):
     cloudwatch_backends[region] = CloudWatchBackend(region)
 for region in Session().get_available_regions("cloudwatch", partition_name="aws-cn"):
-<<<<<<< HEAD
-    cloudwatch_backends[region] = CloudWatchBackend()
-=======
-    cloudwatch_backends[region] = CloudWatchBackend(region)
-
-# List of services that provide OOTB CW metrics
-# See the S3Backend constructor for an example
-# TODO: We might have to separate this out per region for non-global services
-metric_providers = {}
->>>>>>> 2247fb4d
+    cloudwatch_backends[region] = CloudWatchBackend(region)