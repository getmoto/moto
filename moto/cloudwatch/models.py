--- conflicted
+++ resolved
@@ -454,7 +454,6 @@
         return results
 
     def get_metric_statistics(
-<<<<<<< HEAD
         self,
         namespace,
         metric_name,
@@ -462,11 +461,8 @@
         end_time,
         period,
         stats,
-        unit,
         dimensions,
-=======
-        self, namespace, metric_name, start_time, end_time, period, stats, unit=None
->>>>>>> ae5653b3
+        unit=None,
     ):
         period_delta = timedelta(seconds=period)
         # TODO: Also filter by unit and dimensions
