--- conflicted
+++ resolved
@@ -38,7 +38,6 @@
 )
 
 
-<<<<<<< HEAD
 class ParameterDict(defaultdict):
     def __init__(self, *args, **kwargs):
         super(ParameterDict, self).__init__(*args, **kwargs)
@@ -92,9 +91,9 @@
             if "/" in param_name[len(path) + 1 :] and not recursive:
                 continue
             yield param_name
-=======
+
+
 PARAMETER_VERSION_LIMIT = 100
->>>>>>> 7947b1e0
 
 
 class Parameter(BaseModel):
