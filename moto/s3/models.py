from __future__ import unicode_literals
import os
import base64
import datetime
import hashlib
import copy
import itertools
import codecs
import random
import string
import tempfile
import sys
import uuid

import six

from bisect import insort
from moto.core import BaseBackend, BaseModel
from moto.core.utils import iso_8601_datetime_with_milliseconds, rfc_1123_datetime
from .exceptions import (
    BucketAlreadyExists, MissingBucket, InvalidBucketName, InvalidPart, InvalidRequest,
    EntityTooSmall, MissingKey, InvalidNotificationDestination, MalformedXML, InvalidStorageClass,
    InvalidTargetBucketForLogging, DuplicateTagKeys, CrossLocationLoggingProhibitted
)
from .utils import clean_key_name, _VersionedKeyStore

MAX_BUCKET_NAME_LENGTH = 63
MIN_BUCKET_NAME_LENGTH = 3
UPLOAD_ID_BYTES = 43
UPLOAD_PART_MIN_SIZE = 5242880
STORAGE_CLASS = ["STANDARD", "REDUCED_REDUNDANCY", "STANDARD_IA", "ONEZONE_IA"]
DEFAULT_KEY_BUFFER_SIZE = 16 * 1024 * 1024
DEFAULT_TEXT_ENCODING = sys.getdefaultencoding()


class FakeDeleteMarker(BaseModel):

    def __init__(self, key):
        self.key = key
        self.name = key.name
        self.last_modified = datetime.datetime.utcnow()
        self._version_id = str(uuid.uuid4())

    @property
    def last_modified_ISO8601(self):
        return iso_8601_datetime_with_milliseconds(self.last_modified)

    @property
    def version_id(self):
        return self._version_id


class FakeKey(BaseModel):

    def __init__(self, name, value, storage="STANDARD", etag=None, is_versioned=False, version_id=0,
                 max_buffer_size=DEFAULT_KEY_BUFFER_SIZE):
        self.name = name
        self.last_modified = datetime.datetime.utcnow()
        self.acl = get_canned_acl('private')
        self.website_redirect_location = None
        self._storage_class = storage if storage else "STANDARD"
        self._metadata = {}
        self._expiry = None
        self._etag = etag
        self._version_id = version_id
        self._is_versioned = is_versioned
        self._tagging = FakeTagging()

        self._value_buffer = tempfile.SpooledTemporaryFile(max_size=max_buffer_size)
        self._max_buffer_size = max_buffer_size
        self.value = value

    @property
    def version_id(self):
        return self._version_id

    @property
    def value(self):
        self._value_buffer.seek(0)
        return self._value_buffer.read()

    @value.setter
    def value(self, new_value):
        self._value_buffer.seek(0)
        self._value_buffer.truncate()

        # Hack for working around moto's own unit tests; this probably won't
        # actually get hit in normal use.
        if isinstance(new_value, six.text_type):
            new_value = new_value.encode(DEFAULT_TEXT_ENCODING)
        self._value_buffer.write(new_value)

    def copy(self, new_name=None, new_is_versioned=None):
        r = copy.deepcopy(self)
        if new_name is not None:
            r.name = new_name
        if new_is_versioned is not None:
            r._is_versioned = new_is_versioned
            r.refresh_version()
        return r

    def set_metadata(self, metadata, replace=False):
        if replace:
            self._metadata = {}
        self._metadata.update(metadata)

    def set_tagging(self, tagging):
        self._tagging = tagging

    def set_storage_class(self, storage):
        if storage is not None and storage not in STORAGE_CLASS:
            raise InvalidStorageClass(storage=storage)
        self._storage_class = storage

    def set_acl(self, acl):
        self.acl = acl

    def append_to_value(self, value):
        self._value_buffer.seek(0, os.SEEK_END)
        self._value_buffer.write(value)

        self.last_modified = datetime.datetime.utcnow()
        self._etag = None  # must recalculate etag
        if self._is_versioned:
            self._version_id = str(uuid.uuid4())
        else:
            self._version_id = None

    def restore(self, days):
        self._expiry = datetime.datetime.utcnow() + datetime.timedelta(days)

    def refresh_version(self):
        self._version_id = str(uuid.uuid4())
        self.last_modified = datetime.datetime.utcnow()

    @property
    def etag(self):
        if self._etag is None:
            value_md5 = hashlib.md5()
            self._value_buffer.seek(0)
            while True:
                block = self._value_buffer.read(DEFAULT_KEY_BUFFER_SIZE)
                if not block:
                    break
                value_md5.update(block)

            self._etag = value_md5.hexdigest()
        return '"{0}"'.format(self._etag)

    @property
    def last_modified_ISO8601(self):
        return iso_8601_datetime_with_milliseconds(self.last_modified)

    @property
    def last_modified_RFC1123(self):
        # Different datetime formats depending on how the key is obtained
        # https://github.com/boto/boto/issues/466
        return rfc_1123_datetime(self.last_modified)

    @property
    def metadata(self):
        return self._metadata

    @property
    def tagging(self):
        return self._tagging

    @property
    def response_dict(self):
        res = {
            'ETag': self.etag,
            'last-modified': self.last_modified_RFC1123,
            'content-length': str(self.size),
        }
        if self._storage_class != 'STANDARD':
            res['x-amz-storage-class'] = self._storage_class
        if self._expiry is not None:
            rhdr = 'ongoing-request="false", expiry-date="{0}"'
            res['x-amz-restore'] = rhdr.format(self.expiry_date)

        if self._is_versioned:
            res['x-amz-version-id'] = str(self.version_id)

        if self.website_redirect_location:
            res['x-amz-website-redirect-location'] = self.website_redirect_location

        return res

    @property
    def size(self):
        self._value_buffer.seek(0, os.SEEK_END)
        return self._value_buffer.tell()

    @property
    def storage_class(self):
        return self._storage_class

    @property
    def expiry_date(self):
        if self._expiry is not None:
            return self._expiry.strftime("%a, %d %b %Y %H:%M:%S GMT")

    # Keys need to be pickleable due to some implementation details of boto3.
    # Since file objects aren't pickleable, we need to override the default
    # behavior. The following is adapted from the Python docs:
    # https://docs.python.org/3/library/pickle.html#handling-stateful-objects
    def __getstate__(self):
        state = self.__dict__.copy()
        state['value'] = self.value
        del state['_value_buffer']
        return state

    def __setstate__(self, state):
        self.__dict__.update({
            k: v for k, v in six.iteritems(state)
            if k != 'value'
        })

        self._value_buffer = \
            tempfile.SpooledTemporaryFile(max_size=self._max_buffer_size)
        self.value = state['value']


class FakeMultipart(BaseModel):

    def __init__(self, key_name, metadata):
        self.key_name = key_name
        self.metadata = metadata
        self.parts = {}
        self.partlist = []  # ordered list of part ID's
        rand_b64 = base64.b64encode(os.urandom(UPLOAD_ID_BYTES))
        self.id = rand_b64.decode('utf-8').replace('=', '').replace('+', '')

    def complete(self, body):
        decode_hex = codecs.getdecoder("hex_codec")
        total = bytearray()
        md5s = bytearray()

        last = None
        count = 0
        for pn, etag in body:
            part = self.parts.get(pn)
            part_etag = None
            if part is not None:
                part_etag = part.etag.replace('"', '')
                etag = etag.replace('"', '')
            if part is None or part_etag != etag:
                raise InvalidPart()
            if last is not None and len(last.value) < UPLOAD_PART_MIN_SIZE:
                raise EntityTooSmall()
            md5s.extend(decode_hex(part_etag)[0])
            total.extend(part.value)
            last = part
            count += 1

        etag = hashlib.md5()
        etag.update(bytes(md5s))
        return total, "{0}-{1}".format(etag.hexdigest(), count)

    def set_part(self, part_id, value):
        if part_id < 1:
            return

        key = FakeKey(part_id, value)
        self.parts[part_id] = key
        if part_id not in self.partlist:
            insort(self.partlist, part_id)
        return key

    def list_parts(self):
        for part_id in self.partlist:
            yield self.parts[part_id]


class FakeGrantee(BaseModel):

    def __init__(self, id='', uri='', display_name=''):
        self.id = id
        self.uri = uri
        self.display_name = display_name

    def __eq__(self, other):
        if not isinstance(other, FakeGrantee):
            return False
        return self.id == other.id and self.uri == other.uri and self.display_name == other.display_name

    @property
    def type(self):
        return 'Group' if self.uri else 'CanonicalUser'

    def __repr__(self):
        return "FakeGrantee(display_name: '{}', id: '{}', uri: '{}')".format(self.display_name, self.id, self.uri)


ALL_USERS_GRANTEE = FakeGrantee(
    uri='http://acs.amazonaws.com/groups/global/AllUsers')
AUTHENTICATED_USERS_GRANTEE = FakeGrantee(
    uri='http://acs.amazonaws.com/groups/global/AuthenticatedUsers')
LOG_DELIVERY_GRANTEE = FakeGrantee(
    uri='http://acs.amazonaws.com/groups/s3/LogDelivery')

PERMISSION_FULL_CONTROL = 'FULL_CONTROL'
PERMISSION_WRITE = 'WRITE'
PERMISSION_READ = 'READ'
PERMISSION_WRITE_ACP = 'WRITE_ACP'
PERMISSION_READ_ACP = 'READ_ACP'


class FakeGrant(BaseModel):

    def __init__(self, grantees, permissions):
        self.grantees = grantees
        self.permissions = permissions

    def __repr__(self):
        return "FakeGrant(grantees: {}, permissions: {})".format(self.grantees, self.permissions)


class FakeAcl(BaseModel):

    def __init__(self, grants=[]):
        self.grants = grants

    @property
    def public_read(self):
        for grant in self.grants:
            if ALL_USERS_GRANTEE in grant.grantees:
                if PERMISSION_READ in grant.permissions:
                    return True
                if PERMISSION_FULL_CONTROL in grant.permissions:
                    return True
        return False

    def __repr__(self):
        return "FakeAcl(grants: {})".format(self.grants)


def get_canned_acl(acl):
    owner_grantee = FakeGrantee(
        id='75aa57f09aa0c8caeab4f8c24e99d10f8e7faeebf76c078efc7c6caea54ba06a')
    grants = [FakeGrant([owner_grantee], [PERMISSION_FULL_CONTROL])]
    if acl == 'private':
        pass  # no other permissions
    elif acl == 'public-read':
        grants.append(FakeGrant([ALL_USERS_GRANTEE], [PERMISSION_READ]))
    elif acl == 'public-read-write':
        grants.append(FakeGrant([ALL_USERS_GRANTEE], [
            PERMISSION_READ, PERMISSION_WRITE]))
    elif acl == 'authenticated-read':
        grants.append(
            FakeGrant([AUTHENTICATED_USERS_GRANTEE], [PERMISSION_READ]))
    elif acl == 'bucket-owner-read':
        pass  # TODO: bucket owner ACL
    elif acl == 'bucket-owner-full-control':
        pass  # TODO: bucket owner ACL
    elif acl == 'aws-exec-read':
        pass  # TODO: bucket owner, EC2 Read
    elif acl == 'log-delivery-write':
        grants.append(FakeGrant([LOG_DELIVERY_GRANTEE], [
            PERMISSION_READ_ACP, PERMISSION_WRITE]))
    else:
        assert False, 'Unknown canned acl: %s' % (acl,)
    return FakeAcl(grants=grants)


class FakeTagging(BaseModel):

    def __init__(self, tag_set=None):
        self.tag_set = tag_set or FakeTagSet()


class FakeTagSet(BaseModel):

    def __init__(self, tags=None):
        self.tags = tags or []


class FakeTag(BaseModel):

    def __init__(self, key, value=None):
        self.key = key
        self.value = value


class LifecycleFilter(BaseModel):

    def __init__(self, prefix=None, tag=None, and_filter=None):
        self.prefix = prefix or ''
        self.tag = tag
        self.and_filter = and_filter


class LifecycleAndFilter(BaseModel):

    def __init__(self, prefix=None, tags=None):
        self.prefix = prefix or ''
        self.tags = tags


class LifecycleRule(BaseModel):

    def __init__(self, id=None, prefix=None, lc_filter=None, status=None, expiration_days=None,
                 expiration_date=None, transition_days=None, transition_date=None, storage_class=None,
                 expired_object_delete_marker=None, nve_noncurrent_days=None, nvt_noncurrent_days=None,
                 nvt_storage_class=None, aimu_days=None):
        self.id = id
        self.prefix = prefix
        self.filter = lc_filter
        self.status = status
        self.expiration_days = expiration_days
        self.expiration_date = expiration_date
        self.transition_days = transition_days
        self.transition_date = transition_date
        self.storage_class = storage_class
        self.expired_object_delete_marker = expired_object_delete_marker
        self.nve_noncurrent_days = nve_noncurrent_days
        self.nvt_noncurrent_days = nvt_noncurrent_days
        self.nvt_storage_class = nvt_storage_class
        self.aimu_days = aimu_days


class CorsRule(BaseModel):

    def __init__(self, allowed_methods, allowed_origins, allowed_headers=None, expose_headers=None,
                 max_age_seconds=None):
        self.allowed_methods = [allowed_methods] if isinstance(allowed_methods, six.string_types) else allowed_methods
        self.allowed_origins = [allowed_origins] if isinstance(allowed_origins, six.string_types) else allowed_origins
        self.allowed_headers = [allowed_headers] if isinstance(allowed_headers, six.string_types) else allowed_headers
        self.exposed_headers = [expose_headers] if isinstance(expose_headers, six.string_types) else expose_headers
        self.max_age_seconds = max_age_seconds


class Notification(BaseModel):

    def __init__(self, arn, events, filters=None, id=None):
        self.id = id if id else ''.join(random.choice(string.ascii_letters + string.digits) for _ in range(50))
        self.arn = arn
        self.events = events
        self.filters = filters if filters else {}


class NotificationConfiguration(BaseModel):

    def __init__(self, topic=None, queue=None, cloud_function=None):
        self.topic = [Notification(t["Topic"], t["Event"], filters=t.get("Filter"), id=t.get("Id")) for t in topic] \
            if topic else []
        self.queue = [Notification(q["Queue"], q["Event"], filters=q.get("Filter"), id=q.get("Id")) for q in queue] \
            if queue else []
        self.cloud_function = [Notification(c["CloudFunction"], c["Event"], filters=c.get("Filter"), id=c.get("Id"))
                               for c in cloud_function] if cloud_function else []


class FakeBucket(BaseModel):

    def __init__(self, name, region_name):
        self.name = name
        self.region_name = region_name
        self.keys = _VersionedKeyStore()
        self.multiparts = {}
        self.versioning_status = None
        self.rules = []
        self.policy = None
        self.website_configuration = None
        self.acl = get_canned_acl('private')
        self.tags = FakeTagging()
        self.cors = []
        self.logging = {}
        self.notification_configuration = None
        self.accelerate_configuration = None

    @property
    def location(self):
        return self.region_name

    @property
    def is_versioned(self):
        return self.versioning_status == 'Enabled'

    def set_lifecycle(self, rules):
        self.rules = []
        for rule in rules:
            # Extract and validate actions from Lifecycle rule
            expiration = rule.get('Expiration')
            transition = rule.get('Transition')

            nve_noncurrent_days = None
            if rule.get('NoncurrentVersionExpiration') is not None:
                if rule["NoncurrentVersionExpiration"].get('NoncurrentDays') is None:
                    raise MalformedXML()
                nve_noncurrent_days = rule["NoncurrentVersionExpiration"]["NoncurrentDays"]

            nvt_noncurrent_days = None
            nvt_storage_class = None
            if rule.get('NoncurrentVersionTransition') is not None:
                if rule["NoncurrentVersionTransition"].get('NoncurrentDays') is None:
                    raise MalformedXML()
                if rule["NoncurrentVersionTransition"].get('StorageClass') is None:
                    raise MalformedXML()
                nvt_noncurrent_days = rule["NoncurrentVersionTransition"]["NoncurrentDays"]
                nvt_storage_class = rule["NoncurrentVersionTransition"]["StorageClass"]

            aimu_days = None
            if rule.get('AbortIncompleteMultipartUpload') is not None:
                if rule["AbortIncompleteMultipartUpload"].get('DaysAfterInitiation') is None:
                    raise MalformedXML()
                aimu_days = rule["AbortIncompleteMultipartUpload"]["DaysAfterInitiation"]

            eodm = None
            if expiration and expiration.get("ExpiredObjectDeleteMarker") is not None:
                # This cannot be set if Date or Days is set:
                if expiration.get("Days") or expiration.get("Date"):
                    raise MalformedXML()
                eodm = expiration["ExpiredObjectDeleteMarker"]

            # Pull out the filter:
            lc_filter = None
            if rule.get("Filter"):
                # Can't have both `Filter` and `Prefix` (need to check for the presence of the key):
                try:
                    if rule["Prefix"] or not rule["Prefix"]:
                        raise MalformedXML()
                except KeyError:
                    pass

                and_filter = None
                if rule["Filter"].get("And"):
                    and_tags = []
                    if rule["Filter"]["And"].get("Tag"):
                        if not isinstance(rule["Filter"]["And"]["Tag"], list):
                            rule["Filter"]["And"]["Tag"] = [rule["Filter"]["And"]["Tag"]]

                        for t in rule["Filter"]["And"]["Tag"]:
                            and_tags.append(FakeTag(t["Key"], t.get("Value", '')))

                    and_filter = LifecycleAndFilter(prefix=rule["Filter"]["And"]["Prefix"], tags=and_tags)

                filter_tag = None
                if rule["Filter"].get("Tag"):
                    filter_tag = FakeTag(rule["Filter"]["Tag"]["Key"], rule["Filter"]["Tag"].get("Value", ''))

                lc_filter = LifecycleFilter(prefix=rule["Filter"]["Prefix"], tag=filter_tag, and_filter=and_filter)

            self.rules.append(LifecycleRule(
                id=rule.get('ID'),
                prefix=rule.get('Prefix'),
                lc_filter=lc_filter,
                status=rule['Status'],
                expiration_days=expiration.get('Days') if expiration else None,
                expiration_date=expiration.get('Date') if expiration else None,
                transition_days=transition.get('Days') if transition else None,
                transition_date=transition.get('Date') if transition else None,
                storage_class=transition.get('StorageClass') if transition else None,
                expired_object_delete_marker=eodm,
                nve_noncurrent_days=nve_noncurrent_days,
                nvt_noncurrent_days=nvt_noncurrent_days,
                nvt_storage_class=nvt_storage_class,
                aimu_days=aimu_days,
            ))

    def delete_lifecycle(self):
        self.rules = []

    def set_cors(self, rules):
        self.cors = []

        if len(rules) > 100:
            raise MalformedXML()

        for rule in rules:
            assert isinstance(rule["AllowedMethod"], list) or isinstance(rule["AllowedMethod"], six.string_types)
            assert isinstance(rule["AllowedOrigin"], list) or isinstance(rule["AllowedOrigin"], six.string_types)
            assert isinstance(rule.get("AllowedHeader", []), list) or isinstance(rule.get("AllowedHeader", ""),
                                                                                 six.string_types)
            assert isinstance(rule.get("ExposedHeader", []), list) or isinstance(rule.get("ExposedHeader", ""),
                                                                                 six.string_types)
            assert isinstance(rule.get("MaxAgeSeconds", "0"), six.string_types)

            if isinstance(rule["AllowedMethod"], six.string_types):
                methods = [rule["AllowedMethod"]]
            else:
                methods = rule["AllowedMethod"]

            for method in methods:
                if method not in ["GET", "PUT", "HEAD", "POST", "DELETE"]:
                    raise InvalidRequest(method)

            self.cors.append(CorsRule(
                rule["AllowedMethod"],
                rule["AllowedOrigin"],
                rule.get("AllowedHeader"),
                rule.get("ExposedHeader"),
                rule.get("MaxAgeSecond")
            ))

    def delete_cors(self):
        self.cors = []

    def set_tags(self, tagging):
        self.tags = tagging

    def delete_tags(self):
        self.tags = FakeTagging()

    @property
    def tagging(self):
        return self.tags

    def set_logging(self, logging_config, bucket_backend):
        if not logging_config:
            self.logging = {}
            return

        # Target bucket must exist in the same account (assuming all moto buckets are in the same account):
        if not bucket_backend.buckets.get(logging_config["TargetBucket"]):
            raise InvalidTargetBucketForLogging("The target bucket for logging does not exist.")

        # Does the target bucket have the log-delivery WRITE and READ_ACP permissions?
        write = read_acp = False
        for grant in bucket_backend.buckets[logging_config["TargetBucket"]].acl.grants:
            # Must be granted to: http://acs.amazonaws.com/groups/s3/LogDelivery
            for grantee in grant.grantees:
                if grantee.uri == "http://acs.amazonaws.com/groups/s3/LogDelivery":
                    if "WRITE" in grant.permissions or "FULL_CONTROL" in grant.permissions:
                        write = True

                    if "READ_ACP" in grant.permissions or "FULL_CONTROL" in grant.permissions:
                        read_acp = True

                    break

        if not write or not read_acp:
            raise InvalidTargetBucketForLogging("You must give the log-delivery group WRITE and READ_ACP"
                                                " permissions to the target bucket")

        # Buckets must also exist within the same region:
        if bucket_backend.buckets[logging_config["TargetBucket"]].region_name != self.region_name:
            raise CrossLocationLoggingProhibitted()

        # Checks pass -- set the logging config:
        self.logging = logging_config

    def set_notification_configuration(self, notification_config):
        if not notification_config:
            self.notification_configuration = None
            return

        self.notification_configuration = NotificationConfiguration(
            topic=notification_config.get("TopicConfiguration"),
            queue=notification_config.get("QueueConfiguration"),
            cloud_function=notification_config.get("CloudFunctionConfiguration")
        )

        # Validate that the region is correct:
        for thing in ["topic", "queue", "cloud_function"]:
            for t in getattr(self.notification_configuration, thing):
                region = t.arn.split(":")[3]
                if region != self.region_name:
                    raise InvalidNotificationDestination()

    def set_accelerate_configuration(self, accelerate_config):
        if self.accelerate_configuration is None and accelerate_config == 'Suspended':
            # Cannot "suspend" a not active acceleration. Leaves it undefined
            return

        self.accelerate_configuration = accelerate_config

    def set_website_configuration(self, website_configuration):
        self.website_configuration = website_configuration

    def get_cfn_attribute(self, attribute_name):
        from moto.cloudformation.exceptions import UnformattedGetAttTemplateException
        if attribute_name == 'DomainName':
            raise NotImplementedError(
                '"Fn::GetAtt" : [ "{0}" , "DomainName" ]"')
        elif attribute_name == 'WebsiteURL':
            raise NotImplementedError(
                '"Fn::GetAtt" : [ "{0}" , "WebsiteURL" ]"')
        raise UnformattedGetAttTemplateException()

    def set_acl(self, acl):
        self.acl = acl

    @property
    def physical_resource_id(self):
        return self.name

    @classmethod
    def create_from_cloudformation_json(
            cls, resource_name, cloudformation_json, region_name):
        bucket = s3_backend.create_bucket(resource_name, region_name)
        return bucket


class S3Backend(BaseBackend):

    def __init__(self):
        self.buckets = {}

    def create_bucket(self, bucket_name, region_name):
        if bucket_name in self.buckets:
            raise BucketAlreadyExists(bucket=bucket_name)
        if not MIN_BUCKET_NAME_LENGTH <= len(bucket_name) <= MAX_BUCKET_NAME_LENGTH:
            raise InvalidBucketName()
        new_bucket = FakeBucket(name=bucket_name, region_name=region_name)
        self.buckets[bucket_name] = new_bucket
        return new_bucket

    def get_all_buckets(self):
        return self.buckets.values()

    def get_bucket(self, bucket_name):
        try:
            return self.buckets[bucket_name]
        except KeyError:
            raise MissingBucket(bucket=bucket_name)

    def delete_bucket(self, bucket_name):
        bucket = self.get_bucket(bucket_name)
        if bucket.keys:
            # Can't delete a bucket with keys
            return False
        else:
            return self.buckets.pop(bucket_name)

    def set_bucket_versioning(self, bucket_name, status):
        self.get_bucket(bucket_name).versioning_status = status

    def get_bucket_versioning(self, bucket_name):
        return self.get_bucket(bucket_name).versioning_status

    def get_bucket_latest_versions(self, bucket_name):
        versions = self.get_bucket_versions(bucket_name)
        latest_modified_per_key = {}
        latest_versions = {}

        for version in versions:
            name = version.name
            last_modified = version.last_modified
            version_id = version.version_id
            latest_modified_per_key[name] = max(
                last_modified,
                latest_modified_per_key.get(name, datetime.datetime.min)
            )
            if last_modified == latest_modified_per_key[name]:
                latest_versions[name] = version_id

        return latest_versions

    def get_bucket_versions(self, bucket_name, delimiter=None,
                            encoding_type=None,
                            key_marker=None,
                            max_keys=None,
                            version_id_marker=None,
                            prefix=''):
        bucket = self.get_bucket(bucket_name)

        if any((delimiter, encoding_type, key_marker, version_id_marker)):
            raise NotImplementedError(
                "Called get_bucket_versions with some of delimiter, encoding_type, key_marker, version_id_marker")

        return itertools.chain(*(l for key, l in bucket.keys.iterlists() if key.startswith(prefix)))

    def get_bucket_policy(self, bucket_name):
        return self.get_bucket(bucket_name).policy

    def set_bucket_policy(self, bucket_name, policy):
        self.get_bucket(bucket_name).policy = policy

    def delete_bucket_policy(self, bucket_name, body):
        bucket = self.get_bucket(bucket_name)
        bucket.policy = None

    def set_bucket_lifecycle(self, bucket_name, rules):
        bucket = self.get_bucket(bucket_name)
        bucket.set_lifecycle(rules)

    def set_bucket_website_configuration(self, bucket_name, website_configuration):
        bucket = self.get_bucket(bucket_name)
        bucket.set_website_configuration(website_configuration)

    def get_bucket_website_configuration(self, bucket_name):
        bucket = self.get_bucket(bucket_name)
        return bucket.website_configuration

    def set_key(self, bucket_name, key_name, value, storage=None, etag=None):
        key_name = clean_key_name(key_name)
        if storage is not None and storage not in STORAGE_CLASS:
            raise InvalidStorageClass(storage=storage)

        bucket = self.get_bucket(bucket_name)

        new_key = FakeKey(
            name=key_name,
            value=value,
            storage=storage,
            etag=etag,
            is_versioned=bucket.is_versioned,
            version_id=str(uuid.uuid4()) if bucket.is_versioned else None)

        keys = [
            key for key in bucket.keys.getlist(key_name, [])
            if key.version_id != new_key.version_id
        ] + [new_key]
        bucket.keys.setlist(key_name, keys)

        return new_key

    def append_to_key(self, bucket_name, key_name, value):
        key_name = clean_key_name(key_name)

        key = self.get_key(bucket_name, key_name)
        key.append_to_value(value)
        return key

    def get_key(self, bucket_name, key_name, version_id=None):
        key_name = clean_key_name(key_name)
        bucket = self.get_bucket(bucket_name)
        key = None

        if bucket:
            if version_id is None:
                if key_name in bucket.keys:
                    key = bucket.keys[key_name]
            else:
                for key_version in bucket.keys.getlist(key_name, default=[]):
                    if str(key_version.version_id) == str(version_id):
                        key = key_version
                        break

        if isinstance(key, FakeKey):
            return key
        else:
            return None

    def set_key_tagging(self, bucket_name, key_name, tagging):
        key = self.get_key(bucket_name, key_name)
        if key is None:
            raise MissingKey(key_name)
        key.set_tagging(tagging)
        return key

    def put_bucket_tagging(self, bucket_name, tagging):
        tag_keys = [tag.key for tag in tagging.tag_set.tags]
        if len(tag_keys) != len(set(tag_keys)):
            raise DuplicateTagKeys()
        bucket = self.get_bucket(bucket_name)
        bucket.set_tags(tagging)

    def delete_bucket_tagging(self, bucket_name):
        bucket = self.get_bucket(bucket_name)
        bucket.delete_tags()

    def put_bucket_cors(self, bucket_name, cors_rules):
        bucket = self.get_bucket(bucket_name)
        bucket.set_cors(cors_rules)

    def put_bucket_logging(self, bucket_name, logging_config):
        bucket = self.get_bucket(bucket_name)
        bucket.set_logging(logging_config, self)

    def delete_bucket_cors(self, bucket_name):
        bucket = self.get_bucket(bucket_name)
        bucket.delete_cors()

    def put_bucket_notification_configuration(self, bucket_name, notification_config):
        bucket = self.get_bucket(bucket_name)
        bucket.set_notification_configuration(notification_config)

    def put_bucket_accelerate_configuration(self, bucket_name, accelerate_configuration):
        if accelerate_configuration not in ['Enabled', 'Suspended']:
            raise MalformedXML()

        bucket = self.get_bucket(bucket_name)
        if bucket.name.find('.') != -1:
            raise InvalidRequest('PutBucketAccelerateConfiguration')
        bucket.set_accelerate_configuration(accelerate_configuration)

    def initiate_multipart(self, bucket_name, key_name, metadata):
        bucket = self.get_bucket(bucket_name)
        new_multipart = FakeMultipart(key_name, metadata)
        bucket.multiparts[new_multipart.id] = new_multipart

        return new_multipart

    def complete_multipart(self, bucket_name, multipart_id, body):
        bucket = self.get_bucket(bucket_name)
        multipart = bucket.multiparts[multipart_id]
        value, etag = multipart.complete(body)
        if value is None:
            return
        del bucket.multiparts[multipart_id]

        key = self.set_key(bucket_name, multipart.key_name, value, etag=etag)
        key.set_metadata(multipart.metadata)
        return key

    def cancel_multipart(self, bucket_name, multipart_id):
        bucket = self.get_bucket(bucket_name)
        del bucket.multiparts[multipart_id]

    def list_multipart(self, bucket_name, multipart_id):
        bucket = self.get_bucket(bucket_name)
        return list(bucket.multiparts[multipart_id].list_parts())

    def get_all_multiparts(self, bucket_name):
        bucket = self.get_bucket(bucket_name)
        return bucket.multiparts

    def set_part(self, bucket_name, multipart_id, part_id, value):
        bucket = self.get_bucket(bucket_name)
        multipart = bucket.multiparts[multipart_id]
        return multipart.set_part(part_id, value)

    def copy_part(self, dest_bucket_name, multipart_id, part_id,
                  src_bucket_name, src_key_name, src_version_id, start_byte, end_byte):
        dest_bucket = self.get_bucket(dest_bucket_name)
        multipart = dest_bucket.multiparts[multipart_id]

        src_value = self.get_key(src_bucket_name, src_key_name, version_id=src_version_id).value
        if start_byte is not None:
            src_value = src_value[start_byte:end_byte + 1]
        return multipart.set_part(part_id, src_value)

    def prefix_query(self, bucket, prefix, delimiter):
        key_results = set()
        folder_results = set()
        if prefix:
            for key_name, key in bucket.keys.items():
                if key_name.startswith(prefix):
                    key_without_prefix = key_name.replace(prefix, "", 1)
                    if delimiter and delimiter in key_without_prefix:
                        # If delimiter, we need to split out folder_results
                        key_without_delimiter = key_without_prefix.split(delimiter)[
                            0]
                        folder_results.add("{0}{1}{2}".format(
                            prefix, key_without_delimiter, delimiter))
                    else:
                        key_results.add(key)
        else:
            for key_name, key in bucket.keys.items():
                if delimiter and delimiter in key_name:
                    # If delimiter, we need to split out folder_results
                    folder_results.add(key_name.split(
                        delimiter)[0] + delimiter)
                else:
                    key_results.add(key)

        key_results = filter(lambda key: not isinstance(key, FakeDeleteMarker), key_results)
        key_results = sorted(key_results, key=lambda key: key.name)
        folder_results = [folder_name for folder_name in sorted(
            folder_results, key=lambda key: key)]

        return key_results, folder_results

    def _set_delete_marker(self, bucket_name, key_name):
        bucket = self.get_bucket(bucket_name)
        bucket.keys[key_name] = FakeDeleteMarker(
            key=bucket.keys[key_name]
        )

    def delete_key(self, bucket_name, key_name, version_id=None):
        key_name = clean_key_name(key_name)
        bucket = self.get_bucket(bucket_name)

        try:
            if not bucket.is_versioned:
                bucket.keys.pop(key_name)
            else:
                if version_id is None:
                    self._set_delete_marker(bucket_name, key_name)
                else:
                    if key_name not in bucket.keys:
                        raise KeyError
                    bucket.keys.setlist(
                        key_name,
                        [
                            key
                            for key in bucket.keys.getlist(key_name)
                            if str(key.version_id) != str(version_id)
                        ]
                    )

                    if not bucket.keys.getlist(key_name):
                        bucket.keys.pop(key_name)
            return True
        except KeyError:
            return False

    def copy_key(self, src_bucket_name, src_key_name, dest_bucket_name,
                 dest_key_name, storage=None, acl=None, src_version_id=None):
        src_key_name = clean_key_name(src_key_name)
        dest_key_name = clean_key_name(dest_key_name)
        dest_bucket = self.get_bucket(dest_bucket_name)
        key = self.get_key(src_bucket_name, src_key_name,
                           version_id=src_version_id)
<<<<<<< HEAD

        key = key.copy(dest_key_name)

        if dest_bucket.is_versioned and dest_key_name in dest_bucket.keys:
            key.refresh_version()
        else:
            key._version_id = None

        dest_bucket.keys[dest_key_name] = key
=======
>>>>>>> f47ded57

        new_key = key.copy(dest_key_name, dest_bucket.is_versioned)

        if storage is not None:
            new_key.set_storage_class(storage)
        if acl is not None:
            new_key.set_acl(acl)

        dest_bucket.keys[dest_key_name] = new_key

    def set_bucket_acl(self, bucket_name, acl):
        bucket = self.get_bucket(bucket_name)
        bucket.set_acl(acl)

    def get_bucket_acl(self, bucket_name):
        bucket = self.get_bucket(bucket_name)
        return bucket.acl


s3_backend = S3Backend()<|MERGE_RESOLUTION|>--- conflicted
+++ resolved
@@ -993,18 +993,6 @@
         dest_bucket = self.get_bucket(dest_bucket_name)
         key = self.get_key(src_bucket_name, src_key_name,
                            version_id=src_version_id)
-<<<<<<< HEAD
-
-        key = key.copy(dest_key_name)
-
-        if dest_bucket.is_versioned and dest_key_name in dest_bucket.keys:
-            key.refresh_version()
-        else:
-            key._version_id = None
-
-        dest_bucket.keys[dest_key_name] = key
-=======
->>>>>>> f47ded57
 
         new_key = key.copy(dest_key_name, dest_bucket.is_versioned)
 
