from __future__ import unicode_literals
import os
import base64
import datetime
import hashlib
import copy
import itertools
import codecs
import random
import string
import tempfile
import sys
import uuid

import six

from bisect import insort
from moto.core import BaseBackend, BaseModel
from moto.core.utils import iso_8601_datetime_with_milliseconds, rfc_1123_datetime
from .exceptions import BucketAlreadyExists, MissingBucket, InvalidBucketName, InvalidPart, \
    EntityTooSmall, MissingKey, InvalidNotificationDestination, MalformedXML, InvalidStorageClass, DuplicateTagKeys
from .utils import clean_key_name, _VersionedKeyStore

MAX_BUCKET_NAME_LENGTH = 63
MIN_BUCKET_NAME_LENGTH = 3
UPLOAD_ID_BYTES = 43
UPLOAD_PART_MIN_SIZE = 5242880
STORAGE_CLASS = ["STANDARD", "REDUCED_REDUNDANCY", "STANDARD_IA", "ONEZONE_IA"]
DEFAULT_KEY_BUFFER_SIZE = 16 * 1024 * 1024
DEFAULT_TEXT_ENCODING = sys.getdefaultencoding()


class FakeDeleteMarker(BaseModel):

    def __init__(self, key):
        self.key = key
        self.name = key.name
        self.last_modified = datetime.datetime.utcnow()
        self._version_id = str(uuid.uuid4())

    @property
    def last_modified_ISO8601(self):
        return iso_8601_datetime_with_milliseconds(self.last_modified)

    @property
    def version_id(self):
        return self._version_id


class FakeKey(BaseModel):

    def __init__(self, name, value, storage="STANDARD", etag=None, is_versioned=False, version_id=0,
                 max_buffer_size=DEFAULT_KEY_BUFFER_SIZE):
        self.name = name
        self.last_modified = datetime.datetime.utcnow()
        self.acl = get_canned_acl('private')
        self.website_redirect_location = None
        self._storage_class = storage if storage else "STANDARD"
        self._metadata = {}
        self._expiry = None
        self._etag = etag
        self._version_id = version_id
        self._is_versioned = is_versioned
        self._tagging = FakeTagging()

        self._value_buffer = tempfile.SpooledTemporaryFile(max_size=max_buffer_size)
        self._max_buffer_size = max_buffer_size
        self.value = value

    @property
    def version_id(self):
        return self._version_id

    @property
    def value(self):
        self._value_buffer.seek(0)
        return self._value_buffer.read()

    @value.setter
    def value(self, new_value):
        self._value_buffer.seek(0)
        self._value_buffer.truncate()

        # Hack for working around moto's own unit tests; this probably won't
        # actually get hit in normal use.
        if isinstance(new_value, six.text_type):
            new_value = new_value.encode(DEFAULT_TEXT_ENCODING)
        self._value_buffer.write(new_value)

    def copy(self, new_name=None):
        r = copy.deepcopy(self)
        if new_name is not None:
            r.name = new_name
        return r

    def set_metadata(self, metadata, replace=False):
        if replace:
            self._metadata = {}
        self._metadata.update(metadata)

    def set_tagging(self, tagging):
        self._tagging = tagging

    def set_storage_class(self, storage):
        if storage is not None and storage not in STORAGE_CLASS:
            raise InvalidStorageClass(storage=storage)
        self._storage_class = storage

    def set_acl(self, acl):
        self.acl = acl

    def append_to_value(self, value):
        self._value_buffer.seek(0, os.SEEK_END)
        self._value_buffer.write(value)

        self.last_modified = datetime.datetime.utcnow()
        self._etag = None  # must recalculate etag
        if self._is_versioned:
            self._version_id = str(uuid.uuid4())
        else:
            self._version_id = None

    def restore(self, days):
        self._expiry = datetime.datetime.utcnow() + datetime.timedelta(days)

    def refresh_version(self):
        self._version_id = str(uuid.uuid4())
        self.last_modified = datetime.datetime.utcnow()

    @property
    def etag(self):
        if self._etag is None:
            value_md5 = hashlib.md5()
            self._value_buffer.seek(0)
            while True:
                block = self._value_buffer.read(DEFAULT_KEY_BUFFER_SIZE)
                if not block:
                    break
                value_md5.update(block)

            self._etag = value_md5.hexdigest()
        return '"{0}"'.format(self._etag)

    @property
    def last_modified_ISO8601(self):
        return iso_8601_datetime_with_milliseconds(self.last_modified)

    @property
    def last_modified_RFC1123(self):
        # Different datetime formats depending on how the key is obtained
        # https://github.com/boto/boto/issues/466
        return rfc_1123_datetime(self.last_modified)

    @property
    def metadata(self):
        return self._metadata

    @property
    def tagging(self):
        return self._tagging

    @property
    def response_dict(self):
        res = {
            'ETag': self.etag,
            'last-modified': self.last_modified_RFC1123,
            'content-length': str(self.size),
        }
        if self._storage_class != 'STANDARD':
            res['x-amz-storage-class'] = self._storage_class
        if self._expiry is not None:
            rhdr = 'ongoing-request="false", expiry-date="{0}"'
            res['x-amz-restore'] = rhdr.format(self.expiry_date)

        if self._is_versioned:
            res['x-amz-version-id'] = str(self.version_id)

        if self.website_redirect_location:
            res['x-amz-website-redirect-location'] = self.website_redirect_location

        return res

    @property
    def size(self):
        self._value_buffer.seek(0, os.SEEK_END)
        return self._value_buffer.tell()

    @property
    def storage_class(self):
        return self._storage_class

    @property
    def expiry_date(self):
        if self._expiry is not None:
            return self._expiry.strftime("%a, %d %b %Y %H:%M:%S GMT")

    # Keys need to be pickleable due to some implementation details of boto3.
    # Since file objects aren't pickleable, we need to override the default
    # behavior. The following is adapted from the Python docs:
    # https://docs.python.org/3/library/pickle.html#handling-stateful-objects
    def __getstate__(self):
        state = self.__dict__.copy()
        state['value'] = self.value
        del state['_value_buffer']
        return state

    def __setstate__(self, state):
        self.__dict__.update({
            k: v for k, v in six.iteritems(state)
            if k != 'value'
        })

        self._value_buffer = \
            tempfile.SpooledTemporaryFile(max_size=self._max_buffer_size)
        self.value = state['value']


class FakeMultipart(BaseModel):

    def __init__(self, key_name, metadata):
        self.key_name = key_name
        self.metadata = metadata
        self.parts = {}
        self.partlist = []  # ordered list of part ID's
        rand_b64 = base64.b64encode(os.urandom(UPLOAD_ID_BYTES))
        self.id = rand_b64.decode('utf-8').replace('=', '').replace('+', '')

    def complete(self, body):
        decode_hex = codecs.getdecoder("hex_codec")
        total = bytearray()
        md5s = bytearray()

        last = None
        count = 0
        for pn, etag in body:
            part = self.parts.get(pn)
            part_etag = None
            if part is not None:
                part_etag = part.etag.replace('"', '')
                etag = etag.replace('"', '')
            if part is None or part_etag != etag:
                raise InvalidPart()
            if last is not None and len(last.value) < UPLOAD_PART_MIN_SIZE:
                raise EntityTooSmall()
            md5s.extend(decode_hex(part_etag)[0])
            total.extend(part.value)
            last = part
            count += 1

        etag = hashlib.md5()
        etag.update(bytes(md5s))
        return total, "{0}-{1}".format(etag.hexdigest(), count)

    def set_part(self, part_id, value):
        if part_id < 1:
            return

        key = FakeKey(part_id, value)
        self.parts[part_id] = key
        if part_id not in self.partlist:
            insort(self.partlist, part_id)
        return key

    def list_parts(self):
        for part_id in self.partlist:
            yield self.parts[part_id]


class FakeGrantee(BaseModel):

    def __init__(self, id='', uri='', display_name=''):
        self.id = id
        self.uri = uri
        self.display_name = display_name

    def __eq__(self, other):
        if not isinstance(other, FakeGrantee):
            return False
        return self.id == other.id and self.uri == other.uri and self.display_name == other.display_name

    @property
    def type(self):
        return 'Group' if self.uri else 'CanonicalUser'

    def __repr__(self):
        return "FakeGrantee(display_name: '{}', id: '{}', uri: '{}')".format(self.display_name, self.id, self.uri)


ALL_USERS_GRANTEE = FakeGrantee(
    uri='http://acs.amazonaws.com/groups/global/AllUsers')
AUTHENTICATED_USERS_GRANTEE = FakeGrantee(
    uri='http://acs.amazonaws.com/groups/global/AuthenticatedUsers')
LOG_DELIVERY_GRANTEE = FakeGrantee(
    uri='http://acs.amazonaws.com/groups/s3/LogDelivery')

PERMISSION_FULL_CONTROL = 'FULL_CONTROL'
PERMISSION_WRITE = 'WRITE'
PERMISSION_READ = 'READ'
PERMISSION_WRITE_ACP = 'WRITE_ACP'
PERMISSION_READ_ACP = 'READ_ACP'


class FakeGrant(BaseModel):

    def __init__(self, grantees, permissions):
        self.grantees = grantees
        self.permissions = permissions

    def __repr__(self):
        return "FakeGrant(grantees: {}, permissions: {})".format(self.grantees, self.permissions)


class FakeAcl(BaseModel):

    def __init__(self, grants=[]):
        self.grants = grants

    @property
    def public_read(self):
        for grant in self.grants:
            if ALL_USERS_GRANTEE in grant.grantees:
                if PERMISSION_READ in grant.permissions:
                    return True
                if PERMISSION_FULL_CONTROL in grant.permissions:
                    return True
        return False

    def __repr__(self):
        return "FakeAcl(grants: {})".format(self.grants)


def get_canned_acl(acl):
    owner_grantee = FakeGrantee(
        id='75aa57f09aa0c8caeab4f8c24e99d10f8e7faeebf76c078efc7c6caea54ba06a')
    grants = [FakeGrant([owner_grantee], [PERMISSION_FULL_CONTROL])]
    if acl == 'private':
        pass  # no other permissions
    elif acl == 'public-read':
        grants.append(FakeGrant([ALL_USERS_GRANTEE], [PERMISSION_READ]))
    elif acl == 'public-read-write':
        grants.append(FakeGrant([ALL_USERS_GRANTEE], [
            PERMISSION_READ, PERMISSION_WRITE]))
    elif acl == 'authenticated-read':
        grants.append(
            FakeGrant([AUTHENTICATED_USERS_GRANTEE], [PERMISSION_READ]))
    elif acl == 'bucket-owner-read':
        pass  # TODO: bucket owner ACL
    elif acl == 'bucket-owner-full-control':
        pass  # TODO: bucket owner ACL
    elif acl == 'aws-exec-read':
        pass  # TODO: bucket owner, EC2 Read
    elif acl == 'log-delivery-write':
        grants.append(FakeGrant([LOG_DELIVERY_GRANTEE], [
            PERMISSION_READ_ACP, PERMISSION_WRITE]))
    else:
        assert False, 'Unknown canned acl: %s' % (acl,)
    return FakeAcl(grants=grants)


class FakeTagging(BaseModel):

    def __init__(self, tag_set=None):
        self.tag_set = tag_set or FakeTagSet()


class FakeTagSet(BaseModel):

    def __init__(self, tags=None):
        self.tags = tags or []


class FakeTag(BaseModel):

    def __init__(self, key, value=None):
        self.key = key
        self.value = value


class LifecycleFilter(BaseModel):

    def __init__(self, prefix=None, tag=None, and_filter=None):
        self.prefix = prefix or ''
        self.tag = tag
        self.and_filter = and_filter


class LifecycleAndFilter(BaseModel):

    def __init__(self, prefix=None, tags=None):
        self.prefix = prefix or ''
        self.tags = tags


class LifecycleRule(BaseModel):

    def __init__(self, id=None, prefix=None, lc_filter=None, status=None, expiration_days=None,
                 expiration_date=None, transition_days=None, transition_date=None, storage_class=None,
                 expired_object_delete_marker=None, nve_noncurrent_days=None, nvt_noncurrent_days=None,
                 nvt_storage_class=None, aimu_days=None):
        self.id = id
        self.prefix = prefix
        self.filter = lc_filter
        self.status = status
        self.expiration_days = expiration_days
        self.expiration_date = expiration_date
        self.transition_days = transition_days
        self.transition_date = transition_date
        self.storage_class = storage_class
        self.expired_object_delete_marker = expired_object_delete_marker
        self.nve_noncurrent_days = nve_noncurrent_days
        self.nvt_noncurrent_days = nvt_noncurrent_days
        self.nvt_storage_class = nvt_storage_class
        self.aimu_days = aimu_days


class CorsRule(BaseModel):

    def __init__(self, allowed_methods, allowed_origins, allowed_headers=None, expose_headers=None,
                 max_age_seconds=None):
        self.allowed_methods = [allowed_methods] if isinstance(allowed_methods, six.string_types) else allowed_methods
        self.allowed_origins = [allowed_origins] if isinstance(allowed_origins, six.string_types) else allowed_origins
        self.allowed_headers = [allowed_headers] if isinstance(allowed_headers, six.string_types) else allowed_headers
        self.exposed_headers = [expose_headers] if isinstance(expose_headers, six.string_types) else expose_headers
        self.max_age_seconds = max_age_seconds


class Notification(BaseModel):

    def __init__(self, arn, events, filters=None, id=None):
        self.id = id if id else ''.join(random.choice(string.ascii_letters + string.digits) for _ in range(50))
        self.arn = arn
        self.events = events
        self.filters = filters if filters else {}


class NotificationConfiguration(BaseModel):

    def __init__(self, topic=None, queue=None, cloud_function=None):
        self.topic = [Notification(t["Topic"], t["Event"], filters=t.get("Filter"), id=t.get("Id")) for t in topic] \
            if topic else []
        self.queue = [Notification(q["Queue"], q["Event"], filters=q.get("Filter"), id=q.get("Id")) for q in queue] \
            if queue else []
        self.cloud_function = [Notification(c["CloudFunction"], c["Event"], filters=c.get("Filter"), id=c.get("Id"))
                               for c in cloud_function] if cloud_function else []


class FakeBucket(BaseModel):

    def __init__(self, name, region_name):
        self.name = name
        self.region_name = region_name
        self.keys = _VersionedKeyStore()
        self.multiparts = {}
        self.versioning_status = None
        self.rules = []
        self.policy = None
        self.website_configuration = None
        self.acl = get_canned_acl('private')
        self.tags = FakeTagging()
        self.cors = []
        self.logging = {}
        self.notification_configuration = None

    @property
    def location(self):
        return self.region_name

    @property
    def is_versioned(self):
        return self.versioning_status == 'Enabled'

    def set_lifecycle(self, rules):
        self.rules = []
        for rule in rules:
            # Extract and validate actions from Lifecycle rule
            expiration = rule.get('Expiration')
            transition = rule.get('Transition')

            nve_noncurrent_days = None
            if rule.get('NoncurrentVersionExpiration') is not None:
                if rule["NoncurrentVersionExpiration"].get('NoncurrentDays') is None:
                    raise MalformedXML()
                nve_noncurrent_days = rule["NoncurrentVersionExpiration"]["NoncurrentDays"]

            nvt_noncurrent_days = None
            nvt_storage_class = None
            if rule.get('NoncurrentVersionTransition') is not None:
                if rule["NoncurrentVersionTransition"].get('NoncurrentDays') is None:
                    raise MalformedXML()
                if rule["NoncurrentVersionTransition"].get('StorageClass') is None:
                    raise MalformedXML()
                nvt_noncurrent_days = rule["NoncurrentVersionTransition"]["NoncurrentDays"]
                nvt_storage_class = rule["NoncurrentVersionTransition"]["StorageClass"]

            aimu_days = None
            if rule.get('AbortIncompleteMultipartUpload') is not None:
                if rule["AbortIncompleteMultipartUpload"].get('DaysAfterInitiation') is None:
                    raise MalformedXML()
                aimu_days = rule["AbortIncompleteMultipartUpload"]["DaysAfterInitiation"]

            eodm = None
            if expiration and expiration.get("ExpiredObjectDeleteMarker") is not None:
                # This cannot be set if Date or Days is set:
                if expiration.get("Days") or expiration.get("Date"):
                    raise MalformedXML()
                eodm = expiration["ExpiredObjectDeleteMarker"]

            # Pull out the filter:
            lc_filter = None
            if rule.get("Filter"):
                # Can't have both `Filter` and `Prefix` (need to check for the presence of the key):
                try:
                    if rule["Prefix"] or not rule["Prefix"]:
                        raise MalformedXML()
                except KeyError:
                    pass

                and_filter = None
                if rule["Filter"].get("And"):
                    and_tags = []
                    if rule["Filter"]["And"].get("Tag"):
                        if not isinstance(rule["Filter"]["And"]["Tag"], list):
                            rule["Filter"]["And"]["Tag"] = [rule["Filter"]["And"]["Tag"]]

                        for t in rule["Filter"]["And"]["Tag"]:
                            and_tags.append(FakeTag(t["Key"], t.get("Value", '')))

                    and_filter = LifecycleAndFilter(prefix=rule["Filter"]["And"]["Prefix"], tags=and_tags)

                filter_tag = None
                if rule["Filter"].get("Tag"):
                    filter_tag = FakeTag(rule["Filter"]["Tag"]["Key"], rule["Filter"]["Tag"].get("Value", ''))

                lc_filter = LifecycleFilter(prefix=rule["Filter"]["Prefix"], tag=filter_tag, and_filter=and_filter)

            self.rules.append(LifecycleRule(
                id=rule.get('ID'),
                prefix=rule.get('Prefix'),
                lc_filter=lc_filter,
                status=rule['Status'],
                expiration_days=expiration.get('Days') if expiration else None,
                expiration_date=expiration.get('Date') if expiration else None,
                transition_days=transition.get('Days') if transition else None,
                transition_date=transition.get('Date') if transition else None,
                storage_class=transition.get('StorageClass') if transition else None,
                expired_object_delete_marker=eodm,
                nve_noncurrent_days=nve_noncurrent_days,
                nvt_noncurrent_days=nvt_noncurrent_days,
                nvt_storage_class=nvt_storage_class,
                aimu_days=aimu_days,
            ))

    def delete_lifecycle(self):
        self.rules = []

    def set_cors(self, rules):
        from moto.s3.exceptions import InvalidRequest, MalformedXML
        self.cors = []

        if len(rules) > 100:
            raise MalformedXML()

        for rule in rules:
            assert isinstance(rule["AllowedMethod"], list) or isinstance(rule["AllowedMethod"], six.string_types)
            assert isinstance(rule["AllowedOrigin"], list) or isinstance(rule["AllowedOrigin"], six.string_types)
            assert isinstance(rule.get("AllowedHeader", []), list) or isinstance(rule.get("AllowedHeader", ""),
                                                                                 six.string_types)
            assert isinstance(rule.get("ExposedHeader", []), list) or isinstance(rule.get("ExposedHeader", ""),
                                                                                 six.string_types)
            assert isinstance(rule.get("MaxAgeSeconds", "0"), six.string_types)

            if isinstance(rule["AllowedMethod"], six.string_types):
                methods = [rule["AllowedMethod"]]
            else:
                methods = rule["AllowedMethod"]

            for method in methods:
                if method not in ["GET", "PUT", "HEAD", "POST", "DELETE"]:
                    raise InvalidRequest(method)

            self.cors.append(CorsRule(
                rule["AllowedMethod"],
                rule["AllowedOrigin"],
                rule.get("AllowedHeader"),
                rule.get("ExposedHeader"),
                rule.get("MaxAgeSecond")
            ))

    def delete_cors(self):
        self.cors = []

    def set_tags(self, tagging):
        self.tags = tagging

    def delete_tags(self):
        self.tags = FakeTagging()

    @property
    def tagging(self):
        return self.tags

    def set_logging(self, logging_config, bucket_backend):
        if not logging_config:
            self.logging = {}
            return

        from moto.s3.exceptions import InvalidTargetBucketForLogging, CrossLocationLoggingProhibitted
        # Target bucket must exist in the same account (assuming all moto buckets are in the same account):
        if not bucket_backend.buckets.get(logging_config["TargetBucket"]):
            raise InvalidTargetBucketForLogging("The target bucket for logging does not exist.")

        # Does the target bucket have the log-delivery WRITE and READ_ACP permissions?
        write = read_acp = False
        for grant in bucket_backend.buckets[logging_config["TargetBucket"]].acl.grants:
            # Must be granted to: http://acs.amazonaws.com/groups/s3/LogDelivery
            for grantee in grant.grantees:
                if grantee.uri == "http://acs.amazonaws.com/groups/s3/LogDelivery":
                    if "WRITE" in grant.permissions or "FULL_CONTROL" in grant.permissions:
                        write = True

                    if "READ_ACP" in grant.permissions or "FULL_CONTROL" in grant.permissions:
                        read_acp = True

                    break

        if not write or not read_acp:
            raise InvalidTargetBucketForLogging("You must give the log-delivery group WRITE and READ_ACP"
                                                " permissions to the target bucket")

        # Buckets must also exist within the same region:
        if bucket_backend.buckets[logging_config["TargetBucket"]].region_name != self.region_name:
            raise CrossLocationLoggingProhibitted()

        # Checks pass -- set the logging config:
        self.logging = logging_config

    def set_notification_configuration(self, notification_config):
        if not notification_config:
            self.notification_configuration = None
            return

        self.notification_configuration = NotificationConfiguration(
            topic=notification_config.get("TopicConfiguration"),
            queue=notification_config.get("QueueConfiguration"),
            cloud_function=notification_config.get("CloudFunctionConfiguration")
        )

        # Validate that the region is correct:
        for thing in ["topic", "queue", "cloud_function"]:
            for t in getattr(self.notification_configuration, thing):
                region = t.arn.split(":")[3]
                if region != self.region_name:
                    raise InvalidNotificationDestination()

    def set_website_configuration(self, website_configuration):
        self.website_configuration = website_configuration

    def get_cfn_attribute(self, attribute_name):
        from moto.cloudformation.exceptions import UnformattedGetAttTemplateException
        if attribute_name == 'DomainName':
            raise NotImplementedError(
                '"Fn::GetAtt" : [ "{0}" , "DomainName" ]"')
        elif attribute_name == 'WebsiteURL':
            raise NotImplementedError(
                '"Fn::GetAtt" : [ "{0}" , "WebsiteURL" ]"')
        raise UnformattedGetAttTemplateException()

    def set_acl(self, acl):
        self.acl = acl

    @property
    def physical_resource_id(self):
        return self.name

    @classmethod
    def create_from_cloudformation_json(
            cls, resource_name, cloudformation_json, region_name):
        bucket = s3_backend.create_bucket(resource_name, region_name)
        return bucket


class S3Backend(BaseBackend):

    def __init__(self):
        self.buckets = {}

    def create_bucket(self, bucket_name, region_name):
        if bucket_name in self.buckets:
            raise BucketAlreadyExists(bucket=bucket_name)
        if not MIN_BUCKET_NAME_LENGTH <= len(bucket_name) <= MAX_BUCKET_NAME_LENGTH:
            raise InvalidBucketName()
        new_bucket = FakeBucket(name=bucket_name, region_name=region_name)
        self.buckets[bucket_name] = new_bucket
        return new_bucket

    def get_all_buckets(self):
        return self.buckets.values()

    def get_bucket(self, bucket_name):
        try:
            return self.buckets[bucket_name]
        except KeyError:
            raise MissingBucket(bucket=bucket_name)

    def delete_bucket(self, bucket_name):
        bucket = self.get_bucket(bucket_name)
        if bucket.keys:
            # Can't delete a bucket with keys
            return False
        else:
            return self.buckets.pop(bucket_name)

    def set_bucket_versioning(self, bucket_name, status):
        self.get_bucket(bucket_name).versioning_status = status

    def get_bucket_versioning(self, bucket_name):
        return self.get_bucket(bucket_name).versioning_status

    def get_bucket_latest_versions(self, bucket_name):
        versions = self.get_bucket_versions(bucket_name)
        latest_modified_per_key = {}
        latest_versions = {}

        for version in versions:
            name = version.name
            last_modified = version.last_modified
            version_id = version.version_id
            latest_modified_per_key[name] = max(
                last_modified,
                latest_modified_per_key.get(name, datetime.datetime.min)
            )
            if last_modified == latest_modified_per_key[name]:
                latest_versions[name] = version_id

        return latest_versions

    def get_bucket_versions(self, bucket_name, delimiter=None,
                            encoding_type=None,
                            key_marker=None,
                            max_keys=None,
                            version_id_marker=None,
                            prefix=''):
        bucket = self.get_bucket(bucket_name)

        if any((delimiter, encoding_type, key_marker, version_id_marker)):
            raise NotImplementedError(
                "Called get_bucket_versions with some of delimiter, encoding_type, key_marker, version_id_marker")

        return itertools.chain(*(l for key, l in bucket.keys.iterlists() if key.startswith(prefix)))

    def get_bucket_policy(self, bucket_name):
        return self.get_bucket(bucket_name).policy

    def set_bucket_policy(self, bucket_name, policy):
        self.get_bucket(bucket_name).policy = policy

    def delete_bucket_policy(self, bucket_name, body):
        bucket = self.get_bucket(bucket_name)
        bucket.policy = None

    def set_bucket_lifecycle(self, bucket_name, rules):
        bucket = self.get_bucket(bucket_name)
        bucket.set_lifecycle(rules)

    def set_bucket_website_configuration(self, bucket_name, website_configuration):
        bucket = self.get_bucket(bucket_name)
        bucket.set_website_configuration(website_configuration)

    def get_bucket_website_configuration(self, bucket_name):
        bucket = self.get_bucket(bucket_name)
        return bucket.website_configuration

    def set_key(self, bucket_name, key_name, value, storage=None, etag=None):
        key_name = clean_key_name(key_name)
        if storage is not None and storage not in STORAGE_CLASS:
            raise InvalidStorageClass(storage=storage)

        bucket = self.get_bucket(bucket_name)

        new_key = FakeKey(
            name=key_name,
            value=value,
            storage=storage,
            etag=etag,
            is_versioned=bucket.is_versioned,
            version_id=str(uuid.uuid4()) if bucket.is_versioned else None)

        keys = [
            key for key in bucket.keys.getlist(key_name, [])
            if key.version_id != new_key.version_id
        ] + [new_key]
        bucket.keys.setlist(key_name, keys)

        return new_key

    def append_to_key(self, bucket_name, key_name, value):
        key_name = clean_key_name(key_name)

        key = self.get_key(bucket_name, key_name)
        key.append_to_value(value)
        return key

    def get_key(self, bucket_name, key_name, version_id=None):
        key_name = clean_key_name(key_name)
        bucket = self.get_bucket(bucket_name)
        key = None

        if bucket:
            if version_id is None:
                if key_name in bucket.keys:
                    key = bucket.keys[key_name]
            else:
                for key_version in bucket.keys.getlist(key_name, default=[]):
                    if str(key_version.version_id) == str(version_id):
                        key = key_version
                        break

        if isinstance(key, FakeKey):
            return key
        else:
            return None

    def set_key_tagging(self, bucket_name, key_name, tagging):
        key = self.get_key(bucket_name, key_name)
        if key is None:
            raise MissingKey(key_name)
        key.set_tagging(tagging)
        return key

    def put_bucket_tagging(self, bucket_name, tagging):
        tag_keys = [tag.key for tag in tagging.tag_set.tags]
        if len(tag_keys) != len(set(tag_keys)):
            raise DuplicateTagKeys()
        bucket = self.get_bucket(bucket_name)
        bucket.set_tags(tagging)

    def delete_bucket_tagging(self, bucket_name):
        bucket = self.get_bucket(bucket_name)
        bucket.delete_tags()

    def put_bucket_cors(self, bucket_name, cors_rules):
        bucket = self.get_bucket(bucket_name)
        bucket.set_cors(cors_rules)

    def put_bucket_logging(self, bucket_name, logging_config):
        bucket = self.get_bucket(bucket_name)
        bucket.set_logging(logging_config, self)

    def delete_bucket_cors(self, bucket_name):
        bucket = self.get_bucket(bucket_name)
        bucket.delete_cors()

    def put_bucket_notification_configuration(self, bucket_name, notification_config):
        bucket = self.get_bucket(bucket_name)
        bucket.set_notification_configuration(notification_config)

    def initiate_multipart(self, bucket_name, key_name, metadata):
        bucket = self.get_bucket(bucket_name)
        new_multipart = FakeMultipart(key_name, metadata)
        bucket.multiparts[new_multipart.id] = new_multipart

        return new_multipart

    def complete_multipart(self, bucket_name, multipart_id, body):
        bucket = self.get_bucket(bucket_name)
        multipart = bucket.multiparts[multipart_id]
        value, etag = multipart.complete(body)
        if value is None:
            return
        del bucket.multiparts[multipart_id]

        key = self.set_key(bucket_name, multipart.key_name, value, etag=etag)
        key.set_metadata(multipart.metadata)
        return key

    def cancel_multipart(self, bucket_name, multipart_id):
        bucket = self.get_bucket(bucket_name)
        del bucket.multiparts[multipart_id]

    def list_multipart(self, bucket_name, multipart_id):
        bucket = self.get_bucket(bucket_name)
        return list(bucket.multiparts[multipart_id].list_parts())

    def get_all_multiparts(self, bucket_name):
        bucket = self.get_bucket(bucket_name)
        return bucket.multiparts

    def set_part(self, bucket_name, multipart_id, part_id, value):
        bucket = self.get_bucket(bucket_name)
        multipart = bucket.multiparts[multipart_id]
        return multipart.set_part(part_id, value)

    def copy_part(self, dest_bucket_name, multipart_id, part_id,
                  src_bucket_name, src_key_name, src_version_id, start_byte, end_byte):
        dest_bucket = self.get_bucket(dest_bucket_name)
        multipart = dest_bucket.multiparts[multipart_id]

        src_value = self.get_key(src_bucket_name, src_key_name, version_id=src_version_id).value
        if start_byte is not None:
            src_value = src_value[start_byte:end_byte + 1]
        return multipart.set_part(part_id, src_value)

    def prefix_query(self, bucket, prefix, delimiter):
        key_results = set()
        folder_results = set()
        if prefix:
            for key_name, key in bucket.keys.items():
                if key_name.startswith(prefix):
                    key_without_prefix = key_name.replace(prefix, "", 1)
                    if delimiter and delimiter in key_without_prefix:
                        # If delimiter, we need to split out folder_results
                        key_without_delimiter = key_without_prefix.split(delimiter)[
                            0]
                        folder_results.add("{0}{1}{2}".format(
                            prefix, key_without_delimiter, delimiter))
                    else:
                        key_results.add(key)
        else:
            for key_name, key in bucket.keys.items():
                if delimiter and delimiter in key_name:
                    # If delimiter, we need to split out folder_results
                    folder_results.add(key_name.split(
                        delimiter)[0] + delimiter)
                else:
                    key_results.add(key)

        key_results = filter(lambda key: not isinstance(key, FakeDeleteMarker), key_results)
        key_results = sorted(key_results, key=lambda key: key.name)
        folder_results = [folder_name for folder_name in sorted(
            folder_results, key=lambda key: key)]

        return key_results, folder_results

    def _set_delete_marker(self, bucket_name, key_name):
        bucket = self.get_bucket(bucket_name)
        bucket.keys[key_name] = FakeDeleteMarker(
            key=bucket.keys[key_name]
        )

    def delete_key(self, bucket_name, key_name, version_id=None):
        key_name = clean_key_name(key_name)
        bucket = self.get_bucket(bucket_name)

        try:
            if not bucket.is_versioned:
                bucket.keys.pop(key_name)
            else:
                if version_id is None:
                    self._set_delete_marker(bucket_name, key_name)
                else:
                    if key_name not in bucket.keys:
                        raise KeyError
                    bucket.keys.setlist(
                        key_name,
                        [
                            key
                            for key in bucket.keys.getlist(key_name)
                            if str(key.version_id) != str(version_id)
                        ]
                    )

                    if not bucket.keys.getlist(key_name):
                        bucket.keys.pop(key_name)
            return True
        except KeyError:
            return False

    def copy_key(self, src_bucket_name, src_key_name, dest_bucket_name,
                 dest_key_name, storage=None, acl=None, src_version_id=None):
        src_key_name = clean_key_name(src_key_name)
        dest_key_name = clean_key_name(dest_key_name)
        dest_bucket = self.get_bucket(dest_bucket_name)
        key = self.get_key(src_bucket_name, src_key_name,
                           version_id=src_version_id)

        key = key.copy(dest_key_name)

        if dest_bucket.is_versioned and dest_key_name in dest_bucket.keys:
            key._version_id = dest_bucket.keys[dest_key_name].version_id + 1
        else:
            key._version_id = 0

        dest_bucket.keys[dest_key_name] = key

        # By this point, the destination key must exist, or KeyError
<<<<<<< HEAD
=======
        if dest_bucket.is_versioned:
            dest_bucket.keys[dest_key_name].refresh_version()
>>>>>>> 74955786
        if storage is not None:
            key.set_storage_class(storage)
        if acl is not None:
            key.set_acl(acl)

    def set_bucket_acl(self, bucket_name, acl):
        bucket = self.get_bucket(bucket_name)
        bucket.set_acl(acl)

    def get_bucket_acl(self, bucket_name):
        bucket = self.get_bucket(bucket_name)
        return bucket.acl


s3_backend = S3Backend()<|MERGE_RESOLUTION|>--- conflicted
+++ resolved
@@ -983,11 +983,8 @@
         dest_bucket.keys[dest_key_name] = key
 
         # By this point, the destination key must exist, or KeyError
-<<<<<<< HEAD
-=======
         if dest_bucket.is_versioned:
             dest_bucket.keys[dest_key_name].refresh_version()
->>>>>>> 74955786
         if storage is not None:
             key.set_storage_class(storage)
         if acl is not None:
