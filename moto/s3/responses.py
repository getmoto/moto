--- conflicted
+++ resolved
@@ -5,18 +5,8 @@
 
 from botocore.awsrequest import AWSPreparedRequest
 
-<<<<<<< HEAD
-from moto import settings
-from moto.core.utils import (
-    str_to_rfc_1123_datetime,
-    py2_strip_unicode_keys,
-    unix_time_millis,
-)
-from six.moves.urllib.parse import (
-=======
 from moto.core.utils import amzn_request_id, str_to_rfc_1123_datetime
 from urllib.parse import (
->>>>>>> 20ba8078
     parse_qs,
     parse_qsl,
     urlparse,
@@ -27,11 +17,11 @@
 
 import xmltodict
 
+from moto import settings
 from moto.packages.httpretty.core import HTTPrettyRequest
 from moto.core.responses import _TemplateEnvironmentMixin, ActionAuthenticatorMixin
 from moto.core.utils import path_url
 from moto.core import ACCOUNT_ID
-from moto.settings import S3_IGNORE_SUBDOMAIN_BUCKETNAME
 
 from moto.s3bucket_path.utils import (
     bucket_name_from_url as bucketpath_bucket_name_from_url,
@@ -197,7 +187,7 @@
         return template.render(buckets=all_buckets)
 
     def subdomain_based_buckets(self, request):
-        if S3_IGNORE_SUBDOMAIN_BUCKETNAME:
+        if settings.S3_IGNORE_SUBDOMAIN_BUCKETNAME:
             return False
         host = request.headers.get("host", request.headers.get("Host"))
         if not host:
