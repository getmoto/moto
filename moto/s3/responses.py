--- conflicted
+++ resolved
@@ -3,12 +3,9 @@
 import re
 from typing import List, Union
 
-<<<<<<< HEAD
-=======
 from botocore.awsrequest import AWSPreparedRequest
 
 from moto import settings
->>>>>>> 9c8744ff
 from moto.core.utils import amzn_request_id, str_to_rfc_1123_datetime
 from urllib.parse import (
     parse_qs,
