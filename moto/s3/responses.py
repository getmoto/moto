--- conflicted
+++ resolved
@@ -5,6 +5,7 @@
 
 from botocore.awsrequest import AWSPreparedRequest
 
+from moto import settings
 from moto.core.utils import amzn_request_id, str_to_rfc_1123_datetime
 from urllib.parse import (
     parse_qs,
@@ -16,11 +17,6 @@
 
 import xmltodict
 
-<<<<<<< HEAD
-=======
-from moto import settings
-from moto.packages.httpretty.core import HTTPrettyRequest
->>>>>>> 6376e151
 from moto.core.responses import _TemplateEnvironmentMixin, ActionAuthenticatorMixin
 from moto.core.utils import path_url
 from moto.core import ACCOUNT_ID
