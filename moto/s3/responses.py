import io
import os
import re
from typing import List, Union

from moto import settings
from moto.core.utils import (
    amzn_request_id,
    extract_region_from_aws_authorization,
    str_to_rfc_1123_datetime,
)
from urllib.parse import parse_qs, urlparse, unquote, urlencode, urlunparse

import xmltodict

from moto.core.responses import BaseResponse
from moto.core.utils import path_url
from moto.core import get_account_id

from moto.s3bucket_path.utils import (
    bucket_name_from_url as bucketpath_bucket_name_from_url,
    parse_key_name as bucketpath_parse_key_name,
    is_delete_keys as bucketpath_is_delete_keys,
)

from .exceptions import (
    BucketAlreadyExists,
    BucketAccessDeniedError,
    BucketMustHaveLockeEnabled,
    DuplicateTagKeys,
    InvalidContentMD5,
    InvalidContinuationToken,
    S3ClientError,
    MissingBucket,
    MissingKey,
    MissingVersion,
    InvalidMaxPartArgument,
    InvalidMaxPartNumberArgument,
    NotAnIntegerException,
    InvalidPartOrder,
    MalformedXML,
    MalformedACLError,
    IllegalLocationConstraintException,
    InvalidNotificationARN,
    InvalidNotificationEvent,
    S3AclAndGrantError,
    InvalidObjectState,
    ObjectNotInActiveTierError,
    NoSystemTags,
    PreconditionFailed,
    InvalidRange,
    LockNotEnabled,
)
<<<<<<< HEAD
from .models import s3_backends, get_canned_acl, FakeGrantee, FakeGrant, FakeAcl, FakeKey
=======
from .models import s3_backends
from .models import get_canned_acl, FakeGrantee, FakeGrant, FakeAcl, FakeKey
>>>>>>> 67cda6d7
from .utils import bucket_name_from_url, metadata_from_headers, parse_region_from_url
from xml.dom import minidom


DEFAULT_REGION_NAME = "us-east-1"

ACTION_MAP = {
    "BUCKET": {
        "HEAD": {"DEFAULT": "HeadBucket"},
        "GET": {
            "uploads": "ListBucketMultipartUploads",
            "location": "GetBucketLocation",
            "lifecycle": "GetLifecycleConfiguration",
            "versioning": "GetBucketVersioning",
            "policy": "GetBucketPolicy",
            "website": "GetBucketWebsite",
            "acl": "GetBucketAcl",
            "tagging": "GetBucketTagging",
            "logging": "GetBucketLogging",
            "cors": "GetBucketCORS",
            "notification": "GetBucketNotification",
            "accelerate": "GetAccelerateConfiguration",
            "versions": "ListBucketVersions",
            "public_access_block": "GetPublicAccessBlock",
            "DEFAULT": "ListBucket",
        },
        "PUT": {
            "lifecycle": "PutLifecycleConfiguration",
            "versioning": "PutBucketVersioning",
            "policy": "PutBucketPolicy",
            "website": "PutBucketWebsite",
            "acl": "PutBucketAcl",
            "tagging": "PutBucketTagging",
            "logging": "PutBucketLogging",
            "cors": "PutBucketCORS",
            "notification": "PutBucketNotification",
            "accelerate": "PutAccelerateConfiguration",
            "public_access_block": "PutPublicAccessBlock",
            "DEFAULT": "CreateBucket",
        },
        "DELETE": {
            "lifecycle": "PutLifecycleConfiguration",
            "policy": "DeleteBucketPolicy",
            "website": "DeleteBucketWebsite",
            "tagging": "PutBucketTagging",
            "cors": "PutBucketCORS",
            "public_access_block": "DeletePublicAccessBlock",
            "DEFAULT": "DeleteBucket",
        },
    },
    "KEY": {
        "HEAD": {"DEFAULT": "HeadObject"},
        "GET": {
            "uploadId": "ListMultipartUploadParts",
            "acl": "GetObjectAcl",
            "tagging": "GetObjectTagging",
            "versionId": "GetObjectVersion",
            "DEFAULT": "GetObject",
        },
        "PUT": {
            "acl": "PutObjectAcl",
            "tagging": "PutObjectTagging",
            "DEFAULT": "PutObject",
        },
        "DELETE": {
            "uploadId": "AbortMultipartUpload",
            "versionId": "DeleteObjectVersion",
            "DEFAULT": "DeleteObject",
        },
        "POST": {
            "uploads": "PutObject",
            "restore": "RestoreObject",
            "uploadId": "PutObject",
        },
    },
    "CONTROL": {
        "GET": {"publicAccessBlock": "GetPublicAccessBlock"},
        "PUT": {"publicAccessBlock": "PutPublicAccessBlock"},
        "DELETE": {"publicAccessBlock": "DeletePublicAccessBlock"},
    },
}


def parse_key_name(pth):
    # strip the first '/' left by urlparse
    return pth[1:] if pth.startswith("/") else pth


def is_delete_keys(request, path):
    # GOlang sends a request as url/?delete= (treating it as a normal key=value, even if the value is empty)
    # Python sends a request as url/?delete (treating it as a flag)
    # https://github.com/spulec/moto/issues/2937
    return (
        path == "/?delete"
        or path == "/?delete="
        or (path == "/" and getattr(request, "query_string", "") == "delete")
    )


<<<<<<< HEAD
class ResponseObject(_TemplateEnvironmentMixin, ActionAuthenticatorMixin):
    def __init__(self):
        super().__init__()
        self.method = ""
        self.path = ""
        self.data = {}
        self.headers = {}
=======
class S3Response(BaseResponse):
    @property
    def backend(self):
        return s3_backends["global"]
>>>>>>> 67cda6d7

    @property
    def backend(self):
        return s3_backends["?"]["global"]

    @property
    def should_autoescape(self):
        return True

    def all_buckets(self):
        self.data["Action"] = "ListAllMyBuckets"
        self._authenticate_and_authorize_s3_action()

        # No bucket specified. Listing all buckets
        all_buckets = self.backend.list_buckets()
        template = self.response_template(S3_ALL_BUCKETS)
        return template.render(buckets=all_buckets)

    def subdomain_based_buckets(self, request):
        if settings.S3_IGNORE_SUBDOMAIN_BUCKETNAME:
            return False
        host = request.headers.get("host", request.headers.get("Host"))
        if not host:
            host = urlparse(request.url).netloc

        custom_endpoints = settings.get_s3_custom_endpoints()
        if (
            host
            and custom_endpoints
            and any([host in endpoint for endpoint in custom_endpoints])
        ):
            # Default to path-based buckets for S3-compatible SDKs (Ceph, DigitalOcean Spaces, etc)
            return False

        if (
            not host
            or host.startswith("localhost")
            or host.startswith("localstack")
            or host.startswith("host.docker.internal")
            or re.match(r"^[^.]+$", host)
            or re.match(r"^.*\.svc\.cluster\.local:?\d*$", host)
        ):
            # Default to path-based buckets for (1) localhost, (2) localstack hosts (e.g. localstack.dev),
            # (3) local host names that do not contain a "." (e.g., Docker container host names), or
            # (4) kubernetes host names
            return False

        match = re.match(r"^([^\[\]:]+)(:\d+)?$", host)
        if match:
            match = re.match(
                r"((25[0-5]|2[0-4][0-9]|[01]?[0-9][0-9]?)(\.|$)){4}", match.groups()[0]
            )
            if match:
                return False

        match = re.match(r"^\[(.+)\](:\d+)?$", host)
        if match:
            match = re.match(
                r"^(((?=.*(::))(?!.*\3.+\3))\3?|[\dA-F]{1,4}:)([\dA-F]{1,4}(\3|:\b)|\2){5}(([\dA-F]{1,4}(\3|:\b|$)|\2){2}|(((2[0-4]|1\d|[1-9])?\d|25[0-5])\.?\b){4})\Z",
                match.groups()[0],
                re.IGNORECASE,
            )
            if match:
                return False

        path_based = host == "s3.amazonaws.com" or re.match(
            r"s3[\.\-]([^.]*)\.amazonaws\.com", host
        )
        return not path_based

    def is_delete_keys(self, request, path, bucket_name):
        if self.subdomain_based_buckets(request):
            return is_delete_keys(request, path)
        else:
            return bucketpath_is_delete_keys(request, path, bucket_name)

    def parse_bucket_name_from_url(self, request, url):
        if self.subdomain_based_buckets(request):
            return bucket_name_from_url(url)
        else:
            return bucketpath_bucket_name_from_url(url)

    def parse_key_name(self, request, url):
        if self.subdomain_based_buckets(request):
            return parse_key_name(url)
        else:
            return bucketpath_parse_key_name(url)

    def ambiguous_response(self, request, full_url, headers):
        # Depending on which calling format the client is using, we don't know
        # if this is a bucket or key request so we have to check
        if self.subdomain_based_buckets(request):
            return self.key_response(request, full_url, headers)
        else:
            # Using path-based buckets
            return self.bucket_response(request, full_url, headers)

    @amzn_request_id
    def bucket_response(self, request, full_url, headers):
        self.setup_class(request, full_url, headers, use_raw_body=True)
        try:
            response = self._bucket_response(request, full_url)
        except S3ClientError as s3error:
            response = s3error.code, {}, s3error.description

        return self._send_response(response)

    @staticmethod
    def _send_response(response):
        if isinstance(response, str):
            return 200, {}, response.encode("utf-8")
        else:
            status_code, headers, response_content = response
            if not isinstance(response_content, bytes):
                response_content = response_content.encode("utf-8")

            return status_code, headers, response_content

    def _bucket_response(self, request, full_url):
        querystring = self._get_querystring(full_url)
        method = request.method
        region_name = parse_region_from_url(full_url, use_default_region=False)
        if region_name is None:
            region_name = extract_region_from_aws_authorization(
                request.headers.get("Authorization", "")
            )
            region_name = region_name or DEFAULT_REGION_NAME

        bucket_name = self.parse_bucket_name_from_url(request, full_url)
        if not bucket_name:
            # If no bucket specified, list all buckets
            return self.all_buckets()

        self.data["BucketName"] = bucket_name

        if method == "HEAD":
            return self._bucket_response_head(bucket_name, querystring)
        elif method == "GET":
            return self._bucket_response_get(bucket_name, querystring)
        elif method == "PUT":
            return self._bucket_response_put(
                request, region_name, bucket_name, querystring
            )
        elif method == "DELETE":
            return self._bucket_response_delete(bucket_name, querystring)
        elif method == "POST":
            return self._bucket_response_post(request, bucket_name)
        elif method == "OPTIONS":
            return self._response_options(bucket_name)
        else:
            raise NotImplementedError(
                "Method {0} has not been implemented in the S3 backend yet".format(
                    method
                )
            )

    @staticmethod
    def _get_querystring(full_url):
        parsed_url = urlparse(full_url)
        # full_url can be one of two formats, depending on the version of werkzeug used:
        # http://foobaz.localhost:5000/?prefix=bar%2Bbaz
        # http://foobaz.localhost:5000/?prefix=bar+baz
        # Werkzeug helpfully encodes the plus-sign for us, from >= 2.1.0
        # However, the `parse_qs` method will (correctly) replace '+' with a space
        #
        # Workaround - manually reverse the encoding.
        # Keep the + encoded, ensuring that parse_qsl doesn't replace it, and parse_qsl will unquote it afterwards
        qs = (parsed_url.query or "").replace("+", "%2B")
        querystring = parse_qs(qs, keep_blank_values=True)
        return querystring

    def _bucket_response_head(self, bucket_name, querystring):
        self._set_action("BUCKET", "HEAD", querystring)
        self._authenticate_and_authorize_s3_action()

        try:
            self.backend.head_bucket(bucket_name)
        except MissingBucket:
            # Unless we do this, boto3 does not raise ClientError on
            # HEAD (which the real API responds with), and instead
            # raises NoSuchBucket, leading to inconsistency in
            # error response between real and mocked responses.
            return 404, {}, ""
        return 200, {}, ""

    def _set_cors_headers(self, bucket):
        """
        TODO: smarter way of matching the right CORS rule:
        See https://docs.aws.amazon.com/AmazonS3/latest/userguide/cors.html

        "When Amazon S3 receives a preflight request from a browser, it evaluates
        the CORS configuration for the bucket and uses the first CORSRule rule
        that matches the incoming browser request to enable a cross-origin request."
        This here just uses all rules and the last rule will override the previous ones
        if they are re-defining the same headers.
        """

        def _to_string(header: Union[List[str], str]) -> str:
            # We allow list and strs in header values. Transform lists in comma-separated strings
            if isinstance(header, list):
                return ", ".join(header)
            return header

        for cors_rule in bucket.cors:
            if cors_rule.allowed_methods is not None:
                self.response_headers["Access-Control-Allow-Methods"] = _to_string(
                    cors_rule.allowed_methods
                )
            if cors_rule.allowed_origins is not None:
                self.response_headers["Access-Control-Allow-Origin"] = _to_string(
                    cors_rule.allowed_origins
                )
            if cors_rule.allowed_headers is not None:
                self.response_headers["Access-Control-Allow-Headers"] = _to_string(
                    cors_rule.allowed_headers
                )
            if cors_rule.exposed_headers is not None:
                self.response_headers["Access-Control-Expose-Headers"] = _to_string(
                    cors_rule.exposed_headers
                )
            if cors_rule.max_age_seconds is not None:
                self.response_headers["Access-Control-Max-Age"] = _to_string(
                    cors_rule.max_age_seconds
                )

    def _response_options(self, bucket_name):
        # Return 200 with the headers from the bucket CORS configuration
        self._authenticate_and_authorize_s3_action()
        try:
            bucket = self.backend.head_bucket(bucket_name)
        except MissingBucket:
            return (
                403,
                {},
                "",
            )  # AWS S3 seems to return 403 on OPTIONS and 404 on GET/HEAD

        self._set_cors_headers(bucket)

        return 200, self.response_headers, ""

    def _bucket_response_get(self, bucket_name, querystring):
        self._set_action("BUCKET", "GET", querystring)
        self._authenticate_and_authorize_s3_action()

        if "object-lock" in querystring:
            (
                lock_enabled,
                mode,
                days,
                years,
            ) = self.backend.get_object_lock_configuration(bucket_name)
            template = self.response_template(S3_BUCKET_LOCK_CONFIGURATION)

            return template.render(
                lock_enabled=lock_enabled, mode=mode, days=days, years=years
            )

        if "uploads" in querystring:
            for unsup in ("delimiter", "max-uploads"):
                if unsup in querystring:
                    raise NotImplementedError(
                        "Listing multipart uploads with {} has not been implemented yet.".format(
                            unsup
                        )
                    )
            multiparts = list(self.backend.get_all_multiparts(bucket_name).values())
            if "prefix" in querystring:
                prefix = querystring.get("prefix", [None])[0]
                multiparts = [
                    upload
                    for upload in multiparts
                    if upload.key_name.startswith(prefix)
                ]
            template = self.response_template(S3_ALL_MULTIPARTS)
            return template.render(bucket_name=bucket_name, uploads=multiparts)
        elif "location" in querystring:
            location = self.backend.get_bucket_location(bucket_name)
            template = self.response_template(S3_BUCKET_LOCATION)

            # us-east-1 is different - returns a None location
            if location == DEFAULT_REGION_NAME:
                location = None

            return template.render(location=location)
        elif "lifecycle" in querystring:
            rules = self.backend.get_bucket_lifecycle(bucket_name)
            if not rules:
                template = self.response_template(S3_NO_LIFECYCLE)
                return 404, {}, template.render(bucket_name=bucket_name)
            template = self.response_template(S3_BUCKET_LIFECYCLE_CONFIGURATION)
            return template.render(rules=rules)
        elif "versioning" in querystring:
            versioning = self.backend.get_bucket_versioning(bucket_name)
            template = self.response_template(S3_BUCKET_GET_VERSIONING)
            return template.render(status=versioning)
        elif "policy" in querystring:
            policy = self.backend.get_bucket_policy(bucket_name)
            if not policy:
                template = self.response_template(S3_NO_POLICY)
                return 404, {}, template.render(bucket_name=bucket_name)
            return 200, {}, policy
        elif "website" in querystring:
            website_configuration = self.backend.get_bucket_website_configuration(
                bucket_name
            )
            if not website_configuration:
                template = self.response_template(S3_NO_BUCKET_WEBSITE_CONFIG)
                return 404, {}, template.render(bucket_name=bucket_name)
            return 200, {}, website_configuration
        elif "acl" in querystring:
            acl = self.backend.get_bucket_acl(bucket_name)
            template = self.response_template(S3_OBJECT_ACL_RESPONSE)
            return template.render(acl=acl)
        elif "tagging" in querystring:
            tags = self.backend.get_bucket_tagging(bucket_name)["Tags"]
            # "Special Error" if no tags:
            if len(tags) == 0:
                template = self.response_template(S3_NO_BUCKET_TAGGING)
                return 404, {}, template.render(bucket_name=bucket_name)
            template = self.response_template(S3_OBJECT_TAGGING_RESPONSE)
            return template.render(tags=tags)
        elif "logging" in querystring:
            logging = self.backend.get_bucket_logging(bucket_name)
            if not logging:
                template = self.response_template(S3_NO_LOGGING_CONFIG)
                return 200, {}, template.render()
            template = self.response_template(S3_LOGGING_CONFIG)
            return 200, {}, template.render(logging=logging)
        elif "cors" in querystring:
            cors = self.backend.get_bucket_cors(bucket_name)
            if len(cors) == 0:
                template = self.response_template(S3_NO_CORS_CONFIG)
                return 404, {}, template.render(bucket_name=bucket_name)
            template = self.response_template(S3_BUCKET_CORS_RESPONSE)
            return template.render(cors=cors)
        elif "notification" in querystring:
            notification_configuration = (
                self.backend.get_bucket_notification_configuration(bucket_name)
            )
            if not notification_configuration:
                return 200, {}, ""
            template = self.response_template(S3_GET_BUCKET_NOTIFICATION_CONFIG)
            return template.render(config=notification_configuration)
        elif "accelerate" in querystring:
            bucket = self.backend.get_bucket(bucket_name)
            if bucket.accelerate_configuration is None:
                template = self.response_template(S3_BUCKET_ACCELERATE_NOT_SET)
                return 200, {}, template.render()
            template = self.response_template(S3_BUCKET_ACCELERATE)
            return template.render(bucket=bucket)
        elif "publicAccessBlock" in querystring:
            public_block_config = self.backend.get_public_access_block(bucket_name)
            template = self.response_template(S3_PUBLIC_ACCESS_BLOCK_CONFIGURATION)
            return template.render(public_block_config=public_block_config)

        elif "versions" in querystring:
            delimiter = querystring.get("delimiter", [None])[0]
            key_marker = querystring.get("key-marker", [None])[0]
            prefix = querystring.get("prefix", [""])[0]

            bucket = self.backend.get_bucket(bucket_name)
            (
                versions,
                common_prefixes,
                delete_markers,
            ) = self.backend.list_object_versions(
                bucket_name, delimiter=delimiter, key_marker=key_marker, prefix=prefix
            )
            key_list = versions
            template = self.response_template(S3_BUCKET_GET_VERSIONS)

            return (
                200,
                {},
                template.render(
                    common_prefixes=common_prefixes,
                    key_list=key_list,
                    delete_marker_list=delete_markers,
                    bucket=bucket,
                    prefix=prefix,
                    max_keys=1000,
                    delimiter=delimiter,
                    key_marker=key_marker,
                    is_truncated="false",
                ),
            )
        elif "encryption" in querystring:
            encryption = self.backend.get_bucket_encryption(bucket_name)
            if not encryption:
                template = self.response_template(S3_NO_ENCRYPTION)
                return 404, {}, template.render(bucket_name=bucket_name)
            template = self.response_template(S3_ENCRYPTION_CONFIG)
            return 200, {}, template.render(encryption=encryption)
        elif querystring.get("list-type", [None])[0] == "2":
            return 200, {}, self._handle_list_objects_v2(bucket_name, querystring)
        elif "replication" in querystring:
            replication = self.backend.get_bucket_replication(bucket_name)
            if not replication:
                template = self.response_template(S3_NO_REPLICATION)
                return 404, {}, template.render(bucket_name=bucket_name)
            template = self.response_template(S3_REPLICATION_CONFIG)
            return 200, {}, template.render(replication=replication)

        bucket = self.backend.get_bucket(bucket_name)
        prefix = querystring.get("prefix", [None])[0]
        if prefix and isinstance(prefix, bytes):
            prefix = prefix.decode("utf-8")
        delimiter = querystring.get("delimiter", [None])[0]
        max_keys = int(querystring.get("max-keys", [1000])[0])
        marker = querystring.get("marker", [None])[0]
        result_keys, result_folders = self.backend.list_objects(
            bucket, prefix, delimiter
        )
        encoding_type = querystring.get("encoding-type", [None])[0]

        if marker:
            result_keys = self._get_results_from_token(result_keys, marker)

        result_keys, is_truncated, next_marker = self._truncate_result(
            result_keys, max_keys
        )

        template = self.response_template(S3_BUCKET_GET_RESPONSE)
        return (
            200,
            {},
            template.render(
                bucket=bucket,
                prefix=prefix,
                delimiter=delimiter,
                result_keys=result_keys,
                result_folders=result_folders,
                is_truncated=is_truncated,
                next_marker=next_marker,
                max_keys=max_keys,
                encoding_type=encoding_type,
            ),
        )

    def _set_action(self, action_resource_type, method, querystring):
        action_set = False
        for action_in_querystring, action in ACTION_MAP[action_resource_type][
            method
        ].items():
            if action_in_querystring in querystring:
                self.data["Action"] = action
                action_set = True
        if not action_set:
            self.data["Action"] = ACTION_MAP[action_resource_type][method]["DEFAULT"]

    def _handle_list_objects_v2(self, bucket_name, querystring):
        template = self.response_template(S3_BUCKET_GET_RESPONSE_V2)
        bucket = self.backend.get_bucket(bucket_name)

        continuation_token = querystring.get("continuation-token", [None])[0]
        if continuation_token is not None and continuation_token == "":
            raise InvalidContinuationToken()

        prefix = querystring.get("prefix", [None])[0]
        if prefix and isinstance(prefix, bytes):
            prefix = prefix.decode("utf-8")
        delimiter = querystring.get("delimiter", [None])[0]
        all_keys = self.backend.list_objects_v2(bucket, prefix, delimiter)

        fetch_owner = querystring.get("fetch-owner", [False])[0]
        max_keys = int(querystring.get("max-keys", [1000])[0])
        start_after = querystring.get("start-after", [None])[0]
        encoding_type = querystring.get("encoding-type", [None])[0]

        if continuation_token or start_after:
            limit = continuation_token or start_after
            all_keys = self._get_results_from_token(all_keys, limit)

        truncated_keys, is_truncated, next_continuation_token = self._truncate_result(
            all_keys, max_keys
        )
        result_keys, result_folders = self._split_truncated_keys(truncated_keys)

        key_count = len(result_keys) + len(result_folders)

        return template.render(
            bucket=bucket,
            prefix=prefix or "",
            delimiter=delimiter,
            key_count=key_count,
            result_keys=result_keys,
            result_folders=result_folders,
            fetch_owner=fetch_owner,
            max_keys=max_keys,
            is_truncated=is_truncated,
            next_continuation_token=next_continuation_token,
            start_after=None if continuation_token else start_after,
            encoding_type=encoding_type,
        )

    @staticmethod
    def _split_truncated_keys(truncated_keys):
        result_keys = []
        result_folders = []
        for key in truncated_keys:
            if isinstance(key, FakeKey):
                result_keys.append(key)
            else:
                result_folders.append(key)
        return result_keys, result_folders

    def _get_results_from_token(self, result_keys, token):
        continuation_index = 0
        for key in result_keys:
            if (key.name if isinstance(key, FakeKey) else key) > token:
                break
            continuation_index += 1
        return result_keys[continuation_index:]

    def _truncate_result(self, result_keys, max_keys):
        if max_keys == 0:
            result_keys = []
            is_truncated = True
            next_continuation_token = None
        elif len(result_keys) > max_keys:
            is_truncated = "true"
            result_keys = result_keys[:max_keys]
            item = result_keys[-1]
            next_continuation_token = item.name if isinstance(item, FakeKey) else item
        else:
            is_truncated = "false"
            next_continuation_token = None
        return result_keys, is_truncated, next_continuation_token

    def _body_contains_location_constraint(self, body):
        if body:
            try:
                xmltodict.parse(body)["CreateBucketConfiguration"]["LocationConstraint"]
                return True
            except KeyError:
                pass
        return False

    def _create_bucket_configuration_is_empty(self, body):
        if body:
            try:
                create_bucket_configuration = xmltodict.parse(body)[
                    "CreateBucketConfiguration"
                ]
                del create_bucket_configuration["@xmlns"]
                if len(create_bucket_configuration) == 0:
                    return True
            except KeyError:
                pass
        return False

    def _parse_pab_config(self):
        parsed_xml = xmltodict.parse(self.body)
        parsed_xml["PublicAccessBlockConfiguration"].pop("@xmlns", None)

        return parsed_xml

    def _bucket_response_put(self, request, region_name, bucket_name, querystring):
        if not request.headers.get("Content-Length"):
            return 411, {}, "Content-Length required"

        self._set_action("BUCKET", "PUT", querystring)
        self._authenticate_and_authorize_s3_action()

        if "object-lock" in querystring:
            config = self._lock_config_from_body()

            if not self.backend.get_bucket(bucket_name).object_lock_enabled:
                raise BucketMustHaveLockeEnabled

            self.backend.put_object_lock_configuration(
                bucket_name,
                config.get("enabled"),
                config.get("mode"),
                config.get("days"),
                config.get("years"),
            )
            return 200, {}, ""

        if "versioning" in querystring:
            body = self.body.decode("utf-8")
            ver = re.search(r"<Status>([A-Za-z]+)</Status>", body)
            if ver:
                self.backend.set_bucket_versioning(bucket_name, ver.group(1))
                template = self.response_template(S3_BUCKET_VERSIONING)
                return template.render(bucket_versioning_status=ver.group(1))
            else:
                return 404, {}, ""
        elif "lifecycle" in querystring:
            rules = xmltodict.parse(self.body)["LifecycleConfiguration"]["Rule"]
            if not isinstance(rules, list):
                # If there is only one rule, xmldict returns just the item
                rules = [rules]
            self.backend.put_bucket_lifecycle(bucket_name, rules)
            return ""
        elif "policy" in querystring:
            self.backend.put_bucket_policy(bucket_name, self.body)
            return "True"
        elif "acl" in querystring:
            # Headers are first. If not set, then look at the body (consistent with the documentation):
            acls = self._acl_from_headers(request.headers)
            if not acls:
                acls = self._acl_from_body()
            self.backend.put_bucket_acl(bucket_name, acls)
            return ""
        elif "tagging" in querystring:
            tagging = self._bucket_tagging_from_body()
            self.backend.put_bucket_tagging(bucket_name, tagging)
            return ""
        elif "website" in querystring:
            self.backend.set_bucket_website_configuration(bucket_name, self.body)
            return ""
        elif "cors" in querystring:
            try:
                self.backend.put_bucket_cors(bucket_name, self._cors_from_body())
                return ""
            except KeyError:
                raise MalformedXML()
        elif "logging" in querystring:
            try:
                self.backend.put_bucket_logging(bucket_name, self._logging_from_body())
                return ""
            except KeyError:
                raise MalformedXML()
        elif "notification" in querystring:
            try:
                self.backend.put_bucket_notification_configuration(
                    bucket_name, self._notification_config_from_body()
                )
                return ""
            except KeyError:
                raise MalformedXML()
            except Exception as e:
                raise e
        elif "accelerate" in querystring:
            try:
                accelerate_status = self._accelerate_config_from_body()
                self.backend.put_bucket_accelerate_configuration(
                    bucket_name, accelerate_status
                )
                return ""
            except KeyError:
                raise MalformedXML()
            except Exception as e:
                raise e

        elif "publicAccessBlock" in querystring:
            pab_config = self._parse_pab_config()
            self.backend.put_bucket_public_access_block(
                bucket_name, pab_config["PublicAccessBlockConfiguration"]
            )
            return ""
        elif "encryption" in querystring:
            try:
                self.backend.put_bucket_encryption(
                    bucket_name, self._encryption_config_from_body()
                )
                return ""
            except KeyError:
                raise MalformedXML()
            except Exception as e:
                raise e
        elif "replication" in querystring:
            bucket = self.backend.get_bucket(bucket_name)
            if not bucket.is_versioned:
                template = self.response_template(S3_NO_VERSIONING_ENABLED)
                return 400, {}, template.render(bucket_name=bucket_name)
            replication_config = self._replication_config_from_xml(self.body)
            self.backend.put_bucket_replication(bucket_name, replication_config)
            return ""
        else:
            # us-east-1, the default AWS region behaves a bit differently
            # - you should not use it as a location constraint --> it fails
            # - querying the location constraint returns None
            # - LocationConstraint has to be specified if outside us-east-1
            if (
                region_name != DEFAULT_REGION_NAME
                and not self._body_contains_location_constraint(self.body)
            ):
                raise IllegalLocationConstraintException()
            if self.body:
                if self._create_bucket_configuration_is_empty(self.body):
                    raise MalformedXML()

                try:
                    forced_region = xmltodict.parse(self.body)[
                        "CreateBucketConfiguration"
                    ]["LocationConstraint"]

                    if forced_region == DEFAULT_REGION_NAME:
                        raise S3ClientError(
                            "InvalidLocationConstraint",
                            "The specified location-constraint is not valid",
                        )
                    else:
                        region_name = forced_region
                except KeyError:
                    pass

            try:
                new_bucket = self.backend.create_bucket(bucket_name, region_name)
            except BucketAlreadyExists:
                new_bucket = self.backend.get_bucket(bucket_name)
                if (
                    new_bucket.region_name == DEFAULT_REGION_NAME
                    and region_name == DEFAULT_REGION_NAME
                ):
                    # us-east-1 has different behavior - creating a bucket there is an idempotent operation
                    pass
                else:
                    template = self.response_template(S3_DUPLICATE_BUCKET_ERROR)
                    return 409, {}, template.render(bucket_name=bucket_name)

            if "x-amz-acl" in request.headers:
                # TODO: Support the XML-based ACL format
                self.backend.put_bucket_acl(
                    bucket_name, self._acl_from_headers(request.headers)
                )

            if (
                request.headers.get("x-amz-bucket-object-lock-enabled", "").lower()
                == "true"
            ):
                new_bucket.object_lock_enabled = True
                new_bucket.versioning_status = "Enabled"

            template = self.response_template(S3_BUCKET_CREATE_RESPONSE)
            return 200, {}, template.render(bucket=new_bucket)

    def _bucket_response_delete(self, bucket_name, querystring):
        self._set_action("BUCKET", "DELETE", querystring)
        self._authenticate_and_authorize_s3_action()

        if "policy" in querystring:
            self.backend.delete_bucket_policy(bucket_name)
            return 204, {}, ""
        elif "tagging" in querystring:
            self.backend.delete_bucket_tagging(bucket_name)
            return 204, {}, ""
        elif "website" in querystring:
            self.backend.delete_bucket_website(bucket_name)
            return 204, {}, ""
        elif "cors" in querystring:
            self.backend.delete_bucket_cors(bucket_name)
            return 204, {}, ""
        elif "lifecycle" in querystring:
            self.backend.delete_bucket_lifecycle(bucket_name)
            return 204, {}, ""
        elif "publicAccessBlock" in querystring:
            self.backend.delete_public_access_block(bucket_name)
            return 204, {}, ""
        elif "encryption" in querystring:
            self.backend.delete_bucket_encryption(bucket_name)
            return 204, {}, ""
        elif "replication" in querystring:
            self.backend.delete_bucket_replication(bucket_name)
            return 204, {}, ""

        removed_bucket = self.backend.delete_bucket(bucket_name)

        if removed_bucket:
            # Bucket exists
            template = self.response_template(S3_DELETE_BUCKET_SUCCESS)
            return 204, {}, template.render(bucket=removed_bucket)
        else:
            # Tried to delete a bucket that still has keys
            template = self.response_template(S3_DELETE_BUCKET_WITH_ITEMS_ERROR)
            return 409, {}, template.render(bucket=removed_bucket)

    def _bucket_response_post(self, request, bucket_name):
        response_headers = {}
        if not request.headers.get("Content-Length"):
            return 411, {}, "Content-Length required"

        self.path = self._get_path(request)

        if self.is_delete_keys(request, self.path, bucket_name):
            self.data["Action"] = "DeleteObject"
            try:
                self._authenticate_and_authorize_s3_action()
                return self._bucket_response_delete_keys(bucket_name)
            except BucketAccessDeniedError:
                return self._bucket_response_delete_keys(
                    bucket_name, authenticated=False
                )

        self.data["Action"] = "PutObject"
        self._authenticate_and_authorize_s3_action()

        # POST to bucket-url should create file from form
        form = request.form

        key = form["key"]
        if "file" in form:
            f = form["file"]
        else:
            fobj = request.files["file"]
            f = fobj.stream.read()
            key = key.replace("${filename}", os.path.basename(fobj.filename))

        if "success_action_redirect" in form:
            redirect = form["success_action_redirect"]
            parts = urlparse(redirect)
            queryargs = parse_qs(parts.query)
            queryargs["key"] = key
            queryargs["bucket"] = bucket_name
            redirect_queryargs = urlencode(queryargs, doseq=True)
            newparts = (
                parts.scheme,
                parts.netloc,
                parts.path,
                parts.params,
                redirect_queryargs,
                parts.fragment,
            )
            fixed_redirect = urlunparse(newparts)

            response_headers["Location"] = fixed_redirect

        if "success_action_status" in form:
            status_code = form["success_action_status"]
        elif "success_action_redirect" in form:
            status_code = 303
        else:
            status_code = 204

        new_key = self.backend.put_object(bucket_name, key, f)

        if form.get("acl"):
            acl = get_canned_acl(form.get("acl"))
            new_key.set_acl(acl)

        # Metadata
        metadata = metadata_from_headers(form)
        new_key.set_metadata(metadata)

        return status_code, response_headers, ""

    @staticmethod
    def _get_path(request):
        return (
            request.full_path
            if hasattr(request, "full_path")
            else path_url(request.url)
        )

    def _bucket_response_delete_keys(self, bucket_name, authenticated=True):
        template = self.response_template(S3_DELETE_KEYS_RESPONSE)
        body_dict = xmltodict.parse(self.body, strip_whitespace=False)

        objects = body_dict["Delete"].get("Object", [])
        if not isinstance(objects, list):
            # We expect a list of objects, but when there is a single <Object> node xmltodict does not
            # return a list.
            objects = [objects]
        if len(objects) == 0:
            raise MalformedXML()

        if authenticated:
            deleted_objects = self.backend.delete_objects(bucket_name, objects)
            errors = []
        else:
            deleted_objects = []
            # [(key_name, errorcode, 'error message'), ..]
            errors = [(o["Key"], "AccessDenied", "Access Denied") for o in objects]

        return (
            200,
            {},
            template.render(deleted=deleted_objects, delete_errors=errors),
        )

    def _handle_range_header(self, request, response_headers, response_content):
        length = len(response_content)
        last = length - 1
        _, rspec = request.headers.get("range").split("=")
        if "," in rspec:
            raise NotImplementedError("Multiple range specifiers not supported")

        def toint(i):
            return int(i) if i else None

        begin, end = map(toint, rspec.split("-"))
        if begin is not None:  # byte range
            end = last if end is None else min(end, last)
        elif end is not None:  # suffix byte range
            begin = length - min(end, length)
            end = last
        else:
            return 400, response_headers, ""
        if begin < 0 or end > last or begin > min(end, last):
            raise InvalidRange(
                actual_size=str(length), range_requested=request.headers.get("range")
            )
        response_headers["content-range"] = "bytes {0}-{1}/{2}".format(
            begin, end, length
        )
        content = response_content[begin : end + 1]
        response_headers["content-length"] = len(content)
        return 206, response_headers, content

    def _handle_v4_chunk_signatures(self, body, content_length):
        body_io = io.BytesIO(body)
        new_body = bytearray(content_length)
        pos = 0
        line = body_io.readline()
        while line:
            # https://docs.aws.amazon.com/AmazonS3/latest/API/sigv4-streaming.html#sigv4-chunked-body-definition
            # str(hex(chunk-size)) + ";chunk-signature=" + signature + \r\n + chunk-data + \r\n
            chunk_size = int(line[: line.find(b";")].decode("utf8"), 16)
            new_body[pos : pos + chunk_size] = body_io.read(chunk_size)
            pos = pos + chunk_size
            body_io.read(2)  # skip trailing \r\n
            line = body_io.readline()
        return bytes(new_body)

    @amzn_request_id
    def key_response(self, request, full_url, headers):
        # Key and Control are lumped in because splitting out the regex is too much of a pain :/
        self.setup_class(request, full_url, headers, use_raw_body=True)
        response_headers = {}

        try:
            response = self._key_response(request, full_url, self.headers)
        except S3ClientError as s3error:
            response = s3error.code, {}, s3error.description

        if isinstance(response, str):
            status_code = 200
            response_content = response
        else:
            status_code, response_headers, response_content = response

        if (
            status_code == 200
            and "range" in request.headers
            and request.headers["range"] != ""
        ):
            try:
                return self._handle_range_header(
                    request, response_headers, response_content
                )
            except S3ClientError as s3error:
                return s3error.code, {}, s3error.description
        return status_code, response_headers, response_content

    def _key_response(self, request, full_url, headers):
        parsed_url = urlparse(full_url)
        query = parse_qs(parsed_url.query, keep_blank_values=True)
        method = request.method

        key_name = self.parse_key_name(request, parsed_url.path)
        bucket_name = self.parse_bucket_name_from_url(request, full_url)

        # Because we patch the requests library the boto/boto3 API
        # requests go through this method but so do
        # `requests.get("https://bucket-name.s3.amazonaws.com/file-name")`
        # Here we deny public access to private files by checking the
        # ACL and checking for the mere presence of an Authorization
        # header.
        if "Authorization" not in request.headers:
            if hasattr(request, "url"):
                signed_url = "Signature=" in request.url
            elif hasattr(request, "requestline"):
                signed_url = "Signature=" in request.path
            key = self.backend.get_object(bucket_name, key_name)

            if key:
                if not key.acl.public_read and not signed_url:
                    return 403, {}, ""
            elif signed_url:
                # coming in from requests.get(s3.generate_presigned_url())
                if self._invalid_headers(request.url, dict(request.headers)):
                    return 403, {}, S3_INVALID_PRESIGNED_PARAMETERS

        if hasattr(request, "body"):
            # Boto
            body = request.body
            if hasattr(body, "read"):
                body = body.read()
        else:
            # Flask server
            body = request.data
            if not body:
                # when the data is being passed as a file
                if request.files:
                    for _, value in request.files.items():
                        body = value.stream.read()
                elif hasattr(request, "form"):
                    # Body comes through as part of the form, if no content-type is set on the PUT-request
                    # form = ImmutableMultiDict([('some data 123 321', '')])
                    form = request.form
                    for k, _ in form.items():
                        body = k

        if body is None:
            body = b""

        if (
            request.headers.get("x-amz-content-sha256", None)
            == "STREAMING-AWS4-HMAC-SHA256-PAYLOAD"
        ):
            body = self._handle_v4_chunk_signatures(
                body, int(request.headers["x-amz-decoded-content-length"])
            )

        if method == "GET":
            return self._key_response_get(
                bucket_name, query, key_name, headers=request.headers
            )
        elif method == "PUT":
            return self._key_response_put(request, body, bucket_name, query, key_name)
        elif method == "HEAD":
            return self._key_response_head(
                bucket_name, query, key_name, headers=request.headers
            )
        elif method == "DELETE":
            return self._key_response_delete(headers, bucket_name, query, key_name)
        elif method == "POST":
            return self._key_response_post(request, body, bucket_name, query, key_name)
        elif method == "OPTIONS":
            # OPTIONS response doesn't depend on the key_name: always return 200 with CORS headers
            return self._response_options(bucket_name)
        else:
            raise NotImplementedError(
                "Method {0} has not been implemented in the S3 backend yet".format(
                    method
                )
            )

    def _key_response_get(self, bucket_name, query, key_name, headers):
        self._set_action("KEY", "GET", query)
        self._authenticate_and_authorize_s3_action()

        response_headers = {}
        if query.get("uploadId"):
            upload_id = query["uploadId"][0]

            # 0 <= PartNumberMarker <= 2,147,483,647
            part_number_marker = int(query.get("part-number-marker", [0])[0])
            if part_number_marker > 2147483647:
                raise NotAnIntegerException(
                    name="part-number-marker", value=part_number_marker
                )
            if not (0 <= part_number_marker <= 2147483647):
                raise InvalidMaxPartArgument("part-number-marker", 0, 2147483647)

            # 0 <= MaxParts <= 2,147,483,647 (default is 1,000)
            max_parts = int(query.get("max-parts", [1000])[0])
            if max_parts > 2147483647:
                raise NotAnIntegerException(name="max-parts", value=max_parts)
            if not (0 <= max_parts <= 2147483647):
                raise InvalidMaxPartArgument("max-parts", 0, 2147483647)

            parts = self.backend.list_parts(
                bucket_name,
                upload_id,
                part_number_marker=part_number_marker,
                max_parts=max_parts,
            )
            next_part_number_marker = parts[-1].name if parts else 0
            is_truncated = len(parts) != 0 and self.backend.is_truncated(
                bucket_name, upload_id, next_part_number_marker
            )

            template = self.response_template(S3_MULTIPART_LIST_RESPONSE)
            return (
                200,
                response_headers,
                template.render(
                    bucket_name=bucket_name,
                    key_name=key_name,
                    upload_id=upload_id,
                    is_truncated=str(is_truncated).lower(),
                    max_parts=max_parts,
                    next_part_number_marker=next_part_number_marker,
                    parts=parts,
                    part_number_marker=part_number_marker,
                ),
            )
        version_id = query.get("versionId", [None])[0]
        if_modified_since = headers.get("If-Modified-Since", None)
        if_match = headers.get("If-Match", None)
        if_none_match = headers.get("If-None-Match", None)
        if_unmodified_since = headers.get("If-Unmodified-Since", None)

        key = self.backend.get_object(bucket_name, key_name, version_id=version_id)
        if key is None and version_id is None:
            raise MissingKey(key=key_name)
        elif key is None:
            raise MissingVersion()

        if key.version_id:
            response_headers["x-amz-version-id"] = key.version_id

        if key.storage_class == "GLACIER":
            raise InvalidObjectState(storage_class="GLACIER")
        if if_unmodified_since:
            if_unmodified_since = str_to_rfc_1123_datetime(if_unmodified_since)
            if key.last_modified > if_unmodified_since:
                raise PreconditionFailed("If-Unmodified-Since")
        if if_match and key.etag not in [if_match, '"{0}"'.format(if_match)]:
            raise PreconditionFailed("If-Match")

        if if_modified_since:
            if_modified_since = str_to_rfc_1123_datetime(if_modified_since)
            if key.last_modified < if_modified_since:
                return 304, response_headers, "Not Modified"
        if if_none_match and key.etag == if_none_match:
            return 304, response_headers, "Not Modified"

        if "acl" in query:
            acl = self.backend.get_object_acl(key)
            template = self.response_template(S3_OBJECT_ACL_RESPONSE)
            return 200, response_headers, template.render(acl=acl)
        if "tagging" in query:
            tags = self.backend.get_object_tagging(key)["Tags"]
            template = self.response_template(S3_OBJECT_TAGGING_RESPONSE)
            return 200, response_headers, template.render(tags=tags)
        if "legal-hold" in query:
            legal_hold = self.backend.get_object_legal_hold(key)
            template = self.response_template(S3_OBJECT_LEGAL_HOLD)
            return 200, response_headers, template.render(legal_hold=legal_hold)

        response_headers.update(key.metadata)
        response_headers.update(key.response_dict)
        return 200, response_headers, key.value

    def _key_response_put(self, request, body, bucket_name, query, key_name):
        self._set_action("KEY", "PUT", query)
        self._authenticate_and_authorize_s3_action()

        response_headers = {}
        if query.get("uploadId") and query.get("partNumber"):
            upload_id = query["uploadId"][0]
            part_number = int(query["partNumber"][0])
            if "x-amz-copy-source" in request.headers:
                copy_source = request.headers.get("x-amz-copy-source")
                if isinstance(copy_source, bytes):
                    copy_source = copy_source.decode("utf-8")
                copy_source_parsed = urlparse(copy_source)
                src_bucket, src_key = copy_source_parsed.path.lstrip("/").split("/", 1)
                src_version_id = parse_qs(copy_source_parsed.query).get(
                    "versionId", [None]
                )[0]
                src_range = request.headers.get("x-amz-copy-source-range", "").split(
                    "bytes="
                )[-1]

                try:
                    start_byte, end_byte = src_range.split("-")
                    start_byte, end_byte = int(start_byte), int(end_byte)
                except ValueError:
                    start_byte, end_byte = None, None

                if self.backend.get_object(
                    src_bucket, src_key, version_id=src_version_id
                ):
                    key = self.backend.copy_part(
                        bucket_name,
                        upload_id,
                        part_number,
                        src_bucket,
                        src_key,
                        src_version_id,
                        start_byte,
                        end_byte,
                    )
                else:
                    return 404, response_headers, ""

                template = self.response_template(S3_MULTIPART_UPLOAD_RESPONSE)
                response = template.render(part=key)
            else:
                if part_number > 10000:
                    raise InvalidMaxPartNumberArgument(part_number)
                key = self.backend.upload_part(
                    bucket_name, upload_id, part_number, body
                )
                response = ""
            response_headers.update(key.response_dict)
            return 200, response_headers, response

        storage_class = request.headers.get("x-amz-storage-class", "STANDARD")
        encryption = request.headers.get("x-amz-server-side-encryption", None)
        kms_key_id = request.headers.get(
            "x-amz-server-side-encryption-aws-kms-key-id", None
        )

        bucket_key_enabled = request.headers.get(
            "x-amz-server-side-encryption-bucket-key-enabled", None
        )
        if bucket_key_enabled is not None:
            bucket_key_enabled = str(bucket_key_enabled).lower()

        bucket = self.backend.get_bucket(bucket_name)
        lock_enabled = bucket.object_lock_enabled

        lock_mode = request.headers.get("x-amz-object-lock-mode", None)
        lock_until = request.headers.get("x-amz-object-lock-retain-until-date", None)
        legal_hold = request.headers.get("x-amz-object-lock-legal-hold", None)

        if lock_mode or lock_until or legal_hold == "ON":
            if not request.headers.get("Content-Md5"):
                raise InvalidContentMD5
            if not lock_enabled:
                raise LockNotEnabled

        elif lock_enabled and bucket.has_default_lock:
            if not request.headers.get("Content-Md5"):
                raise InvalidContentMD5
            lock_until = bucket.default_retention()
            lock_mode = bucket.default_lock_mode

        acl = self._acl_from_headers(request.headers)
        if acl is None:
            acl = self.backend.get_bucket(bucket_name).acl
        tagging = self._tagging_from_headers(request.headers)

        if "retention" in query:
            if not lock_enabled:
                raise LockNotEnabled
            version_id = query.get("VersionId")
            retention = self._mode_until_from_body()
            self.backend.put_object_retention(
                bucket_name, key_name, version_id=version_id, retention=retention
            )
            return 200, response_headers, ""

        if "legal-hold" in query:
            if not lock_enabled:
                raise LockNotEnabled
            version_id = query.get("VersionId")
            legal_hold_status = self._legal_hold_status_from_xml(body)
            self.backend.put_object_legal_hold(
                bucket_name, key_name, version_id, legal_hold_status
            )
            return 200, response_headers, ""

        if "acl" in query:
            self.backend.put_object_acl(bucket_name, key_name, acl)
            return 200, response_headers, ""

        if "tagging" in query:
            if "versionId" in query:
                version_id = query["versionId"][0]
            else:
                version_id = None
            key = self.backend.get_object(bucket_name, key_name, version_id=version_id)
            tagging = self._tagging_from_xml(body)
            self.backend.set_key_tags(key, tagging, key_name)
            return 200, response_headers, ""

        if "x-amz-copy-source" in request.headers:
            # Copy key
            # you can have a quoted ?version=abc with a version Id, so work on
            # we need to parse the unquoted string first
            copy_source = request.headers.get("x-amz-copy-source")
            if isinstance(copy_source, bytes):
                copy_source = copy_source.decode("utf-8")
            copy_source_parsed = urlparse(copy_source)
            src_bucket, src_key = (
                unquote(copy_source_parsed.path).lstrip("/").split("/", 1)
            )
            src_version_id = parse_qs(copy_source_parsed.query).get(
                "versionId", [None]
            )[0]

            key = self.backend.get_object(
                src_bucket, src_key, version_id=src_version_id, key_is_clean=True
            )

            if key is not None:
                if key.storage_class in ["GLACIER", "DEEP_ARCHIVE"]:
                    if key.response_dict.get(
                        "x-amz-restore"
                    ) is None or 'ongoing-request="true"' in key.response_dict.get(
                        "x-amz-restore"
                    ):
                        raise ObjectNotInActiveTierError(key)

                bucket_key_enabled = (
                    request.headers.get(
                        "x-amz-server-side-encryption-bucket-key-enabled", ""
                    ).lower()
                    == "true"
                )

                mdirective = request.headers.get("x-amz-metadata-directive")

                self.backend.copy_object(
                    key,
                    bucket_name,
                    key_name,
                    storage=storage_class,
                    acl=acl,
                    kms_key_id=kms_key_id,
                    encryption=encryption,
                    bucket_key_enabled=bucket_key_enabled,
                    mdirective=mdirective,
                )
            else:
                raise MissingKey(key=src_key)

            new_key = self.backend.get_object(bucket_name, key_name)
            if mdirective is not None and mdirective == "REPLACE":
                metadata = metadata_from_headers(request.headers)
                new_key.set_metadata(metadata, replace=True)
            tdirective = request.headers.get("x-amz-tagging-directive")
            if tdirective == "REPLACE":
                tagging = self._tagging_from_headers(request.headers)
                self.backend.set_key_tags(new_key, tagging)
            template = self.response_template(S3_OBJECT_COPY_RESPONSE)
            response_headers.update(new_key.response_dict)
            return 200, response_headers, template.render(key=new_key)

        # Initial data
        new_key = self.backend.put_object(
            bucket_name,
            key_name,
            body,
            storage=storage_class,
            encryption=encryption,
            kms_key_id=kms_key_id,
            bucket_key_enabled=bucket_key_enabled,
            lock_mode=lock_mode,
            lock_legal_status=legal_hold,
            lock_until=lock_until,
        )

        metadata = metadata_from_headers(request.headers)
        metadata.update(metadata_from_headers(query))
        new_key.set_metadata(metadata)
        new_key.set_acl(acl)
        new_key.website_redirect_location = request.headers.get(
            "x-amz-website-redirect-location"
        )
        self.backend.set_key_tags(new_key, tagging)

        response_headers.update(new_key.response_dict)
        return 200, response_headers, ""

    def _key_response_head(self, bucket_name, query, key_name, headers):
        self._set_action("KEY", "HEAD", query)
        self._authenticate_and_authorize_s3_action()

        response_headers = {}
        version_id = query.get("versionId", [None])[0]
        if version_id and not self.backend.get_bucket(bucket_name).is_versioned:
            return 400, response_headers, ""

        part_number = query.get("partNumber", [None])[0]
        if part_number:
            part_number = int(part_number)

        if_modified_since = headers.get("If-Modified-Since", None)
        if_match = headers.get("If-Match", None)
        if_none_match = headers.get("If-None-Match", None)
        if_unmodified_since = headers.get("If-Unmodified-Since", None)

        key = self.backend.head_object(
            bucket_name, key_name, version_id=version_id, part_number=part_number
        )
        if key:
            response_headers.update(key.metadata)
            response_headers.update(key.response_dict)

            if if_unmodified_since:
                if_unmodified_since = str_to_rfc_1123_datetime(if_unmodified_since)
                if key.last_modified > if_unmodified_since:
                    return 412, response_headers, ""
            if if_match and key.etag != if_match:
                return 412, response_headers, ""

            if if_modified_since:
                if_modified_since = str_to_rfc_1123_datetime(if_modified_since)
                if key.last_modified < if_modified_since:
                    return 304, response_headers, "Not Modified"
            if if_none_match and key.etag == if_none_match:
                return 304, response_headers, "Not Modified"

            return 200, response_headers, ""
        else:
            return 404, response_headers, ""

    def _lock_config_from_body(self):
        response_dict = {"enabled": False, "mode": None, "days": None, "years": None}
        parsed_xml = xmltodict.parse(self.body)
        enabled = (
            parsed_xml["ObjectLockConfiguration"]["ObjectLockEnabled"] == "Enabled"
        )
        response_dict["enabled"] = enabled

        default_retention = parsed_xml.get("ObjectLockConfiguration").get("Rule")
        if default_retention:
            default_retention = default_retention.get("DefaultRetention")
            mode = default_retention["Mode"]
            days = int(default_retention.get("Days", 0))
            years = int(default_retention.get("Years", 0))

            if days and years:
                raise MalformedXML
            response_dict["mode"] = mode
            response_dict["days"] = days
            response_dict["years"] = years

        return response_dict

    def _acl_from_body(self):
        parsed_xml = xmltodict.parse(self.body)
        if not parsed_xml.get("AccessControlPolicy"):
            raise MalformedACLError()

        # The owner is needed for some reason...
        if not parsed_xml["AccessControlPolicy"].get("Owner"):
            # TODO: Validate that the Owner is actually correct.
            raise MalformedACLError()

        # If empty, then no ACLs:
        if parsed_xml["AccessControlPolicy"].get("AccessControlList") is None:
            return []

        if not parsed_xml["AccessControlPolicy"]["AccessControlList"].get("Grant"):
            raise MalformedACLError()

        permissions = ["READ", "WRITE", "READ_ACP", "WRITE_ACP", "FULL_CONTROL"]

        if not isinstance(
            parsed_xml["AccessControlPolicy"]["AccessControlList"]["Grant"], list
        ):
            parsed_xml["AccessControlPolicy"]["AccessControlList"]["Grant"] = [
                parsed_xml["AccessControlPolicy"]["AccessControlList"]["Grant"]
            ]

        grants = self._get_grants_from_xml(
            parsed_xml["AccessControlPolicy"]["AccessControlList"]["Grant"],
            MalformedACLError,
            permissions,
        )
        return FakeAcl(grants)

    def _get_grants_from_xml(self, grant_list, exception_type, permissions):
        grants = []
        for grant in grant_list:
            if grant.get("Permission", "") not in permissions:
                raise exception_type()

            if grant["Grantee"].get("@xsi:type", "") not in [
                "CanonicalUser",
                "AmazonCustomerByEmail",
                "Group",
            ]:
                raise exception_type()

            # TODO: Verify that the proper grantee data is supplied based on the type.

            grants.append(
                FakeGrant(
                    [
                        FakeGrantee(
                            grantee_id=grant["Grantee"].get("ID", ""),
                            display_name=grant["Grantee"].get("DisplayName", ""),
                            uri=grant["Grantee"].get("URI", ""),
                        )
                    ],
                    [grant["Permission"]],
                )
            )

        return grants

    def _acl_from_headers(self, headers):
        canned_acl = headers.get("x-amz-acl", "")

        grants = []
        for header, value in headers.items():
            header = header.lower()
            if not header.startswith("x-amz-grant-"):
                continue

            permission = {
                "read": "READ",
                "write": "WRITE",
                "read-acp": "READ_ACP",
                "write-acp": "WRITE_ACP",
                "full-control": "FULL_CONTROL",
            }[header[len("x-amz-grant-") :]]

            grantees = []
            for key_and_value in value.split(","):
                key, value = re.match(
                    '([^=]+)="?([^"]+)"?', key_and_value.strip()
                ).groups()
                if key.lower() == "id":
                    grantees.append(FakeGrantee(grantee_id=value))
                else:
                    grantees.append(FakeGrantee(uri=value))
            grants.append(FakeGrant(grantees, [permission]))

        if canned_acl and grants:
            raise S3AclAndGrantError()
        if canned_acl:
            return get_canned_acl(canned_acl)
        if grants:
            return FakeAcl(grants)
        else:
            return None

    def _tagging_from_headers(self, headers):
        tags = {}
        if headers.get("x-amz-tagging"):
            parsed_header = parse_qs(headers["x-amz-tagging"], keep_blank_values=True)
            for tag in parsed_header.items():
                tags[tag[0]] = tag[1][0]
        return tags

    def _tagging_from_xml(self, xml):
        parsed_xml = xmltodict.parse(xml, force_list={"Tag": True})

        tags = {}
        for tag in parsed_xml["Tagging"]["TagSet"]["Tag"]:
            tags[tag["Key"]] = tag["Value"]

        return tags

    def _bucket_tagging_from_body(self):
        parsed_xml = xmltodict.parse(self.body)

        tags = {}
        # Optional if no tags are being sent:
        if parsed_xml["Tagging"].get("TagSet"):
            # If there is only 1 tag, then it's not a list:
            if not isinstance(parsed_xml["Tagging"]["TagSet"]["Tag"], list):
                tags[parsed_xml["Tagging"]["TagSet"]["Tag"]["Key"]] = parsed_xml[
                    "Tagging"
                ]["TagSet"]["Tag"]["Value"]
            else:
                for tag in parsed_xml["Tagging"]["TagSet"]["Tag"]:
                    if tag["Key"] in tags:
                        raise DuplicateTagKeys()
                    tags[tag["Key"]] = tag["Value"]

        # Verify that "aws:" is not in the tags. If so, then this is a problem:
        for key, _ in tags.items():
            if key.startswith("aws:"):
                raise NoSystemTags()

        return tags

    def _cors_from_body(self):
        parsed_xml = xmltodict.parse(self.body)

        if isinstance(parsed_xml["CORSConfiguration"]["CORSRule"], list):
            return [cors for cors in parsed_xml["CORSConfiguration"]["CORSRule"]]

        return [parsed_xml["CORSConfiguration"]["CORSRule"]]

    def _mode_until_from_body(self):
        parsed_xml = xmltodict.parse(self.body)
        return (
            parsed_xml.get("Retention", None).get("Mode", None),
            parsed_xml.get("Retention", None).get("RetainUntilDate", None),
        )

    def _legal_hold_status_from_xml(self, xml):
        parsed_xml = xmltodict.parse(xml)
        return parsed_xml["LegalHold"]["Status"]

    def _encryption_config_from_body(self):
        parsed_xml = xmltodict.parse(self.body)

        if (
            not parsed_xml["ServerSideEncryptionConfiguration"].get("Rule")
            or not parsed_xml["ServerSideEncryptionConfiguration"]["Rule"].get(
                "ApplyServerSideEncryptionByDefault"
            )
            or not parsed_xml["ServerSideEncryptionConfiguration"]["Rule"][
                "ApplyServerSideEncryptionByDefault"
            ].get("SSEAlgorithm")
        ):
            raise MalformedXML()

        return parsed_xml["ServerSideEncryptionConfiguration"]

    def _logging_from_body(self):
        parsed_xml = xmltodict.parse(self.body)

        if not parsed_xml["BucketLoggingStatus"].get("LoggingEnabled"):
            return {}

        if not parsed_xml["BucketLoggingStatus"]["LoggingEnabled"].get("TargetBucket"):
            raise MalformedXML()

        if not parsed_xml["BucketLoggingStatus"]["LoggingEnabled"].get("TargetPrefix"):
            parsed_xml["BucketLoggingStatus"]["LoggingEnabled"]["TargetPrefix"] = ""

        # Get the ACLs:
        if parsed_xml["BucketLoggingStatus"]["LoggingEnabled"].get("TargetGrants"):
            permissions = ["READ", "WRITE", "FULL_CONTROL"]
            if not isinstance(
                parsed_xml["BucketLoggingStatus"]["LoggingEnabled"]["TargetGrants"][
                    "Grant"
                ],
                list,
            ):
                target_grants = self._get_grants_from_xml(
                    [
                        parsed_xml["BucketLoggingStatus"]["LoggingEnabled"][
                            "TargetGrants"
                        ]["Grant"]
                    ],
                    MalformedXML,
                    permissions,
                )
            else:
                target_grants = self._get_grants_from_xml(
                    parsed_xml["BucketLoggingStatus"]["LoggingEnabled"]["TargetGrants"][
                        "Grant"
                    ],
                    MalformedXML,
                    permissions,
                )

            parsed_xml["BucketLoggingStatus"]["LoggingEnabled"][
                "TargetGrants"
            ] = target_grants

        return parsed_xml["BucketLoggingStatus"]["LoggingEnabled"]

    def _notification_config_from_body(self):
        parsed_xml = xmltodict.parse(self.body)

        if not len(parsed_xml["NotificationConfiguration"]):
            return {}

        # The types of notifications, and their required fields (apparently lambda is categorized by the API as
        # "CloudFunction"):
        notification_fields = [
            ("Topic", "sns"),
            ("Queue", "sqs"),
            ("CloudFunction", "lambda"),
        ]

        event_names = [
            "s3:ReducedRedundancyLostObject",
            "s3:ObjectCreated:*",
            "s3:ObjectCreated:Put",
            "s3:ObjectCreated:Post",
            "s3:ObjectCreated:Copy",
            "s3:ObjectCreated:CompleteMultipartUpload",
            "s3:ObjectRemoved:*",
            "s3:ObjectRemoved:Delete",
            "s3:ObjectRemoved:DeleteMarkerCreated",
        ]

        found_notifications = (
            0  # Tripwire -- if this is not ever set, then there were no notifications
        )
        for name, arn_string in notification_fields:
            # 1st verify that the proper notification configuration has been passed in (with an ARN that is close
            # to being correct -- nothing too complex in the ARN logic):
            the_notification = parsed_xml["NotificationConfiguration"].get(
                "{}Configuration".format(name)
            )
            if the_notification:
                found_notifications += 1
                if not isinstance(the_notification, list):
                    the_notification = parsed_xml["NotificationConfiguration"][
                        "{}Configuration".format(name)
                    ] = [the_notification]

                for n in the_notification:
                    if not n[name].startswith("arn:aws:{}:".format(arn_string)):
                        raise InvalidNotificationARN()

                    # 2nd, verify that the Events list is correct:
                    assert n["Event"]
                    if not isinstance(n["Event"], list):
                        n["Event"] = [n["Event"]]

                    for event in n["Event"]:
                        if event not in event_names:
                            raise InvalidNotificationEvent()

                    # Parse out the filters:
                    if n.get("Filter"):
                        # Error if S3Key is blank:
                        if not n["Filter"]["S3Key"]:
                            raise KeyError()

                        if not isinstance(n["Filter"]["S3Key"]["FilterRule"], list):
                            n["Filter"]["S3Key"]["FilterRule"] = [
                                n["Filter"]["S3Key"]["FilterRule"]
                            ]

                        for filter_rule in n["Filter"]["S3Key"]["FilterRule"]:
                            assert filter_rule["Name"] in ["suffix", "prefix"]
                            assert filter_rule["Value"]

        if not found_notifications:
            return {}

        return parsed_xml["NotificationConfiguration"]

    def _accelerate_config_from_body(self):
        parsed_xml = xmltodict.parse(self.body)
        config = parsed_xml["AccelerateConfiguration"]
        return config["Status"]

    def _replication_config_from_xml(self, xml):
        parsed_xml = xmltodict.parse(xml, dict_constructor=dict)
        config = parsed_xml["ReplicationConfiguration"]
        return config

    def _key_response_delete(self, headers, bucket_name, query, key_name):
        self._set_action("KEY", "DELETE", query)
        self._authenticate_and_authorize_s3_action()

        if query.get("uploadId"):
            upload_id = query["uploadId"][0]
            self.backend.abort_multipart_upload(bucket_name, upload_id)
            return 204, {}, ""
        version_id = query.get("versionId", [None])[0]
        if "tagging" in query:
            self.backend.delete_object_tagging(
                bucket_name, key_name, version_id=version_id
            )
            template = self.response_template(S3_DELETE_KEY_TAGGING_RESPONSE)
            return 204, {}, template.render(version_id=version_id)
        bypass = headers.get("X-Amz-Bypass-Governance-Retention")
        _, response_meta = self.backend.delete_object(
            bucket_name, key_name, version_id=version_id, bypass=bypass
        )
        response_headers = {}
        if response_meta is not None:
            for k in response_meta:
                response_headers["x-amz-{}".format(k)] = response_meta[k]
        return 204, response_headers, ""

    def _complete_multipart_body(self, body):
        ps = minidom.parseString(body).getElementsByTagName("Part")
        prev = 0
        for p in ps:
            pn = int(p.getElementsByTagName("PartNumber")[0].firstChild.wholeText)
            if pn <= prev:
                raise InvalidPartOrder()
            yield (pn, p.getElementsByTagName("ETag")[0].firstChild.wholeText)

    def _key_response_post(self, request, body, bucket_name, query, key_name):
        self._set_action("KEY", "POST", query)
        self._authenticate_and_authorize_s3_action()

        if body == b"" and "uploads" in query:
            metadata = metadata_from_headers(request.headers)
            tagging = self._tagging_from_headers(request.headers)
            storage_type = request.headers.get("x-amz-storage-class", "STANDARD")
            multipart_id = self.backend.create_multipart_upload(
                bucket_name, key_name, metadata, storage_type, tagging
            )

            template = self.response_template(S3_MULTIPART_INITIATE_RESPONSE)
            response = template.render(
                bucket_name=bucket_name, key_name=key_name, upload_id=multipart_id
            )
            return 200, {}, response

        if query.get("uploadId"):
            body = self._complete_multipart_body(body)
            multipart_id = query["uploadId"][0]

            multipart, value, etag = self.backend.complete_multipart_upload(
                bucket_name, multipart_id, body
            )
            if value is None:
                return 400, {}, ""

            key = self.backend.put_object(
                bucket_name,
                multipart.key_name,
                value,
                storage=multipart.storage,
                etag=etag,
                multipart=multipart,
            )
            key.set_metadata(multipart.metadata)
            self.backend.set_key_tags(key, multipart.tags)

            template = self.response_template(S3_MULTIPART_COMPLETE_RESPONSE)
            headers = {}
            if key.version_id:
                headers["x-amz-version-id"] = key.version_id
            return (
                200,
                headers,
                template.render(
                    bucket_name=bucket_name, key_name=key.name, etag=key.etag
                ),
            )

        elif "restore" in query:
            es = minidom.parseString(body).getElementsByTagName("Days")
            days = es[0].childNodes[0].wholeText
            key = self.backend.get_object(bucket_name, key_name)
            if key.storage_class not in ["GLACIER", "DEEP_ARCHIVE"]:
                raise InvalidObjectState(storage_class=key.storage_class)
            r = 202
            if key.expiry_date is not None:
                r = 200
            key.restore(int(days))
            return r, {}, ""

        else:
            raise NotImplementedError(
                "Method POST had only been implemented for multipart uploads and restore operations, so far"
            )

    def _invalid_headers(self, url, headers):
        """
        Verify whether the provided metadata in the URL is also present in the headers
        :param url: .../file.txt&content-type=app%2Fjson&Signature=..
        :param headers: Content-Type=app/json
        :return: True or False
        """
        metadata_to_check = {
            "content-disposition": "Content-Disposition",
            "content-encoding": "Content-Encoding",
            "content-language": "Content-Language",
            "content-length": "Content-Length",
            "content-md5": "Content-MD5",
            "content-type": "Content-Type",
        }
        for url_key, header_key in metadata_to_check.items():
            metadata_in_url = re.search(url_key + "=(.+?)(&.+$|$)", url)
            if metadata_in_url:
                url_value = unquote(metadata_in_url.group(1))
                if header_key not in headers or (url_value != headers[header_key]):
                    return True
        return False


<<<<<<< HEAD
S3ResponseInstance = ResponseObject()
=======
S3ResponseInstance = S3Response()
>>>>>>> 67cda6d7

S3_ALL_BUCKETS = """<ListAllMyBucketsResult xmlns="http://s3.amazonaws.com/doc/2006-03-01">
  <Owner>
    <ID>bcaf1ffd86f41161ca5fb16fd081034f</ID>
    <DisplayName>webfile</DisplayName>
  </Owner>
  <Buckets>
    {% for bucket in buckets %}
      <Bucket>
        <Name>{{ bucket.name }}</Name>
        <CreationDate>{{ bucket.creation_date_ISO8601 }}</CreationDate>
      </Bucket>
    {% endfor %}
 </Buckets>
</ListAllMyBucketsResult>"""

S3_BUCKET_GET_RESPONSE = """<?xml version="1.0" encoding="UTF-8"?>
<ListBucketResult xmlns="http://s3.amazonaws.com/doc/2006-03-01/">
  <Name>{{ bucket.name }}</Name>
  {% if prefix != None %}
  <Prefix>{{ prefix }}</Prefix>
  {% endif %}
  <MaxKeys>{{ max_keys }}</MaxKeys>
  {% if delimiter %}
    <Delimiter>{{ delimiter }}</Delimiter>
  {% endif %}
  {% if encoding_type %}
    <EncodingType>{{ encoding_type }}</EncodingType>
  {% endif %}
  <IsTruncated>{{ is_truncated }}</IsTruncated>
  {% if next_marker %}
    <NextMarker>{{ next_marker }}</NextMarker>
  {% endif %}
  {% for key in result_keys %}
    <Contents>
      <Key>{{ key.safe_name(encoding_type) }}</Key>
      <LastModified>{{ key.last_modified_ISO8601 }}</LastModified>
      <ETag>{{ key.etag }}</ETag>
      <Size>{{ key.size }}</Size>
      <StorageClass>{{ key.storage_class }}</StorageClass>
      <Owner>
        <ID>75aa57f09aa0c8caeab4f8c24e99d10f8e7faeebf76c078efc7c6caea54ba06a</ID>
        <DisplayName>webfile</DisplayName>
      </Owner>
    </Contents>
  {% endfor %}
  {% if delimiter %}
    {% for folder in result_folders %}
      <CommonPrefixes>
        <Prefix>{{ folder }}</Prefix>
      </CommonPrefixes>
    {% endfor %}
  {% endif %}
  </ListBucketResult>"""

S3_BUCKET_GET_RESPONSE_V2 = """<?xml version="1.0" encoding="UTF-8"?>
<ListBucketResult xmlns="http://s3.amazonaws.com/doc/2006-03-01/">
  <Name>{{ bucket.name }}</Name>
{% if prefix != None %}
  <Prefix>{{ prefix }}</Prefix>
{% endif %}
  <MaxKeys>{{ max_keys }}</MaxKeys>
  <KeyCount>{{ key_count }}</KeyCount>
{% if delimiter %}
  <Delimiter>{{ delimiter }}</Delimiter>
{% endif %}
{% if encoding_type %}
  <EncodingType>{{ encoding_type }}</EncodingType>
{% endif %}
  <IsTruncated>{{ is_truncated }}</IsTruncated>
{% if next_continuation_token %}
  <NextContinuationToken>{{ next_continuation_token }}</NextContinuationToken>
{% endif %}
{% if start_after %}
  <StartAfter>{{ start_after }}</StartAfter>
{% endif %}
  {% for key in result_keys %}
    <Contents>
      <Key>{{ key.safe_name(encoding_type) }}</Key>
      <LastModified>{{ key.last_modified_ISO8601 }}</LastModified>
      <ETag>{{ key.etag }}</ETag>
      <Size>{{ key.size }}</Size>
      <StorageClass>{{ key.storage_class }}</StorageClass>
      {% if fetch_owner %}
      <Owner>
        <ID>75aa57f09aa0c8caeab4f8c24e99d10f8e7faeebf76c078efc7c6caea54ba06a</ID>
        <DisplayName>webfile</DisplayName>
      </Owner>
      {% endif %}
    </Contents>
  {% endfor %}
  {% if delimiter %}
    {% for folder in result_folders %}
      <CommonPrefixes>
        <Prefix>{{ folder }}</Prefix>
      </CommonPrefixes>
    {% endfor %}
  {% endif %}
  </ListBucketResult>"""

S3_BUCKET_CREATE_RESPONSE = """<CreateBucketResponse xmlns="http://s3.amazonaws.com/doc/2006-03-01">
  <CreateBucketResponse>
    <Bucket>{{ bucket.name }}</Bucket>
  </CreateBucketResponse>
</CreateBucketResponse>"""

S3_DELETE_BUCKET_SUCCESS = """<DeleteBucketResponse xmlns="http://s3.amazonaws.com/doc/2006-03-01">
  <DeleteBucketResponse>
    <Code>204</Code>
    <Description>No Content</Description>
  </DeleteBucketResponse>
</DeleteBucketResponse>"""

S3_DELETE_BUCKET_WITH_ITEMS_ERROR = """<?xml version="1.0" encoding="UTF-8"?>
<Error><Code>BucketNotEmpty</Code>
<Message>The bucket you tried to delete is not empty</Message>
<BucketName>{{ bucket.name }}</BucketName>
<RequestId>asdfasdfsdafds</RequestId>
<HostId>sdfgdsfgdsfgdfsdsfgdfs</HostId>
</Error>"""

S3_BUCKET_LOCATION = """<?xml version="1.0" encoding="UTF-8"?>
<LocationConstraint xmlns="http://s3.amazonaws.com/doc/2006-03-01/">{% if location != None %}{{ location }}{% endif %}</LocationConstraint>"""

S3_BUCKET_LIFECYCLE_CONFIGURATION = """<?xml version="1.0" encoding="UTF-8"?>
<LifecycleConfiguration xmlns="http://s3.amazonaws.com/doc/2006-03-01/">
    {% for rule in rules %}
    <Rule>
        <ID>{{ rule.id }}</ID>
        {% if rule.filter %}
        <Filter>
            {% if rule.filter.prefix != None %}
            <Prefix>{{ rule.filter.prefix }}</Prefix>
            {% endif %}
            {% if rule.filter.tag_key %}
            <Tag>
                <Key>{{ rule.filter.tag_key }}</Key>
                <Value>{{ rule.filter.tag_value }}</Value>
            </Tag>
            {% endif %}
            {% if rule.filter.and_filter %}
            <And>
                {% if rule.filter.and_filter.prefix != None %}
                <Prefix>{{ rule.filter.and_filter.prefix }}</Prefix>
                {% endif %}
                {% for key, value in rule.filter.and_filter.tags.items() %}
                <Tag>
                    <Key>{{ key }}</Key>
                    <Value>{{ value }}</Value>
                </Tag>
                {% endfor %}
            </And>
            {% endif %}
        </Filter>
        {% else %}
            {% if rule.prefix != None %}
            <Prefix>{{ rule.prefix }}</Prefix>
            {% endif %}
        {% endif %}
        <Status>{{ rule.status }}</Status>
        {% if rule.storage_class %}
        <Transition>
            {% if rule.transition_days %}
               <Days>{{ rule.transition_days }}</Days>
            {% endif %}
            {% if rule.transition_date %}
               <Date>{{ rule.transition_date }}</Date>
            {% endif %}
           <StorageClass>{{ rule.storage_class }}</StorageClass>
        </Transition>
        {% endif %}
        {% if rule.expiration_days or rule.expiration_date or rule.expired_object_delete_marker %}
        <Expiration>
            {% if rule.expiration_days %}
               <Days>{{ rule.expiration_days }}</Days>
            {% endif %}
            {% if rule.expiration_date %}
               <Date>{{ rule.expiration_date }}</Date>
            {% endif %}
            {% if rule.expired_object_delete_marker %}
                <ExpiredObjectDeleteMarker>{{ rule.expired_object_delete_marker }}</ExpiredObjectDeleteMarker>
            {% endif %}
        </Expiration>
        {% endif %}
        {% if rule.nvt_noncurrent_days and rule.nvt_storage_class %}
        <NoncurrentVersionTransition>
           <NoncurrentDays>{{ rule.nvt_noncurrent_days }}</NoncurrentDays>
           <StorageClass>{{ rule.nvt_storage_class }}</StorageClass>
        </NoncurrentVersionTransition>
        {% endif %}
        {% if rule.nve_noncurrent_days %}
        <NoncurrentVersionExpiration>
           <NoncurrentDays>{{ rule.nve_noncurrent_days }}</NoncurrentDays>
        </NoncurrentVersionExpiration>
        {% endif %}
        {% if rule.aimu_days %}
        <AbortIncompleteMultipartUpload>
           <DaysAfterInitiation>{{ rule.aimu_days }}</DaysAfterInitiation>
        </AbortIncompleteMultipartUpload>
        {% endif %}
    </Rule>
    {% endfor %}
</LifecycleConfiguration>
"""

S3_BUCKET_VERSIONING = """<?xml version="1.0" encoding="UTF-8"?>
<VersioningConfiguration xmlns="http://s3.amazonaws.com/doc/2006-03-01/">
    <Status>{{ bucket_versioning_status }}</Status>
</VersioningConfiguration>
"""

S3_BUCKET_GET_VERSIONING = """<?xml version="1.0" encoding="UTF-8"?>
{% if status is none %}
    <VersioningConfiguration xmlns="http://s3.amazonaws.com/doc/2006-03-01/"/>
{% else %}
    <VersioningConfiguration xmlns="http://s3.amazonaws.com/doc/2006-03-01/">
    <Status>{{ status }}</Status>
    </VersioningConfiguration>
{% endif %}
"""

S3_BUCKET_GET_VERSIONS = """<?xml version="1.0" encoding="UTF-8"?>
<ListVersionsResult xmlns="http://s3.amazonaws.com/doc/2006-03-01">
    <Name>{{ bucket.name }}</Name>
    {% if prefix != None %}
    <Prefix>{{ prefix }}</Prefix>
    {% endif %}
    {% if common_prefixes %}
    {% for prefix in common_prefixes %}
    <CommonPrefixes>
        <Prefix>{{ prefix }}</Prefix>
    </CommonPrefixes>
    {% endfor %}
    {% endif %}
    <Delimiter>{{ delimiter }}</Delimiter>
    <KeyMarker>{{ key_marker or "" }}</KeyMarker>
    <MaxKeys>{{ max_keys }}</MaxKeys>
    <IsTruncated>{{ is_truncated }}</IsTruncated>
    {% for key in key_list %}
    <Version>
        <Key>{{ key.name }}</Key>
        <VersionId>{% if key.version_id is none %}null{% else %}{{ key.version_id }}{% endif %}</VersionId>
        <IsLatest>{{ 'true' if key.is_latest else 'false' }}</IsLatest>
        <LastModified>{{ key.last_modified_ISO8601 }}</LastModified>
        <ETag>{{ key.etag }}</ETag>
        <Size>{{ key.size }}</Size>
        <StorageClass>{{ key.storage_class }}</StorageClass>
        <Owner>
            <ID>75aa57f09aa0c8caeab4f8c24e99d10f8e7faeebf76c078efc7c6caea54ba06a</ID>
            <DisplayName>webfile</DisplayName>
        </Owner>
    </Version>
    {% endfor %}
    {% for marker in delete_marker_list %}
    <DeleteMarker>
        <Key>{{ marker.name }}</Key>
        <VersionId>{{ marker.version_id }}</VersionId>
        <IsLatest>{{ 'true' if marker.is_latest else 'false' }}</IsLatest>
        <LastModified>{{ marker.last_modified_ISO8601 }}</LastModified>
        <Owner>
            <ID>75aa57f09aa0c8caeab4f8c24e99d10f8e7faeebf76c078efc7c6caea54ba06a</ID>
            <DisplayName>webfile</DisplayName>
        </Owner>
    </DeleteMarker>
    {% endfor %}
</ListVersionsResult>
"""

S3_DELETE_KEYS_RESPONSE = """<?xml version="1.0" encoding="UTF-8"?>
<DeleteResult xmlns="http://s3.amazonaws.com/doc/2006-03-01">
{% for k, v in deleted %}
<Deleted>
<Key>{{k}}</Key>
{% if v %}<VersionId>{{v}}</VersionId>{% endif %}
</Deleted>
{% endfor %}
{% for k,c,m in delete_errors %}
<Error>
<Key>{{k}}</Key>
<Code>{{c}}</Code>
<Message>{{m}}</Message>
</Error>
{% endfor %}
</DeleteResult>"""

S3_DELETE_KEY_TAGGING_RESPONSE = """<?xml version="1.0" encoding="UTF-8"?>
<DeleteObjectTaggingResult xmlns="http://s3.amazonaws.com/doc/2006-03-01">
<VersionId>{{version_id}}</VersionId>
</DeleteObjectTaggingResult>
"""

S3_OBJECT_ACL_RESPONSE = """<?xml version="1.0" encoding="UTF-8"?>
    <AccessControlPolicy xmlns="http://s3.amazonaws.com/doc/2006-03-01/">
      <Owner>
        <ID>75aa57f09aa0c8caeab4f8c24e99d10f8e7faeebf76c078efc7c6caea54ba06a</ID>
        <DisplayName>webfile</DisplayName>
      </Owner>
      <AccessControlList>
        {% for grant in acl.grants %}
        <Grant>
          {% for grantee in grant.grantees %}
          <Grantee xmlns:xsi="http://www.w3.org/2001/XMLSchema-instance"
                   xsi:type="{{ grantee.type }}">
            {% if grantee.uri %}
            <URI>{{ grantee.uri }}</URI>
            {% endif %}
            {% if grantee.id %}
            <ID>{{ grantee.id }}</ID>
            {% endif %}
            {% if grantee.display_name %}
            <DisplayName>{{ grantee.display_name }}</DisplayName>
            {% endif %}
          </Grantee>
          {% endfor %}
          {% for permission in grant.permissions %}
          <Permission>{{ permission }}</Permission>
          {% endfor %}
        </Grant>
        {% endfor %}
      </AccessControlList>
    </AccessControlPolicy>"""

S3_OBJECT_LEGAL_HOLD = """<?xml version="1.0" encoding="UTF-8"?>
<LegalHold>
   <Status>{{ legal_hold }}</Status>
</LegalHold>
"""

S3_OBJECT_TAGGING_RESPONSE = """\
<?xml version="1.0" encoding="UTF-8"?>
<Tagging xmlns="http://s3.amazonaws.com/doc/2006-03-01/">
  <TagSet>
    {% for tag in tags %}
    <Tag>
      <Key>{{ tag.Key }}</Key>
      <Value>{{ tag.Value }}</Value>
    </Tag>
    {% endfor %}
  </TagSet>
</Tagging>"""

S3_BUCKET_CORS_RESPONSE = """<?xml version="1.0" encoding="UTF-8"?>
<CORSConfiguration>
  {% for cors in cors %}
  <CORSRule>
    {% for origin in cors.allowed_origins %}
    <AllowedOrigin>{{ origin }}</AllowedOrigin>
    {% endfor %}
    {% for method in cors.allowed_methods %}
    <AllowedMethod>{{ method }}</AllowedMethod>
    {% endfor %}
    {% if cors.allowed_headers is not none %}
      {% for header in cors.allowed_headers %}
      <AllowedHeader>{{ header }}</AllowedHeader>
      {% endfor %}
    {% endif %}
    {% if cors.exposed_headers is not none %}
      {% for header in cors.exposed_headers %}
      <ExposedHeader>{{ header }}</ExposedHeader>
      {% endfor %}
    {% endif %}
    {% if cors.max_age_seconds is not none %}
    <MaxAgeSeconds>{{ cors.max_age_seconds }}</MaxAgeSeconds>
    {% endif %}
  </CORSRule>
  {% endfor %}
  </CORSConfiguration>
"""

S3_OBJECT_COPY_RESPONSE = """\
<CopyObjectResult xmlns="http://doc.s3.amazonaws.com/2006-03-01">
    <ETag>{{ key.etag }}</ETag>
    <LastModified>{{ key.last_modified_ISO8601 }}</LastModified>
</CopyObjectResult>"""

S3_MULTIPART_INITIATE_RESPONSE = """<?xml version="1.0" encoding="UTF-8"?>
<InitiateMultipartUploadResult xmlns="http://s3.amazonaws.com/doc/2006-03-01/">
  <Bucket>{{ bucket_name }}</Bucket>
  <Key>{{ key_name }}</Key>
  <UploadId>{{ upload_id }}</UploadId>
</InitiateMultipartUploadResult>"""

S3_MULTIPART_UPLOAD_RESPONSE = """<?xml version="1.0" encoding="UTF-8"?>
<CopyPartResult xmlns="http://s3.amazonaws.com/doc/2006-03-01/">
  <LastModified>{{ part.last_modified_ISO8601 }}</LastModified>
  <ETag>{{ part.etag }}</ETag>
</CopyPartResult>"""

S3_MULTIPART_LIST_RESPONSE = """<?xml version="1.0" encoding="UTF-8"?>
<ListPartsResult xmlns="http://s3.amazonaws.com/doc/2006-03-01/">
  <Bucket>{{ bucket_name }}</Bucket>
  <Key>{{ key_name }}</Key>
  <UploadId>{{ upload_id }}</UploadId>
  <StorageClass>STANDARD</StorageClass>
  <Initiator>
    <ID>75aa57f09aa0c8caeab4f8c24e99d10f8e7faeebf76c078efc7c6caea54ba06a</ID>
    <DisplayName>webfile</DisplayName>
  </Initiator>
  <Owner>
    <ID>75aa57f09aa0c8caeab4f8c24e99d10f8e7faeebf76c078efc7c6caea54ba06a</ID>
    <DisplayName>webfile</DisplayName>
  </Owner>
  <PartNumberMarker>{{ part_number_marker }}</PartNumberMarker>
  <NextPartNumberMarker>{{ next_part_number_marker }}</NextPartNumberMarker>
  <MaxParts>{{ max_parts }}</MaxParts>
  <IsTruncated>{{ is_truncated }}</IsTruncated>
  {% for part in parts %}
  <Part>
    <PartNumber>{{ part.name }}</PartNumber>
    <LastModified>{{ part.last_modified_ISO8601 }}</LastModified>
    <ETag>{{ part.etag }}</ETag>
    <Size>{{ part.size }}</Size>
  </Part>
  {% endfor %}
</ListPartsResult>"""

S3_MULTIPART_COMPLETE_RESPONSE = """<?xml version="1.0" encoding="UTF-8"?>
<CompleteMultipartUploadResult xmlns="http://s3.amazonaws.com/doc/2006-03-01/">
  <Location>http://{{ bucket_name }}.s3.amazonaws.com/{{ key_name }}</Location>
  <Bucket>{{ bucket_name }}</Bucket>
  <Key>{{ key_name }}</Key>
  <ETag>{{ etag }}</ETag>
</CompleteMultipartUploadResult>
"""

S3_ALL_MULTIPARTS = (
    """<?xml version="1.0" encoding="UTF-8"?>
<ListMultipartUploadsResult xmlns="http://s3.amazonaws.com/doc/2006-03-01/">
  <Bucket>{{ bucket_name }}</Bucket>
  <KeyMarker></KeyMarker>
  <UploadIdMarker></UploadIdMarker>
  <MaxUploads>1000</MaxUploads>
  <IsTruncated>false</IsTruncated>
  {% for upload in uploads %}
  <Upload>
    <Key>{{ upload.key_name }}</Key>
    <UploadId>{{ upload.id }}</UploadId>
    <Initiator>
      <ID>arn:aws:iam::"""
    + get_account_id()
    + """:user/user1-11111a31-17b5-4fb7-9df5-b111111f13de</ID>
      <DisplayName>user1-11111a31-17b5-4fb7-9df5-b111111f13de</DisplayName>
    </Initiator>
    <Owner>
      <ID>75aa57f09aa0c8caeab4f8c24e99d10f8e7faeebf76c078efc7c6caea54ba06a</ID>
      <DisplayName>webfile</DisplayName>
    </Owner>
    <StorageClass>STANDARD</StorageClass>
    <Initiated>2010-11-10T20:48:33.000Z</Initiated>
  </Upload>
  {% endfor %}
</ListMultipartUploadsResult>
"""
)

S3_NO_POLICY = """<?xml version="1.0" encoding="UTF-8"?>
<Error>
  <Code>NoSuchBucketPolicy</Code>
  <Message>The bucket policy does not exist</Message>
  <BucketName>{{ bucket_name }}</BucketName>
  <RequestId>0D68A23BB2E2215B</RequestId>
  <HostId>9Gjjt1m+cjU4OPvX9O9/8RuvnG41MRb/18Oux2o5H5MY7ISNTlXN+Dz9IG62/ILVxhAGI0qyPfg=</HostId>
</Error>
"""

S3_NO_LIFECYCLE = """<?xml version="1.0" encoding="UTF-8"?>
<Error>
  <Code>NoSuchLifecycleConfiguration</Code>
  <Message>The lifecycle configuration does not exist</Message>
  <BucketName>{{ bucket_name }}</BucketName>
  <RequestId>44425877V1D0A2F9</RequestId>
  <HostId>9Gjjt1m+cjU4OPvX9O9/8RuvnG41MRb/18Oux2o5H5MY7ISNTlXN+Dz9IG62/ILVxhAGI0qyPfg=</HostId>
</Error>
"""

S3_NO_BUCKET_TAGGING = """<?xml version="1.0" encoding="UTF-8"?>
<Error>
  <Code>NoSuchTagSet</Code>
  <Message>The TagSet does not exist</Message>
  <BucketName>{{ bucket_name }}</BucketName>
  <RequestId>44425877V1D0A2F9</RequestId>
  <HostId>9Gjjt1m+cjU4OPvX9O9/8RuvnG41MRb/18Oux2o5H5MY7ISNTlXN+Dz9IG62/ILVxhAGI0qyPfg=</HostId>
</Error>
"""

S3_NO_BUCKET_WEBSITE_CONFIG = """<?xml version="1.0" encoding="UTF-8"?>
<Error>
  <Code>NoSuchWebsiteConfiguration</Code>
  <Message>The specified bucket does not have a website configuration</Message>
  <BucketName>{{ bucket_name }}</BucketName>
  <RequestId>44425877V1D0A2F9</RequestId>
  <HostId>9Gjjt1m+cjU4OPvX9O9/8RuvnG41MRb/18Oux2o5H5MY7ISNTlXN+Dz9IG62/ILVxhAGI0qyPfg=</HostId>
</Error>
"""

S3_INVALID_CORS_REQUEST = """<?xml version="1.0" encoding="UTF-8"?>
<Error>
  <Code>NoSuchWebsiteConfiguration</Code>
  <Message>The specified bucket does not have a website configuration</Message>
  <BucketName>{{ bucket_name }}</BucketName>
  <RequestId>44425877V1D0A2F9</RequestId>
  <HostId>9Gjjt1m+cjU4OPvX9O9/8RuvnG41MRb/18Oux2o5H5MY7ISNTlXN+Dz9IG62/ILVxhAGI0qyPfg=</HostId>
</Error>
"""

S3_NO_CORS_CONFIG = """<?xml version="1.0" encoding="UTF-8"?>
<Error>
  <Code>NoSuchCORSConfiguration</Code>
  <Message>The CORS configuration does not exist</Message>
  <BucketName>{{ bucket_name }}</BucketName>
  <RequestId>44425877V1D0A2F9</RequestId>
  <HostId>9Gjjt1m+cjU4OPvX9O9/8RuvnG41MRb/18Oux2o5H5MY7ISNTlXN+Dz9IG62/ILVxhAGI0qyPfg=</HostId>
</Error>
"""

S3_LOGGING_CONFIG = """<?xml version="1.0" encoding="UTF-8"?>
<BucketLoggingStatus xmlns="http://doc.s3.amazonaws.com/2006-03-01">
  <LoggingEnabled>
    <TargetBucket>{{ logging["TargetBucket"] }}</TargetBucket>
    <TargetPrefix>{{ logging["TargetPrefix"] }}</TargetPrefix>
    {% if logging.get("TargetGrants") %}
    <TargetGrants>
      {% for grant in logging["TargetGrants"] %}
      <Grant>
        <Grantee xmlns:xsi="http://www.w3.org/2001/XMLSchema-instance"
                 xsi:type="{{ grant.grantees[0].type }}">
          {% if grant.grantees[0].uri %}
          <URI>{{ grant.grantees[0].uri }}</URI>
          {% endif %}
          {% if grant.grantees[0].id %}
          <ID>{{ grant.grantees[0].id }}</ID>
          {% endif %}
          {% if grant.grantees[0].display_name %}
          <DisplayName>{{ grant.grantees[0].display_name }}</DisplayName>
          {% endif %}
        </Grantee>
        <Permission>{{ grant.permissions[0] }}</Permission>
      </Grant>
      {% endfor %}
    </TargetGrants>
    {% endif %}
  </LoggingEnabled>
</BucketLoggingStatus>
"""

S3_NO_LOGGING_CONFIG = """<?xml version="1.0" encoding="UTF-8"?>
<BucketLoggingStatus xmlns="http://doc.s3.amazonaws.com/2006-03-01" />
"""

S3_ENCRYPTION_CONFIG = """<?xml version="1.0" encoding="UTF-8"?>
<ServerSideEncryptionConfiguration xmlns="http://doc.s3.amazonaws.com/2006-03-01">
    {% if encryption %}
        <Rule>
            <ApplyServerSideEncryptionByDefault>
                <SSEAlgorithm>{{ encryption["Rule"]["ApplyServerSideEncryptionByDefault"]["SSEAlgorithm"] }}</SSEAlgorithm>
                {% if encryption["Rule"]["ApplyServerSideEncryptionByDefault"].get("KMSMasterKeyID") %}
                <KMSMasterKeyID>{{ encryption["Rule"]["ApplyServerSideEncryptionByDefault"]["KMSMasterKeyID"] }}</KMSMasterKeyID>
                {% endif %}
            </ApplyServerSideEncryptionByDefault>
            <BucketKeyEnabled>{{ 'true' if encryption["Rule"].get("BucketKeyEnabled") == 'true' else 'false' }}</BucketKeyEnabled>
        </Rule>
    {% endif %}
</ServerSideEncryptionConfiguration>
"""

S3_INVALID_PRESIGNED_PARAMETERS = """<?xml version="1.0" encoding="UTF-8"?>
<Error>
  <Code>SignatureDoesNotMatch</Code>
  <Message>The request signature we calculated does not match the signature you provided. Check your key and signing method.</Message>
  <RequestId>0D68A23BB2E2215B</RequestId>
  <HostId>9Gjjt1m+cjU4OPvX9O9/8RuvnG41MRb/18Oux2o5H5MY7ISNTlXN+Dz9IG62/ILVxhAGI0qyPfg=</HostId>
</Error>
"""

S3_NO_ENCRYPTION = """<?xml version="1.0" encoding="UTF-8"?>
<Error>
  <Code>ServerSideEncryptionConfigurationNotFoundError</Code>
  <Message>The server side encryption configuration was not found</Message>
  <BucketName>{{ bucket_name }}</BucketName>
  <RequestId>0D68A23BB2E2215B</RequestId>
  <HostId>9Gjjt1m+cjU4OPvX9O9/8RuvnG41MRb/18Oux2o5H5MY7ISNTlXN+Dz9IG62/ILVxhAGI0qyPfg=</HostId>
</Error>
"""

S3_GET_BUCKET_NOTIFICATION_CONFIG = """<?xml version="1.0" encoding="UTF-8"?>
<NotificationConfiguration xmlns="http://s3.amazonaws.com/doc/2006-03-01/">
  {% for topic in config.topic %}
  <TopicConfiguration>
    <Id>{{ topic.id }}</Id>
    <Topic>{{ topic.arn }}</Topic>
    {% for event in topic.events %}
    <Event>{{ event }}</Event>
    {% endfor %}
    {% if topic.filters %}
      <Filter>
        <S3Key>
          {% for rule in topic.filters["S3Key"]["FilterRule"] %}
          <FilterRule>
            <Name>{{ rule["Name"] }}</Name>
            <Value>{{ rule["Value"] }}</Value>
          </FilterRule>
          {% endfor %}
        </S3Key>
      </Filter>
    {% endif %}
  </TopicConfiguration>
  {% endfor %}
  {% for queue in config.queue %}
  <QueueConfiguration>
    <Id>{{ queue.id }}</Id>
    <Queue>{{ queue.arn }}</Queue>
    {% for event in queue.events %}
    <Event>{{ event }}</Event>
    {% endfor %}
    {% if queue.filters %}
      <Filter>
        <S3Key>
          {% for rule in queue.filters["S3Key"]["FilterRule"] %}
          <FilterRule>
            <Name>{{ rule["Name"] }}</Name>
            <Value>{{ rule["Value"] }}</Value>
          </FilterRule>
          {% endfor %}
        </S3Key>
      </Filter>
    {% endif %}
  </QueueConfiguration>
  {% endfor %}
  {% for cf in config.cloud_function %}
  <CloudFunctionConfiguration>
    <Id>{{ cf.id }}</Id>
    <CloudFunction>{{ cf.arn }}</CloudFunction>
    {% for event in cf.events %}
    <Event>{{ event }}</Event>
    {% endfor %}
    {% if cf.filters %}
      <Filter>
        <S3Key>
          {% for rule in cf.filters["S3Key"]["FilterRule"] %}
          <FilterRule>
            <Name>{{ rule["Name"] }}</Name>
            <Value>{{ rule["Value"] }}</Value>
          </FilterRule>
          {% endfor %}
        </S3Key>
      </Filter>
    {% endif %}
  </CloudFunctionConfiguration>
  {% endfor %}
</NotificationConfiguration>
"""

S3_BUCKET_ACCELERATE = """
<AccelerateConfiguration xmlns="http://s3.amazonaws.com/doc/2006-03-01/">
  <Status>{{ bucket.accelerate_configuration }}</Status>
</AccelerateConfiguration>
"""

S3_BUCKET_ACCELERATE_NOT_SET = """
<AccelerateConfiguration xmlns="http://s3.amazonaws.com/doc/2006-03-01/"/>
"""

S3_PUBLIC_ACCESS_BLOCK_CONFIGURATION = """
<PublicAccessBlockConfiguration>
  <BlockPublicAcls>{{public_block_config.block_public_acls}}</BlockPublicAcls>
  <IgnorePublicAcls>{{public_block_config.ignore_public_acls}}</IgnorePublicAcls>
  <BlockPublicPolicy>{{public_block_config.block_public_policy}}</BlockPublicPolicy>
  <RestrictPublicBuckets>{{public_block_config.restrict_public_buckets}}</RestrictPublicBuckets>
</PublicAccessBlockConfiguration>
"""

S3_BUCKET_LOCK_CONFIGURATION = """
<ObjectLockConfiguration xmlns="http://s3.amazonaws.com/doc/2006-03-01/">
    {%if lock_enabled %}
    <ObjectLockEnabled>Enabled</ObjectLockEnabled>
    {% else %}
    <ObjectLockEnabled>Disabled</ObjectLockEnabled>
    {% endif %}
    {% if mode %}
    <Rule>
        <DefaultRetention>
            <Mode>{{mode}}</Mode>
            <Days>{{days}}</Days>
            <Years>{{years}}</Years>
        </DefaultRetention>
    </Rule>
    {% endif %}
</ObjectLockConfiguration>
"""

S3_DUPLICATE_BUCKET_ERROR = """<?xml version="1.0" encoding="UTF-8"?>
<Error>
  <Code>BucketAlreadyOwnedByYou</Code>
  <Message>Your previous request to create the named bucket succeeded and you already own it.</Message>
  <BucketName>{{ bucket_name }}</BucketName>
  <RequestId>44425877V1D0A2F9</RequestId>
  <HostId>9Gjjt1m+cjU4OPvX9O9/8RuvnG41MRb/18Oux2o5H5MY7ISNTlXN+Dz9IG62/ILVxhAGI0qyPfg=</HostId>
</Error>
"""

S3_NO_REPLICATION = """<?xml version="1.0" encoding="UTF-8"?>
<Error>
  <Code>ReplicationConfigurationNotFoundError</Code>
  <Message>The replication configuration was not found</Message>
  <BucketName>{{ bucket_name }}</BucketName>
  <RequestId>ZM6MA8EGCZ1M9EW9</RequestId>
  <HostId>SMUZFedx1CuwjSaZQnM2bEVpet8UgX9uD/L7e MlldClgtEICTTVFz3C66cz8Bssci2OsWCVlog=</HostId>
</Error>
"""

S3_NO_VERSIONING_ENABLED = """<?xml version="1.0" encoding="UTF-8"?>
<Error>
  <Code>InvalidRequest</Code>
  <Message>Versioning must be 'Enabled' on the bucket to apply a replication configuration</Message>
  <BucketName>{{ bucket_name }}</BucketName>
  <RequestId>ZM6MA8EGCZ1M9EW9</RequestId>
  <HostId>SMUZFedx1CuwjSaZQnM2bEVpet8UgX9uD/L7e MlldClgtEICTTVFz3C66cz8Bssci2OsWCVlog=</HostId>
</Error>
"""

S3_REPLICATION_CONFIG = """<?xml version="1.0" encoding="UTF-8"?>
<ReplicationConfiguration xmlns="http://s3.amazonaws.com/doc/2006-03-01/">
{% for rule in replication["Rule"] %}
<Rule>
  <ID>{{ rule["ID"] }}</ID>
  <Priority>{{ rule["Priority"] }}</Priority>
  <Status>{{ rule["Status"] }}</Status>
  <DeleteMarkerReplication>
    <Status>Disabled</Status>
  </DeleteMarkerReplication>
  <Filter>
    <Prefix></Prefix>
  </Filter>
  <Destination>
    <Bucket>{{ rule["Destination"]["Bucket"] }}</Bucket>
  </Destination>
</Rule>
{% endfor %}
<Role>{{ replication["Role"] }}</Role>
</ReplicationConfiguration>
"""<|MERGE_RESOLUTION|>--- conflicted
+++ resolved
@@ -51,12 +51,8 @@
     InvalidRange,
     LockNotEnabled,
 )
-<<<<<<< HEAD
-from .models import s3_backends, get_canned_acl, FakeGrantee, FakeGrant, FakeAcl, FakeKey
-=======
 from .models import s3_backends
 from .models import get_canned_acl, FakeGrantee, FakeGrant, FakeAcl, FakeKey
->>>>>>> 67cda6d7
 from .utils import bucket_name_from_url, metadata_from_headers, parse_region_from_url
 from xml.dom import minidom
 
@@ -156,24 +152,11 @@
     )
 
 
-<<<<<<< HEAD
-class ResponseObject(_TemplateEnvironmentMixin, ActionAuthenticatorMixin):
-    def __init__(self):
-        super().__init__()
-        self.method = ""
-        self.path = ""
-        self.data = {}
-        self.headers = {}
-=======
 class S3Response(BaseResponse):
+
     @property
     def backend(self):
-        return s3_backends["global"]
->>>>>>> 67cda6d7
-
-    @property
-    def backend(self):
-        return s3_backends["?"]["global"]
+        return s3_backends[self.get_current_account()]["global"]
 
     @property
     def should_autoescape(self):
@@ -2011,11 +1994,7 @@
         return False
 
 
-<<<<<<< HEAD
-S3ResponseInstance = ResponseObject()
-=======
 S3ResponseInstance = S3Response()
->>>>>>> 67cda6d7
 
 S3_ALL_BUCKETS = """<ListAllMyBucketsResult xmlns="http://s3.amazonaws.com/doc/2006-03-01">
   <Owner>
