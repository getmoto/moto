--- conflicted
+++ resolved
@@ -4,14 +4,7 @@
 
 from botocore.awsrequest import AWSPreparedRequest
 
-<<<<<<< HEAD
-from moto.core.utils import (
-    amzn_request_id,
-    str_to_rfc_1123_datetime,
-)
-=======
 from moto.core.utils import amzn_request_id, str_to_rfc_1123_datetime
->>>>>>> 14a69c75
 from urllib.parse import (
     parse_qs,
     urlparse,
