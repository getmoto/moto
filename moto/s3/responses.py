--- conflicted
+++ resolved
@@ -4,15 +4,7 @@
 
 from botocore.awsrequest import AWSPreparedRequest
 
-from moto.core.utils import (
-    amzn_request_id,
-    str_to_rfc_1123_datetime,
-<<<<<<< HEAD
-    unix_time_millis,
-=======
-    py2_strip_unicode_keys,
->>>>>>> f50d80ed
-)
+from moto.core.utils import amzn_request_id, str_to_rfc_1123_datetime
 from urllib.parse import (
     parse_qs,
     parse_qsl,
