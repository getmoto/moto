from __future__ import unicode_literals
from boto3 import Session
from moto.core import BaseBackend, BaseModel
from collections import OrderedDict
from datetime import date
from .exceptions import ResourceNotFoundException


class Container(BaseModel):
    def __init__(self, *args, **kwargs):
        self.arn = kwargs.get("arn")
        self.name = kwargs.get("name")
        self.endpoint = kwargs.get("endpoint")
        self.status = kwargs.get("status")
        self.creation_time = kwargs.get("creation_time")

    def to_dict(self, exclude=None):
        data = {
            "ARN": self.arn,
            "Name": self.name,
            "Endpoint": self.endpoint,
            "Status": self.status,
            "CreationTime": self.creation_time,
        }
        if exclude:
            for key in exclude:
                del data[key]
        return data


class MediaStoreBackend(BaseBackend):
    def __init__(self, region_name=None):
        super(MediaStoreBackend, self).__init__()
        self.region_name = region_name
        self._containers = OrderedDict()

    def reset(self):
        region_name = self.region_name
        self.__dict__ = {}
        self.__init__(region_name)
        self._lifecycle_policies = OrderedDict()

    def create_container(self, name, tags):
        arn = "arn:aws:mediastore:container:{}".format(name)
        container = Container(
            arn=arn,
            name=name,
            endpoint="/{}".format(name),
            status="CREATING",
            creation_time=date.today().strftime("%m/%d/%Y, %H:%M:%S"),
        )
        self._containers[name] = container
<<<<<<< HEAD
=======
        return container

    def describe_container(self, name):
        container = self._containers[name]
        container.status = "ACTIVE"
>>>>>>> 7a27f62d
        return container

    def put_lifecycle_policy(self, container_name, lifecycle_policy):
        if container_name not in self._containers:
            raise ResourceNotFoundException()
        self._containers[container_name].lifecycle_policy = lifecycle_policy
        return {}

    def get_lifecycle_policy(self, container_name):
        if container_name not in self._containers:
            raise ResourceNotFoundException()
        lifecycle_policy = self._containers[container_name].lifecycle_policy
        return lifecycle_policy

    # add methods from here


mediastore_backends = {}
for region in Session().get_available_regions("mediastore"):
    mediastore_backends[region] = MediaStoreBackend(region)
for region in Session().get_available_regions(
    "mediastore", partition_name="aws-us-gov"
):
    mediastore_backends[region] = MediaStoreBackend(region)
for region in Session().get_available_regions("mediastore", partition_name="aws-cn"):
    mediastore_backends[region] = MediaStoreBackend(region)<|MERGE_RESOLUTION|>--- conflicted
+++ resolved
@@ -50,14 +50,11 @@
             creation_time=date.today().strftime("%m/%d/%Y, %H:%M:%S"),
         )
         self._containers[name] = container
-<<<<<<< HEAD
-=======
         return container
 
     def describe_container(self, name):
         container = self._containers[name]
         container.status = "ACTIVE"
->>>>>>> 7a27f62d
         return container
 
     def put_lifecycle_policy(self, container_name, lifecycle_policy):
