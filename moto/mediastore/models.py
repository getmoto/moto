--- conflicted
+++ resolved
@@ -4,10 +4,7 @@
 from collections import OrderedDict
 from datetime import date
 from .exceptions import ResourceNotFoundException, PolicyNotFoundException
-<<<<<<< HEAD
 
-=======
->>>>>>> 29456d93
 
 class Container(BaseModel):
     def __init__(self, *args, **kwargs):
@@ -62,12 +59,25 @@
         container.status = "ACTIVE"
         return container
 
-<<<<<<< HEAD
+    def list_containers(self, next_token, max_results):
+        containers = list(self._containers.values())
+        response_containers = [c.to_dict() for c in containers]
+        return response_containers, next_token
+
     def put_lifecycle_policy(self, container_name, lifecycle_policy):
         if container_name not in self._containers:
             raise ResourceNotFoundException()
         self._containers[container_name].lifecycle_policy = lifecycle_policy
         return {}
+
+    def get_lifecycle_policy(self, container_name):
+        try:
+            if container_name not in self._containers:
+                raise ResourceNotFoundException()
+            lifecycle_policy = self._containers[container_name].lifecycle_policy
+            return lifecycle_policy
+        except AttributeError:
+            raise PolicyNotFoundException()
 
     def put_container_policy(self, container_name, policy):
         if container_name not in self._containers:
@@ -99,24 +109,7 @@
         except AttributeError:
             raise PolicyNotFoundException()
 
-=======
-    def list_containers(self, next_token, max_results):
-        containers = list(self._containers.values())
-        response_containers = [c.to_dict() for c in containers]
-        return response_containers, next_token
-
-    def get_lifecycle_policy(self, container_name):
-        try:
-            if container_name not in self._containers:
-                raise ResourceNotFoundException()
-            lifecycle_policy = self._containers[container_name].lifecycle_policy
-            return lifecycle_policy
-        except AttributeError:
-            raise PolicyNotFoundException()
-
->>>>>>> 29456d93
     # add methods from here
-
 
 
 mediastore_backends = {}
