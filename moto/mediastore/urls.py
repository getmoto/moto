--- conflicted
+++ resolved
@@ -5,14 +5,8 @@
     "https?://mediastore.(.+).amazonaws.com",
 ]
 
-<<<<<<< HEAD
-
-url_paths = {
-    "{0}/$": MediaStoreResponse.dispatch,
-=======
 response = MediaStoreResponse()
 
 url_paths = {
     "{0}/$": response.dispatch,
->>>>>>> 29456d93
 }