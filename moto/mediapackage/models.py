--- conflicted
+++ resolved
@@ -5,10 +5,7 @@
 from boto3 import Session
 
 from moto.core import BaseBackend, BaseModel
-<<<<<<< HEAD
-
-=======
->>>>>>> fe7430b3
+
 from .exceptions import ClientError
 
 
