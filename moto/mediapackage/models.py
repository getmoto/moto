--- conflicted
+++ resolved
@@ -102,7 +102,6 @@
         channel = self._channels[id]
         return channel.to_dict()
 
-<<<<<<< HEAD
     def describe_origin_endpoint(self, id):
         # implement here
         return arn, authorization, channel_id, cmaf_package, dash_package, description, hls_package, id, manifest_name, mss_package, origination, startover_window_seconds, tags, time_delay_seconds, url, whitelist
@@ -112,7 +111,7 @@
         del self._channels[id]
         return channel.to_dict()
 
-=======
+
     def create_origin_endpoint(
         self, 
         authorization, 
@@ -151,7 +150,6 @@
         )
         self._origin_endpoints[id] = origin_endpoint
         return origin_endpoint
->>>>>>> 616d85d0
     
 
 mediapackage_backends = {}
