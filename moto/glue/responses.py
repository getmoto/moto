--- conflicted
+++ resolved
@@ -313,14 +313,10 @@
         glue_version = self._get_param("GlueVersion")
         number_of_workers = self._get_int_param("NumberOfWorkers")
         worker_type = self._get_param("WorkerType")
-<<<<<<< HEAD
-        self.glue_backend.create_job(
-=======
         code_gen_configuration_nodes = self._get_param("CodeGenConfigurationNodes")
         execution_class = self._get_param("ExecutionClass")
         source_control_details = self._get_param("SourceControlDetails")
-        name = self.glue_backend.create_job(
->>>>>>> c7478495
+        self.glue_backend.create_job(
             name=name,
             description=description,
             log_uri=log_uri,
