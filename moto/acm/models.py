--- conflicted
+++ resolved
@@ -1,9 +1,4 @@
-<<<<<<< HEAD
-=======
-from __future__ import unicode_literals
-
 import base64
->>>>>>> f50d80ed
 import re
 import datetime
 from moto.core import BaseBackend, BaseModel
