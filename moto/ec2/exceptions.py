--- conflicted
+++ resolved
@@ -430,7 +430,6 @@
         )
 
 
-<<<<<<< HEAD
 class InvalidAvailabilityZoneError(EC2ClientError):
 
     def __init__(self, availability_zone_value, valid_availability_zones):
@@ -438,7 +437,9 @@
             "InvalidParameterValue",
             "Value ({0}) for parameter availabilityZone is invalid. "
             "Subnets can currently only be created in the following availability zones: {1}.".format(availability_zone_value, valid_availability_zones)
-=======
+        )
+
+          
 # accept exception
 class OperationNotPermitted2(EC2ClientError):
     def __init__(self, client_region, pcx_id, acceptor_region):
@@ -458,5 +459,4 @@
             "VPC peering connection {1} must be accepted or rejected in region {2}".format(client_region,
                                                                                            pcx_id,
                                                                                            acceptor_region)
->>>>>>> 4cce4def
         )