--- conflicted
+++ resolved
@@ -429,15 +429,15 @@
             "It is the primary IPv4 CIDR block of the VPC".format(association_id)
         )
 
-
-<<<<<<< HEAD
+        
 class NetworkAclEntryAlreadyExistsError(EC2ClientError):
 
     def __init__(self, rule_number):
         super(NetworkAclEntryAlreadyExistsError, self).__init__(
             "NetworkAclEntryAlreadyExists",
             "The network acl entry identified by {} already exists.".format(rule_number)
-=======
+
+          
 class InvalidSubnetRangeError(EC2ClientError):
 
     def __init__(self, cidr_block):
@@ -480,7 +480,6 @@
         super(InvalidVPCRangeError, self).__init__(
             "InvalidVpc.Range",
             "The CIDR '{}' is invalid.".format(cidr_block)
->>>>>>> f408709e
         )
 
 
