import copy
from datetime import datetime
import itertools
import ipaddress
import json
from operator import itemgetter
from os import listdir
from os import environ
import pathlib
import re
import warnings
import weakref

from collections import defaultdict
from collections import OrderedDict

from boto3 import Session

from moto.packages.boto.ec2.instance import Instance as BotoInstance, Reservation
from moto.packages.boto.ec2.blockdevicemapping import (
    BlockDeviceMapping,
    BlockDeviceType,
)
from moto.packages.boto.ec2.spotinstancerequest import (
    SpotInstanceRequest as BotoSpotRequest,
)
from moto.packages.boto.ec2.launchspecification import LaunchSpecification

from moto.core import BaseBackend
from moto.core.models import Model, BaseModel, CloudFormationModel
from moto.core.utils import (
    iso_8601_datetime_with_milliseconds,
    camelcase_to_underscores,
    aws_api_matches,
)
from moto.core import ACCOUNT_ID
from moto.kms import kms_backends
from moto.utilities.utils import load_resource, merge_multiple_dicts, filter_resources

from .exceptions import (
    CidrLimitExceeded,
    GenericInvalidParameterValueError,
    UnsupportedTenancy,
    DependencyViolationError,
    EC2ClientError,
    FilterNotImplementedError,
    FlowLogAlreadyExists,
    GatewayNotAttachedError,
    InvalidAddressError,
    InvalidAllocationIdError,
    InvalidAMIIdError,
    InvalidAMIAttributeItemValueError,
    InvalidAssociationIdError,
    InvalidAvailabilityZoneError,
    InvalidCIDRBlockParameterError,
    InvalidCIDRSubnetError,
    InvalidCustomerGatewayIdError,
    InvalidDestinationCIDRBlockParameterError,
    InvalidDHCPOptionsIdError,
    InvalidDomainError,
    InvalidID,
    InvalidInstanceIdError,
    InvalidInstanceTypeError,
    InvalidInternetGatewayIdError,
    InvalidKeyPairDuplicateError,
    InvalidKeyPairFormatError,
    InvalidKeyPairNameError,
    InvalidAggregationIntervalParameterError,
    InvalidServiceName,
    InvalidFilter,
    InvalidNextToken,
    InvalidDependantParameterError,
    InvalidDependantParameterTypeError,
    InvalidFlowLogIdError,
    InvalidLaunchTemplateNameError,
    InvalidNetworkAclIdError,
    InvalidNetworkAttachmentIdError,
    InvalidNetworkInterfaceIdError,
    InvalidParameterValueError,
    InvalidParameterValueErrorTagNull,
    InvalidParameterValueErrorUnknownAttribute,
    InvalidPermissionNotFoundError,
    InvalidPermissionDuplicateError,
    InvalidRouteTableIdError,
    InvalidRouteError,
    InvalidSecurityGroupDuplicateError,
    InvalidSecurityGroupNotFoundError,
    InvalidSnapshotIdError,
    InvalidSubnetConflictError,
    InvalidSubnetIdError,
    InvalidSubnetRangeError,
    InvalidVolumeIdError,
    VolumeInUseError,
    InvalidVolumeAttachmentError,
    InvalidVolumeDetachmentError,
    InvalidVpcCidrBlockAssociationIdError,
    InvalidVPCPeeringConnectionIdError,
    InvalidVPCPeeringConnectionStateTransitionError,
    InvalidVPCIdError,
    InvalidVPCRangeError,
    InvalidVpnGatewayIdError,
    InvalidVpnGatewayAttachmentError,
    InvalidVpnConnectionIdError,
    InvalidSubnetCidrBlockAssociationID,
    MalformedAMIIdError,
    MalformedDHCPOptionsIdError,
    MissingParameterError,
    MotoNotImplementedError,
    NetworkAclEntryAlreadyExistsError,
    OperationNotPermitted,
    OperationNotPermitted2,
    OperationNotPermitted3,
    OperationNotPermitted4,
    ResourceAlreadyAssociatedError,
    RulesPerSecurityGroupLimitExceededError,
    TagLimitExceeded,
    InvalidParameterDependency,
    IncorrectStateIamProfileAssociationError,
    InvalidAssociationIDIamProfileAssociationError,
    InvalidVpcEndPointIdError,
    InvalidTaggableResourceType,
    InvalidGatewayIDError,
    InvalidCarrierGatewayID,
)
from .utils import (
    EC2_RESOURCE_TO_PREFIX,
    EC2_PREFIX_TO_RESOURCE,
    random_ami_id,
    random_dhcp_option_id,
    random_eip_allocation_id,
    random_eip_association_id,
    random_eni_attach_id,
    random_eni_id,
    random_instance_id,
    random_internet_gateway_id,
    random_egress_only_internet_gateway_id,
    random_ip,
    generate_dns_from_ip,
    random_mac_address,
    random_ipv6_cidr,
    random_transit_gateway_attachment_id,
    random_transit_gateway_route_table_id,
    random_vpc_ep_id,
    random_launch_template_id,
    random_nat_gateway_id,
    random_transit_gateway_id,
    random_key_pair,
    random_private_ip,
    random_public_ip,
    random_reservation_id,
    random_route_table_id,
    generate_route_id,
    random_managed_prefix_list_id,
    create_dns_entries,
    split_route_id,
    random_security_group_id,
    random_security_group_rule_id,
    random_snapshot_id,
    random_spot_fleet_request_id,
    random_spot_request_id,
    random_subnet_id,
    random_subnet_association_id,
    random_flow_log_id,
    random_volume_id,
    random_vpc_id,
    random_vpc_cidr_association_id,
    random_vpc_peering_connection_id,
    random_iam_instance_profile_association_id,
    random_carrier_gateway_id,
    generic_filter,
    is_valid_resource_id,
    get_prefix,
    simple_aws_filter_to_re,
    is_valid_cidr,
    is_valid_ipv6_cidr,
    filter_internet_gateways,
    filter_reservations,
    filter_iam_instance_profile_associations,
    filter_iam_instance_profiles,
    random_network_acl_id,
    random_network_acl_subnet_association_id,
    random_vpn_gateway_id,
    random_vpn_connection_id,
    random_customer_gateway_id,
    random_subnet_ipv6_cidr_block_association_id,
    is_tag_filter,
    tag_filter_matches,
    rsa_public_key_parse,
    rsa_public_key_fingerprint,
    describe_tag_filter,
)

INSTANCE_TYPES = load_resource(__name__, "resources/instance_types.json")

root = pathlib.Path(__file__).parent
offerings_path = "resources/instance_type_offerings"
INSTANCE_TYPE_OFFERINGS = {}
for location_type in listdir(root / offerings_path):
    INSTANCE_TYPE_OFFERINGS[location_type] = {}
    for _region in listdir(root / offerings_path / location_type):
        full_path = offerings_path + "/" + location_type + "/" + _region
        INSTANCE_TYPE_OFFERINGS[location_type][
            _region.replace(".json", "")
        ] = load_resource(__name__, full_path)


if "MOTO_AMIS_PATH" in environ:
    with open(environ.get("MOTO_AMIS_PATH"), "r", encoding="utf-8") as f:
        AMIS = json.load(f)
else:
    AMIS = load_resource(__name__, "resources/amis.json")

OWNER_ID = ACCOUNT_ID
MAX_NUMBER_OF_ENDPOINT_SERVICES_RESULTS = 1000
DEFAULT_VPC_ENDPOINT_SERVICES = []


def utc_date_and_time():
    return datetime.utcnow().strftime("%Y-%m-%dT%H:%M:%S.000Z")


def validate_resource_ids(resource_ids):
    if not resource_ids:
        raise MissingParameterError(parameter="resourceIdSet")
    for resource_id in resource_ids:
        if not is_valid_resource_id(resource_id):
            raise InvalidID(resource_id=resource_id)
    return True


class InstanceState(object):
    def __init__(self, name="pending", code=0):
        self.name = name
        self.code = code


class StateReason(object):
    def __init__(self, message="", code=""):
        self.message = message
        self.code = code


class TaggedEC2Resource(BaseModel):
    def get_tags(self, *args, **kwargs):
        tags = []
        if self.id:
            tags = self.ec2_backend.describe_tags(filters={"resource-id": [self.id]})
        return tags

    def add_tag(self, key, value):
        self.ec2_backend.create_tags([self.id], {key: value})

    def add_tags(self, tag_map):
        for key, value in tag_map.items():
            self.ec2_backend.create_tags([self.id], {key: value})

    def get_filter_value(self, filter_name, method_name=None):
        tags = self.get_tags()

        if filter_name.startswith("tag:"):
            tagname = filter_name.replace("tag:", "", 1)
            for tag in tags:
                if tag["key"] == tagname:
                    return tag["value"]

            return None
        elif filter_name == "tag-key":
            return [tag["key"] for tag in tags]
        elif filter_name == "tag-value":
            return [tag["value"] for tag in tags]

        value = getattr(self, filter_name.lower().replace("-", "_"), None)
        if value is not None:
            return value

        raise FilterNotImplementedError(filter_name, method_name)


class NetworkInterface(TaggedEC2Resource, CloudFormationModel):
    def __init__(
        self,
        ec2_backend,
        subnet,
        private_ip_address,
        private_ip_addresses=None,
        device_index=0,
        public_ip_auto_assign=False,
        group_ids=None,
        description=None,
        tags=None,
        **kwargs,
    ):
        self.ec2_backend = ec2_backend
        self.id = random_eni_id()
        self.device_index = device_index
        if isinstance(private_ip_address, list) and private_ip_address:
            private_ip_address = private_ip_address[0]
        self.private_ip_address = private_ip_address or None
        self.private_ip_addresses = private_ip_addresses or []
        self.ipv6_addresses = kwargs.get("ipv6_addresses") or []

        self.subnet = subnet
        if isinstance(subnet, str):
            self.subnet = self.ec2_backend.get_subnet(subnet)
        self.instance = None
        self.attachment_id = None
        self.description = description
        self.source_dest_check = True

        self.public_ip = None
        self.public_ip_auto_assign = public_ip_auto_assign
        self.start()
        self.add_tags(tags or {})
        self.status = "available"
        self.attachments = []
        self.mac_address = random_mac_address()
        self.interface_type = "interface"
        # Local set to the ENI. When attached to an instance, @property group_set
        #   returns groups for both self and the attached instance.
        self._group_set = []

        if self.subnet.ipv6_cidr_block_associations:
            association = list(self.subnet.ipv6_cidr_block_associations.values())[0]
            subnet_ipv6_cidr_block = association.get("ipv6CidrBlock")
            if kwargs.get("ipv6_address_count"):
                while len(self.ipv6_addresses) < kwargs.get("ipv6_address_count"):
                    ip = random_private_ip(subnet_ipv6_cidr_block, ipv6=True)
                    if ip not in self.ipv6_addresses:
                        self.ipv6_addresses.append(ip)

        if self.private_ip_addresses:
            primary_selected = True if private_ip_address else False
            for item in self.private_ip_addresses.copy():
                if isinstance(item, str):
                    self.private_ip_addresses.remove(item)
                    self.private_ip_addresses.append(
                        {
                            "Primary": True if not primary_selected else False,
                            "PrivateIpAddress": item,
                        }
                    )
                    primary_selected = True

        if not self.private_ip_address:
            if self.private_ip_addresses:
                for ip in self.private_ip_addresses:
                    if isinstance(ip, dict) and ip.get("Primary"):
                        self.private_ip_address = ip.get("PrivateIpAddress")
                        break
            if not self.private_ip_addresses:
                self.private_ip_address = random_private_ip(self.subnet.cidr_block)

        if not self.private_ip_addresses:
            self.private_ip_addresses.append(
                {"Primary": True, "PrivateIpAddress": self.private_ip_address}
            )

        secondary_ips = kwargs.get("secondary_ips_count", None)
        if secondary_ips:
            ips = [
                random_private_ip(self.subnet.cidr_block)
                for index in range(0, int(secondary_ips))
            ]
            if ips:
                self.private_ip_addresses.extend(
                    [{"Primary": False, "PrivateIpAddress": ip} for ip in ips]
                )

        if self.subnet:
            vpc = self.ec2_backend.get_vpc(self.subnet.vpc_id)
            if vpc and vpc.enable_dns_hostnames:
                self.private_dns_name = generate_dns_from_ip(
                    self.private_ip_address, type="internal"
                )
                for address in self.private_ip_addresses:
                    if address.get("Primary", None):
                        address["PrivateDnsName"] = self.private_dns_name

        group = None
        if group_ids:
            for group_id in group_ids:
                group = self.ec2_backend.get_security_group_from_id(group_id)
                if not group:
                    # Create with specific group ID.
                    group = SecurityGroup(
                        self.ec2_backend,
                        group_id,
                        group_id,
                        group_id,
                        vpc_id=subnet.vpc_id,
                    )
                    self.ec2_backend.groups[subnet.vpc_id][group_id] = group
                if group:
                    self._group_set.append(group)
        if not group_ids:
            group = self.ec2_backend.get_default_security_group(vpc.id)
            if group:
                self._group_set.append(group)

    @property
    def owner_id(self):
        return ACCOUNT_ID

    @property
    def association(self):
        association = {}
        if self.public_ip:
            eips = self.ec2_backend.address_by_ip(
                [self.public_ip], fail_if_not_found=False
            )
            eip = eips[0] if len(eips) > 0 else None
            if eip:
                association["allocationId"] = eip.allocation_id or None
                association["associationId"] = eip.association_id or None
        return association

    @staticmethod
    def cloudformation_name_type():
        return None

    @staticmethod
    def cloudformation_type():
        # https://docs.aws.amazon.com/AWSCloudFormation/latest/UserGuide/aws-resource-ec2-networkinterface.html
        return "AWS::EC2::NetworkInterface"

    @classmethod
    def create_from_cloudformation_json(
        cls, resource_name, cloudformation_json, region_name, **kwargs
    ):
        properties = cloudformation_json["Properties"]

        security_group_ids = properties.get("SecurityGroups", [])

        ec2_backend = ec2_backends[region_name]
        subnet_id = properties.get("SubnetId")
        if subnet_id:
            subnet = ec2_backend.get_subnet(subnet_id)
        else:
            subnet = None

        private_ip_address = properties.get("PrivateIpAddress", None)
        description = properties.get("Description", None)

        network_interface = ec2_backend.create_network_interface(
            subnet,
            private_ip_address,
            group_ids=security_group_ids,
            description=description,
        )
        return network_interface

    def stop(self):
        if self.public_ip_auto_assign:
            self.public_ip = None

    def start(self):
        self.check_auto_public_ip()

    def check_auto_public_ip(self):
        if (
            self.public_ip_auto_assign
            and str(self.public_ip_auto_assign).lower() == "true"
        ):
            self.public_ip = random_public_ip()

    @property
    def group_set(self):
        if self.instance and self.instance.security_groups:
            return set(self._group_set) | set(self.instance.security_groups)
        else:
            return self._group_set

    @classmethod
    def has_cfn_attr(cls, attribute):
        return attribute in ["PrimaryPrivateIpAddress", "SecondaryPrivateIpAddresses"]

    def get_cfn_attribute(self, attribute_name):
        from moto.cloudformation.exceptions import UnformattedGetAttTemplateException

        if attribute_name == "PrimaryPrivateIpAddress":
            return self.private_ip_address
        elif attribute_name == "SecondaryPrivateIpAddresses":
            raise NotImplementedError(
                '"Fn::GetAtt" : [ "{0}" , "SecondaryPrivateIpAddresses" ]"'
            )
        raise UnformattedGetAttTemplateException()

    @property
    def physical_resource_id(self):
        return self.id

    def get_filter_value(self, filter_name):
        if filter_name == "network-interface-id":
            return self.id
        elif filter_name in ("addresses.private-ip-address", "private-ip-address"):
            return self.private_ip_address
        elif filter_name == "subnet-id":
            return self.subnet.id
        elif filter_name == "vpc-id":
            return self.subnet.vpc_id
        elif filter_name == "group-id":
            return [group.id for group in self._group_set]
        elif filter_name == "availability-zone":
            return self.subnet.availability_zone
        elif filter_name == "description":
            return self.description
        elif filter_name == "attachment.instance-id":
            return self.instance.id if self.instance is not None else None
        else:
            return super().get_filter_value(filter_name, "DescribeNetworkInterfaces")


class NetworkInterfaceBackend(object):
    def __init__(self):
        self.enis = {}
        super().__init__()

    def create_network_interface(
        self,
        subnet,
        private_ip_address,
        private_ip_addresses=None,
        group_ids=None,
        description=None,
        tags=None,
        **kwargs,
    ):
        eni = NetworkInterface(
            self,
            subnet,
            private_ip_address,
            private_ip_addresses,
            group_ids=group_ids,
            description=description,
            tags=tags,
            **kwargs,
        )
        self.enis[eni.id] = eni
        return eni

    def get_network_interface(self, eni_id):
        for eni in self.enis.values():
            if eni_id == eni.id:
                return eni
        raise InvalidNetworkInterfaceIdError(eni_id)

    def delete_network_interface(self, eni_id):
        deleted = self.enis.pop(eni_id, None)
        if not deleted:
            raise InvalidNetworkInterfaceIdError(eni_id)
        return deleted

    def describe_network_interfaces(self, filters=None):
        # Note: This is only used in EC2Backend#do_resources_exist
        # Client-calls use #get_all_network_interfaces()
        # We should probably merge these at some point..
        enis = self.enis.values()

        if filters:
            for (_filter, _filter_value) in filters.items():
                if _filter == "network-interface-id":
                    _filter = "id"
                    enis = [
                        eni for eni in enis if getattr(eni, _filter) in _filter_value
                    ]
<<<<<<< HEAD
                elif _filter == "group-id":
                    original_enis = enis
                    enis = []
                    for eni in original_enis:
                        for group in eni.group_set:
                            if group.id in _filter_value:
                                enis.append(eni)
                                break
                elif _filter == "private-ip-address:":
                    enis = [
                        eni for eni in enis if eni.private_ip_address in _filter_value
                    ]
                elif _filter == "subnet-id":
                    enis = [eni for eni in enis if eni.subnet.id in _filter_value]
                elif _filter == "description":
                    enis = [eni for eni in enis if eni.description in _filter_value]
                elif _filter == "attachment.instance-id":
                    enis = [
                        eni
                        for eni in enis
                        if (
                            eni.instance is not None
                            and eni.instance.id in _filter_value
                        )
                    ]
=======
>>>>>>> 74666c12
                else:
                    self.raise_not_implemented_error(
                        "The filter '{0}' for DescribeNetworkInterfaces".format(_filter)
                    )
        return enis

    def attach_network_interface(self, eni_id, instance_id, device_index):
        eni = self.get_network_interface(eni_id)
        instance = self.get_instance(instance_id)
        return instance.attach_eni(eni, device_index)

    def detach_network_interface(self, attachment_id):
        found_eni = None

        for eni in self.enis.values():
            if eni.attachment_id == attachment_id:
                found_eni = eni
                break
        else:
            raise InvalidNetworkAttachmentIdError(attachment_id)

        found_eni.instance.detach_eni(found_eni)

    def modify_network_interface_attribute(
        self, eni_id, group_ids, source_dest_check=None, description=None
    ):
        eni = self.get_network_interface(eni_id)
        groups = [self.get_security_group_from_id(group_id) for group_id in group_ids]
        if groups:
            eni._group_set = groups
        if source_dest_check in [True, False]:
            eni.source_dest_check = source_dest_check

        if description:
            eni.description = description

    def get_all_network_interfaces(self, eni_ids=None, filters=None):
        enis = self.enis.copy().values()

        if eni_ids:
            enis = [eni for eni in enis if eni.id in eni_ids]
            if len(enis) != len(eni_ids):
                invalid_id = list(
                    set(eni_ids).difference(set([eni.id for eni in enis]))
                )[0]
                raise InvalidNetworkInterfaceIdError(invalid_id)

        return generic_filter(filters, enis)

    def unassign_private_ip_addresses(self, eni_id=None, private_ip_address=None):
        eni = self.get_network_interface(eni_id)
        if private_ip_address:
            for item in eni.private_ip_addresses.copy():
                if item.get("PrivateIpAddress") in private_ip_address:
                    eni.private_ip_addresses.remove(item)
        return eni

    def assign_private_ip_addresses(self, eni_id=None, secondary_ips_count=None):
        eni = self.get_network_interface(eni_id)
        eni_assigned_ips = [
            item.get("PrivateIpAddress") for item in eni.private_ip_addresses
        ]
        while secondary_ips_count:
            ip = random_private_ip(eni.subnet.cidr_block)
            if ip not in eni_assigned_ips:
                eni.private_ip_addresses.append(
                    {"Primary": False, "PrivateIpAddress": ip}
                )
                secondary_ips_count -= 1
        return eni

    def assign_ipv6_addresses(self, eni_id=None, ipv6_addresses=None, ipv6_count=None):
        eni = self.get_network_interface(eni_id)
        if ipv6_addresses:
            eni.ipv6_addresses.extend(ipv6_addresses)

        while ipv6_count:
            association = list(eni.subnet.ipv6_cidr_block_associations.values())[0]
            subnet_ipv6_cidr_block = association.get("ipv6CidrBlock")
            ip = random_private_ip(subnet_ipv6_cidr_block, ipv6=True)
            if ip not in eni.ipv6_addresses:
                eni.ipv6_addresses.append(ip)
                ipv6_count -= 1
        return eni

    def unassign_ipv6_addresses(self, eni_id=None, ips=None):
        eni = self.get_network_interface(eni_id)
        if ips:
            for ip in eni.ipv6_addresses.copy():
                if ip in ips:
                    eni.ipv6_addresses.remove(ip)
        return eni, ips


class Instance(TaggedEC2Resource, BotoInstance, CloudFormationModel):
    VALID_ATTRIBUTES = {
        "instanceType",
        "kernel",
        "ramdisk",
        "userData",
        "disableApiTermination",
        "instanceInitiatedShutdownBehavior",
        "rootDeviceName",
        "blockDeviceMapping",
        "productCodes",
        "sourceDestCheck",
        "groupSet",
        "ebsOptimized",
        "sriovNetSupport",
    }

    def __init__(self, ec2_backend, image_id, user_data, security_groups, **kwargs):
        super().__init__()
        self.ec2_backend = ec2_backend
        self.id = random_instance_id()
        self.lifecycle = kwargs.get("lifecycle")

        launch_template_arg = kwargs.get("launch_template", {})
        if launch_template_arg and not image_id:
            # the image id from the template should be used
            template = (
                ec2_backend.describe_launch_templates(
                    template_ids=[launch_template_arg["LaunchTemplateId"]]
                )[0]
                if "LaunchTemplateId" in launch_template_arg
                else ec2_backend.describe_launch_templates(
                    template_names=[launch_template_arg["LaunchTemplateName"]]
                )[0]
            )
            version = launch_template_arg.get("Version", template.latest_version_number)
            self.image_id = template.get_version(int(version)).image_id
        else:
            self.image_id = image_id

        self._state = InstanceState("running", 16)
        self._reason = ""
        self._state_reason = StateReason()
        self.user_data = user_data
        self.security_groups = security_groups
        self.instance_type = kwargs.get("instance_type", "m1.small")
        self.region_name = kwargs.get("region_name", "us-east-1")
        placement = kwargs.get("placement", None)
        self.subnet_id = kwargs.get("subnet_id")
        in_ec2_classic = not bool(self.subnet_id)
        self.key_name = kwargs.get("key_name")
        self.ebs_optimized = kwargs.get("ebs_optimized", False)
        self.source_dest_check = "true"
        self.launch_time = utc_date_and_time()
        self.ami_launch_index = kwargs.get("ami_launch_index", 0)
        self.disable_api_termination = kwargs.get("disable_api_termination", False)
        self.instance_initiated_shutdown_behavior = kwargs.get(
            "instance_initiated_shutdown_behavior", "stop"
        )
        self.sriov_net_support = "simple"
        self._spot_fleet_id = kwargs.get("spot_fleet_id", None)
        self.associate_public_ip = kwargs.get("associate_public_ip", False)
        if in_ec2_classic:
            # If we are in EC2-Classic, autoassign a public IP
            self.associate_public_ip = True

        amis = self.ec2_backend.describe_images(filters={"image-id": self.image_id})
        ami = amis[0] if amis else None
        if ami is None:
            warnings.warn(
                "Could not find AMI with image-id:{0}, "
                "in the near future this will "
                "cause an error.\n"
                "Use ec2_backend.describe_images() to "
                "find suitable image for your test".format(self.image_id),
                PendingDeprecationWarning,
            )

        self.platform = ami.platform if ami else None
        self.virtualization_type = ami.virtualization_type if ami else "paravirtual"
        self.architecture = ami.architecture if ami else "x86_64"

        # handle weird bug around user_data -- something grabs the repr(), so
        # it must be clean
        if isinstance(self.user_data, list) and len(self.user_data) > 0:
            if isinstance(self.user_data[0], bytes):
                # string will have a "b" prefix -- need to get rid of it
                self.user_data[0] = self.user_data[0].decode("utf-8")

        if self.subnet_id:
            subnet = ec2_backend.get_subnet(self.subnet_id)
            self._placement.zone = subnet.availability_zone

            if self.associate_public_ip is None:
                # Mapping public ip hasnt been explicitly enabled or disabled
                self.associate_public_ip = subnet.map_public_ip_on_launch == "true"
        elif placement:
            self._placement.zone = placement
        else:
            self._placement.zone = ec2_backend.region_name + "a"

        self.block_device_mapping = BlockDeviceMapping()

        self._private_ips = set()
        self.prep_nics(
            kwargs.get("nics", {}),
            private_ip=kwargs.get("private_ip"),
            associate_public_ip=self.associate_public_ip,
            security_groups=self.security_groups,
        )

    @property
    def vpc_id(self):
        if self.subnet_id:
            subnet = self.ec2_backend.get_subnet(self.subnet_id)
            return subnet.vpc_id
        if self.nics and 0 in self.nics:
            return self.nics[0].subnet.vpc_id
        return None

    def __del__(self):
        try:
            subnet = self.ec2_backend.get_subnet(self.subnet_id)
            for ip in self._private_ips:
                subnet.del_subnet_ip(ip)
        except Exception:
            # Its not "super" critical we clean this up, as reset will do this
            # worst case we'll get IP address exaustion... rarely
            pass

    def add_block_device(
        self,
        size,
        device_path,
        snapshot_id=None,
        encrypted=False,
        delete_on_termination=False,
        kms_key_id=None,
    ):
        volume = self.ec2_backend.create_volume(
            size=size,
            zone_name=self._placement.zone,
            snapshot_id=snapshot_id,
            encrypted=encrypted,
            kms_key_id=kms_key_id,
        )
        self.ec2_backend.attach_volume(
            volume.id, self.id, device_path, delete_on_termination
        )

    def setup_defaults(self):
        # Default have an instance with root volume should you not wish to
        # override with attach volume cmd.
        volume = self.ec2_backend.create_volume(size=8, zone_name=self._placement.zone)
        self.ec2_backend.attach_volume(volume.id, self.id, "/dev/sda1", True)

    def teardown_defaults(self):
        for device_path in list(self.block_device_mapping.keys()):
            volume = self.block_device_mapping[device_path]
            volume_id = volume.volume_id
            self.ec2_backend.detach_volume(volume_id, self.id, device_path)
            if volume.delete_on_termination:
                self.ec2_backend.delete_volume(volume_id)

    @property
    def get_block_device_mapping(self):
        return self.block_device_mapping.items()

    @property
    def private_ip(self):
        return self.nics[0].private_ip_address

    @property
    def private_dns(self):
        formatted_ip = self.private_ip.replace(".", "-")
        if self.region_name == "us-east-1":
            return "ip-{0}.ec2.internal".format(formatted_ip)
        else:
            return "ip-{0}.{1}.compute.internal".format(formatted_ip, self.region_name)

    @property
    def public_ip(self):
        return self.nics[0].public_ip

    @property
    def public_dns(self):
        if self.public_ip:
            formatted_ip = self.public_ip.replace(".", "-")
            if self.region_name == "us-east-1":
                return "ec2-{0}.compute-1.amazonaws.com".format(formatted_ip)
            else:
                return "ec2-{0}.{1}.compute.amazonaws.com".format(
                    formatted_ip, self.region_name
                )

    @staticmethod
    def cloudformation_name_type():
        return None

    @staticmethod
    def cloudformation_type():
        # https://docs.aws.amazon.com/AWSCloudFormation/latest/UserGuide/aws-resource-ec2-instance.html
        return "AWS::EC2::Instance"

    @classmethod
    def create_from_cloudformation_json(
        cls, resource_name, cloudformation_json, region_name, **kwargs
    ):
        properties = cloudformation_json["Properties"]

        ec2_backend = ec2_backends[region_name]
        security_group_ids = properties.get("SecurityGroups", [])
        group_names = [
            ec2_backend.get_security_group_from_id(group_id).name
            for group_id in security_group_ids
        ]

        reservation = ec2_backend.add_instances(
            image_id=properties["ImageId"],
            user_data=properties.get("UserData"),
            count=1,
            security_group_names=group_names,
            instance_type=properties.get("InstanceType", "m1.small"),
            subnet_id=properties.get("SubnetId"),
            key_name=properties.get("KeyName"),
            private_ip=properties.get("PrivateIpAddress"),
            block_device_mappings=properties.get("BlockDeviceMappings", {}),
        )
        instance = reservation.instances[0]
        for tag in properties.get("Tags", []):
            instance.add_tag(tag["Key"], tag["Value"])

        # Associating iam instance profile.
        # TODO: Don't forget to implement replace_iam_instance_profile_association once update_from_cloudformation_json
        #  for ec2 instance will be implemented.
        if properties.get("IamInstanceProfile"):
            ec2_backend.associate_iam_instance_profile(
                instance_id=instance.id,
                iam_instance_profile_name=properties.get("IamInstanceProfile"),
            )

        return instance

    @classmethod
    def delete_from_cloudformation_json(
        cls, resource_name, cloudformation_json, region_name
    ):
        ec2_backend = ec2_backends[region_name]
        all_instances = ec2_backend.all_instances()

        # the resource_name for instances is the stack name, logical id, and random suffix separated
        # by hyphens.  So to lookup the instances using the 'aws:cloudformation:logical-id' tag, we need to
        # extract the logical-id from the resource_name
        logical_id = resource_name.split("-")[1]

        for instance in all_instances:
            instance_tags = instance.get_tags()
            for tag in instance_tags:
                if (
                    tag["key"] == "aws:cloudformation:logical-id"
                    and tag["value"] == logical_id
                ):
                    instance.delete(region_name)

    @property
    def physical_resource_id(self):
        return self.id

    def start(self, *args, **kwargs):
        for nic in self.nics.values():
            nic.start()

        self._state.name = "running"
        self._state.code = 16

        self._reason = ""
        self._state_reason = StateReason()

    def stop(self, *args, **kwargs):
        for nic in self.nics.values():
            nic.stop()

        self._state.name = "stopped"
        self._state.code = 80

        self._reason = "User initiated ({0})".format(
            datetime.utcnow().strftime("%Y-%m-%d %H:%M:%S UTC")
        )
        self._state_reason = StateReason(
            "Client.UserInitiatedShutdown: User initiated shutdown",
            "Client.UserInitiatedShutdown",
        )

    def delete(self, region):
        self.terminate()

    def terminate(self, *args, **kwargs):
        for nic in self.nics.values():
            nic.stop()

        self.teardown_defaults()

        if self._spot_fleet_id:
            spot_fleet = self.ec2_backend.get_spot_fleet_request(self._spot_fleet_id)
            for spec in spot_fleet.launch_specs:
                if (
                    spec.instance_type == self.instance_type
                    and spec.subnet_id == self.subnet_id
                ):
                    break
            spot_fleet.fulfilled_capacity -= spec.weighted_capacity
            spot_fleet.spot_requests = [
                req for req in spot_fleet.spot_requests if req.instance != self
            ]

        self._state.name = "terminated"
        self._state.code = 48

        self._reason = "User initiated ({0})".format(
            datetime.utcnow().strftime("%Y-%m-%d %H:%M:%S UTC")
        )
        self._state_reason = StateReason(
            "Client.UserInitiatedShutdown: User initiated shutdown",
            "Client.UserInitiatedShutdown",
        )

        # Disassociate iam instance profile if associated, otherwise iam_instance_profile_associations will
        # be pointing to None.
        if self.ec2_backend.iam_instance_profile_associations.get(self.id):
            self.ec2_backend.disassociate_iam_instance_profile(
                association_id=self.ec2_backend.iam_instance_profile_associations[
                    self.id
                ].id
            )

    def reboot(self, *args, **kwargs):
        self._state.name = "running"
        self._state.code = 16

        self._reason = ""
        self._state_reason = StateReason()

    @property
    def dynamic_group_list(self):
        return self.security_groups

    def prep_nics(
        self, nic_spec, private_ip=None, associate_public_ip=None, security_groups=None
    ):
        self.nics = {}

        if self.subnet_id:
            subnet = self.ec2_backend.get_subnet(self.subnet_id)
            if not private_ip:
                private_ip = subnet.get_available_subnet_ip(instance=self)
            else:
                subnet.request_ip(private_ip, instance=self)

            self._private_ips.add(private_ip)
        elif private_ip is None:
            # Preserve old behaviour if in EC2-Classic mode
            private_ip = random_private_ip()

        # Primary NIC defaults
        primary_nic = {
            "SubnetId": self.subnet_id,
            "PrivateIpAddress": private_ip,
            "AssociatePublicIpAddress": associate_public_ip,
        }
        primary_nic = dict((k, v) for k, v in primary_nic.items() if v)

        # If empty NIC spec but primary NIC values provided, create NIC from
        # them.
        if primary_nic and not nic_spec:
            nic_spec[0] = primary_nic
            nic_spec[0]["DeviceIndex"] = 0

        # Flesh out data structures and associations
        for nic in nic_spec.values():
            device_index = int(nic.get("DeviceIndex"))

            nic_id = nic.get("NetworkInterfaceId")
            if nic_id:
                # If existing NIC found, use it.
                use_nic = self.ec2_backend.get_network_interface(nic_id)
                use_nic.device_index = device_index
                use_nic.public_ip_auto_assign = False

            else:
                # If primary NIC values provided, use them for the primary NIC.
                if device_index == 0 and primary_nic:
                    nic.update(primary_nic)

                if "SubnetId" in nic:
                    subnet = self.ec2_backend.get_subnet(nic["SubnetId"])
                else:
                    # Get default Subnet
                    subnet = [
                        subnet
                        for subnet in self.ec2_backend.get_all_subnets(
                            filters={"availabilityZone": self._placement.zone}
                        )
                        if subnet.default_for_az
                    ][0]

                group_id = nic.get("SecurityGroupId")
                group_ids = [group_id] if group_id else []
                if security_groups:
                    group_ids.extend([group.id for group in security_groups])

                use_nic = self.ec2_backend.create_network_interface(
                    subnet,
                    nic.get("PrivateIpAddress"),
                    device_index=device_index,
                    public_ip_auto_assign=nic.get("AssociatePublicIpAddress", False),
                    group_ids=group_ids,
                )

            self.attach_eni(use_nic, device_index)

    def attach_eni(self, eni, device_index):
        device_index = int(device_index)
        self.nics[device_index] = eni

        # This is used upon associate/disassociate public IP.
        eni.instance = self
        eni.attachment_id = random_eni_attach_id()
        eni.device_index = device_index

        return eni.attachment_id

    def detach_eni(self, eni):
        self.nics.pop(eni.device_index, None)
        eni.instance = None
        eni.attachment_id = None
        eni.device_index = None

    @classmethod
    def has_cfn_attr(cls, attribute):
        return attribute in [
            "AvailabilityZone",
            "PrivateDnsName",
            "PublicDnsName",
            "PrivateIp",
            "PublicIp",
        ]

    def get_cfn_attribute(self, attribute_name):
        from moto.cloudformation.exceptions import UnformattedGetAttTemplateException

        if attribute_name == "AvailabilityZone":
            return self.placement
        elif attribute_name == "PrivateDnsName":
            return self.private_dns
        elif attribute_name == "PublicDnsName":
            return self.public_dns
        elif attribute_name == "PrivateIp":
            return self.private_ip
        elif attribute_name == "PublicIp":
            return self.public_ip
        raise UnformattedGetAttTemplateException()

    def applies(self, filters):
        if filters:
            applicable = False
            for f in filters:
                acceptable_values = f["values"]
                if f["name"] == "instance-state-name":
                    if self._state.name in acceptable_values:
                        applicable = True
                if f["name"] == "instance-state-code":
                    if str(self._state.code) in acceptable_values:
                        applicable = True
            return applicable
        # If there are no filters, all instances are valid
        return True


class InstanceBackend(object):
    def __init__(self):
        self.reservations = OrderedDict()
        super().__init__()

    def get_instance(self, instance_id):
        for instance in self.all_instances():
            if instance.id == instance_id:
                return instance
        raise InvalidInstanceIdError(instance_id)

    def add_instances(self, image_id, count, user_data, security_group_names, **kwargs):
        new_reservation = Reservation()
        new_reservation.id = random_reservation_id()

        security_groups = [
            self.get_security_group_by_name_or_id(name) for name in security_group_names
        ]

        for sg_id in kwargs.pop("security_group_ids", []):
            if isinstance(sg_id, str):
                security_groups.append(self.get_security_group_from_id(sg_id))
            else:
                security_groups.append(sg_id)

        self.reservations[new_reservation.id] = new_reservation

        tags = kwargs.pop("tags", {})
        instance_tags = tags.get("instance", {})
        volume_tags = tags.get("volume", {})

        for index in range(count):
            kwargs["ami_launch_index"] = index
            new_instance = Instance(
                self, image_id, user_data, security_groups, **kwargs
            )
            new_reservation.instances.append(new_instance)
            new_instance.add_tags(instance_tags)
            if "block_device_mappings" in kwargs:
                for block_device in kwargs["block_device_mappings"]:
                    device_name = block_device["DeviceName"]
                    volume_size = block_device["Ebs"].get("VolumeSize")
                    snapshot_id = block_device["Ebs"].get("SnapshotId")
                    encrypted = block_device["Ebs"].get("Encrypted", False)
                    delete_on_termination = block_device["Ebs"].get(
                        "DeleteOnTermination", False
                    )
                    kms_key_id = block_device["Ebs"].get("KmsKeyId")
                    new_instance.add_block_device(
                        volume_size,
                        device_name,
                        snapshot_id,
                        encrypted,
                        delete_on_termination,
                        kms_key_id,
                    )
            else:
                new_instance.setup_defaults()
            if kwargs.get("instance_market_options"):
                new_instance.lifecycle = "spot"
            # Tag all created volumes.
            for _, device in new_instance.get_block_device_mapping:
                volumes = self.describe_volumes(volume_ids=[device.volume_id])
                for volume in volumes:
                    volume.add_tags(volume_tags)

        return new_reservation

    def run_instances(self):
        # Logic resides in add_instances
        # Fake method here to make implementation coverage script aware that this method is implemented
        pass

    def start_instances(self, instance_ids):
        started_instances = []
        for instance in self.get_multi_instances_by_id(instance_ids):
            instance.start()
            started_instances.append(instance)

        return started_instances

    def stop_instances(self, instance_ids):
        stopped_instances = []
        for instance in self.get_multi_instances_by_id(instance_ids):
            instance.stop()
            stopped_instances.append(instance)

        return stopped_instances

    def terminate_instances(self, instance_ids):
        terminated_instances = []
        if not instance_ids:
            raise EC2ClientError(
                "InvalidParameterCombination", "No instances specified"
            )
        for instance in self.get_multi_instances_by_id(instance_ids):
            if instance.disable_api_termination == "true":
                raise OperationNotPermitted4(instance.id)
            instance.terminate()
            terminated_instances.append(instance)

        return terminated_instances

    def reboot_instances(self, instance_ids):
        rebooted_instances = []
        for instance in self.get_multi_instances_by_id(instance_ids):
            instance.reboot()
            rebooted_instances.append(instance)

        return rebooted_instances

    def modify_instance_attribute(self, instance_id, key, value):
        instance = self.get_instance(instance_id)
        setattr(instance, key, value)
        return instance

    def modify_instance_security_groups(self, instance_id, new_group_id_list):
        instance = self.get_instance(instance_id)
        new_group_list = []
        for new_group_id in new_group_id_list:
            new_group_list.append(self.get_security_group_from_id(new_group_id))
        setattr(instance, "security_groups", new_group_list)
        return instance

    def describe_instance_attribute(self, instance_id, attribute):
        if attribute not in Instance.VALID_ATTRIBUTES:
            raise InvalidParameterValueErrorUnknownAttribute(attribute)

        if attribute == "groupSet":
            key = "security_groups"
        else:
            key = camelcase_to_underscores(attribute)
        instance = self.get_instance(instance_id)
        value = getattr(instance, key)
        return instance, value

    def describe_instance_credit_specifications(self, instance_ids):
        queried_instances = []
        for instance in self.get_multi_instances_by_id(instance_ids):
            queried_instances.append(instance)
        return queried_instances

    def all_instances(self, filters=None):
        instances = []
        for reservation in self.all_reservations():
            for instance in reservation.instances:
                if instance.applies(filters):
                    instances.append(instance)
        return instances

    def all_running_instances(self, filters=None):
        instances = []
        for reservation in self.all_reservations():
            for instance in reservation.instances:
                if instance.state_code == 16 and instance.applies(filters):
                    instances.append(instance)
        return instances

    def get_multi_instances_by_id(self, instance_ids, filters=None):
        """
        :param instance_ids: A string list with instance ids
        :return: A list with instance objects
        """
        result = []

        for reservation in self.all_reservations():
            for instance in reservation.instances:
                if instance.id in instance_ids:
                    if instance.applies(filters):
                        result.append(instance)

        # TODO: Trim error message down to specific invalid id.
        if instance_ids and len(instance_ids) > len(result):
            raise InvalidInstanceIdError(instance_ids)

        return result

    def get_instance_by_id(self, instance_id):
        for reservation in self.all_reservations():
            for instance in reservation.instances:
                if instance.id == instance_id:
                    return instance

    def get_reservations_by_instance_ids(self, instance_ids, filters=None):
        """Go through all of the reservations and filter to only return those
        associated with the given instance_ids.
        """
        reservations = []
        for reservation in self.all_reservations():
            reservation_instance_ids = [
                instance.id for instance in reservation.instances
            ]
            matching_reservation = any(
                instance_id in reservation_instance_ids for instance_id in instance_ids
            )
            if matching_reservation:
                reservation.instances = [
                    instance
                    for instance in reservation.instances
                    if instance.id in instance_ids
                ]
                reservations.append(reservation)
        found_instance_ids = [
            instance.id
            for reservation in reservations
            for instance in reservation.instances
        ]
        if len(found_instance_ids) != len(instance_ids):
            invalid_id = list(set(instance_ids).difference(set(found_instance_ids)))[0]
            raise InvalidInstanceIdError(invalid_id)
        if filters is not None:
            reservations = filter_reservations(reservations, filters)
        return reservations

    def describe_instances(self, filters=None):
        return self.all_reservations(filters)

    def describe_instance_status(self, instance_ids, include_all_instances, filters):
        if instance_ids:
            return self.get_multi_instances_by_id(instance_ids, filters)
        elif include_all_instances:
            return self.all_instances(filters)
        else:
            return self.all_running_instances(filters)

    def all_reservations(self, filters=None):
        reservations = [
            copy.copy(reservation) for reservation in self.reservations.copy().values()
        ]
        if filters is not None:
            reservations = filter_reservations(reservations, filters)
        return reservations


class InstanceTypeBackend(object):
    def __init__(self):
        super().__init__()

    def describe_instance_types(self, instance_types=None):
        matches = INSTANCE_TYPES.values()
        if instance_types:
            matches = [t for t in matches if t.get("InstanceType") in instance_types]
            if len(instance_types) > len(matches):
                unknown_ids = set(instance_types) - set(
                    t.get("InstanceType") for t in matches
                )
                raise InvalidInstanceTypeError(unknown_ids)
        return matches


class InstanceTypeOfferingBackend(object):
    def __init__(self):
        super().__init__()

    def describe_instance_type_offerings(self, location_type=None, filters=None):
        location_type = location_type or "region"
        matches = INSTANCE_TYPE_OFFERINGS[location_type]
        matches = matches[self.region_name]

        def matches_filters(offering, filters):
            def matches_filter(key, values):
                if key == "location":
                    if location_type in ("availability-zone", "availability-zone-id"):
                        return offering.get("Location") in values
                    elif location_type == "region":
                        return any(
                            v for v in values if offering.get("Location").startswith(v)
                        )
                    else:
                        return False
                elif key == "instance-type":
                    return offering.get("InstanceType") in values
                else:
                    return False

            return all([matches_filter(key, values) for key, values in filters.items()])

        matches = [o for o in matches if matches_filters(o, filters)]
        return matches


class KeyPair(object):
    def __init__(self, name, fingerprint, material):
        self.name = name
        self.fingerprint = fingerprint
        self.material = material

    def get_filter_value(self, filter_name):
        if filter_name == "key-name":
            return self.name
        elif filter_name == "fingerprint":
            return self.fingerprint
        else:
            raise FilterNotImplementedError(filter_name, "DescribeKeyPairs")


class KeyPairBackend(object):
    def __init__(self):
        self.keypairs = {}
        super().__init__()

    def create_key_pair(self, name):
        if name in self.keypairs:
            raise InvalidKeyPairDuplicateError(name)
        keypair = KeyPair(name, **random_key_pair())
        self.keypairs[name] = keypair
        return keypair

    def delete_key_pair(self, name):
        if name in self.keypairs:
            self.keypairs.pop(name)
        return True

    def describe_key_pairs(self, key_names=None, filters=None):
        results = []
        if key_names:
            results = [
                keypair
                for keypair in self.keypairs.values()
                if keypair.name in key_names
            ]
            if len(key_names) > len(results):
                unknown_keys = set(key_names) - set(results)
                raise InvalidKeyPairNameError(unknown_keys)
        else:
            results = self.keypairs.values()

        if filters:
            return generic_filter(filters, results)
        else:
            return results

    def import_key_pair(self, key_name, public_key_material):
        if key_name in self.keypairs:
            raise InvalidKeyPairDuplicateError(key_name)

        try:
            rsa_public_key = rsa_public_key_parse(public_key_material)
        except ValueError:
            raise InvalidKeyPairFormatError()

        fingerprint = rsa_public_key_fingerprint(rsa_public_key)
        keypair = KeyPair(
            key_name, material=public_key_material, fingerprint=fingerprint
        )
        self.keypairs[key_name] = keypair
        return keypair


class TagBackend(object):
    VALID_TAG_FILTERS = ["key", "resource-id", "resource-type", "value"]

    VALID_TAG_RESOURCE_FILTER_TYPES = [
        "customer-gateway",
        "dhcp-options",
        "image",
        "instance",
        "internet-gateway",
        "network-acl",
        "network-interface",
        "reserved-instances",
        "route-table",
        "security-group",
        "snapshot",
        "spot-instances-request",
        "subnet",
        "volume",
        "vpc",
        "vpc-flow-log",
        "vpc-peering-connection" "vpn-connection",
        "vpn-gateway",
    ]

    def __init__(self):
        self.tags = defaultdict(dict)
        super().__init__()

    def create_tags(self, resource_ids, tags):
        if None in set([tags[tag] for tag in tags]):
            raise InvalidParameterValueErrorTagNull()
        for resource_id in resource_ids:
            if resource_id in self.tags:
                if (
                    len(self.tags[resource_id])
                    + len([tag for tag in tags if not tag.startswith("aws:")])
                    > 50
                ):
                    raise TagLimitExceeded()
            elif len([tag for tag in tags if not tag.startswith("aws:")]) > 50:
                raise TagLimitExceeded()
        for resource_id in resource_ids:
            for tag in tags:
                self.tags[resource_id][tag] = tags[tag]
        return True

    def delete_tags(self, resource_ids, tags):
        for resource_id in resource_ids:
            for tag in tags:
                if tag in self.tags[resource_id]:
                    if tags[tag] is None:
                        self.tags[resource_id].pop(tag)
                    elif tags[tag] == self.tags[resource_id][tag]:
                        self.tags[resource_id].pop(tag)
        return True

    def describe_tags(self, filters=None):
        import re

        results = []
        key_filters = []
        resource_id_filters = []
        resource_type_filters = []
        value_filters = []
        if filters is not None:
            for tag_filter in filters:
                if tag_filter in self.VALID_TAG_FILTERS:
                    if tag_filter == "key":
                        for value in filters[tag_filter]:
                            key_filters.append(
                                re.compile(simple_aws_filter_to_re(value))
                            )
                    if tag_filter == "resource-id":
                        for value in filters[tag_filter]:
                            resource_id_filters.append(
                                re.compile(simple_aws_filter_to_re(value))
                            )
                    if tag_filter == "resource-type":
                        for value in filters[tag_filter]:
                            resource_type_filters.append(value)
                    if tag_filter == "value":
                        for value in filters[tag_filter]:
                            value_filters.append(
                                re.compile(simple_aws_filter_to_re(value))
                            )
        for resource_id, tags in self.tags.copy().items():
            for key, value in tags.items():
                add_result = False
                if filters is None:
                    add_result = True
                else:
                    key_pass = False
                    id_pass = False
                    type_pass = False
                    value_pass = False
                    if key_filters:
                        for pattern in key_filters:
                            if pattern.match(key) is not None:
                                key_pass = True
                    else:
                        key_pass = True
                    if resource_id_filters:
                        for pattern in resource_id_filters:
                            if pattern.match(resource_id) is not None:
                                id_pass = True
                    else:
                        id_pass = True
                    if resource_type_filters:
                        for resource_type in resource_type_filters:
                            if (
                                EC2_PREFIX_TO_RESOURCE[get_prefix(resource_id)]
                                == resource_type
                            ):
                                type_pass = True
                    else:
                        type_pass = True
                    if value_filters:
                        for pattern in value_filters:
                            if pattern.match(value) is not None:
                                value_pass = True
                    else:
                        value_pass = True
                    if key_pass and id_pass and type_pass and value_pass:
                        add_result = True
                        # If we're not filtering, or we are filtering and this
                if add_result:
                    result = {
                        "resource_id": resource_id,
                        "key": key,
                        "value": value,
                        "resource_type": EC2_PREFIX_TO_RESOURCE.get(
                            get_prefix(resource_id), ""
                        ),
                    }
                    results.append(result)
        return results


class Ami(TaggedEC2Resource):
    def __init__(
        self,
        ec2_backend,
        ami_id,
        instance=None,
        source_ami=None,
        name=None,
        description=None,
        owner_id=OWNER_ID,
        owner_alias=None,
        public=False,
        virtualization_type=None,
        architecture=None,
        state="available",
        creation_date=None,
        platform=None,
        image_type="machine",
        image_location=None,
        hypervisor=None,
        root_device_type="standard",
        root_device_name="/dev/sda1",
        sriov="simple",
        region_name="us-east-1a",
    ):
        self.ec2_backend = ec2_backend
        self.id = ami_id
        self.state = state
        self.name = name
        self.image_type = image_type
        self.image_location = image_location
        self.owner_id = owner_id
        self.owner_alias = owner_alias
        self.description = description
        self.virtualization_type = virtualization_type
        self.architecture = architecture
        self.kernel_id = None
        self.platform = platform
        self.hypervisor = hypervisor
        self.root_device_name = root_device_name
        self.root_device_type = root_device_type
        self.sriov = sriov
        self.creation_date = (
            utc_date_and_time() if creation_date is None else creation_date
        )

        if instance:
            self.instance = instance
            self.instance_id = instance.id
            self.virtualization_type = instance.virtualization_type
            self.architecture = instance.architecture
            self.kernel_id = instance.kernel
            self.platform = instance.platform

        elif source_ami:
            """
            http://docs.aws.amazon.com/AWSEC2/latest/UserGuide/CopyingAMIs.html
            "We don't copy launch permissions, user-defined tags, or Amazon S3 bucket permissions from the source AMI to the new AMI."
            ~ 2014.09.29
            """
            self.virtualization_type = source_ami.virtualization_type
            self.architecture = source_ami.architecture
            self.kernel_id = source_ami.kernel_id
            self.platform = source_ami.platform
            if not name:
                self.name = source_ami.name
            if not description:
                self.description = source_ami.description

        self.launch_permission_groups = set()
        self.launch_permission_users = set()

        if public:
            self.launch_permission_groups.add("all")

        # AWS auto-creates these, we should reflect the same.
        volume = self.ec2_backend.create_volume(size=15, zone_name=region_name)
        self.ebs_snapshot = self.ec2_backend.create_snapshot(
            volume.id, "Auto-created snapshot for AMI %s" % self.id, owner_id
        )
        self.ec2_backend.delete_volume(volume.id)

    @property
    def is_public(self):
        return "all" in self.launch_permission_groups

    @property
    def is_public_string(self):
        return str(self.is_public).lower()

    def get_filter_value(self, filter_name):
        if filter_name == "virtualization-type":
            return self.virtualization_type
        elif filter_name == "kernel-id":
            return self.kernel_id
        elif filter_name in ["architecture", "platform"]:
            return getattr(self, filter_name)
        elif filter_name == "image-id":
            return self.id
        elif filter_name == "is-public":
            return self.is_public_string
        elif filter_name == "state":
            return self.state
        elif filter_name == "name":
            return self.name
        elif filter_name == "owner-id":
            return self.owner_id
        elif filter_name == "owner-alias":
            return self.owner_alias
        else:
            return super().get_filter_value(filter_name, "DescribeImages")


class AmiBackend(object):
    AMI_REGEX = re.compile("ami-[a-z0-9]+")

    def __init__(self):
        self.amis = {}
        self._load_amis()
        super().__init__()

    def _load_amis(self):
        for ami in AMIS:
            ami_id = ami["ami_id"]
            # we are assuming the default loaded amis are owned by amazon
            # owner_alias is required for terraform owner filters
            ami["owner_alias"] = "amazon"
            self.amis[ami_id] = Ami(self, **ami)

    def create_image(
        self,
        instance_id,
        name=None,
        description=None,
        context=None,
        tag_specifications=None,
    ):
        # TODO: check that instance exists and pull info from it.
        ami_id = random_ami_id()
        instance = self.get_instance(instance_id)
        tags = []
        for tag_specification in tag_specifications:
            resource_type = tag_specification["ResourceType"]
            if resource_type == "image":
                tags += tag_specification["Tag"]
            elif resource_type == "snapshot":
                raise NotImplementedError()
            else:
                raise InvalidTaggableResourceType(resource_type)

        ami = Ami(
            self,
            ami_id,
            instance=instance,
            source_ami=None,
            name=name,
            description=description,
            owner_id=OWNER_ID,
        )
        for tag in tags:
            ami.add_tag(tag["Key"], tag["Value"])
        self.amis[ami_id] = ami
        return ami

    def copy_image(self, source_image_id, source_region, name=None, description=None):
        source_ami = ec2_backends[source_region].describe_images(
            ami_ids=[source_image_id]
        )[0]
        ami_id = random_ami_id()
        ami = Ami(
            self,
            ami_id,
            instance=None,
            source_ami=source_ami,
            name=name,
            description=description,
        )
        self.amis[ami_id] = ami
        return ami

    def describe_images(
        self, ami_ids=(), filters=None, exec_users=None, owners=None, context=None
    ):
        images = self.amis.copy().values()

        if len(ami_ids):
            # boto3 seems to default to just searching based on ami ids if that parameter is passed
            # and if no images are found, it raises an errors
            malformed_ami_ids = [
                ami_id for ami_id in ami_ids if not ami_id.startswith("ami-")
            ]
            if malformed_ami_ids:
                raise MalformedAMIIdError(malformed_ami_ids)

            images = [ami for ami in images if ami.id in ami_ids]
            if len(images) == 0:
                raise InvalidAMIIdError(ami_ids)
        else:
            # Limit images by launch permissions
            if exec_users:
                tmp_images = []
                for ami in images:
                    for user_id in exec_users:
                        if user_id in ami.launch_permission_users:
                            tmp_images.append(ami)
                images = tmp_images

            # Limit by owner ids
            if owners:
                # support filtering by Owners=['self']
                if "self" in owners:
                    owners = list(
                        map(lambda o: OWNER_ID if o == "self" else o, owners,)
                    )
                images = [
                    ami
                    for ami in images
                    if ami.owner_id in owners or ami.owner_alias in owners
                ]

            # Generic filters
            if filters:
                return generic_filter(filters, images)

        return images

    def deregister_image(self, ami_id):
        if ami_id in self.amis:
            self.amis.pop(ami_id)
            return True
        raise InvalidAMIIdError(ami_id)

    def get_launch_permission_groups(self, ami_id):
        ami = self.describe_images(ami_ids=[ami_id])[0]
        return ami.launch_permission_groups

    def get_launch_permission_users(self, ami_id):
        ami = self.describe_images(ami_ids=[ami_id])[0]
        return ami.launch_permission_users

    def validate_permission_targets(self, user_ids=None, group=None):
        # If anything is invalid, nothing is added. (No partial success.)
        if user_ids:
            """
            AWS docs:
              "The AWS account ID is a 12-digit number, such as 123456789012, that you use to construct Amazon Resource Names (ARNs)."
              http://docs.aws.amazon.com/general/latest/gr/acct-identifiers.html
            """
            for user_id in user_ids:
                if len(user_id) != 12 or not user_id.isdigit():
                    raise InvalidAMIAttributeItemValueError("userId", user_id)

        if group and group != "all":
            raise InvalidAMIAttributeItemValueError("UserGroup", group)

    def add_launch_permission(self, ami_id, user_ids=None, group=None):
        ami = self.describe_images(ami_ids=[ami_id])[0]
        self.validate_permission_targets(user_ids=user_ids, group=group)

        if user_ids:
            for user_id in user_ids:
                ami.launch_permission_users.add(user_id)

        if group:
            ami.launch_permission_groups.add(group)

        return True

    def register_image(self, name=None, description=None):
        ami_id = random_ami_id()
        ami = Ami(
            self,
            ami_id,
            instance=None,
            source_ami=None,
            name=name,
            description=description,
        )
        self.amis[ami_id] = ami
        return ami

    def remove_launch_permission(self, ami_id, user_ids=None, group=None):
        ami = self.describe_images(ami_ids=[ami_id])[0]
        self.validate_permission_targets(user_ids=user_ids, group=group)

        if user_ids:
            for user_id in user_ids:
                ami.launch_permission_users.discard(user_id)

        if group:
            ami.launch_permission_groups.discard(group)

        return True


class Region(object):
    def __init__(self, name, endpoint, opt_in_status):
        self.name = name
        self.endpoint = endpoint
        self.opt_in_status = opt_in_status


class Zone(object):
    def __init__(self, name, region_name, zone_id):
        self.name = name
        self.region_name = region_name
        self.zone_id = zone_id


class RegionsAndZonesBackend(object):
    regions_opt_in_not_required = [
        "af-south-1",
        "ap-northeast-1",
        "ap-northeast-2",
        "ap-northeast-3",
        "ap-south-1",
        "ap-southeast-1",
        "ap-southeast-2",
        "ca-central-1",
        "eu-central-1",
        "eu-north-1",
        "eu-south-1",
        "eu-west-1",
        "eu-west-2",
        "eu-west-3",
        "sa-east-1",
        "us-east-1",
        "us-east-2",
        "us-west-1",
        "us-west-2",
    ]

    regions = []
    for region in Session().get_available_regions("ec2"):
        if region in regions_opt_in_not_required:
            regions.append(
                Region(
                    region, "ec2.{}.amazonaws.com".format(region), "opt-in-not-required"
                )
            )
        else:
            regions.append(
                Region(region, "ec2.{}.amazonaws.com".format(region), "not-opted-in")
            )
    for region in Session().get_available_regions("ec2", partition_name="aws-us-gov"):
        regions.append(
            Region(region, "ec2.{}.amazonaws.com".format(region), "opt-in-not-required")
        )
    for region in Session().get_available_regions("ec2", partition_name="aws-cn"):
        regions.append(
            Region(
                region, "ec2.{}.amazonaws.com.cn".format(region), "opt-in-not-required"
            )
        )

    zones = {
        "af-south-1": [
            Zone(region_name="af-south-1", name="af-south-1a", zone_id="afs1-az1"),
            Zone(region_name="af-south-1", name="af-south-1b", zone_id="afs1-az2"),
            Zone(region_name="af-south-1", name="af-south-1c", zone_id="afs1-az3"),
        ],
        "ap-south-1": [
            Zone(region_name="ap-south-1", name="ap-south-1a", zone_id="aps1-az1"),
            Zone(region_name="ap-south-1", name="ap-south-1b", zone_id="aps1-az3"),
        ],
        "eu-west-3": [
            Zone(region_name="eu-west-3", name="eu-west-3a", zone_id="euw3-az1"),
            Zone(region_name="eu-west-3", name="eu-west-3b", zone_id="euw3-az2"),
            Zone(region_name="eu-west-3", name="eu-west-3c", zone_id="euw3-az3"),
        ],
        "eu-north-1": [
            Zone(region_name="eu-north-1", name="eu-north-1a", zone_id="eun1-az1"),
            Zone(region_name="eu-north-1", name="eu-north-1b", zone_id="eun1-az2"),
            Zone(region_name="eu-north-1", name="eu-north-1c", zone_id="eun1-az3"),
        ],
        "eu-west-2": [
            Zone(region_name="eu-west-2", name="eu-west-2a", zone_id="euw2-az2"),
            Zone(region_name="eu-west-2", name="eu-west-2b", zone_id="euw2-az3"),
            Zone(region_name="eu-west-2", name="eu-west-2c", zone_id="euw2-az1"),
        ],
        "eu-west-1": [
            Zone(region_name="eu-west-1", name="eu-west-1a", zone_id="euw1-az3"),
            Zone(region_name="eu-west-1", name="eu-west-1b", zone_id="euw1-az1"),
            Zone(region_name="eu-west-1", name="eu-west-1c", zone_id="euw1-az2"),
        ],
        "ap-northeast-3": [
            Zone(
                region_name="ap-northeast-3",
                name="ap-northeast-3a",
                zone_id="apne3-az1",
            ),
            Zone(
                region_name="ap-northeast-3",
                name="ap-northeast-3b",
                zone_id="apne3-az2",
            ),
            Zone(
                region_name="ap-northeast-3",
                name="ap-northeast-3c",
                zone_id="apne3-az3",
            ),
        ],
        "ap-northeast-2": [
            Zone(
                region_name="ap-northeast-2",
                name="ap-northeast-2a",
                zone_id="apne2-az1",
            ),
            Zone(
                region_name="ap-northeast-2",
                name="ap-northeast-2b",
                zone_id="apne2-az2",
            ),
            Zone(
                region_name="ap-northeast-2",
                name="ap-northeast-2c",
                zone_id="apne2-az3",
            ),
            Zone(
                region_name="ap-northeast-2",
                name="ap-northeast-2d",
                zone_id="apne2-az4",
            ),
        ],
        "ap-northeast-1": [
            Zone(
                region_name="ap-northeast-1",
                name="ap-northeast-1a",
                zone_id="apne1-az4",
            ),
            Zone(
                region_name="ap-northeast-1",
                name="ap-northeast-1c",
                zone_id="apne1-az1",
            ),
            Zone(
                region_name="ap-northeast-1",
                name="ap-northeast-1d",
                zone_id="apne1-az2",
            ),
        ],
        "ap-east-1": [
            Zone(region_name="ap-east-1", name="ap-east-1a", zone_id="ape1-az1"),
            Zone(region_name="ap-east-1", name="ap-east-1b", zone_id="ape1-az2"),
            Zone(region_name="ap-east-1", name="ap-east-1c", zone_id="ape1-az3"),
        ],
        "sa-east-1": [
            Zone(region_name="sa-east-1", name="sa-east-1a", zone_id="sae1-az1"),
            Zone(region_name="sa-east-1", name="sa-east-1c", zone_id="sae1-az3"),
        ],
        "ca-central-1": [
            Zone(region_name="ca-central-1", name="ca-central-1a", zone_id="cac1-az1"),
            Zone(region_name="ca-central-1", name="ca-central-1b", zone_id="cac1-az2"),
        ],
        "ap-southeast-1": [
            Zone(
                region_name="ap-southeast-1",
                name="ap-southeast-1a",
                zone_id="apse1-az1",
            ),
            Zone(
                region_name="ap-southeast-1",
                name="ap-southeast-1b",
                zone_id="apse1-az2",
            ),
            Zone(
                region_name="ap-southeast-1",
                name="ap-southeast-1c",
                zone_id="apse1-az3",
            ),
        ],
        "ap-southeast-2": [
            Zone(
                region_name="ap-southeast-2",
                name="ap-southeast-2a",
                zone_id="apse2-az1",
            ),
            Zone(
                region_name="ap-southeast-2",
                name="ap-southeast-2b",
                zone_id="apse2-az3",
            ),
            Zone(
                region_name="ap-southeast-2",
                name="ap-southeast-2c",
                zone_id="apse2-az2",
            ),
        ],
        "eu-central-1": [
            Zone(region_name="eu-central-1", name="eu-central-1a", zone_id="euc1-az2"),
            Zone(region_name="eu-central-1", name="eu-central-1b", zone_id="euc1-az3"),
            Zone(region_name="eu-central-1", name="eu-central-1c", zone_id="euc1-az1"),
        ],
        "eu-south-1": [
            Zone(region_name="eu-south-1", name="eu-south-1a", zone_id="eus1-az1"),
            Zone(region_name="eu-south-1", name="eu-south-1b", zone_id="eus1-az2"),
            Zone(region_name="eu-south-1", name="eu-south-1c", zone_id="eus1-az3"),
        ],
        "us-east-1": [
            Zone(region_name="us-east-1", name="us-east-1a", zone_id="use1-az6"),
            Zone(region_name="us-east-1", name="us-east-1b", zone_id="use1-az1"),
            Zone(region_name="us-east-1", name="us-east-1c", zone_id="use1-az2"),
            Zone(region_name="us-east-1", name="us-east-1d", zone_id="use1-az4"),
            Zone(region_name="us-east-1", name="us-east-1e", zone_id="use1-az3"),
            Zone(region_name="us-east-1", name="us-east-1f", zone_id="use1-az5"),
        ],
        "us-east-2": [
            Zone(region_name="us-east-2", name="us-east-2a", zone_id="use2-az1"),
            Zone(region_name="us-east-2", name="us-east-2b", zone_id="use2-az2"),
            Zone(region_name="us-east-2", name="us-east-2c", zone_id="use2-az3"),
        ],
        "us-west-1": [
            Zone(region_name="us-west-1", name="us-west-1a", zone_id="usw1-az3"),
            Zone(region_name="us-west-1", name="us-west-1b", zone_id="usw1-az1"),
        ],
        "us-west-2": [
            Zone(region_name="us-west-2", name="us-west-2a", zone_id="usw2-az2"),
            Zone(region_name="us-west-2", name="us-west-2b", zone_id="usw2-az1"),
            Zone(region_name="us-west-2", name="us-west-2c", zone_id="usw2-az3"),
        ],
        "me-south-1": [
            Zone(region_name="me-south-1", name="me-south-1a", zone_id="mes1-az1"),
            Zone(region_name="me-south-1", name="me-south-1b", zone_id="mes1-az2"),
            Zone(region_name="me-south-1", name="me-south-1c", zone_id="mes1-az3"),
        ],
        "cn-north-1": [
            Zone(region_name="cn-north-1", name="cn-north-1a", zone_id="cnn1-az1"),
            Zone(region_name="cn-north-1", name="cn-north-1b", zone_id="cnn1-az2"),
        ],
        "cn-northwest-1": [
            Zone(
                region_name="cn-northwest-1",
                name="cn-northwest-1a",
                zone_id="cnnw1-az1",
            ),
            Zone(
                region_name="cn-northwest-1",
                name="cn-northwest-1b",
                zone_id="cnnw1-az2",
            ),
            Zone(
                region_name="cn-northwest-1",
                name="cn-northwest-1c",
                zone_id="cnnw1-az3",
            ),
        ],
        "us-gov-west-1": [
            Zone(
                region_name="us-gov-west-1", name="us-gov-west-1a", zone_id="usgw1-az1"
            ),
            Zone(
                region_name="us-gov-west-1", name="us-gov-west-1b", zone_id="usgw1-az2"
            ),
            Zone(
                region_name="us-gov-west-1", name="us-gov-west-1c", zone_id="usgw1-az3"
            ),
        ],
        "us-gov-east-1": [
            Zone(
                region_name="us-gov-east-1", name="us-gov-east-1a", zone_id="usge1-az1"
            ),
            Zone(
                region_name="us-gov-east-1", name="us-gov-east-1b", zone_id="usge1-az2"
            ),
            Zone(
                region_name="us-gov-east-1", name="us-gov-east-1c", zone_id="usge1-az3"
            ),
        ],
    }

    def describe_regions(self, region_names=[]):
        if len(region_names) == 0:
            return self.regions
        ret = []
        for name in region_names:
            for region in self.regions:
                if region.name == name:
                    ret.append(region)
        return ret

    def describe_availability_zones(self):
        return self.zones[self.region_name]

    def get_zone_by_name(self, name):
        for zone in self.zones[self.region_name]:
            if zone.name == name:
                return zone


class SecurityRule(object):
    def __init__(
        self,
        ip_protocol,
        from_port,
        to_port,
        ip_ranges,
        source_groups,
        prefix_list_ids=None,
    ):
        self.id = random_security_group_rule_id()
        self.ip_protocol = str(ip_protocol)
        self.ip_ranges = ip_ranges or []
        self.source_groups = source_groups or []
        self.prefix_list_ids = prefix_list_ids or []
        self.from_port = self.to_port = None

        if self.ip_protocol != "-1":
            self.from_port = int(from_port)
            self.to_port = int(to_port)

        ip_protocol_keywords = {
            "tcp": "tcp",
            "6": "tcp",
            "udp": "udp",
            "17": "udp",
            "all": "-1",
            "-1": "-1",
            "tCp": "tcp",
            "6": "tcp",
            "UDp": "udp",
            "17": "udp",
            "ALL": "-1",
            "icMp": "icmp",
            "1": "icmp",
            "icmp": "icmp",
        }
        proto = ip_protocol_keywords.get(self.ip_protocol.lower())
        self.ip_protocol = proto if proto else self.ip_protocol

    @property
    def owner_id(self):
        return ACCOUNT_ID

    def __eq__(self, other):
        if self.ip_protocol != other.ip_protocol:
            return False
        ip_ranges = list(
            [item for item in self.ip_ranges if item not in other.ip_ranges]
            + [item for item in other.ip_ranges if item not in self.ip_ranges]
        )
        if ip_ranges:
            return False
        source_groups = list(
            [item for item in self.source_groups if item not in other.source_groups]
            + [item for item in other.source_groups if item not in self.source_groups]
        )
        if source_groups:
            return False
        prefix_list_ids = list(
            [item for item in self.prefix_list_ids if item not in other.prefix_list_ids]
            + [
                item
                for item in other.prefix_list_ids
                if item not in self.prefix_list_ids
            ]
        )
        if prefix_list_ids:
            return False
        if self.ip_protocol != "-1":
            if self.from_port != other.from_port:
                return False
            if self.to_port != other.to_port:
                return False

        return True


class SecurityGroup(TaggedEC2Resource, CloudFormationModel):
    def __init__(
        self,
        ec2_backend,
        group_id,
        name,
        description,
        vpc_id=None,
        tags=None,
        is_default=None,
    ):
        self.ec2_backend = ec2_backend
        self.id = group_id
        self.group_id = self.id
        self.name = name
        self.group_name = self.name
        self.description = description
        self.ingress_rules = []
        self.egress_rules = []
        self.enis = {}
        self.vpc_id = vpc_id
        self.owner_id = ACCOUNT_ID
        self.add_tags(tags or {})
        self.is_default = is_default or False

        # Append default IPv6 egress rule for VPCs with IPv6 support
        if vpc_id:
            vpc = self.ec2_backend.vpcs.get(vpc_id)
            if vpc:
                self.egress_rules.append(
                    SecurityRule("-1", None, None, [{"CidrIp": "0.0.0.0/0"}], [])
                )
            if vpc and len(vpc.get_cidr_block_association_set(ipv6=True)) > 0:
                self.egress_rules.append(
                    SecurityRule("-1", None, None, [{"CidrIpv6": "::/0"}], [])
                )

        # each filter as a simple function in a mapping

        self.filters = {
            "description": self.filter_description,
            "egress.ip-permission.cidr": self.filter_egress__ip_permission__cidr,
            "egress.ip-permission.from-port": self.filter_egress__ip_permission__from_port,
            "egress.ip-permission.group-id": self.filter_egress__ip_permission__group_id,
            "egress.ip-permission.group-name": self.filter_egress__ip_permission__group_name,
            "egress.ip-permission.ipv6-cidr": self.filter_egress__ip_permission__ipv6_cidr,
            "egress.ip-permission.prefix-list-id": self.filter_egress__ip_permission__prefix_list_id,
            "egress.ip-permission.protocol": self.filter_egress__ip_permission__protocol,
            "egress.ip-permission.to-port": self.filter_egress__ip_permission__to_port,
            "egress.ip-permission.user-id": self.filter_egress__ip_permission__user_id,
            "group-id": self.filter_group_id,
            "group-name": self.filter_group_name,
            "ip-permission.cidr": self.filter_ip_permission__cidr,
            "ip-permission.from-port": self.filter_ip_permission__from_port,
            "ip-permission.group-id": self.filter_ip_permission__group_id,
            "ip-permission.group-name": self.filter_ip_permission__group_name,
            "ip-permission.ipv6-cidr": self.filter_ip_permission__ipv6_cidr,
            "ip-permission.prefix-list-id": self.filter_ip_permission__prefix_list_id,
            "ip-permission.protocol": self.filter_ip_permission__protocol,
            "ip-permission.to-port": self.filter_ip_permission__to_port,
            "ip-permission.user-id": self.filter_ip_permission__user_id,
            "owner-id": self.filter_owner_id,
            "vpc-id": self.filter_vpc_id,
        }

    @staticmethod
    def cloudformation_name_type():
        return "GroupName"

    @staticmethod
    def cloudformation_type():
        # https://docs.aws.amazon.com/AWSCloudFormation/latest/UserGuide/aws-resource-ec2-securitygroup.html
        return "AWS::EC2::SecurityGroup"

    @classmethod
    def create_from_cloudformation_json(
        cls, resource_name, cloudformation_json, region_name, **kwargs
    ):
        properties = cloudformation_json["Properties"]

        ec2_backend = ec2_backends[region_name]
        vpc_id = properties.get("VpcId")
        security_group = ec2_backend.create_security_group(
            name=resource_name,
            description=properties.get("GroupDescription"),
            vpc_id=vpc_id,
        )

        for tag in properties.get("Tags", []):
            tag_key = tag["Key"]
            tag_value = tag["Value"]
            security_group.add_tag(tag_key, tag_value)

        for ingress_rule in properties.get("SecurityGroupIngress", []):
            source_group_id = ingress_rule.get("SourceSecurityGroupId",)
            source_group_name = ingress_rule.get("SourceSecurityGroupName",)
            source_group = {}
            if source_group_id:
                source_group["GroupId"] = source_group_id
            if source_group_name:
                source_group["GroupName"] = source_group_name

            ec2_backend.authorize_security_group_ingress(
                group_name_or_id=security_group.id,
                ip_protocol=ingress_rule["IpProtocol"],
                from_port=ingress_rule["FromPort"],
                to_port=ingress_rule["ToPort"],
                ip_ranges=ingress_rule.get("CidrIp"),
                source_groups=[source_group] if source_group else [],
                vpc_id=vpc_id,
            )

        return security_group

    @classmethod
    def update_from_cloudformation_json(
        cls, original_resource, new_resource_name, cloudformation_json, region_name
    ):
        cls._delete_security_group_given_vpc_id(
            original_resource.name, original_resource.vpc_id, region_name
        )
        return cls.create_from_cloudformation_json(
            new_resource_name, cloudformation_json, region_name
        )

    @classmethod
    def delete_from_cloudformation_json(
        cls, resource_name, cloudformation_json, region_name
    ):
        properties = cloudformation_json["Properties"]
        vpc_id = properties.get("VpcId")
        cls._delete_security_group_given_vpc_id(resource_name, vpc_id, region_name)

    @classmethod
    def _delete_security_group_given_vpc_id(cls, resource_name, vpc_id, region_name):
        ec2_backend = ec2_backends[region_name]
        security_group = ec2_backend.get_security_group_by_name_or_id(
            resource_name, vpc_id
        )
        if security_group:
            security_group.delete(region_name)

    def delete(self, region_name):
        """Not exposed as part of the ELB API - used for CloudFormation."""
        self.ec2_backend.delete_security_group(group_id=self.id)

    @property
    def physical_resource_id(self):
        return self.id

    def filter_description(self, values):
        for value in values:
            if aws_api_matches(value, self.description):
                return True
        return False

    def filter_egress__ip_permission__cidr(self, values):
        for value in values:
            for rule in self.egress_rules:
                for cidr in rule.ip_ranges:
                    if aws_api_matches(value, cidr.get("CidrIp", "NONE")):
                        return True
        return False

    def filter_egress__ip_permission__from_port(self, values):
        for value in values:
            for rule in self.egress_rules:
                if rule.ip_protocol != -1 and aws_api_matches(
                    value, str(rule.from_port)
                ):
                    return True
        return False

    def filter_egress__ip_permission__group_id(self, values):
        for value in values:
            for rule in self.egress_rules:
                for sg in rule.source_groups:
                    if aws_api_matches(value, sg.get("GroupId", None)):
                        return True
        return False

    def filter_egress__ip_permission__group_name(self, values):
        for value in values:
            for rule in self.egress_rules:
                for group in rule.source_groups:
                    if aws_api_matches(value, group.get("GroupName", None)):
                        return True
        return False

    def filter_egress__ip_permission__ipv6_cidr(self, values):
        raise MotoNotImplementedError("egress.ip-permission.ipv6-cidr filter")

    def filter_egress__ip_permission__prefix_list_id(self, values):
        raise MotoNotImplementedError("egress.ip-permission.prefix-list-id filter")

    def filter_egress__ip_permission__protocol(self, values):
        for value in values:
            for rule in self.egress_rules:
                if aws_api_matches(value, rule.ip_protocol):
                    return True
        return False

    def filter_egress__ip_permission__to_port(self, values):
        for value in values:
            for rule in self.egress_rules:
                if aws_api_matches(value, rule.to_port):
                    return True
        return False

    def filter_egress__ip_permission__user_id(self, values):
        for value in values:
            for rule in self.egress_rules:
                if aws_api_matches(value, rule.owner_id):
                    return True
        return False

    def filter_group_id(self, values):
        for value in values:
            if aws_api_matches(value, self.id):
                return True
        return False

    def filter_group_name(self, values):
        for value in values:
            if aws_api_matches(value, self.group_name):
                return True
        return False

    def filter_ip_permission__cidr(self, values):
        for value in values:
            for rule in self.ingress_rules:
                for cidr in rule.ip_ranges:
                    if aws_api_matches(value, cidr.get("CidrIp", "NONE")):
                        return True
        return False

    def filter_ip_permission__from_port(self, values):
        for value in values:
            for rule in self.ingress_rules:
                if aws_api_matches(value, rule.from_port):
                    return True
        return False

    def filter_ip_permission__group_id(self, values):
        for value in values:
            for rule in self.ingress_rules:
                for group in rule.source_groups:
                    if aws_api_matches(value, group.get("GroupId", None)):
                        return True
        return False

    def filter_ip_permission__group_name(self, values):
        for value in values:
            for rule in self.ingress_rules:
                for group in rule.source_groups:
                    if aws_api_matches(value, group.get("GroupName", None)):
                        return True
        return False

    def filter_ip_permission__ipv6_cidr(self, values):
        raise MotoNotImplementedError("ip-permission.ipv6 filter")

    def filter_ip_permission__prefix_list_id(self, values):
        raise MotoNotImplementedError("ip-permission.prefix-list-id filter")

    def filter_ip_permission__protocol(self, values):
        for value in values:
            for rule in self.ingress_rules:
                if aws_api_matches(value, rule.protocol):
                    return True
        return False

    def filter_ip_permission__to_port(self, values):
        for value in values:
            for rule in self.ingress_rules:
                if aws_api_matches(value, rule.to_port):
                    return True
        return False

    def filter_ip_permission__user_id(self, values):
        for value in values:
            for rule in self.ingress_rules:
                if aws_api_matches(value, rule.owner_id):
                    return True
        return False

    def filter_owner_id(self, values):
        for value in values:
            if aws_api_matches(value, self.owner_id):
                return True
        return False

    def filter_vpc_id(self, values):
        for value in values:
            if aws_api_matches(value, self.vpc_id):
                return True
        return False

    def matches_filter(self, key, filter_value):
        if is_tag_filter(key):
            tag_value = self.get_filter_value(key)
            if isinstance(filter_value, list):
                return tag_filter_matches(self, key, filter_value)
            return tag_value in filter_value
        else:
            return self.filters[key](filter_value)

    def matches_filters(self, filters):
        for key, value in filters.items():
            if not self.matches_filter(key, value):
                return False
        return True

    @classmethod
    def has_cfn_attr(cls, attribute):
        return attribute in ["GroupId"]

    def get_cfn_attribute(self, attribute_name):
        from moto.cloudformation.exceptions import UnformattedGetAttTemplateException

        if attribute_name == "GroupId":
            return self.id
        raise UnformattedGetAttTemplateException()

    def add_ingress_rule(self, rule):
        if rule in self.ingress_rules:
            raise InvalidPermissionDuplicateError()
        self.ingress_rules.append(rule)

    def add_egress_rule(self, rule):
        if rule in self.egress_rules:
            raise InvalidPermissionDuplicateError()
        self.egress_rules.append(rule)

    def get_number_of_ingress_rules(self):
        return sum(
            len(rule.ip_ranges) + len(rule.source_groups) for rule in self.ingress_rules
        )

    def get_number_of_egress_rules(self):
        return sum(
            len(rule.ip_ranges) + len(rule.source_groups) for rule in self.egress_rules
        )


class SecurityGroupBackend(object):
    def __init__(self):
        # the key in the dict group is the vpc_id or None (non-vpc)
        self.groups = defaultdict(dict)
        # This will help us in RuleLimitExceed errors.
        self.sg_old_ingress_ruls = {}
        self.sg_old_egress_ruls = {}

        super().__init__()

    def create_security_group(
        self, name, description, vpc_id=None, tags=None, force=False, is_default=None
    ):
        vpc_id = vpc_id or self.default_vpc.id
        if not description:
            raise MissingParameterError("GroupDescription")

        group_id = random_security_group_id()
        if not force:
            existing_group = self.get_security_group_by_name_or_id(name, vpc_id)
            if existing_group:
                raise InvalidSecurityGroupDuplicateError(name)
        group = SecurityGroup(
            self,
            group_id,
            name,
            description,
            vpc_id=vpc_id,
            tags=tags,
            is_default=is_default,
        )

        self.groups[vpc_id][group_id] = group
        return group

    def describe_security_groups(self, group_ids=None, groupnames=None, filters=None):
        all_groups = self.groups.copy()
        matches = itertools.chain(*[x.copy().values() for x in all_groups.values()])
        if group_ids:
            matches = [grp for grp in matches if grp.id in group_ids]
            if len(group_ids) > len(matches):
                unknown_ids = set(group_ids) - set(matches)
                raise InvalidSecurityGroupNotFoundError(unknown_ids)
        if groupnames:
            matches = [grp for grp in matches if grp.name in groupnames]
            if len(groupnames) > len(matches):
                unknown_names = set(groupnames) - set(matches)
                raise InvalidSecurityGroupNotFoundError(unknown_names)
        if filters:
            matches = [grp for grp in matches if grp.matches_filters(filters)]

        return matches

    def _delete_security_group(self, vpc_id, group_id):
        vpc_id = vpc_id or self.default_vpc.id
        if self.groups[vpc_id][group_id].enis:
            raise DependencyViolationError(
                "{0} is being utilized by {1}".format(group_id, "ENIs")
            )
        return self.groups[vpc_id].pop(group_id)

    def delete_security_group(self, name=None, group_id=None):
        if group_id:
            # loop over all the SGs, find the right one
            for vpc_id, groups in self.groups.items():
                if group_id in groups:
                    return self._delete_security_group(vpc_id, group_id)
            raise InvalidSecurityGroupNotFoundError(group_id)
        elif name:
            # Group Name.  Has to be in standard EC2, VPC needs to be
            # identified by group_id
            group = self.get_security_group_by_name_or_id(name)
            if group:
                return self._delete_security_group(None, group.id)
            raise InvalidSecurityGroupNotFoundError(name)

    def get_security_group_from_id(self, group_id):
        # 2 levels of chaining necessary since it's a complex structure
        all_groups = itertools.chain.from_iterable(
            [x.copy().values() for x in self.groups.copy().values()]
        )
        for group in all_groups:
            if group.id == group_id:
                return group

    def get_security_group_from_name(self, name, vpc_id=None):
        if vpc_id:
            for group_id, group in self.groups[vpc_id].items():
                if group.name == name:
                    return group
        else:
            for vpc_id in self.groups:
                for group_id, group in self.groups[vpc_id].items():
                    if group.name == name:
                        return group

    def get_security_group_by_name_or_id(self, group_name_or_id, vpc_id=None):

        # try searching by id, fallbacks to name search
        group = self.get_security_group_from_id(group_name_or_id)
        if group is None:
            group = self.get_security_group_from_name(group_name_or_id, vpc_id)
        return group

    def get_default_security_group(self, vpc_id=None):
        for group_id, group in self.groups[vpc_id or self.default_vpc.id].items():
            if group.is_default:
                return group

    def authorize_security_group_ingress(
        self,
        group_name_or_id,
        ip_protocol,
        from_port,
        to_port,
        ip_ranges,
        source_groups=None,
        prefix_list_ids=None,
        vpc_id=None,
    ):
        group = self.get_security_group_by_name_or_id(group_name_or_id, vpc_id)
        if group is None:
            raise InvalidSecurityGroupNotFoundError(group_name_or_id)
        if ip_ranges:
            if isinstance(ip_ranges, str):
                ip_ranges = [{"CidrIp": str(ip_ranges)}]
            elif not isinstance(ip_ranges, list):
                ip_ranges = [json.loads(ip_ranges)]
        if ip_ranges:
            for cidr in ip_ranges:
                if (
                    type(cidr) is dict
                    and not any(
                        [
                            is_valid_cidr(cidr.get("CidrIp", "")),
                            is_valid_ipv6_cidr(cidr.get("CidrIpv6", "")),
                        ]
                    )
                ) or (
                    type(cidr) is str
                    and not any([is_valid_cidr(cidr), is_valid_ipv6_cidr(cidr)])
                ):
                    raise InvalidCIDRSubnetError(cidr=cidr)

        self._verify_group_will_respect_rule_count_limit(
            group, group.get_number_of_ingress_rules(), ip_ranges, source_groups,
        )

        _source_groups = self._add_source_group(source_groups, vpc_id)

        security_rule = SecurityRule(
            ip_protocol, from_port, to_port, ip_ranges, _source_groups, prefix_list_ids
        )

        if security_rule in group.ingress_rules:
            raise InvalidPermissionDuplicateError()
        # To match drift property of the security rules.
        # If no rule found then add security_rule as a new rule
        for rule in group.ingress_rules:
            if (
                security_rule.from_port == rule.from_port
                and security_rule.to_port == rule.to_port
                and security_rule.ip_protocol == rule.ip_protocol
            ):
                rule.ip_ranges.extend(
                    [
                        item
                        for item in security_rule.ip_ranges
                        if item not in rule.ip_ranges
                    ]
                )
                rule.source_groups.extend(
                    [
                        item
                        for item in security_rule.source_groups
                        if item not in rule.source_groups
                    ]
                )
                rule.prefix_list_ids.extend(
                    [
                        item
                        for item in security_rule.prefix_list_ids
                        if item not in rule.prefix_list_ids
                    ]
                )
                security_rule = rule
                break
        else:
            group.add_ingress_rule(security_rule)
        return security_rule, group

    def revoke_security_group_ingress(
        self,
        group_name_or_id,
        ip_protocol,
        from_port,
        to_port,
        ip_ranges,
        source_groups=None,
        prefix_list_ids=None,
        vpc_id=None,
    ):

        group = self.get_security_group_by_name_or_id(group_name_or_id, vpc_id)

        _source_groups = self._add_source_group(source_groups, vpc_id)

        security_rule = SecurityRule(
            ip_protocol, from_port, to_port, ip_ranges, _source_groups, prefix_list_ids
        )

        # To match drift property of the security rules.
        for rule in group.ingress_rules:
            if (
                security_rule.from_port == rule.from_port
                and security_rule.to_port == rule.to_port
                and security_rule.ip_protocol == rule.ip_protocol
            ):
                security_rule = copy.deepcopy(rule)
                security_rule.ip_ranges.extend(
                    [item for item in ip_ranges if item not in rule.ip_ranges]
                )
                security_rule.source_groups.extend(
                    [item for item in _source_groups if item not in rule.source_groups]
                )
                security_rule.prefix_list_ids.extend(
                    [
                        item
                        for item in prefix_list_ids
                        if item not in rule.prefix_list_ids
                    ]
                )
                break

        if security_rule in group.ingress_rules:
            rule = group.ingress_rules[group.ingress_rules.index(security_rule)]
            self._remove_items_from_rule(
                ip_ranges, _source_groups, prefix_list_ids, rule
            )

            if (
                not rule.prefix_list_ids
                and not rule.source_groups
                and not rule.ip_ranges
            ):
                group.ingress_rules.remove(rule)
            self.sg_old_ingress_ruls[group.id] = group.ingress_rules.copy()
            return security_rule
        raise InvalidPermissionNotFoundError()

    def authorize_security_group_egress(
        self,
        group_name_or_id,
        ip_protocol,
        from_port,
        to_port,
        ip_ranges,
        source_groups=None,
        prefix_list_ids=None,
        vpc_id=None,
    ):
        group = self.get_security_group_by_name_or_id(group_name_or_id, vpc_id)
        if group is None:
            raise InvalidSecurityGroupNotFoundError(group_name_or_id)
        if ip_ranges and not isinstance(ip_ranges, list):

            if isinstance(ip_ranges, str) and "CidrIp" not in ip_ranges:
                ip_ranges = [{"CidrIp": ip_ranges}]
            else:
                ip_ranges = [json.loads(ip_ranges)]
        if ip_ranges:
            for cidr in ip_ranges:
                if (
                    type(cidr) is dict
                    and not any(
                        [
                            is_valid_cidr(cidr.get("CidrIp", "")),
                            is_valid_ipv6_cidr(cidr.get("CidrIpv6", "")),
                        ]
                    )
                ) or (
                    type(cidr) is str
                    and not any([is_valid_cidr(cidr), is_valid_ipv6_cidr(cidr)])
                ):
                    raise InvalidCIDRSubnetError(cidr=cidr)
        self._verify_group_will_respect_rule_count_limit(
            group,
            group.get_number_of_egress_rules(),
            ip_ranges,
            source_groups,
            egress=True,
        )

        _source_groups = self._add_source_group(source_groups, vpc_id)

        security_rule = SecurityRule(
            ip_protocol, from_port, to_port, ip_ranges, _source_groups, prefix_list_ids
        )

        if security_rule in group.egress_rules:
            raise InvalidPermissionDuplicateError()
        # To match drift property of the security rules.
        # If no rule found then add security_rule as a new rule
        for rule in group.egress_rules:
            if (
                security_rule.from_port == rule.from_port
                and security_rule.to_port == rule.to_port
                and security_rule.ip_protocol == rule.ip_protocol
            ):
                rule.ip_ranges.extend(
                    [
                        item
                        for item in security_rule.ip_ranges
                        if item not in rule.ip_ranges
                    ]
                )
                rule.source_groups.extend(
                    [
                        item
                        for item in security_rule.source_groups
                        if item not in rule.source_groups
                    ]
                )
                rule.prefix_list_ids.extend(
                    [
                        item
                        for item in security_rule.prefix_list_ids
                        if item not in rule.prefix_list_ids
                    ]
                )
                security_rule = rule
                break
        else:
            group.add_egress_rule(security_rule)

        return security_rule, group

    def revoke_security_group_egress(
        self,
        group_name_or_id,
        ip_protocol,
        from_port,
        to_port,
        ip_ranges,
        source_groups=None,
        prefix_list_ids=None,
        vpc_id=None,
    ):

        group = self.get_security_group_by_name_or_id(group_name_or_id, vpc_id)

        _source_groups = self._add_source_group(source_groups, vpc_id)

        # I don't believe this is required after changing the default egress rule
        # to be {'CidrIp': '0.0.0.0/0'} instead of just '0.0.0.0/0'
        # Not sure why this would return only the IP if it was 0.0.0.0/0 instead of
        # the ip_range?
        # for ip in ip_ranges:
        #     ip_ranges = [ip.get("CidrIp") if ip.get("CidrIp") == "0.0.0.0/0" else ip]

        if group.vpc_id:
            vpc = self.vpcs.get(group.vpc_id)
            if vpc and not len(vpc.get_cidr_block_association_set(ipv6=True)) > 0:
                for item in ip_ranges.copy():
                    if "CidrIpv6" in item:
                        ip_ranges.remove(item)

        security_rule = SecurityRule(
            ip_protocol, from_port, to_port, ip_ranges, _source_groups, prefix_list_ids
        )

        # To match drift property of the security rules.
        # If no rule found then add security_rule as a new rule
        for rule in group.egress_rules:
            if (
                security_rule.from_port == rule.from_port
                and security_rule.to_port == rule.to_port
                and security_rule.ip_protocol == rule.ip_protocol
            ):
                security_rule = copy.deepcopy(rule)
                security_rule.ip_ranges.extend(
                    [item for item in ip_ranges if item not in rule.ip_ranges]
                )
                security_rule.source_groups.extend(
                    [item for item in _source_groups if item not in rule.source_groups]
                )
                security_rule.prefix_list_ids.extend(
                    [
                        item
                        for item in prefix_list_ids
                        if item not in rule.prefix_list_ids
                    ]
                )
                break

        if security_rule in group.egress_rules:
            rule = group.egress_rules[group.egress_rules.index(security_rule)]
            self._remove_items_from_rule(
                ip_ranges, _source_groups, prefix_list_ids, rule
            )
            if (
                not rule.prefix_list_ids
                and not rule.source_groups
                and not rule.ip_ranges
            ):
                group.egress_rules.remove(rule)
            self.sg_old_egress_ruls[group.id] = group.egress_rules.copy()
            return security_rule
        raise InvalidPermissionNotFoundError()

    def update_security_group_rule_descriptions_ingress(
        self,
        group_name_or_id,
        ip_protocol,
        from_port,
        to_port,
        ip_ranges,
        source_groups=[],
        prefix_list_ids=[],
        vpc_id=None,
    ):

        group = self.get_security_group_by_name_or_id(group_name_or_id, vpc_id)
        if group is None:
            raise InvalidSecurityGroupNotFoundError(group_name_or_id)
        if ip_ranges and not isinstance(ip_ranges, list):

            if isinstance(ip_ranges, str) and "CidrIp" not in ip_ranges:
                ip_ranges = [{"CidrIp": ip_ranges}]
            else:
                ip_ranges = [json.loads(ip_ranges)]
        if ip_ranges:
            for cidr in ip_ranges:
                if (
                    type(cidr) is dict
                    and not any(
                        [
                            is_valid_cidr(cidr.get("CidrIp", "")),
                            is_valid_ipv6_cidr(cidr.get("CidrIpv6", "")),
                        ]
                    )
                ) or (
                    type(cidr) is str
                    and not any([is_valid_cidr(cidr), is_valid_ipv6_cidr(cidr)])
                ):
                    raise InvalidCIDRSubnetError(cidr=cidr)
        _source_groups = self._add_source_group(source_groups, vpc_id)

        security_rule = SecurityRule(
            ip_protocol, from_port, to_port, ip_ranges, _source_groups, prefix_list_ids
        )
        for rule in group.ingress_rules:
            if (
                security_rule.from_port == rule.from_port
                and security_rule.to_port == rule.to_port
                and security_rule.ip_protocol == rule.ip_protocol
            ):
                self._sg_update_description(security_rule, rule)
        return group

    def update_security_group_rule_descriptions_egress(
        self,
        group_name_or_id,
        ip_protocol,
        from_port,
        to_port,
        ip_ranges,
        source_groups=[],
        prefix_list_ids=[],
        vpc_id=None,
    ):

        group = self.get_security_group_by_name_or_id(group_name_or_id, vpc_id)
        if group is None:
            raise InvalidSecurityGroupNotFoundError(group_name_or_id)
        if ip_ranges and not isinstance(ip_ranges, list):

            if isinstance(ip_ranges, str) and "CidrIp" not in ip_ranges:
                ip_ranges = [{"CidrIp": ip_ranges}]
            else:
                ip_ranges = [json.loads(ip_ranges)]
        if ip_ranges:
            for cidr in ip_ranges:
                if (
                    type(cidr) is dict
                    and not any(
                        [
                            is_valid_cidr(cidr.get("CidrIp", "")),
                            is_valid_ipv6_cidr(cidr.get("CidrIpv6", "")),
                        ]
                    )
                ) or (
                    type(cidr) is str
                    and not any([is_valid_cidr(cidr), is_valid_ipv6_cidr(cidr)])
                ):
                    raise InvalidCIDRSubnetError(cidr=cidr)
        _source_groups = self._add_source_group(source_groups, vpc_id)

        security_rule = SecurityRule(
            ip_protocol, from_port, to_port, ip_ranges, _source_groups, prefix_list_ids
        )
        for rule in group.egress_rules:
            if (
                security_rule.from_port == rule.from_port
                and security_rule.to_port == rule.to_port
                and security_rule.ip_protocol == rule.ip_protocol
            ):
                self._sg_update_description(security_rule, rule)
        return group

    def _sg_update_description(self, security_rule, rule):
        for item in security_rule.ip_ranges:
            for cidr_item in rule.ip_ranges:
                if cidr_item.get("CidrIp") == item.get("CidrIp"):
                    cidr_item["Description"] = item.get("Description")
                if cidr_item.get("CidrIp6") == item.get("CidrIp6"):
                    cidr_item["Description"] = item.get("Description")

            for item in security_rule.source_groups:
                for source_group in rule.source_groups:
                    if source_group.get("GroupId") == item.get(
                        "GroupId"
                    ) or source_group.get("GroupName") == item.get("GroupName"):
                        source_group["Description"] = item.get("Description")

            for item in security_rule.source_groups:
                for source_group in rule.source_groups:
                    if source_group.get("GroupId") == item.get(
                        "GroupId"
                    ) or source_group.get("GroupName") == item.get("GroupName"):
                        source_group["Description"] = item.get("Description")

    def _remove_items_from_rule(self, ip_ranges, _source_groups, prefix_list_ids, rule):
        for item in ip_ranges:
            if item not in rule.ip_ranges:
                raise InvalidPermissionNotFoundError()
            else:
                rule.ip_ranges.remove(item)

        for item in _source_groups:
            if item not in rule.source_groups:
                raise InvalidPermissionNotFoundError()
            else:
                rule.source_groups.remove(item)

        for item in prefix_list_ids:
            if item not in rule.prefix_list_ids:
                raise InvalidPermissionNotFoundError()
            else:
                rule.prefix_list_ids.remove(item)
        pass

    def _add_source_group(self, source_groups, vpc_id):
        _source_groups = []
        for item in source_groups:
            if "OwnerId" not in item:
                item["OwnerId"] = ACCOUNT_ID
            # for VPCs
            if "GroupId" in item:
                if not self.get_security_group_by_name_or_id(
                    item.get("GroupId"), vpc_id
                ):
                    raise InvalidSecurityGroupNotFoundError(item.get("GroupId"))
            if "GroupName" in item:
                source_group = self.get_security_group_by_name_or_id(
                    item.get("GroupName"), vpc_id
                )
                if not source_group:
                    raise InvalidSecurityGroupNotFoundError(item.get("GroupName"))
                else:
                    item["GroupId"] = source_group.id
                    item.pop("GroupName")

            _source_groups.append(item)
        return _source_groups

    def _verify_group_will_respect_rule_count_limit(
        self, group, current_rule_nb, ip_ranges, source_groups=None, egress=False,
    ):
        max_nb_rules = 60 if group.vpc_id else 100
        future_group_nb_rules = current_rule_nb
        if ip_ranges:
            future_group_nb_rules += len(ip_ranges)
        if source_groups:
            future_group_nb_rules += len(source_groups)
        if future_group_nb_rules > max_nb_rules:
            if group and not egress:
                group.ingress_rules = self.sg_old_ingress_ruls[group.id]
            if group and egress:
                group.egress_rules = self.sg_old_egress_ruls[group.id]
            raise RulesPerSecurityGroupLimitExceededError


class SecurityGroupIngress(CloudFormationModel):
    def __init__(self, security_group, properties):
        self.security_group = security_group
        self.properties = properties

    @staticmethod
    def cloudformation_name_type():
        return None

    @staticmethod
    def cloudformation_type():
        # https://docs.aws.amazon.com/AWSCloudFormation/latest/UserGuide/aws-resource-ec2-securitygroupingress.html
        return "AWS::EC2::SecurityGroupIngress"

    @classmethod
    def create_from_cloudformation_json(
        cls, resource_name, cloudformation_json, region_name, **kwargs
    ):
        properties = cloudformation_json["Properties"]

        ec2_backend = ec2_backends[region_name]
        group_name = properties.get("GroupName")
        group_id = properties.get("GroupId")
        ip_protocol = properties.get("IpProtocol")
        cidr_ip = properties.get("CidrIp")
        cidr_desc = properties.get("Description")
        cidr_ipv6 = properties.get("CidrIpv6")
        from_port = properties.get("FromPort")
        source_security_group_id = properties.get("SourceSecurityGroupId")
        source_security_group_name = properties.get("SourceSecurityGroupName")
        # source_security_owner_id =
        # properties.get("SourceSecurityGroupOwnerId")  # IGNORED AT THE MOMENT
        to_port = properties.get("ToPort")

        assert group_id or group_name
        assert (
            source_security_group_name
            or cidr_ip
            or cidr_ipv6
            or source_security_group_id
        )
        assert ip_protocol

        source_group = {}
        if source_security_group_id:
            source_group["GroupId"] = source_security_group_id
        if source_security_group_name:
            source_group["GroupName"] = source_security_group_name
        if cidr_ip:
            ip_ranges = [{"CidrIp": cidr_ip, "Description": cidr_desc}]
        else:
            ip_ranges = []

        if group_id:
            security_group = ec2_backend.describe_security_groups(group_ids=[group_id])[
                0
            ]
        else:
            security_group = ec2_backend.describe_security_groups(
                groupnames=[group_name]
            )[0]

        ec2_backend.authorize_security_group_ingress(
            group_name_or_id=security_group.id,
            ip_protocol=ip_protocol,
            from_port=from_port,
            to_port=to_port,
            ip_ranges=ip_ranges,
            source_groups=[source_group] if source_group else [],
        )

        return cls(security_group, properties)


class VolumeAttachment(CloudFormationModel):
    def __init__(self, volume, instance, device, status):
        self.volume = volume
        self.attach_time = utc_date_and_time()
        self.instance = instance
        self.device = device
        self.status = status

    @staticmethod
    def cloudformation_name_type():
        return None

    @staticmethod
    def cloudformation_type():
        # https://docs.aws.amazon.com/AWSCloudFormation/latest/UserGuide/aws-resource-ec2-volumeattachment.html
        return "AWS::EC2::VolumeAttachment"

    @classmethod
    def create_from_cloudformation_json(
        cls, resource_name, cloudformation_json, region_name, **kwargs
    ):
        properties = cloudformation_json["Properties"]

        instance_id = properties["InstanceId"]
        volume_id = properties["VolumeId"]

        ec2_backend = ec2_backends[region_name]
        attachment = ec2_backend.attach_volume(
            volume_id=volume_id,
            instance_id=instance_id,
            device_path=properties["Device"],
        )
        return attachment


class Volume(TaggedEC2Resource, CloudFormationModel):
    def __init__(
        self,
        ec2_backend,
        volume_id,
        size,
        zone,
        snapshot_id=None,
        encrypted=False,
        kms_key_id=None,
        volume_type=None,
    ):
        self.id = volume_id
        self.volume_type = volume_type or "gp2"
        self.size = size
        self.zone = zone
        self.create_time = utc_date_and_time()
        self.attachment = None
        self.snapshot_id = snapshot_id
        self.ec2_backend = ec2_backend
        self.encrypted = encrypted
        self.kms_key_id = kms_key_id

    @staticmethod
    def cloudformation_name_type():
        return None

    @staticmethod
    def cloudformation_type():
        # https://docs.aws.amazon.com/AWSCloudFormation/latest/UserGuide/aws-resource-ec2-volume.html
        return "AWS::EC2::Volume"

    @classmethod
    def create_from_cloudformation_json(
        cls, resource_name, cloudformation_json, region_name, **kwargs
    ):
        properties = cloudformation_json["Properties"]

        ec2_backend = ec2_backends[region_name]
        volume = ec2_backend.create_volume(
            size=properties.get("Size"), zone_name=properties.get("AvailabilityZone")
        )
        return volume

    @property
    def physical_resource_id(self):
        return self.id

    @property
    def status(self):
        if self.attachment:
            return "in-use"
        else:
            return "available"

    def get_filter_value(self, filter_name):
        if filter_name.startswith("attachment") and not self.attachment:
            return None
        elif filter_name == "attachment.attach-time":
            return self.attachment.attach_time
        elif filter_name == "attachment.device":
            return self.attachment.device
        elif filter_name == "attachment.instance-id":
            return self.attachment.instance.id
        elif filter_name == "attachment.status":
            return self.attachment.status
        elif filter_name == "create-time":
            return self.create_time
        elif filter_name == "size":
            return self.size
        elif filter_name == "snapshot-id":
            return self.snapshot_id
        elif filter_name == "status":
            return self.status
        elif filter_name == "volume-id":
            return self.id
        elif filter_name == "encrypted":
            return str(self.encrypted).lower()
        elif filter_name == "availability-zone":
            return self.zone.name if self.zone else None
        else:
            return super().get_filter_value(filter_name, "DescribeVolumes")


class Snapshot(TaggedEC2Resource):
    def __init__(
        self,
        ec2_backend,
        snapshot_id,
        volume,
        description,
        encrypted=False,
        owner_id=OWNER_ID,
    ):
        self.id = snapshot_id
        self.volume = volume
        self.description = description
        self.start_time = utc_date_and_time()
        self.create_volume_permission_groups = set()
        self.create_volume_permission_userids = set()
        self.ec2_backend = ec2_backend
        self.status = "completed"
        self.encrypted = encrypted
        self.owner_id = owner_id

    def get_filter_value(self, filter_name):
        if filter_name == "description":
            return self.description
        elif filter_name == "snapshot-id":
            return self.id
        elif filter_name == "start-time":
            return self.start_time
        elif filter_name == "volume-id":
            return self.volume.id
        elif filter_name == "volume-size":
            return self.volume.size
        elif filter_name == "encrypted":
            return str(self.encrypted).lower()
        elif filter_name == "status":
            return self.status
        elif filter_name == "owner-id":
            return self.owner_id
        else:
            return super().get_filter_value(filter_name, "DescribeSnapshots")


class EBSBackend(object):
    def __init__(self):
        self.volumes = {}
        self.attachments = {}
        self.snapshots = {}
        super().__init__()

    def create_volume(
        self,
        size,
        zone_name,
        snapshot_id=None,
        encrypted=False,
        kms_key_id=None,
        volume_type=None,
    ):
        if kms_key_id and not encrypted:
            raise InvalidParameterDependency("KmsKeyId", "Encrypted")
        if encrypted and not kms_key_id:
            kms_key_id = self._get_default_encryption_key()
        volume_id = random_volume_id()
        zone = self.get_zone_by_name(zone_name)
        if snapshot_id:
            snapshot = self.get_snapshot(snapshot_id)
            if size is None:
                size = snapshot.volume.size
            if snapshot.encrypted:
                encrypted = snapshot.encrypted
        volume = Volume(
            self,
            volume_id=volume_id,
            size=size,
            zone=zone,
            snapshot_id=snapshot_id,
            encrypted=encrypted,
            kms_key_id=kms_key_id,
            volume_type=volume_type,
        )
        self.volumes[volume_id] = volume
        return volume

    def describe_volumes(self, volume_ids=None, filters=None):
        matches = self.volumes.copy().values()
        if volume_ids:
            matches = [vol for vol in matches if vol.id in volume_ids]
            if len(volume_ids) > len(matches):
                unknown_ids = set(volume_ids) - set(matches)
                raise InvalidVolumeIdError(unknown_ids)
        if filters:
            matches = generic_filter(filters, matches)
        return matches

    def get_volume(self, volume_id):
        volume = self.volumes.get(volume_id, None)
        if not volume:
            raise InvalidVolumeIdError(volume_id)
        return volume

    def delete_volume(self, volume_id):
        if volume_id in self.volumes:
            volume = self.volumes[volume_id]
            if volume.attachment:
                raise VolumeInUseError(volume_id, volume.attachment.instance.id)
            return self.volumes.pop(volume_id)
        raise InvalidVolumeIdError(volume_id)

    def attach_volume(
        self, volume_id, instance_id, device_path, delete_on_termination=False
    ):
        volume = self.get_volume(volume_id)
        instance = self.get_instance(instance_id)

        if not volume or not instance:
            return False

        volume.attachment = VolumeAttachment(volume, instance, device_path, "attached")
        # Modify instance to capture mount of block device.
        bdt = BlockDeviceType(
            volume_id=volume_id,
            status=volume.status,
            size=volume.size,
            attach_time=utc_date_and_time(),
            delete_on_termination=delete_on_termination,
        )
        instance.block_device_mapping[device_path] = bdt
        return volume.attachment

    def detach_volume(self, volume_id, instance_id, device_path):
        volume = self.get_volume(volume_id)
        instance = self.get_instance(instance_id)

        old_attachment = volume.attachment
        if not old_attachment:
            raise InvalidVolumeAttachmentError(volume_id, instance_id)
        device_path = device_path or old_attachment.device

        try:
            del instance.block_device_mapping[device_path]
        except KeyError:
            raise InvalidVolumeDetachmentError(volume_id, instance_id, device_path)

        old_attachment.status = "detached"

        volume.attachment = None
        return old_attachment

    def create_snapshot(self, volume_id, description, owner_id=None):
        snapshot_id = random_snapshot_id()
        volume = self.get_volume(volume_id)
        params = [self, snapshot_id, volume, description, volume.encrypted]
        if owner_id:
            params.append(owner_id)
        snapshot = Snapshot(*params)
        self.snapshots[snapshot_id] = snapshot
        return snapshot

    def describe_snapshots(self, snapshot_ids=None, filters=None):
        matches = self.snapshots.copy().values()
        if snapshot_ids:
            matches = [snap for snap in matches if snap.id in snapshot_ids]
            if len(snapshot_ids) > len(matches):
                unknown_ids = set(snapshot_ids) - set(matches)
                raise InvalidSnapshotIdError(unknown_ids)
        if filters:
            matches = generic_filter(filters, matches)
        return matches

    def copy_snapshot(self, source_snapshot_id, source_region, description=None):
        source_snapshot = ec2_backends[source_region].describe_snapshots(
            snapshot_ids=[source_snapshot_id]
        )[0]
        snapshot_id = random_snapshot_id()
        snapshot = Snapshot(
            self,
            snapshot_id,
            volume=source_snapshot.volume,
            description=description,
            encrypted=source_snapshot.encrypted,
        )
        self.snapshots[snapshot_id] = snapshot
        return snapshot

    def get_snapshot(self, snapshot_id):
        snapshot = self.snapshots.get(snapshot_id, None)
        if not snapshot:
            raise InvalidSnapshotIdError(snapshot_id)
        return snapshot

    def delete_snapshot(self, snapshot_id):
        if snapshot_id in self.snapshots:
            return self.snapshots.pop(snapshot_id)
        raise InvalidSnapshotIdError(snapshot_id)

    def get_create_volume_permission_groups(self, snapshot_id):
        snapshot = self.get_snapshot(snapshot_id)
        return snapshot.create_volume_permission_groups

    def get_create_volume_permission_userids(self, snapshot_id):
        snapshot = self.get_snapshot(snapshot_id)
        return snapshot.create_volume_permission_userids

    def add_create_volume_permission(self, snapshot_id, user_ids=None, groups=None):
        snapshot = self.get_snapshot(snapshot_id)
        if user_ids:
            snapshot.create_volume_permission_userids.update(user_ids)

        if groups and groups != ["all"]:
            raise InvalidAMIAttributeItemValueError("UserGroup", groups)
        else:
            snapshot.create_volume_permission_groups.update(groups)

        return True

    def remove_create_volume_permission(self, snapshot_id, user_ids=None, groups=None):
        snapshot = self.get_snapshot(snapshot_id)
        if user_ids:
            snapshot.create_volume_permission_userids.difference_update(user_ids)

        if groups and groups != ["all"]:
            raise InvalidAMIAttributeItemValueError("UserGroup", groups)
        else:
            snapshot.create_volume_permission_groups.difference_update(groups)

        return True

    def _get_default_encryption_key(self):
        # https://aws.amazon.com/kms/features/#AWS_Service_Integration
        # An AWS managed CMK is created automatically when you first create
        # an encrypted resource using an AWS service integrated with KMS.
        kms = kms_backends[self.region_name]
        ebs_alias = "alias/aws/ebs"
        if not kms.alias_exists(ebs_alias):
            key = kms.create_key(
                policy="",
                key_usage="ENCRYPT_DECRYPT",
                customer_master_key_spec="SYMMETRIC_DEFAULT",
                description="Default master key that protects my EBS volumes when no other key is defined",
                tags=None,
                region=self.region_name,
            )
            kms.add_alias(key.id, ebs_alias)
        ebs_key = kms.describe_key(ebs_alias)
        return ebs_key.arn


class VPC(TaggedEC2Resource, CloudFormationModel):
    def __init__(
        self,
        ec2_backend,
        vpc_id,
        cidr_block,
        is_default,
        instance_tenancy="default",
        amazon_provided_ipv6_cidr_block=False,
    ):

        self.ec2_backend = ec2_backend
        self.id = vpc_id
        self.cidr_block = cidr_block
        self.cidr_block_association_set = {}
        self.dhcp_options = None
        self.state = "available"
        self.instance_tenancy = instance_tenancy
        self.is_default = "true" if is_default else "false"
        self.enable_dns_support = "true"
        self.classic_link_enabled = "false"
        self.classic_link_dns_supported = "false"
        # This attribute is set to 'true' only for default VPCs
        # or VPCs created using the wizard of the VPC console
        self.enable_dns_hostnames = "true" if is_default else "false"

        self.associate_vpc_cidr_block(cidr_block)
        if amazon_provided_ipv6_cidr_block:
            self.associate_vpc_cidr_block(
                cidr_block,
                amazon_provided_ipv6_cidr_block=amazon_provided_ipv6_cidr_block,
            )

    @property
    def owner_id(self):
        return ACCOUNT_ID

    @staticmethod
    def cloudformation_name_type():
        return None

    @staticmethod
    def cloudformation_type():
        # https://docs.aws.amazon.com/AWSCloudFormation/latest/UserGuide/aws-resource-ec2-vpc.html
        return "AWS::EC2::VPC"

    @classmethod
    def create_from_cloudformation_json(
        cls, resource_name, cloudformation_json, region_name, **kwargs
    ):
        properties = cloudformation_json["Properties"]

        ec2_backend = ec2_backends[region_name]
        vpc = ec2_backend.create_vpc(
            cidr_block=properties["CidrBlock"],
            instance_tenancy=properties.get("InstanceTenancy", "default"),
        )
        for tag in properties.get("Tags", []):
            tag_key = tag["Key"]
            tag_value = tag["Value"]
            vpc.add_tag(tag_key, tag_value)

        return vpc

    @property
    def physical_resource_id(self):
        return self.id

    def get_filter_value(self, filter_name):
        if filter_name in ("vpc-id", "vpcId"):
            return self.id
        elif filter_name in ("cidr", "cidr-block", "cidrBlock"):
            return self.cidr_block
        elif filter_name in (
            "cidr-block-association.cidr-block",
            "ipv6-cidr-block-association.ipv6-cidr-block",
        ):
            return [
                c["cidr_block"]
                for c in self.get_cidr_block_association_set(ipv6="ipv6" in filter_name)
            ]
        elif filter_name in (
            "cidr-block-association.association-id",
            "ipv6-cidr-block-association.association-id",
        ):
            return self.cidr_block_association_set.keys()
        elif filter_name in (
            "cidr-block-association.state",
            "ipv6-cidr-block-association.state",
        ):
            return [
                c["cidr_block_state"]["state"]
                for c in self.get_cidr_block_association_set(ipv6="ipv6" in filter_name)
            ]
        elif filter_name in ("instance_tenancy", "InstanceTenancy"):
            return self.instance_tenancy
        elif filter_name in ("is-default", "isDefault"):
            return self.is_default
        elif filter_name == "state":
            return self.state
        elif filter_name in ("dhcp-options-id", "dhcpOptionsId"):
            if not self.dhcp_options:
                return None
            return self.dhcp_options.id
        else:
            return super().get_filter_value(filter_name, "DescribeVpcs")

    def modify_vpc_tenancy(self, tenancy):
        if tenancy != "default":
            raise UnsupportedTenancy(tenancy)
        self.instance_tenancy = tenancy
        return True

    def associate_vpc_cidr_block(
        self, cidr_block, amazon_provided_ipv6_cidr_block=False
    ):
        max_associations = 5 if not amazon_provided_ipv6_cidr_block else 1

        for cidr in self.cidr_block_association_set.copy():
            if (
                self.cidr_block_association_set.get(cidr)
                .get("cidr_block_state")
                .get("state")
                == "disassociated"
            ):
                self.cidr_block_association_set.pop(cidr)
        if (
            len(self.get_cidr_block_association_set(amazon_provided_ipv6_cidr_block))
            >= max_associations
        ):
            raise CidrLimitExceeded(self.id, max_associations)

        association_id = random_vpc_cidr_association_id()

        association_set = {
            "association_id": association_id,
            "cidr_block_state": {"state": "associated", "StatusMessage": ""},
        }

        association_set["cidr_block"] = (
            random_ipv6_cidr() if amazon_provided_ipv6_cidr_block else cidr_block
        )
        self.cidr_block_association_set[association_id] = association_set
        return association_set

    def enable_vpc_classic_link(self):
        # Check if current cidr block doesn't fall within the 10.0.0.0/8 block, excluding 10.0.0.0/16 and 10.1.0.0/16.
        # Doesn't check any route tables, maybe something for in the future?
        # See https://docs.aws.amazon.com/AWSEC2/latest/UserGuide/vpc-classiclink.html#classiclink-limitations
        network_address = ipaddress.ip_network(self.cidr_block).network_address
        if (
            network_address not in ipaddress.ip_network("10.0.0.0/8")
            or network_address in ipaddress.ip_network("10.0.0.0/16")
            or network_address in ipaddress.ip_network("10.1.0.0/16")
        ):
            self.classic_link_enabled = "true"

        return self.classic_link_enabled

    def disable_vpc_classic_link(self):
        self.classic_link_enabled = "false"
        return self.classic_link_enabled

    def enable_vpc_classic_link_dns_support(self):
        self.classic_link_dns_supported = "true"
        return self.classic_link_dns_supported

    def disable_vpc_classic_link_dns_support(self):
        self.classic_link_dns_supported = "false"
        return self.classic_link_dns_supported

    def disassociate_vpc_cidr_block(self, association_id):
        if self.cidr_block == self.cidr_block_association_set.get(
            association_id, {}
        ).get("cidr_block"):
            raise OperationNotPermitted(association_id)

        entry = response = self.cidr_block_association_set.get(association_id, {})
        if entry:
            response = json.loads(json.dumps(entry))
            response["vpc_id"] = self.id
            response["cidr_block_state"]["state"] = "disassociating"
            entry["cidr_block_state"]["state"] = "disassociated"
        return response

    def get_cidr_block_association_set(self, ipv6=False):
        return [
            c
            for c in self.cidr_block_association_set.values()
            if ("::/" if ipv6 else ".") in c.get("cidr_block")
        ]


class VPCBackend(object):
    vpc_refs = defaultdict(set)

    def __init__(self):
        self.vpcs = {}
        self.vpc_end_points = {}
        self.vpc_refs[self.__class__].add(weakref.ref(self))
        super().__init__()

    @classmethod
    def get_vpc_refs(cls):
        for inst_ref in cls.vpc_refs[cls]:
            inst = inst_ref()
            if inst is not None:
                yield inst

    def create_vpc(
        self,
        cidr_block,
        instance_tenancy="default",
        amazon_provided_ipv6_cidr_block=False,
        tags=[],
    ):
        vpc_id = random_vpc_id()
        try:
            vpc_cidr_block = ipaddress.IPv4Network(str(cidr_block), strict=False)
        except ValueError:
            raise InvalidCIDRBlockParameterError(cidr_block)
        if vpc_cidr_block.prefixlen < 16 or vpc_cidr_block.prefixlen > 28:
            raise InvalidVPCRangeError(cidr_block)
        vpc = VPC(
            self,
            vpc_id,
            cidr_block,
            len(self.vpcs) == 0,
            instance_tenancy,
            amazon_provided_ipv6_cidr_block,
        )

        for tag in tags:
            tag_key = tag.get("Key")
            tag_value = tag.get("Value")
            vpc.add_tag(tag_key, tag_value)

        self.vpcs[vpc_id] = vpc

        # AWS creates a default main route table and security group.
        self.create_route_table(vpc_id, main=True)

        # AWS creates a default Network ACL
        self.create_network_acl(vpc_id, default=True)

        default = self.get_security_group_from_name("default", vpc_id=vpc_id)
        if not default:
            self.create_security_group(
                "default", "default VPC security group", vpc_id=vpc_id, is_default=True
            )

        return vpc

    def get_vpc(self, vpc_id):
        if vpc_id not in self.vpcs:
            raise InvalidVPCIdError(vpc_id)
        return self.vpcs.get(vpc_id)

    # get vpc by vpc id and aws region
    def get_cross_vpc(self, vpc_id, peer_region):
        for vpcs in self.get_vpc_refs():
            if vpcs.region_name == peer_region:
                match_vpc = vpcs.get_vpc(vpc_id)
        return match_vpc

    def describe_vpcs(self, vpc_ids=None, filters=None):
        matches = self.vpcs.copy().values()
        if vpc_ids:
            matches = [vpc for vpc in matches if vpc.id in vpc_ids]
            if len(vpc_ids) > len(matches):
                unknown_ids = set(vpc_ids) - set(matches)
                raise InvalidVPCIdError(unknown_ids)
        if filters:
            matches = generic_filter(filters, matches)
        return matches

    def delete_vpc(self, vpc_id):
        # Do not delete if any VPN Gateway is attached
        vpn_gateways = self.describe_vpn_gateways(filters={"attachment.vpc-id": vpc_id})
        vpn_gateways = [
            item
            for item in vpn_gateways
            if item.attachments.get(vpc_id).state == "attached"
        ]
        if vpn_gateways:
            raise DependencyViolationError(
                "The vpc {0} has dependencies and cannot be deleted.".format(vpc_id)
            )

        # Delete route table if only main route table remains.
        route_tables = self.describe_route_tables(filters={"vpc-id": vpc_id})
        if len(route_tables) > 1:
            raise DependencyViolationError(
                "The vpc {0} has dependencies and cannot be deleted.".format(vpc_id)
            )
        for route_table in route_tables:
            self.delete_route_table(route_table.id)

        # Delete default security group if exists.
        default = self.get_security_group_by_name_or_id("default", vpc_id=vpc_id)
        if default:
            self.delete_security_group(group_id=default.id)

        # Now delete VPC.
        vpc = self.vpcs.pop(vpc_id, None)
        if not vpc:
            raise InvalidVPCIdError(vpc_id)

        if vpc.dhcp_options:
            vpc.dhcp_options.vpc = None
            self.delete_dhcp_options_set(vpc.dhcp_options.id)
            vpc.dhcp_options = None
        return vpc

    def describe_vpc_attribute(self, vpc_id, attr_name):
        vpc = self.get_vpc(vpc_id)
        if attr_name in ("enable_dns_support", "enable_dns_hostnames"):
            return getattr(vpc, attr_name)
        else:
            raise InvalidParameterValueError(attr_name)

    def modify_vpc_tenancy(self, vpc_id, tenancy):
        vpc = self.get_vpc(vpc_id)
        return vpc.modify_vpc_tenancy(tenancy)

    def enable_vpc_classic_link(self, vpc_id):
        vpc = self.get_vpc(vpc_id)
        return vpc.enable_vpc_classic_link()

    def disable_vpc_classic_link(self, vpc_id):
        vpc = self.get_vpc(vpc_id)
        return vpc.disable_vpc_classic_link()

    def enable_vpc_classic_link_dns_support(self, vpc_id):
        vpc = self.get_vpc(vpc_id)
        return vpc.enable_vpc_classic_link_dns_support()

    def disable_vpc_classic_link_dns_support(self, vpc_id):
        vpc = self.get_vpc(vpc_id)
        return vpc.disable_vpc_classic_link_dns_support()

    def modify_vpc_attribute(self, vpc_id, attr_name, attr_value):
        vpc = self.get_vpc(vpc_id)
        if attr_name in ("enable_dns_support", "enable_dns_hostnames"):
            setattr(vpc, attr_name, attr_value)
        else:
            raise InvalidParameterValueError(attr_name)

    def disassociate_vpc_cidr_block(self, association_id):
        for vpc in self.vpcs.copy().values():
            response = vpc.disassociate_vpc_cidr_block(association_id)
            for route_table in self.route_tables.copy().values():
                if route_table.vpc_id == response.get("vpc_id"):
                    if "::/" in response.get("cidr_block"):
                        self.delete_route(
                            route_table.id, None, response.get("cidr_block")
                        )
                    else:
                        self.delete_route(route_table.id, response.get("cidr_block"))
            if response:
                return response
        else:
            raise InvalidVpcCidrBlockAssociationIdError(association_id)

    def associate_vpc_cidr_block(
        self, vpc_id, cidr_block, amazon_provided_ipv6_cidr_block
    ):
        vpc = self.get_vpc(vpc_id)
        association_set = vpc.associate_vpc_cidr_block(
            cidr_block, amazon_provided_ipv6_cidr_block
        )
        for route_table in self.route_tables.values():
            if route_table.vpc_id == vpc_id:
                if amazon_provided_ipv6_cidr_block:
                    self.create_route(
                        route_table.id,
                        None,
                        destination_ipv6_cidr_block=association_set["cidr_block"],
                        local=True,
                    )
                else:
                    self.create_route(
                        route_table.id, association_set["cidr_block"], local=True
                    )
        return association_set

    def create_vpc_endpoint(
        self,
        vpc_id,
        service_name,
        type=None,
        policy_document=False,
        route_table_ids=None,
        subnet_ids=[],
        network_interface_ids=[],
        dns_entries=None,
        client_token=None,
        security_group_ids=None,
        tags=None,
        private_dns_enabled=None,
    ):

        vpc_endpoint_id = random_vpc_ep_id()

        # validates if vpc is present or not.
        self.get_vpc(vpc_id)
        destination_prefix_list_id = None

        if type and type.lower() == "interface":

            network_interface_ids = []
            for subnet_id in subnet_ids:
                self.get_subnet(subnet_id)
                eni = self.create_network_interface(subnet_id, random_private_ip())
                network_interface_ids.append(eni.id)

            dns_entries = create_dns_entries(service_name, vpc_endpoint_id)

        else:
            # considering gateway if type is not mentioned.
            for prefix_list in self.managed_prefix_lists.values():
                if prefix_list.prefix_list_name == service_name:
                    destination_prefix_list_id = prefix_list.id

        if dns_entries:
            dns_entries = [dns_entries]

        vpc_end_point = VPCEndPoint(
            self,
            vpc_endpoint_id,
            vpc_id,
            service_name,
            type,
            policy_document,
            route_table_ids,
            subnet_ids,
            network_interface_ids,
            dns_entries,
            client_token,
            security_group_ids,
            tags,
            private_dns_enabled,
            destination_prefix_list_id,
        )

        self.vpc_end_points[vpc_endpoint_id] = vpc_end_point

        if destination_prefix_list_id:
            for route_table_id in route_table_ids:
                self.create_route(
                    route_table_id,
                    None,
                    gateway_id=vpc_endpoint_id,
                    destination_prefix_list_id=destination_prefix_list_id,
                )

        return vpc_end_point

    def delete_vpc_endpoints(self, vpce_ids=[]):
        for vpce_id in vpce_ids:
            vpc_endpoint = self.vpc_end_points.get(vpce_id, None)
            if vpc_endpoint:
                if vpc_endpoint.type.lower() == "interface":
                    for eni_id in vpc_endpoint.network_interface_ids:
                        self.enis.pop(eni_id, None)
                else:
                    for route_table_id in vpc_endpoint.route_table_ids:
                        self.delete_route(
                            route_table_id, vpc_endpoint.destination_prefix_list_id
                        )
                vpc_endpoint.state = "deleted"
        return True

    def describe_vpc_endpoints(self, vpc_end_point_ids, filters=None):
        vpc_end_points = self.vpc_end_points.values()

        if vpc_end_point_ids:
            vpc_end_points = [
                vpc_end_point
                for vpc_end_point in vpc_end_points
                if vpc_end_point.id in vpc_end_point_ids
            ]
            if len(vpc_end_points) != len(vpc_end_point_ids):
                invalid_id = list(
                    set(vpc_end_point_ids).difference(
                        set([vpc_end_point.id for vpc_end_point in vpc_end_points])
                    )
                )[0]
                raise InvalidVpcEndPointIdError(invalid_id)

        return generic_filter(filters, vpc_end_points)

    @staticmethod
    def _collect_default_endpoint_services(region):
        """Return list of default services using list of backends."""
        if DEFAULT_VPC_ENDPOINT_SERVICES:
            return DEFAULT_VPC_ENDPOINT_SERVICES

        zones = [
            zone.name
            for zones in RegionsAndZonesBackend.zones.values()
            for zone in zones
            if zone.name.startswith(region)
        ]

        from moto import backends  # pylint: disable=import-outside-toplevel

        for _backends in backends.unique_backends():
            if region in _backends:
                service = _backends[region].default_vpc_endpoint_service(region, zones)
                if service:
                    DEFAULT_VPC_ENDPOINT_SERVICES.extend(service)

            if "global" in _backends:
                service = _backends["global"].default_vpc_endpoint_service(
                    region, zones
                )
                if service:
                    DEFAULT_VPC_ENDPOINT_SERVICES.extend(service)
        return DEFAULT_VPC_ENDPOINT_SERVICES

    @staticmethod
    def _matches_service_by_tags(service, filter_item):
        """Return True if service tags are not filtered by their tags.

        Note that the API specifies a key of "Values" for a filter, but
        the botocore library returns "Value" instead.
        """
        # For convenience, collect the tags for this service.
        service_tag_keys = {x["Key"] for x in service["Tags"]}
        if not service_tag_keys:
            return False

        matched = True  # assume the best
        if filter_item["Name"] == "tag-key":
            # Filters=[{"Name":"tag-key", "Values":["Name"]}],
            # Any tag with this name, regardless of the tag value.
            if not service_tag_keys & set(filter_item["Value"]):
                matched = False

        elif filter_item["Name"].startswith("tag:"):
            # Filters=[{"Name":"tag:Name", "Values":["my-load-balancer"]}],
            tag_name = filter_item["Name"].split(":")[1]
            if not service_tag_keys & {tag_name}:
                matched = False
            else:
                for tag in service["Tags"]:
                    if tag["Key"] == tag_name and tag["Value"] in filter_item["Value"]:
                        break
                else:
                    matched = False
        return matched

    @staticmethod
    def _filter_endpoint_services(service_names_filters, filters, services):
        """Return filtered list of VPC endpoint services."""
        if not service_names_filters and not filters:
            return services

        # Verify the filters are valid.
        for filter_item in filters:
            if filter_item["Name"] not in [
                "service-name",
                "service-type",
                "tag-key",
            ] and not filter_item["Name"].startswith("tag:"):
                raise InvalidFilter(filter_item["Name"])

        # Apply both the service_names filter and the filters themselves.
        filtered_services = []
        for service in services:
            if (
                service_names_filters
                and service["ServiceName"] not in service_names_filters
            ):
                continue

            # Note that the API specifies a key of "Values" for a filter, but
            # the botocore library returns "Value" instead.
            matched = True
            for filter_item in filters:
                if filter_item["Name"] == "service-name":
                    if service["ServiceName"] not in filter_item["Value"]:
                        matched = False

                elif filter_item["Name"] == "service-type":
                    service_types = {x["ServiceType"] for x in service["ServiceType"]}
                    if not service_types & set(filter_item["Value"]):
                        matched = False

                elif filter_item["Name"] == "tag-key" or filter_item["Name"].startswith(
                    "tag:"
                ):
                    if not VPCBackend._matches_service_by_tags(service, filter_item):
                        matched = False

                # Exit early -- don't bother checking the remaining filters
                # as a non-match was found.
                if not matched:
                    break

            # Does the service have a matching service name or does it match
            # a filter?
            if matched:
                filtered_services.append(service)

        return filtered_services

    def describe_vpc_endpoint_services(
        self, dry_run, service_names, filters, max_results, next_token, region
    ):  # pylint: disable=unused-argument,too-many-arguments
        """Return info on services to which you can create a VPC endpoint.

        Currently only the default endpoing services are returned.  When
        create_vpc_endpoint_service_configuration() is implemented, a
        list of those private endpoints would be kept and when this API
        is invoked, those private endpoints would be added to the list of
        default endpoint services.

        The DryRun parameter is ignored.
        """
        default_services = self._collect_default_endpoint_services(region)
        for service_name in service_names:
            if service_name not in [x["ServiceName"] for x in default_services]:
                raise InvalidServiceName(service_name)

        # Apply filters specified in the service_names and filters arguments.
        filtered_services = sorted(
            self._filter_endpoint_services(service_names, filters, default_services),
            key=itemgetter("ServiceName"),
        )

        # Determine the start index into list of services based on the
        # next_token argument.
        start = 0
        vpce_ids = [x["ServiceId"] for x in filtered_services]
        if next_token:
            if next_token not in vpce_ids:
                raise InvalidNextToken(next_token)
            start = vpce_ids.index(next_token)

        # Determine the stop index into the list of services based on the
        # max_results argument.
        if not max_results or max_results > MAX_NUMBER_OF_ENDPOINT_SERVICES_RESULTS:
            max_results = MAX_NUMBER_OF_ENDPOINT_SERVICES_RESULTS

        # If necessary, set the value of the next_token.
        next_token = ""
        if len(filtered_services) > (start + max_results):
            service = filtered_services[start + max_results]
            next_token = service["ServiceId"]

        return {
            "servicesDetails": filtered_services[start : start + max_results],
            "serviceNames": [
                x["ServiceName"] for x in filtered_services[start : start + max_results]
            ],
            "nextToken": next_token,
        }

    def get_vpc_end_point(self, vpc_end_point_id):
        vpc_end_point = self.vpc_end_points.get(vpc_end_point_id)
        if not vpc_end_point:
            raise InvalidVpcEndPointIdError(vpc_end_point_id)
        return vpc_end_point


class PeeringConnectionStatus(object):
    def __init__(self, code="initiating-request", message=""):
        self.code = code
        self.message = message

    def deleted(self):
        self.code = "deleted"
        self.message = "Deleted by {deleter ID}"

    def initiating(self):
        self.code = "initiating-request"
        self.message = "Initiating Request to {accepter ID}"

    def pending(self):
        self.code = "pending-acceptance"
        self.message = "Pending Acceptance by {accepter ID}"

    def accept(self):
        self.code = "active"
        self.message = "Active"

    def reject(self):
        self.code = "rejected"
        self.message = "Inactive"


class VPCPeeringConnection(TaggedEC2Resource, CloudFormationModel):
    DEFAULT_OPTIONS = {
        "AllowEgressFromLocalClassicLinkToRemoteVpc": "false",
        "AllowEgressFromLocalVpcToRemoteClassicLink": "false",
        "AllowDnsResolutionFromRemoteVpc": "false",
    }

    def __init__(self, backend, vpc_pcx_id, vpc, peer_vpc, tags=None):
        self.id = vpc_pcx_id
        self.ec2_backend = backend
        self.vpc = vpc
        self.peer_vpc = peer_vpc
        self.requester_options = self.DEFAULT_OPTIONS.copy()
        self.accepter_options = self.DEFAULT_OPTIONS.copy()
        self.add_tags(tags or {})
        self._status = PeeringConnectionStatus()

    @staticmethod
    def cloudformation_name_type():
        return None

    @staticmethod
    def cloudformation_type():
        # https://docs.aws.amazon.com/AWSCloudFormation/latest/UserGuide/aws-resource-ec2-vpcpeeringconnection.html
        return "AWS::EC2::VPCPeeringConnection"

    @classmethod
    def create_from_cloudformation_json(
        cls, resource_name, cloudformation_json, region_name, **kwargs
    ):
        properties = cloudformation_json["Properties"]

        ec2_backend = ec2_backends[region_name]
        vpc = ec2_backend.get_vpc(properties["VpcId"])
        peer_vpc = ec2_backend.get_vpc(properties["PeerVpcId"])

        vpc_pcx = ec2_backend.create_vpc_peering_connection(vpc, peer_vpc)

        return vpc_pcx

    @property
    def physical_resource_id(self):
        return self.id


class VPCPeeringConnectionBackend(object):
    # for cross region vpc reference
    vpc_pcx_refs = defaultdict(set)

    def __init__(self):
        self.vpc_pcxs = {}
        self.vpc_pcx_refs[self.__class__].add(weakref.ref(self))
        super().__init__()

    @classmethod
    def get_vpc_pcx_refs(cls):
        for inst_ref in cls.vpc_pcx_refs[cls]:
            inst = inst_ref()
            if inst is not None:
                yield inst

    def create_vpc_peering_connection(self, vpc, peer_vpc, tags=None):
        vpc_pcx_id = random_vpc_peering_connection_id()
        vpc_pcx = VPCPeeringConnection(self, vpc_pcx_id, vpc, peer_vpc, tags)
        vpc_pcx._status.pending()
        self.vpc_pcxs[vpc_pcx_id] = vpc_pcx
        # insert cross region peering info
        if vpc.ec2_backend.region_name != peer_vpc.ec2_backend.region_name:
            for vpc_pcx_cx in peer_vpc.ec2_backend.get_vpc_pcx_refs():
                if vpc_pcx_cx.region_name == peer_vpc.ec2_backend.region_name:
                    vpc_pcx_cx.vpc_pcxs[vpc_pcx_id] = vpc_pcx
        return vpc_pcx

    def describe_vpc_peering_connections(self, vpc_peering_ids=None):
        all_pcxs = self.vpc_pcxs.copy().values()
        if vpc_peering_ids:
            return [pcx for pcx in all_pcxs if pcx.id in vpc_peering_ids]
        return all_pcxs

    def get_vpc_peering_connection(self, vpc_pcx_id):
        if vpc_pcx_id not in self.vpc_pcxs:
            raise InvalidVPCPeeringConnectionIdError(vpc_pcx_id)
        return self.vpc_pcxs.get(vpc_pcx_id)

    def delete_vpc_peering_connection(self, vpc_pcx_id):
        deleted = self.get_vpc_peering_connection(vpc_pcx_id)
        deleted._status.deleted()
        return deleted

    def accept_vpc_peering_connection(self, vpc_pcx_id):
        vpc_pcx = self.get_vpc_peering_connection(vpc_pcx_id)
        # if cross region need accepter from another region
        pcx_req_region = vpc_pcx.vpc.ec2_backend.region_name
        pcx_acp_region = vpc_pcx.peer_vpc.ec2_backend.region_name
        if pcx_req_region != pcx_acp_region and self.region_name == pcx_req_region:
            raise OperationNotPermitted2(self.region_name, vpc_pcx.id, pcx_acp_region)
        if vpc_pcx._status.code != "pending-acceptance":
            raise InvalidVPCPeeringConnectionStateTransitionError(vpc_pcx.id)
        vpc_pcx._status.accept()
        return vpc_pcx

    def reject_vpc_peering_connection(self, vpc_pcx_id):
        vpc_pcx = self.get_vpc_peering_connection(vpc_pcx_id)
        # if cross region need accepter from another region
        pcx_req_region = vpc_pcx.vpc.ec2_backend.region_name
        pcx_acp_region = vpc_pcx.peer_vpc.ec2_backend.region_name
        if pcx_req_region != pcx_acp_region and self.region_name == pcx_req_region:
            raise OperationNotPermitted3(self.region_name, vpc_pcx.id, pcx_acp_region)
        if vpc_pcx._status.code != "pending-acceptance":
            raise InvalidVPCPeeringConnectionStateTransitionError(vpc_pcx.id)
        vpc_pcx._status.reject()
        return vpc_pcx

    def modify_vpc_peering_connection_options(
        self, vpc_pcx_id, accepter_options=None, requester_options=None
    ):
        vpc_pcx = self.get_vpc_peering_connection(vpc_pcx_id)
        if not vpc_pcx:
            raise InvalidVPCPeeringConnectionIdError(vpc_pcx_id)
        # TODO: check if actual vpc has this options enabled
        if accepter_options:
            vpc_pcx.accepter_options.update(accepter_options)
        if requester_options:
            vpc_pcx.requester_options.update(requester_options)


class Subnet(TaggedEC2Resource, CloudFormationModel):
    def __init__(
        self,
        ec2_backend,
        subnet_id,
        vpc_id,
        cidr_block,
        ipv6_cidr_block,
        availability_zone,
        default_for_az,
        map_public_ip_on_launch,
        assign_ipv6_address_on_creation=False,
    ):
        self.ec2_backend = ec2_backend
        self.id = subnet_id
        self.vpc_id = vpc_id
        self.cidr_block = cidr_block
        self.cidr = ipaddress.IPv4Network(str(self.cidr_block), strict=False)
        self._available_ip_addresses = self.cidr.num_addresses - 5
        self._availability_zone = availability_zone
        self.default_for_az = default_for_az
        self.map_public_ip_on_launch = map_public_ip_on_launch
        self.assign_ipv6_address_on_creation = assign_ipv6_address_on_creation
        self.ipv6_cidr_block_associations = {}
        if ipv6_cidr_block:
            self.attach_ipv6_cidr_block_associations(ipv6_cidr_block)

        # Theory is we assign ip's as we go (as 16,777,214 usable IPs in a /8)
        self._subnet_ip_generator = self.cidr.hosts()
        self.reserved_ips = [
            next(self._subnet_ip_generator) for _ in range(0, 3)
        ]  # Reserved by AWS
        self._unused_ips = set()  # if instance is destroyed hold IP here for reuse
        self._subnet_ips = {}  # has IP: instance
        self.state = "available"

    @property
    def owner_id(self):
        return ACCOUNT_ID

    @staticmethod
    def cloudformation_name_type():
        return None

    @staticmethod
    def cloudformation_type():
        # https://docs.aws.amazon.com/AWSCloudFormation/latest/UserGuide/aws-resource-ec2-subnet.html
        return "AWS::EC2::Subnet"

    @classmethod
    def create_from_cloudformation_json(
        cls, resource_name, cloudformation_json, region_name, **kwargs
    ):
        properties = cloudformation_json["Properties"]

        vpc_id = properties["VpcId"]
        cidr_block = properties["CidrBlock"]
        availability_zone = properties.get("AvailabilityZone")
        ec2_backend = ec2_backends[region_name]
        subnet = ec2_backend.create_subnet(
            vpc_id=vpc_id, cidr_block=cidr_block, availability_zone=availability_zone
        )
        for tag in properties.get("Tags", []):
            tag_key = tag["Key"]
            tag_value = tag["Value"]
            subnet.add_tag(tag_key, tag_value)

        return subnet

    @property
    def available_ip_addresses(self):
        enis = [
            eni
            for eni in self.ec2_backend.get_all_network_interfaces()
            if eni.subnet.id == self.id
        ]
        addresses_taken = []
        for eni in enis:
            if eni.private_ip_addresses:
                addresses_taken.extend(eni.private_ip_addresses)
        return str(self._available_ip_addresses - len(addresses_taken))

    @property
    def availability_zone(self):
        return self._availability_zone.name

    @property
    def availability_zone_id(self):
        return self._availability_zone.zone_id

    @property
    def physical_resource_id(self):
        return self.id

    def get_filter_value(self, filter_name):
        """
        API Version 2014-10-01 defines the following filters for DescribeSubnets:

        * availabilityZone
        * available-ip-address-count
        * cidrBlock
        * defaultForAz
        * state
        * subnet-id
        * tag:key=value
        * tag-key
        * tag-value
        * vpc-id

        Taken from: http://docs.aws.amazon.com/AWSEC2/latest/APIReference/API_DescribeSubnets.html
        """
        if filter_name in ("cidr", "cidrBlock", "cidr-block"):
            return self.cidr_block
        elif filter_name in ("vpc-id", "vpcId"):
            return self.vpc_id
        elif filter_name == "subnet-id":
            return self.id
        elif filter_name in ("availabilityZone", "availability-zone"):
            return self.availability_zone
        elif filter_name in ("defaultForAz", "default-for-az"):
            return self.default_for_az
        elif filter_name == "state":
            return self.state
        else:
            return super().get_filter_value(filter_name, "DescribeSubnets")

    @classmethod
    def has_cfn_attr(cls, attribute):
        return attribute in ["AvailabilityZone"]

    def get_cfn_attribute(self, attribute_name):
        from moto.cloudformation.exceptions import UnformattedGetAttTemplateException

        if attribute_name == "AvailabilityZone":
            raise NotImplementedError('"Fn::GetAtt" : [ "{0}" , "AvailabilityZone" ]"')
        raise UnformattedGetAttTemplateException()

    def get_available_subnet_ip(self, instance):
        try:
            new_ip = self._unused_ips.pop()
        except KeyError:
            new_ip = next(self._subnet_ip_generator)

            # Skips any IP's if they've been manually specified
            while str(new_ip) in self._subnet_ips:
                new_ip = next(self._subnet_ip_generator)

            if new_ip == self.cidr.broadcast_address:
                raise StopIteration()  # Broadcast address cant be used obviously
        # TODO StopIteration will be raised if no ip's available, not sure how aws handles this.

        new_ip = str(new_ip)
        self._subnet_ips[new_ip] = instance

        return new_ip

    def request_ip(self, ip, instance):
        if ipaddress.ip_address(ip) not in self.cidr:
            raise Exception(
                "IP does not fall in the subnet CIDR of {0}".format(self.cidr)
            )

        if ip in self._subnet_ips:
            raise Exception("IP already in use")
        try:
            self._unused_ips.remove(ip)
        except KeyError:
            pass

        self._subnet_ips[ip] = instance
        return ip

    def del_subnet_ip(self, ip):
        try:
            del self._subnet_ips[ip]
            self._unused_ips.add(ip)
        except KeyError:
            pass  # Unknown IP

    def attach_ipv6_cidr_block_associations(self, ipv6_cidr_block):
        association = {
            "associationId": random_subnet_ipv6_cidr_block_association_id(),
            "ipv6CidrBlock": ipv6_cidr_block,
            "ipv6CidrBlockState": "associated",
        }
        self.ipv6_cidr_block_associations[
            association.get("associationId")
        ] = association
        return association

    def detach_subnet_cidr_block(self, association_id):
        association = self.ipv6_cidr_block_associations.get(association_id)
        association["ipv6CidrBlockState"] = "disassociated"
        return association


class SubnetBackend(object):
    def __init__(self):
        # maps availability zone to dict of (subnet_id, subnet)
        self.subnets = defaultdict(dict)
        super().__init__()

    def get_subnet(self, subnet_id):
        for subnets in self.subnets.values():
            if subnet_id in subnets:
                return subnets[subnet_id]
        raise InvalidSubnetIdError(subnet_id)

    def create_subnet(
        self,
        vpc_id,
        cidr_block,
        ipv6_cidr_block=None,
        availability_zone=None,
        availability_zone_id=None,
        context=None,
        tags=[],
    ):
        subnet_id = random_subnet_id()
        vpc = self.get_vpc(
            vpc_id
        )  # Validate VPC exists and the supplied CIDR block is a subnet of the VPC's
        vpc_cidr_blocks = [
            ipaddress.IPv4Network(
                str(cidr_block_association["cidr_block"]), strict=False
            )
            for cidr_block_association in vpc.get_cidr_block_association_set()
        ]
        try:
            subnet_cidr_block = ipaddress.IPv4Network(str(cidr_block), strict=False)
        except ValueError:
            raise InvalidCIDRBlockParameterError(cidr_block)

        subnet_in_vpc_cidr_range = False
        for vpc_cidr_block in vpc_cidr_blocks:
            if (
                vpc_cidr_block.network_address <= subnet_cidr_block.network_address
                and vpc_cidr_block.broadcast_address
                >= subnet_cidr_block.broadcast_address
            ):
                subnet_in_vpc_cidr_range = True
                break

        if not subnet_in_vpc_cidr_range:
            raise InvalidSubnetRangeError(cidr_block)

        # The subnet size must use a /64 prefix length.
        if ipv6_cidr_block and "::/64" not in ipv6_cidr_block:
            raise GenericInvalidParameterValueError("ipv6-cidr-block", ipv6_cidr_block)

        for subnet in self.get_all_subnets(filters={"vpc-id": vpc_id}):
            if subnet.cidr.overlaps(subnet_cidr_block):
                raise InvalidSubnetConflictError(cidr_block)

        # if this is the first subnet for an availability zone,
        # consider it the default
        default_for_az = str(availability_zone not in self.subnets).lower()
        map_public_ip_on_launch = default_for_az

        if availability_zone is None and not availability_zone_id:
            availability_zone = "us-east-1a"
        try:
            if availability_zone:
                availability_zone_data = next(
                    zone
                    for zones in RegionsAndZonesBackend.zones.values()
                    for zone in zones
                    if zone.name == availability_zone
                )
            elif availability_zone_id:
                availability_zone_data = next(
                    zone
                    for zones in RegionsAndZonesBackend.zones.values()
                    for zone in zones
                    if zone.zone_id == availability_zone_id
                )

        except StopIteration:
            raise InvalidAvailabilityZoneError(
                availability_zone,
                ", ".join(
                    [
                        zone.name
                        for zones in RegionsAndZonesBackend.zones.values()
                        for zone in zones
                    ]
                ),
            )
        subnet = Subnet(
            self,
            subnet_id,
            vpc_id,
            cidr_block,
            ipv6_cidr_block,
            availability_zone_data,
            default_for_az,
            map_public_ip_on_launch,
            assign_ipv6_address_on_creation=False,
        )

        for tag in tags:
            tag_key = tag.get("Key")
            tag_value = tag.get("Value")
            subnet.add_tag(tag_key, tag_value)

        # AWS associates a new subnet with the default Network ACL
        self.associate_default_network_acl_with_subnet(subnet_id, vpc_id)
        self.subnets[availability_zone][subnet_id] = subnet
        return subnet

    def get_all_subnets(self, subnet_ids=None, filters=None):
        # Extract a list of all subnets
        matches = itertools.chain(
            *[x.copy().values() for x in self.subnets.copy().values()]
        )
        if subnet_ids:
            matches = [sn for sn in matches if sn.id in subnet_ids]
            if len(subnet_ids) > len(matches):
                unknown_ids = set(subnet_ids) - set(matches)
                raise InvalidSubnetIdError(list(unknown_ids)[0])
        if filters:
            matches = generic_filter(filters, matches)

        return matches

    def delete_subnet(self, subnet_id):
        for subnets in self.subnets.values():
            if subnet_id in subnets:
                return subnets.pop(subnet_id, None)
        raise InvalidSubnetIdError(subnet_id)

    def modify_subnet_attribute(self, subnet_id, attr_name, attr_value):
        subnet = self.get_subnet(subnet_id)
        if attr_name in ("map_public_ip_on_launch", "assign_ipv6_address_on_creation"):
            setattr(subnet, attr_name, attr_value)
        else:
            raise InvalidParameterValueError(attr_name)

    def get_subnet_from_ipv6_association(self, association_id):
        subnet = None
        for s in self.get_all_subnets():
            if association_id in s.ipv6_cidr_block_associations:
                subnet = s
        return subnet

    def associate_subnet_cidr_block(self, subnet_id, ipv6_cidr_block):
        subnet = self.get_subnet(subnet_id)
        if not subnet:
            raise InvalidSubnetIdError(subnet_id)
        association = subnet.attach_ipv6_cidr_block_associations(ipv6_cidr_block)
        return association

    def disassociate_subnet_cidr_block(self, association_id):
        subnet = self.get_subnet_from_ipv6_association(association_id)
        if not subnet:
            raise InvalidSubnetCidrBlockAssociationID(association_id)
        association = subnet.detach_subnet_cidr_block(association_id)
        return subnet.id, association


class FlowLogs(TaggedEC2Resource, CloudFormationModel):
    def __init__(
        self,
        ec2_backend,
        flow_log_id,
        resource_id,
        traffic_type,
        log_destination,
        log_group_name,
        deliver_logs_permission_arn,
        max_aggregation_interval,
        log_destination_type,
        log_format,
        deliver_logs_status="SUCCESS",
        deliver_logs_error_message=None,
    ):
        self.ec2_backend = ec2_backend
        self.id = flow_log_id
        self.resource_id = resource_id
        self.traffic_type = traffic_type
        self.log_destination = log_destination
        self.log_group_name = log_group_name
        self.deliver_logs_permission_arn = deliver_logs_permission_arn
        self.deliver_logs_status = deliver_logs_status
        self.deliver_logs_error_message = deliver_logs_error_message
        self.max_aggregation_interval = max_aggregation_interval
        self.log_destination_type = log_destination_type
        self.log_format = log_format

        self.created_at = utc_date_and_time()

    @staticmethod
    def cloudformation_name_type():
        return None

    @staticmethod
    def cloudformation_type():
        # https://docs.aws.amazon.com/AWSCloudFormation/latest/UserGuide/aws-resource-ec2-flowlog.html
        return "AWS::EC2::FlowLog"

    @classmethod
    def create_from_cloudformation_json(
        cls, resource_name, cloudformation_json, region_name, **kwargs
    ):
        properties = cloudformation_json["Properties"]

        resource_type = properties.get("ResourceType")
        resource_id = [properties.get("ResourceId")]
        traffic_type = properties.get("TrafficType")
        deliver_logs_permission_arn = properties.get("DeliverLogsPermissionArn")
        log_destination_type = properties.get("LogDestinationType")
        log_destination = properties.get("LogDestination")
        log_group_name = properties.get("LogGroupName")
        log_format = properties.get("LogFormat")
        max_aggregation_interval = properties.get("MaxAggregationInterval")

        ec2_backend = ec2_backends[region_name]
        flow_log, _ = ec2_backend.create_flow_logs(
            resource_type,
            resource_id,
            traffic_type,
            deliver_logs_permission_arn,
            log_destination_type,
            log_destination,
            log_group_name,
            log_format,
            max_aggregation_interval,
        )
        for tag in properties.get("Tags", []):
            tag_key = tag["Key"]
            tag_value = tag["Value"]
            flow_log[0].add_tag(tag_key, tag_value)

        return flow_log[0]

    @property
    def physical_resource_id(self):
        return self.id

    def get_filter_value(self, filter_name):
        """
        API Version 2016-11-15 defines the following filters for DescribeFlowLogs:

        * deliver-log-status
        * log-destination-type
        * flow-log-id
        * log-group-name
        * resource-id
        * traffic-type
        * tag:key=value
        * tag-key

        Taken from: https://docs.aws.amazon.com/AWSEC2/latest/APIReference/API_DescribeFlowLogs.html
        """
        if filter_name == "resource-id":
            return self.resource_id
        elif filter_name == "traffic-type":
            return self.traffic_type
        elif filter_name == "log-destination-type":
            return self.log_destination_type
        elif filter_name == "flow-log-id":
            return self.id
        elif filter_name == "log-group-name":
            return self.log_group_name
        elif filter_name == "deliver-log-status":
            return "SUCCESS"
        else:
            return super().get_filter_value(filter_name, "DescribeFlowLogs")


class FlowLogsBackend(object):
    def __init__(self):
        self.flow_logs = defaultdict(dict)
        super().__init__()

    def _validate_request(
        self,
        log_group_name,
        log_destination,
        log_destination_type,
        max_aggregation_interval,
        deliver_logs_permission_arn,
    ):
        if log_group_name is None and log_destination is None:
            raise InvalidDependantParameterError(
                "LogDestination", "LogGroupName", "not provided",
            )

        if log_destination_type == "s3":
            if log_group_name is not None:
                raise InvalidDependantParameterTypeError(
                    "LogDestination", "cloud-watch-logs", "LogGroupName",
                )
        elif log_destination_type == "cloud-watch-logs":
            if deliver_logs_permission_arn is None:
                raise InvalidDependantParameterError(
                    "DeliverLogsPermissionArn",
                    "LogDestinationType",
                    "cloud-watch-logs",
                )

        if max_aggregation_interval not in ["60", "600"]:
            raise InvalidAggregationIntervalParameterError(
                "Flow Log Max Aggregation Interval"
            )

    def create_flow_logs(
        self,
        resource_type,
        resource_ids,
        traffic_type,
        deliver_logs_permission_arn,
        log_destination_type,
        log_destination,
        log_group_name,
        log_format,
        max_aggregation_interval,
    ):
        # Guess it's best to put it here due to possible
        # lack of them in the CloudFormation template
        max_aggregation_interval = (
            "600" if max_aggregation_interval is None else max_aggregation_interval
        )
        log_destination_type = (
            "cloud-watch-logs" if log_destination_type is None else log_destination_type
        )
        log_format = (
            "${version} ${account-id} ${interface-id} ${srcaddr} ${dstaddr} ${srcport} ${dstport} ${protocol} ${packets} ${bytes} ${start} ${end} ${action} ${log-status}"
            if log_format is None
            else log_format
        )

        # Validate the requests paremeters
        self._validate_request(
            log_group_name,
            log_destination,
            log_destination_type,
            max_aggregation_interval,
            deliver_logs_permission_arn,
        )

        flow_logs_set = []
        unsuccessful = []

        for resource_id in resource_ids:
            deliver_logs_status = "SUCCESS"
            deliver_logs_error_message = None
            flow_log_id = random_flow_log_id()
            if resource_type == "VPC":
                # Validate VPCs exist
                self.get_vpc(resource_id)
            elif resource_type == "Subnet":
                # Validate Subnets exist
                self.get_subnet(resource_id)
            elif resource_type == "NetworkInterface":
                # Validate NetworkInterfaces exist
                self.get_network_interface(resource_id)

            if log_destination_type == "s3":
                from moto.s3.models import s3_backend
                from moto.s3.exceptions import MissingBucket

                arn = log_destination.split(":", 5)[5]
                try:
                    s3_backend.get_bucket(arn)
                except MissingBucket:
                    # Instead of creating FlowLog report
                    # the unsuccessful status for the
                    # given resource_id
                    unsuccessful.append(
                        (
                            resource_id,
                            "400",
                            "LogDestination: {0} does not exist.".format(arn),
                        )
                    )
                    continue
            elif log_destination_type == "cloud-watch-logs":
                from moto.logs.models import logs_backends
                from moto.logs.exceptions import ResourceNotFoundException

                # API allows to create a FlowLog with a
                # non-existing LogGroup. It however later
                # on reports the FAILED delivery status.
                try:
                    # Need something easy to check the group exists.
                    # The list_tags_log_group seems to do the trick.
                    logs_backends[self.region_name].list_tags_log_group(log_group_name)
                except ResourceNotFoundException:
                    deliver_logs_status = "FAILED"
                    deliver_logs_error_message = "Access error"

            all_flow_logs = self.describe_flow_logs()
            if any(
                fl.resource_id == resource_id
                and (
                    fl.log_group_name == log_group_name
                    or fl.log_destination == log_destination
                )
                for fl in all_flow_logs
            ):
                raise FlowLogAlreadyExists()
            flow_logs = FlowLogs(
                self,
                flow_log_id,
                resource_id,
                traffic_type,
                log_destination,
                log_group_name,
                deliver_logs_permission_arn,
                max_aggregation_interval,
                log_destination_type,
                log_format,
                deliver_logs_status,
                deliver_logs_error_message,
            )
            self.flow_logs[flow_log_id] = flow_logs
            flow_logs_set.append(flow_logs)

        return flow_logs_set, unsuccessful

    def describe_flow_logs(self, flow_log_ids=None, filters=None):
        matches = itertools.chain([i for i in self.flow_logs.values()])
        if flow_log_ids:
            matches = [flow_log for flow_log in matches if flow_log.id in flow_log_ids]
        if filters:
            matches = generic_filter(filters, matches)
        return matches

    def delete_flow_logs(self, flow_log_ids):
        non_existing = []
        for flow_log in flow_log_ids:
            if flow_log in self.flow_logs:
                self.flow_logs.pop(flow_log, None)
            else:
                non_existing.append(flow_log)

        if non_existing:
            raise InvalidFlowLogIdError(
                len(flow_log_ids), " ".join(x for x in flow_log_ids),
            )
        return True


class SubnetRouteTableAssociation(CloudFormationModel):
    def __init__(self, route_table_id, subnet_id):
        self.route_table_id = route_table_id
        self.subnet_id = subnet_id

    @property
    def physical_resource_id(self):
        return self.route_table_id

    @staticmethod
    def cloudformation_name_type():
        return None

    @staticmethod
    def cloudformation_type():
        # https://docs.aws.amazon.com/AWSCloudFormation/latest/UserGuide/aws-resource-ec2-subnetroutetableassociation.html
        return "AWS::EC2::SubnetRouteTableAssociation"

    @classmethod
    def create_from_cloudformation_json(
        cls, resource_name, cloudformation_json, region_name, **kwargs
    ):
        properties = cloudformation_json["Properties"]

        route_table_id = properties["RouteTableId"]
        subnet_id = properties["SubnetId"]

        ec2_backend = ec2_backends[region_name]
        subnet_association = ec2_backend.create_subnet_association(
            route_table_id=route_table_id, subnet_id=subnet_id
        )
        return subnet_association


class SubnetRouteTableAssociationBackend(object):
    def __init__(self):
        self.subnet_associations = {}
        super().__init__()

    def create_subnet_association(self, route_table_id, subnet_id):
        subnet_association = SubnetRouteTableAssociation(route_table_id, subnet_id)
        self.subnet_associations[
            "{0}:{1}".format(route_table_id, subnet_id)
        ] = subnet_association
        return subnet_association


class RouteTable(TaggedEC2Resource, CloudFormationModel):
    def __init__(self, ec2_backend, route_table_id, vpc_id, main=False):
        self.ec2_backend = ec2_backend
        self.id = route_table_id
        self.vpc_id = vpc_id
        self.main = main
        self.associations = {}
        self.routes = {}

    @property
    def owner_id(self):
        return ACCOUNT_ID

    @staticmethod
    def cloudformation_name_type():
        return None

    @staticmethod
    def cloudformation_type():
        # https://docs.aws.amazon.com/AWSCloudFormation/latest/UserGuide/aws-resource-ec2-routetable.html
        return "AWS::EC2::RouteTable"

    @classmethod
    def create_from_cloudformation_json(
        cls, resource_name, cloudformation_json, region_name, **kwargs
    ):
        properties = cloudformation_json["Properties"]

        vpc_id = properties["VpcId"]
        ec2_backend = ec2_backends[region_name]
        route_table = ec2_backend.create_route_table(vpc_id=vpc_id)
        return route_table

    @property
    def physical_resource_id(self):
        return self.id

    def get_filter_value(self, filter_name):
        if filter_name == "association.main":
            # Note: Boto only supports 'true'.
            # https://github.com/boto/boto/issues/1742
            if self.main:
                return "true"
            else:
                return "false"
        elif filter_name == "route-table-id":
            return self.id
        elif filter_name == "vpc-id":
            return self.vpc_id
        elif filter_name == "association.route-table-id":
            return self.id
        elif filter_name == "association.route-table-association-id":
            return self.associations.keys()
        elif filter_name == "association.subnet-id":
            return self.associations.values()
        else:
            return super().get_filter_value(filter_name, "DescribeRouteTables")


class RouteTableBackend(object):
    def __init__(self):
        self.route_tables = {}
        super().__init__()

    def create_route_table(self, vpc_id, tags=[], main=False):
        route_table_id = random_route_table_id()
        vpc = self.get_vpc(vpc_id)  # Validate VPC exists
        route_table = RouteTable(self, route_table_id, vpc_id, main=main)
        for tag in tags:
            route_table.add_tag(tag.get("Key"), tag.get("Value"))
        self.route_tables[route_table_id] = route_table

        # creating default routes for ipv4 cirds
        ipv4_cidrs = vpc.get_cidr_block_association_set(ipv6=False)
        for ipv4_cidr in ipv4_cidrs:
            self.create_route(route_table_id, ipv4_cidr.get("cidr_block"), local=True)

        # creating default routes for ipv6 cidrs
        ipv6_cidrs = vpc.get_cidr_block_association_set(ipv6=True)
        for ipv6_cidr in ipv6_cidrs:
            self.create_route(
                route_table_id,
                destination_cidr_block=None,
                local=True,
                destination_ipv6_cidr_block=ipv6_cidr.get("cidr_block"),
            )

        return route_table

    def get_route_table(self, route_table_id):
        route_table = self.route_tables.get(route_table_id, None)
        if not route_table:
            raise InvalidRouteTableIdError(route_table_id)
        return route_table

    def describe_route_tables(self, route_table_ids=None, filters=None):
        route_tables = self.route_tables.copy().values()

        if route_table_ids:
            route_tables = [
                route_table
                for route_table in route_tables
                if route_table.id in route_table_ids
            ]
            if len(route_tables) != len(route_table_ids):
                invalid_id = list(
                    set(route_table_ids).difference(
                        set([route_table.id for route_table in route_tables])
                    )
                )[0]
                raise InvalidRouteTableIdError(invalid_id)

        return generic_filter(filters, route_tables)

    def delete_route_table(self, route_table_id):
        route_table = self.get_route_table(route_table_id)
        if route_table.associations:
            raise DependencyViolationError(
                "The routeTable '{0}' has dependencies and cannot be deleted.".format(
                    route_table_id
                )
            )
        self.route_tables.pop(route_table_id)
        return True

    def associate_route_table(self, route_table_id, gateway_id=None, subnet_id=None):
        # Idempotent if association already exists.
        route_tables_by_subnet = self.describe_route_tables(
            filters={"association.subnet-id": [subnet_id]}
        )
        if route_tables_by_subnet:
            for association_id, check_subnet_id in route_tables_by_subnet[
                0
            ].associations.items():
                if subnet_id == check_subnet_id:
                    return association_id

        # Association does not yet exist, so create it.
        route_table = self.get_route_table(route_table_id)
        if gateway_id is None:
            self.get_subnet(subnet_id)  # Validate subnet exists
            association_id = random_subnet_association_id()
            route_table.associations[association_id] = subnet_id
            return association_id
        if subnet_id is None:
            association_id = random_subnet_association_id()
            route_table.associations[association_id] = gateway_id
            return association_id

    def disassociate_route_table(self, association_id):
        for route_table in self.route_tables.values():
            if association_id in route_table.associations:
                return route_table.associations.pop(association_id, None)
        raise InvalidAssociationIdError(association_id)

    def replace_route_table_association(self, association_id, route_table_id):
        # Idempotent if association already exists.
        new_route_table = self.get_route_table(route_table_id)
        if association_id in new_route_table.associations:
            return association_id

        # Find route table which currently has the association, error if none.
        route_tables_by_association_id = self.describe_route_tables(
            filters={"association.route-table-association-id": [association_id]}
        )
        if not route_tables_by_association_id:
            raise InvalidAssociationIdError(association_id)

        # Remove existing association, create new one.
        previous_route_table = route_tables_by_association_id[0]
        subnet_id = previous_route_table.associations.pop(association_id, None)
        return self.associate_route_table(route_table_id, subnet_id)


# TODO: refractor to isloate class methods from backend logic
class Route(CloudFormationModel):
    def __init__(
        self,
        route_table,
        destination_cidr_block,
        destination_ipv6_cidr_block,
        destination_prefix_list=None,
        local=False,
        gateway=None,
        instance=None,
        nat_gateway=None,
        egress_only_igw=None,
        transit_gateway=None,
        interface=None,
        vpc_pcx=None,
        carrier_gateway=None,
    ):
        self.id = generate_route_id(
            route_table.id,
            destination_cidr_block,
            destination_ipv6_cidr_block,
            destination_prefix_list.id if destination_prefix_list else None,
        )
        self.route_table = route_table
        self.destination_cidr_block = destination_cidr_block
        self.destination_ipv6_cidr_block = destination_ipv6_cidr_block
        self.destination_prefix_list = destination_prefix_list
        self.local = local
        self.gateway = gateway
        self.instance = instance
        self.nat_gateway = nat_gateway
        self.egress_only_igw = egress_only_igw
        self.transit_gateway = transit_gateway
        self.interface = interface
        self.vpc_pcx = vpc_pcx
        self.carrier_gateway = carrier_gateway

    @property
    def physical_resource_id(self):
        return self.id

    @staticmethod
    def cloudformation_name_type():
        return None

    @staticmethod
    def cloudformation_type():
        # https://docs.aws.amazon.com/AWSCloudFormation/latest/UserGuide/aws-resource-ec2-route.html
        return "AWS::EC2::Route"

    @classmethod
    def create_from_cloudformation_json(
        cls, resource_name, cloudformation_json, region_name, **kwargs
    ):
        properties = cloudformation_json["Properties"]

        gateway_id = properties.get("GatewayId")
        instance_id = properties.get("InstanceId")
        interface_id = properties.get("NetworkInterfaceId")
        nat_gateway_id = properties.get("NatGatewayId")
        egress_only_igw_id = properties.get("EgressOnlyInternetGatewayId")
        transit_gateway_id = properties.get("TransitGatewayId")
        pcx_id = properties.get("VpcPeeringConnectionId")

        route_table_id = properties["RouteTableId"]
        ec2_backend = ec2_backends[region_name]
        route_table = ec2_backend.create_route(
            route_table_id=route_table_id,
            destination_cidr_block=properties.get("DestinationCidrBlock"),
            gateway_id=gateway_id,
            instance_id=instance_id,
            nat_gateway_id=nat_gateway_id,
            egress_only_igw_id=egress_only_igw_id,
            transit_gateway_id=transit_gateway_id,
            interface_id=interface_id,
            vpc_peering_connection_id=pcx_id,
        )
        return route_table


class VPCEndPoint(TaggedEC2Resource):
    def __init__(
        self,
        ec2_backend,
        id,
        vpc_id,
        service_name,
        type=None,
        policy_document=False,
        route_table_ids=None,
        subnet_ids=None,
        network_interface_ids=None,
        dns_entries=None,
        client_token=None,
        security_group_ids=None,
        tags=None,
        private_dns_enabled=None,
        destination_prefix_list_id=None,
    ):
        self.ec2_backend = ec2_backend
        self.id = id
        self.vpc_id = vpc_id
        self.service_name = service_name
        self.type = type
        self.state = "available"
        self.policy_document = policy_document
        self.route_table_ids = route_table_ids
        self.network_interface_ids = network_interface_ids
        self.subnet_ids = subnet_ids
        self.client_token = client_token
        self.security_group_ids = security_group_ids
        self.private_dns_enabled = private_dns_enabled
        self.dns_entries = dns_entries
        self.add_tags(tags or {})
        self.destination_prefix_list_id = destination_prefix_list_id

    @property
    def owner_id(self):
        return ACCOUNT_ID

    @property
    def created_at(self):
        return utc_date_and_time()


class ManagedPrefixList(TaggedEC2Resource):
    def __init__(
        self,
        backend,
        address_family=None,
        entry=[],
        max_entries=None,
        prefix_list_name=None,
        region=None,
        tags={},
        owner_id=None,
    ):
        self.ec2_backend = backend
        self.address_family = address_family
        self.max_entries = max_entries
        self.id = random_managed_prefix_list_id()
        self.prefix_list_name = prefix_list_name
        self.state = "create-complete"
        self.state_message = "create complete"
        self.add_tags(tags or {})
        self.version = 1
        self.entries = {self.version: entry} if entry else {}
        self.resource_owner_id = owner_id if owner_id else None
        self.prefix_list_arn = self.arn(region, self.owner_id)
        self.delete_counter = 1

    def arn(self, region, owner_id):
        return "arn:aws:ec2:{region}:{owner_id}:prefix-list/{resource_id}".format(
            region=region, resource_id=self.id, owner_id=owner_id
        )

    @property
    def owner_id(self):
        return ACCOUNT_ID if not self.resource_owner_id else self.resource_owner_id


class ManagedPrefixListBackend(object):
    def __init__(self):
        self.managed_prefix_lists = {}
        self.create_default_pls()
        super().__init__()

    def create_managed_prefix_list(
        self,
        address_family=None,
        entry=[],
        max_entries=None,
        prefix_list_name=None,
        tags={},
        owner_id=None,
    ):
        managed_prefix_list = ManagedPrefixList(
            self,
            address_family=address_family,
            entry=entry,
            max_entries=max_entries,
            prefix_list_name=prefix_list_name,
            region=self.region_name,
            tags=tags,
            owner_id=owner_id,
        )
        self.managed_prefix_lists[managed_prefix_list.id] = managed_prefix_list
        return managed_prefix_list

    def describe_managed_prefix_lists(self, prefix_list_ids=None, filters=None):
        managed_prefix_lists = list(self.managed_prefix_lists.copy().values())
        attr_pairs = (
            ("owner-id", "owner_id"),
            ("prefix-list-id", "id"),
            ("prefix-list-name", "prefix_list_name"),
        )

        if prefix_list_ids:
            managed_prefix_lists = [
                managed_prefix_list
                for managed_prefix_list in managed_prefix_lists
                if managed_prefix_list.id in prefix_list_ids
            ]

        result = managed_prefix_lists
        if filters:
            result = filter_resources(managed_prefix_lists, filters, attr_pairs)

        for item in result.copy():
            if not item.delete_counter:
                self.managed_prefix_lists.pop(item.id, None)
                result.remove(item)
            if item.state == "delete-complete":
                item.delete_counter -= 1
        return result

    def get_managed_prefix_list_entries(self, prefix_list_id=None):
        managed_prefix_list = self.managed_prefix_lists.get(prefix_list_id)
        return managed_prefix_list

    def delete_managed_prefix_list(self, prefix_list_id):
        managed_prefix_list = self.managed_prefix_lists.get(prefix_list_id)
        managed_prefix_list.state = "delete-complete"
        return managed_prefix_list

    def modify_managed_prefix_list(
        self,
        add_entry=None,
        prefix_list_id=None,
        current_version=None,
        prefix_list_name=None,
        remove_entry=None,
    ):
        managed_pl = self.managed_prefix_lists.get(prefix_list_id)
        managed_pl.prefix_list_name = prefix_list_name
        if remove_entry or add_entry:
            latest_version = managed_pl.entries.get(managed_pl.version)
            entries = (
                managed_pl.entries.get(current_version, latest_version).copy()
                if managed_pl.entries
                else []
            )
            for item in entries.copy():
                if item.get("Cidr", "") in remove_entry:
                    entries.remove(item)

            for item in add_entry:
                if item not in entries.copy():
                    entries.append(item)
            managed_pl.version += 1
            managed_pl.entries[managed_pl.version] = entries
        managed_pl.state = "modify-complete"
        return managed_pl

    def create_default_pls(self):
        entry = [
            {"Cidr": "52.216.0.0/15", "Description": "default"},
            {"Cidr": "3.5.0.0/19", "Description": "default"},
            {"Cidr": "54.231.0.0/16", "Description": "default"},
        ]

        managed_prefix_list = self.create_managed_prefix_list(
            address_family="IPv4",
            entry=entry,
            prefix_list_name="com.amazonaws.{}.s3".format(self.region_name),
            owner_id="aws",
        )
        managed_prefix_list.version = None
        managed_prefix_list.max_entries = None
        self.managed_prefix_lists[managed_prefix_list.id] = managed_prefix_list

        entry = [
            {"Cidr": "3.218.182.0/24", "Description": "default"},
            {"Cidr": "3.218.180.0/23", "Description": "default"},
            {"Cidr": "52.94.0.0/22", "Description": "default"},
            {"Cidr": "52.119.224.0/20", "Description": "default"},
        ]

        managed_prefix_list = self.create_managed_prefix_list(
            address_family="IPv4",
            entry=entry,
            prefix_list_name="com.amazonaws.{}.dynamodb".format(self.region_name),
            owner_id="aws",
        )
        managed_prefix_list.version = None
        managed_prefix_list.max_entries = None
        self.managed_prefix_lists[managed_prefix_list.id] = managed_prefix_list


class RouteBackend(object):
    def __init__(self):
        super().__init__()

    def create_route(
        self,
        route_table_id,
        destination_cidr_block,
        destination_ipv6_cidr_block=None,
        destination_prefix_list_id=None,
        local=False,
        gateway_id=None,
        instance_id=None,
        nat_gateway_id=None,
        egress_only_igw_id=None,
        transit_gateway_id=None,
        interface_id=None,
        vpc_peering_connection_id=None,
        carrier_gateway_id=None,
    ):
        gateway = None
        nat_gateway = None
        transit_gateway = None
        egress_only_igw = None
        interface = None
        destination_prefix_list = None
        carrier_gateway = None

        route_table = self.get_route_table(route_table_id)

        if interface_id:
            # for validating interface Id whether it is valid or not.
            interface = self.get_network_interface(interface_id)

        else:
            if gateway_id:
                if EC2_RESOURCE_TO_PREFIX["vpn-gateway"] in gateway_id:
                    gateway = self.get_vpn_gateway(gateway_id)
                elif EC2_RESOURCE_TO_PREFIX["internet-gateway"] in gateway_id:
                    gateway = self.get_internet_gateway(gateway_id)
                elif EC2_RESOURCE_TO_PREFIX["vpc-endpoint"] in gateway_id:
                    gateway = self.get_vpc_end_point(gateway_id)

            try:
                if destination_cidr_block:
                    ipaddress.IPv4Network(str(destination_cidr_block), strict=False)
            except ValueError:
                raise InvalidDestinationCIDRBlockParameterError(destination_cidr_block)

            if nat_gateway_id is not None:
                nat_gateway = self.nat_gateways.get(nat_gateway_id)
            if egress_only_igw_id is not None:
                egress_only_igw = self.get_egress_only_igw(egress_only_igw_id)
            if transit_gateway_id is not None:
                transit_gateway = self.transit_gateways.get(transit_gateway_id)
            if destination_prefix_list_id is not None:
                destination_prefix_list = self.managed_prefix_lists.get(
                    destination_prefix_list_id
                )
            if carrier_gateway_id is not None:
                carrier_gateway = self.carrier_gateways.get(carrier_gateway_id)

        route = Route(
            route_table,
            destination_cidr_block,
            destination_ipv6_cidr_block,
            destination_prefix_list,
            local=local,
            gateway=gateway,
            instance=self.get_instance(instance_id) if instance_id else None,
            nat_gateway=nat_gateway,
            egress_only_igw=egress_only_igw,
            transit_gateway=transit_gateway,
            interface=interface,
            carrier_gateway=carrier_gateway,
            vpc_pcx=self.get_vpc_peering_connection(vpc_peering_connection_id)
            if vpc_peering_connection_id
            else None,
        )
        route_table.routes[route.id] = route
        return route

    def replace_route(
        self,
        route_table_id,
        destination_cidr_block,
        destination_ipv6_cidr_block=None,
        destination_prefix_list_id=None,
        nat_gateway_id=None,
        egress_only_igw_id=None,
        transit_gateway_id=None,
        gateway_id=None,
        instance_id=None,
        interface_id=None,
        vpc_peering_connection_id=None,
    ):
        route_table = self.get_route_table(route_table_id)
        route_id = generate_route_id(
            route_table.id, destination_cidr_block, destination_ipv6_cidr_block
        )
        route = route_table.routes[route_id]

        if interface_id:
            self.raise_not_implemented_error("ReplaceRoute to NetworkInterfaceId")

        route.gateway = None
        route.nat_gateway = None
        route.egress_only_igw = None
        route.transit_gateway = None
        if gateway_id:
            if EC2_RESOURCE_TO_PREFIX["vpn-gateway"] in gateway_id:
                route.gateway = self.get_vpn_gateway(gateway_id)
            elif EC2_RESOURCE_TO_PREFIX["internet-gateway"] in gateway_id:
                route.gateway = self.get_internet_gateway(gateway_id)

        if nat_gateway_id is not None:
            route.nat_gateway = self.nat_gateways.get(nat_gateway_id)
        if egress_only_igw_id is not None:
            route.egress_only_igw = self.get_egress_only_igw(egress_only_igw_id)
        if transit_gateway_id is not None:
            route.transit_gateway = self.transit_gateways.get(transit_gateway_id)
        if destination_prefix_list_id is not None:
            route.prefix_list = self.managed_prefix_lists.get(
                destination_prefix_list_id
            )

        route.instance = self.get_instance(instance_id) if instance_id else None
        route.interface = None
        route.vpc_pcx = (
            self.get_vpc_peering_connection(vpc_peering_connection_id)
            if vpc_peering_connection_id
            else None
        )

        route_table.routes[route.id] = route
        return route

    def get_route(self, route_id):
        route_table_id, destination_cidr_block = split_route_id(route_id)
        route_table = self.get_route_table(route_table_id)
        return route_table.get(route_id)

    def delete_route(
        self,
        route_table_id,
        destination_cidr_block,
        destination_ipv6_cidr_block=None,
        destination_prefix_list_id=None,
    ):
        cidr = destination_cidr_block
        route_table = self.get_route_table(route_table_id)
        if destination_ipv6_cidr_block:
            cidr = destination_ipv6_cidr_block
        if destination_prefix_list_id:
            cidr = destination_prefix_list_id
        route_id = generate_route_id(route_table_id, cidr)
        deleted = route_table.routes.pop(route_id, None)
        if not deleted:
            raise InvalidRouteError(route_table_id, cidr)
        return deleted


class InternetGateway(TaggedEC2Resource, CloudFormationModel):
    def __init__(self, ec2_backend):
        self.ec2_backend = ec2_backend
        self.id = random_internet_gateway_id()
        self.vpc = None

    @property
    def owner_id(self):
        return ACCOUNT_ID

    @staticmethod
    def cloudformation_name_type():
        return None

    @staticmethod
    def cloudformation_type():
        # https://docs.aws.amazon.com/AWSCloudFormation/latest/UserGuide/aws-resource-ec2-internetgateway.html
        return "AWS::EC2::InternetGateway"

    @classmethod
    def create_from_cloudformation_json(
        cls, resource_name, cloudformation_json, region_name, **kwargs
    ):
        ec2_backend = ec2_backends[region_name]
        return ec2_backend.create_internet_gateway()

    @property
    def physical_resource_id(self):
        return self.id

    @property
    def attachment_state(self):
        if self.vpc:
            return "available"
        else:
            return "detached"


class InternetGatewayBackend(object):
    def __init__(self):
        self.internet_gateways = {}
        super().__init__()

    def create_internet_gateway(self, tags=[]):
        igw = InternetGateway(self)
        for tag in tags:
            igw.add_tag(tag.get("Key"), tag.get("Value"))
        self.internet_gateways[igw.id] = igw
        return igw

    def describe_internet_gateways(self, internet_gateway_ids=None, filters=None):
        igws = []
        if internet_gateway_ids is None:
            igws = self.internet_gateways.values()
        else:
            for igw_id in internet_gateway_ids:
                if igw_id in self.internet_gateways:
                    igws.append(self.internet_gateways[igw_id])
                else:
                    raise InvalidInternetGatewayIdError(igw_id)
        if filters is not None:
            igws = filter_internet_gateways(igws, filters)
        return igws

    def delete_internet_gateway(self, internet_gateway_id):
        igw = self.get_internet_gateway(internet_gateway_id)
        if igw.vpc:
            raise DependencyViolationError(
                "{0} is being utilized by {1}".format(internet_gateway_id, igw.vpc.id)
            )
        self.internet_gateways.pop(internet_gateway_id)
        return True

    def detach_internet_gateway(self, internet_gateway_id, vpc_id):
        igw = self.get_internet_gateway(internet_gateway_id)
        if not igw.vpc or igw.vpc.id != vpc_id:
            raise GatewayNotAttachedError(internet_gateway_id, vpc_id)
        igw.vpc = None
        return True

    def attach_internet_gateway(self, internet_gateway_id, vpc_id):
        igw = self.get_internet_gateway(internet_gateway_id)
        if igw.vpc:
            raise ResourceAlreadyAssociatedError(internet_gateway_id)
        vpc = self.get_vpc(vpc_id)
        igw.vpc = vpc
        return VPCGatewayAttachment(gateway_id=internet_gateway_id, vpc_id=vpc_id)

    def get_internet_gateway(self, internet_gateway_id):
        igw_ids = [internet_gateway_id]
        return self.describe_internet_gateways(internet_gateway_ids=igw_ids)[0]


class CarrierGateway(TaggedEC2Resource):
    def __init__(self, ec2_backend, vpc_id, tags=None):
        self.id = random_carrier_gateway_id()
        self.ec2_backend = ec2_backend
        self.vpc_id = vpc_id
        self.state = "available"
        self.add_tags(tags or {})

    @property
    def physical_resource_id(self):
        return self.id

    @property
    def owner_id(self):
        return ACCOUNT_ID


class CarrierGatewayBackend(object):
    def __init__(self):
        self.carrier_gateways = {}
        super().__init__()

    def create_carrier_gateway(self, vpc_id, tags=None):
        vpc = self.get_vpc(vpc_id)
        if not vpc:
            raise InvalidVPCIdError(vpc_id)
        carrier_gateway = CarrierGateway(self, vpc_id, tags)
        self.carrier_gateways[carrier_gateway.id] = carrier_gateway
        return carrier_gateway

    def delete_carrier_gateway(self, id):
        if not self.carrier_gateways.get(id):
            raise InvalidCarrierGatewayID(id)
        carrier_gateway = self.carrier_gateways.pop(id)
        carrier_gateway.state = "deleted"
        return carrier_gateway

    def describe_carrier_gateways(self, ids=None, filters=None):
        carrier_gateways = list(self.carrier_gateways.values())

        if ids:
            carrier_gateways = [
                carrier_gateway
                for carrier_gateway in carrier_gateways
                if carrier_gateway.id in ids
            ]

        attr_pairs = (
            ("carrier-gateway-id", "id"),
            ("state", "state"),
            ("vpc-id", "vpc_id"),
            ("owner-id", "owner_id"),
        )

        result = carrier_gateways
        if filters:
            result = filter_resources(carrier_gateways, filters, attr_pairs)
        return result


class EgressOnlyInternetGateway(TaggedEC2Resource):
    def __init__(self, ec2_backend, vpc_id, tags=None):
        self.id = random_egress_only_internet_gateway_id()
        self.ec2_backend = ec2_backend
        self.vpc_id = vpc_id
        self.state = "attached"
        self.add_tags(tags or {})

    @property
    def physical_resource_id(self):
        return self.id


class EgressOnlyInternetGatewayBackend(object):
    def __init__(self):
        self.egress_only_internet_gateway_backend = {}
        super().__init__()

    def create_egress_only_internet_gateway(self, vpc_id, tags=None):
        vpc = self.get_vpc(vpc_id)
        if not vpc:
            raise InvalidVPCIdError(vpc_id)
        egress_only_igw = EgressOnlyInternetGateway(self, vpc_id, tags)
        self.egress_only_internet_gateway_backend[egress_only_igw.id] = egress_only_igw
        return egress_only_igw

    def describe_egress_only_internet_gateways(self, ids=None, filters=None):
        # TODO: support filtering based on tag
        egress_only_igws = list(self.egress_only_internet_gateway_backend.values())

        if ids:
            egress_only_igws = [
                egress_only_igw
                for egress_only_igw in egress_only_igws
                if egress_only_igw.id in ids
            ]
        return egress_only_igws

    def delete_egress_only_internet_gateway(self, id):
        egress_only_igw = self.egress_only_internet_gateway_backend.get(id)
        if not egress_only_igw:
            raise InvalidGatewayIDError(id)
        if egress_only_igw:
            self.egress_only_internet_gateway_backend.pop(id)

    def get_egress_only_igw(self, id):
        egress_only_igw = self.egress_only_internet_gateway_backend.get(id, None)
        if not egress_only_igw:
            raise InvalidGatewayIDError(id)
        return egress_only_igw


class VPCGatewayAttachment(CloudFormationModel):
    # Represents both VPNGatewayAttachment and VPCGatewayAttachment
    def __init__(self, vpc_id, gateway_id=None, state=None):
        self.vpc_id = vpc_id
        self.gateway_id = gateway_id
        self.state = state

    @staticmethod
    def cloudformation_name_type():
        return None

    @staticmethod
    def cloudformation_type():
        # https://docs.aws.amazon.com/AWSCloudFormation/latest/UserGuide/aws-resource-ec2-vpcgatewayattachment.html
        return "AWS::EC2::VPCGatewayAttachment"

    @classmethod
    def create_from_cloudformation_json(
        cls, resource_name, cloudformation_json, region_name, **kwargs
    ):
        properties = cloudformation_json["Properties"]

        ec2_backend = ec2_backends[region_name]
        vpn_gateway_id = properties.get("VpnGatewayId", None)
        internet_gateway_id = properties.get("InternetGatewayId", None)
        if vpn_gateway_id:
            attachment = ec2_backend.attach_vpn_gateway(
                vpc_id=properties["VpcId"], vpn_gateway_id=vpn_gateway_id
            )
        elif internet_gateway_id:
            attachment = ec2_backend.attach_internet_gateway(
                internet_gateway_id=internet_gateway_id, vpc_id=properties["VpcId"]
            )
        return attachment

    @property
    def physical_resource_id(self):
        return self.vpc_id


class VPCGatewayAttachmentBackend(object):
    def __init__(self):
        self.gateway_attachments = {}
        super().__init__()

    def create_vpc_gateway_attachment(self, vpc_id, gateway_id):
        attachment = VPCGatewayAttachment(vpc_id, gateway_id=gateway_id)
        self.gateway_attachments[gateway_id] = attachment
        return attachment


class SpotInstanceRequest(BotoSpotRequest, TaggedEC2Resource):
    def __init__(
        self,
        ec2_backend,
        spot_request_id,
        price,
        image_id,
        type,
        valid_from,
        valid_until,
        launch_group,
        availability_zone_group,
        key_name,
        security_groups,
        user_data,
        instance_type,
        placement,
        kernel_id,
        ramdisk_id,
        monitoring_enabled,
        subnet_id,
        tags,
        spot_fleet_id,
        **kwargs,
    ):
        super().__init__(**kwargs)
        ls = LaunchSpecification()
        self.ec2_backend = ec2_backend
        self.launch_specification = ls
        self.id = spot_request_id
        self.state = "open"
        self.price = price
        self.type = type
        self.valid_from = valid_from
        self.valid_until = valid_until
        self.launch_group = launch_group
        self.availability_zone_group = availability_zone_group
        self.user_data = user_data  # NOT
        ls.kernel = kernel_id
        ls.ramdisk = ramdisk_id
        ls.image_id = image_id
        ls.key_name = key_name
        ls.instance_type = instance_type
        ls.placement = placement
        ls.monitored = monitoring_enabled
        ls.subnet_id = subnet_id
        self.spot_fleet_id = spot_fleet_id
        self.tags = tags

        if security_groups:
            for group_name in security_groups:
                group = self.ec2_backend.get_security_group_by_name_or_id(group_name)
                if group:
                    ls.groups.append(group)
        else:
            # If not security groups, add the default
            default_group = self.ec2_backend.get_security_group_by_name_or_id("default")
            ls.groups.append(default_group)

        self.instance = self.launch_instance()

    def get_filter_value(self, filter_name):
        if filter_name == "state":
            return self.state
        elif filter_name == "spot-instance-request-id":
            return self.id
        else:
            return super().get_filter_value(filter_name, "DescribeSpotInstanceRequests")

    def launch_instance(self):
        reservation = self.ec2_backend.add_instances(
            image_id=self.launch_specification.image_id,
            count=1,
            user_data=self.user_data,
            instance_type=self.launch_specification.instance_type,
            subnet_id=self.launch_specification.subnet_id,
            key_name=self.launch_specification.key_name,
            security_group_names=[],
            security_group_ids=self.launch_specification.groups,
            spot_fleet_id=self.spot_fleet_id,
            tags=self.tags,
            lifecycle="spot",
        )
        instance = reservation.instances[0]
        return instance


class SpotRequestBackend(object, metaclass=Model):
    def __init__(self):
        self.spot_instance_requests = {}
        super().__init__()

    def request_spot_instances(
        self,
        price,
        image_id,
        count,
        type,
        valid_from,
        valid_until,
        launch_group,
        availability_zone_group,
        key_name,
        security_groups,
        user_data,
        instance_type,
        placement,
        kernel_id,
        ramdisk_id,
        monitoring_enabled,
        subnet_id,
        tags=None,
        spot_fleet_id=None,
    ):
        requests = []
        tags = tags or {}
        for _ in range(count):
            spot_request_id = random_spot_request_id()
            request = SpotInstanceRequest(
                self,
                spot_request_id,
                price,
                image_id,
                type,
                valid_from,
                valid_until,
                launch_group,
                availability_zone_group,
                key_name,
                security_groups,
                user_data,
                instance_type,
                placement,
                kernel_id,
                ramdisk_id,
                monitoring_enabled,
                subnet_id,
                tags,
                spot_fleet_id,
            )
            self.spot_instance_requests[spot_request_id] = request
            requests.append(request)
        return requests

    @Model.prop("SpotInstanceRequest")
    def describe_spot_instance_requests(self, filters=None, spot_instance_ids=[]):
        requests = self.spot_instance_requests.copy().values()

        if spot_instance_ids:
            requests = [i for i in requests if i.id in spot_instance_ids]

        return generic_filter(filters, requests)

    def cancel_spot_instance_requests(self, request_ids):
        requests = []
        for request_id in request_ids:
            requests.append(self.spot_instance_requests.pop(request_id))
        return requests


class SpotFleetLaunchSpec(object):
    def __init__(
        self,
        ebs_optimized,
        group_set,
        iam_instance_profile,
        image_id,
        instance_type,
        key_name,
        monitoring,
        spot_price,
        subnet_id,
        tag_specifications,
        user_data,
        weighted_capacity,
    ):
        self.ebs_optimized = ebs_optimized
        self.group_set = group_set
        self.iam_instance_profile = iam_instance_profile
        self.image_id = image_id
        self.instance_type = instance_type
        self.key_name = key_name
        self.monitoring = monitoring
        self.spot_price = spot_price
        self.subnet_id = subnet_id
        self.tag_specifications = tag_specifications
        self.user_data = user_data
        self.weighted_capacity = float(weighted_capacity)


class SpotFleetRequest(TaggedEC2Resource, CloudFormationModel):
    def __init__(
        self,
        ec2_backend,
        spot_fleet_request_id,
        spot_price,
        target_capacity,
        iam_fleet_role,
        allocation_strategy,
        launch_specs,
    ):

        self.ec2_backend = ec2_backend
        self.id = spot_fleet_request_id
        self.spot_price = spot_price
        self.target_capacity = int(target_capacity)
        self.iam_fleet_role = iam_fleet_role
        self.allocation_strategy = allocation_strategy
        self.state = "active"
        self.fulfilled_capacity = 0.0

        self.launch_specs = []
        for spec in launch_specs:
            self.launch_specs.append(
                SpotFleetLaunchSpec(
                    ebs_optimized=spec["ebs_optimized"],
                    group_set=[
                        val for key, val in spec.items() if key.startswith("group_set")
                    ],
                    iam_instance_profile=spec.get("iam_instance_profile._arn"),
                    image_id=spec["image_id"],
                    instance_type=spec["instance_type"],
                    key_name=spec.get("key_name"),
                    monitoring=spec.get("monitoring._enabled"),
                    spot_price=spec.get("spot_price", self.spot_price),
                    subnet_id=spec["subnet_id"],
                    tag_specifications=self._parse_tag_specifications(spec),
                    user_data=spec.get("user_data"),
                    weighted_capacity=spec["weighted_capacity"],
                )
            )

        self.spot_requests = []
        self.create_spot_requests(self.target_capacity)

    @property
    def physical_resource_id(self):
        return self.id

    @staticmethod
    def cloudformation_name_type():
        return None

    @staticmethod
    def cloudformation_type():
        # https://docs.aws.amazon.com/AWSCloudFormation/latest/UserGuide/aws-resource-ec2-spotfleet.html
        return "AWS::EC2::SpotFleet"

    @classmethod
    def create_from_cloudformation_json(
        cls, resource_name, cloudformation_json, region_name, **kwargs
    ):
        properties = cloudformation_json["Properties"]["SpotFleetRequestConfigData"]
        ec2_backend = ec2_backends[region_name]

        spot_price = properties.get("SpotPrice")
        target_capacity = properties["TargetCapacity"]
        iam_fleet_role = properties["IamFleetRole"]
        allocation_strategy = properties["AllocationStrategy"]
        launch_specs = properties["LaunchSpecifications"]
        launch_specs = [
            dict(
                [
                    (camelcase_to_underscores(key), val)
                    for key, val in launch_spec.items()
                ]
            )
            for launch_spec in launch_specs
        ]

        spot_fleet_request = ec2_backend.request_spot_fleet(
            spot_price,
            target_capacity,
            iam_fleet_role,
            allocation_strategy,
            launch_specs,
        )

        return spot_fleet_request

    def get_launch_spec_counts(self, weight_to_add):
        weight_map = defaultdict(int)

        weight_so_far = 0
        if self.allocation_strategy == "diversified":
            launch_spec_index = 0
            while True:
                launch_spec = self.launch_specs[
                    launch_spec_index % len(self.launch_specs)
                ]
                weight_map[launch_spec] += 1
                weight_so_far += launch_spec.weighted_capacity
                if weight_so_far >= weight_to_add:
                    break
                launch_spec_index += 1
        else:  # lowestPrice
            cheapest_spec = sorted(
                # FIXME: change `+inf` to the on demand price scaled to weighted capacity when it's not present
                self.launch_specs,
                key=lambda spec: float(spec.spot_price or "+inf"),
            )[0]
            weight_so_far = weight_to_add + (
                weight_to_add % cheapest_spec.weighted_capacity
            )
            weight_map[cheapest_spec] = int(
                weight_so_far // cheapest_spec.weighted_capacity
            )

        return weight_map, weight_so_far

    def create_spot_requests(self, weight_to_add):
        weight_map, added_weight = self.get_launch_spec_counts(weight_to_add)
        for launch_spec, count in weight_map.items():
            requests = self.ec2_backend.request_spot_instances(
                price=launch_spec.spot_price,
                image_id=launch_spec.image_id,
                count=count,
                type="persistent",
                valid_from=None,
                valid_until=None,
                launch_group=None,
                availability_zone_group=None,
                key_name=launch_spec.key_name,
                security_groups=launch_spec.group_set,
                user_data=launch_spec.user_data,
                instance_type=launch_spec.instance_type,
                placement=None,
                kernel_id=None,
                ramdisk_id=None,
                monitoring_enabled=launch_spec.monitoring,
                subnet_id=launch_spec.subnet_id,
                spot_fleet_id=self.id,
                tags=launch_spec.tag_specifications,
            )
            self.spot_requests.extend(requests)
        self.fulfilled_capacity += added_weight
        return self.spot_requests

    def terminate_instances(self):
        instance_ids = []
        new_fulfilled_capacity = self.fulfilled_capacity
        for req in self.spot_requests:
            instance = req.instance
            for spec in self.launch_specs:
                if (
                    spec.instance_type == instance.instance_type
                    and spec.subnet_id == instance.subnet_id
                ):
                    break

            if new_fulfilled_capacity - spec.weighted_capacity < self.target_capacity:
                continue
            new_fulfilled_capacity -= spec.weighted_capacity
            instance_ids.append(instance.id)

        self.spot_requests = [
            req for req in self.spot_requests if req.instance.id not in instance_ids
        ]
        self.ec2_backend.terminate_instances(instance_ids)

    def _parse_tag_specifications(self, spec):
        try:
            tag_spec_num = max(
                [
                    int(key.split(".")[1])
                    for key in spec
                    if key.startswith("tag_specification_set")
                ]
            )
        except ValueError:  # no tag specifications
            return {}

        tag_specifications = {}
        for si in range(1, tag_spec_num + 1):
            resource_type = spec[
                "tag_specification_set.{si}._resource_type".format(si=si)
            ]

            tags = [
                key
                for key in spec
                if key.startswith("tag_specification_set.{si}._tag".format(si=si))
            ]
            tag_num = max([int(key.split(".")[3]) for key in tags])
            tag_specifications[resource_type] = dict(
                (
                    spec[
                        "tag_specification_set.{si}._tag.{ti}._key".format(si=si, ti=ti)
                    ],
                    spec[
                        "tag_specification_set.{si}._tag.{ti}._value".format(
                            si=si, ti=ti
                        )
                    ],
                )
                for ti in range(1, tag_num + 1)
            )

        return tag_specifications


class SpotFleetBackend(object):
    def __init__(self):
        self.spot_fleet_requests = {}
        super().__init__()

    def request_spot_fleet(
        self,
        spot_price,
        target_capacity,
        iam_fleet_role,
        allocation_strategy,
        launch_specs,
    ):

        spot_fleet_request_id = random_spot_fleet_request_id()
        request = SpotFleetRequest(
            self,
            spot_fleet_request_id,
            spot_price,
            target_capacity,
            iam_fleet_role,
            allocation_strategy,
            launch_specs,
        )
        self.spot_fleet_requests[spot_fleet_request_id] = request
        return request

    def get_spot_fleet_request(self, spot_fleet_request_id):
        return self.spot_fleet_requests[spot_fleet_request_id]

    def describe_spot_fleet_instances(self, spot_fleet_request_id):
        spot_fleet = self.get_spot_fleet_request(spot_fleet_request_id)
        return spot_fleet.spot_requests

    def describe_spot_fleet_requests(self, spot_fleet_request_ids):
        requests = self.spot_fleet_requests.values()

        if spot_fleet_request_ids:
            requests = [
                request for request in requests if request.id in spot_fleet_request_ids
            ]

        return requests

    def cancel_spot_fleet_requests(self, spot_fleet_request_ids, terminate_instances):
        spot_requests = []
        for spot_fleet_request_id in spot_fleet_request_ids:
            spot_fleet = self.spot_fleet_requests[spot_fleet_request_id]
            if terminate_instances:
                spot_fleet.target_capacity = 0
                spot_fleet.terminate_instances()
            spot_requests.append(spot_fleet)
            del self.spot_fleet_requests[spot_fleet_request_id]
        return spot_requests

    def modify_spot_fleet_request(
        self, spot_fleet_request_id, target_capacity, terminate_instances
    ):
        if target_capacity < 0:
            raise ValueError("Cannot reduce spot fleet capacity below 0")
        spot_fleet_request = self.spot_fleet_requests[spot_fleet_request_id]
        delta = target_capacity - spot_fleet_request.fulfilled_capacity
        spot_fleet_request.target_capacity = target_capacity
        if delta > 0:
            spot_fleet_request.create_spot_requests(delta)
        elif delta < 0 and terminate_instances == "Default":
            spot_fleet_request.terminate_instances()
        return True


class SpotPriceBackend(object):
    def describe_spot_price_history(self, instance_types=None, filters=None):
        matches = INSTANCE_TYPE_OFFERINGS["availability-zone"]
        matches = matches[self.region_name]

        def matches_filters(offering, filters):
            def matches_filter(key, values):
                if key == "availability-zone":
                    return offering.get("Location") in values
                elif key == "instance-type":
                    return offering.get("InstanceType") in values
                else:
                    return False

            return all([matches_filter(key, values) for key, values in filters.items()])

        matches = [o for o in matches if matches_filters(o, filters)]

        if instance_types:
            matches = [t for t in matches if t.get("InstanceType") in instance_types]

        return matches


class ElasticAddress(TaggedEC2Resource, CloudFormationModel):
    def __init__(self, ec2_backend, domain, address=None, tags=None):
        self.ec2_backend = ec2_backend
        if address:
            self.public_ip = address
        else:
            self.public_ip = random_ip()
        self.allocation_id = random_eip_allocation_id() if domain == "vpc" else None
        self.id = self.allocation_id
        self.domain = domain
        self.instance = None
        self.eni = None
        self.association_id = None
        self.add_tags(tags or {})

    @staticmethod
    def cloudformation_name_type():
        return None

    @staticmethod
    def cloudformation_type():
        # https://docs.aws.amazon.com/AWSCloudFormation/latest/UserGuide/aws-resource-ec2-eip.html
        return "AWS::EC2::EIP"

    @classmethod
    def create_from_cloudformation_json(
        cls, resource_name, cloudformation_json, region_name, **kwargs
    ):
        ec2_backend = ec2_backends[region_name]

        properties = cloudformation_json.get("Properties")
        instance_id = None
        if properties:
            domain = properties.get("Domain")
            # TODO: support tags from cloudformation template
            eip = ec2_backend.allocate_address(domain=domain if domain else "standard")
            instance_id = properties.get("InstanceId")
        else:
            eip = ec2_backend.allocate_address(domain="standard")

        if instance_id:
            instance = ec2_backend.get_instance_by_id(instance_id)
            ec2_backend.associate_address(instance, address=eip.public_ip)

        return eip

    @property
    def physical_resource_id(self):
        return self.public_ip

    @classmethod
    def has_cfn_attr(cls, attribute):
        return attribute in ["AllocationId"]

    def get_cfn_attribute(self, attribute_name):
        from moto.cloudformation.exceptions import UnformattedGetAttTemplateException

        if attribute_name == "AllocationId":
            return self.allocation_id
        raise UnformattedGetAttTemplateException()

    def get_filter_value(self, filter_name):
        if filter_name == "allocation-id":
            return self.allocation_id
        elif filter_name == "association-id":
            return self.association_id
        elif filter_name == "domain":
            return self.domain
        elif filter_name == "instance-id":
            if self.instance:
                return self.instance.id
            return None
        elif filter_name == "network-interface-id":
            if self.eni:
                return self.eni.id
            return None
        elif filter_name == "private-ip-address":
            if self.eni:
                return self.eni.private_ip_address
            return None
        elif filter_name == "public-ip":
            return self.public_ip
        elif filter_name == "network-interface-owner-id":
            # TODO: implement network-interface-owner-id
            raise FilterNotImplementedError(filter_name, "DescribeAddresses")
        else:
            return super().get_filter_value(filter_name, "DescribeAddresses")


class ElasticAddressBackend(object):
    def __init__(self):
        self.addresses = []
        super().__init__()

    def allocate_address(self, domain, address=None, tags=None):
        if domain not in ["standard", "vpc"]:
            raise InvalidDomainError(domain)
        if address:
            address = ElasticAddress(self, domain=domain, address=address, tags=tags)
        else:
            address = ElasticAddress(self, domain=domain, tags=tags)
        self.addresses.append(address)
        return address

    def address_by_ip(self, ips, fail_if_not_found=True):
        eips = [
            address for address in self.addresses.copy() if address.public_ip in ips
        ]

        # TODO: Trim error message down to specific invalid address.
        if (not eips or len(ips) > len(eips)) and fail_if_not_found:
            raise InvalidAddressError(ips)

        return eips

    def address_by_allocation(self, allocation_ids):
        eips = [
            address
            for address in self.addresses
            if address.allocation_id in allocation_ids
        ]

        # TODO: Trim error message down to specific invalid id.
        if not eips or len(allocation_ids) > len(eips):
            raise InvalidAllocationIdError(allocation_ids)

        return eips

    def address_by_association(self, association_ids):
        eips = [
            address
            for address in self.addresses
            if address.association_id in association_ids
        ]

        # TODO: Trim error message down to specific invalid id.
        if not eips or len(association_ids) > len(eips):
            raise InvalidAssociationIdError(association_ids)

        return eips

    def associate_address(
        self,
        instance=None,
        eni=None,
        address=None,
        allocation_id=None,
        reassociate=False,
    ):
        eips = []
        if address:
            eips = self.address_by_ip([address])
        elif allocation_id:
            eips = self.address_by_allocation([allocation_id])
        eip = eips[0]

        new_instance_association = bool(
            instance and (not eip.instance or eip.instance.id == instance.id)
        )
        new_eni_association = bool(eni and (not eip.eni or eni.id == eip.eni.id))

        if new_instance_association or new_eni_association or reassociate:
            eip.instance = instance
            eip.eni = eni
            if not eip.eni and instance:
                # default to primary network interface
                eip.eni = instance.nics[0]
            if eip.eni:
                eip.eni.public_ip = eip.public_ip
            if eip.domain == "vpc":
                eip.association_id = random_eip_association_id()

            return eip

        raise ResourceAlreadyAssociatedError(eip.public_ip)

    def describe_addresses(self, allocation_ids=None, public_ips=None, filters=None):
        matches = self.addresses.copy()
        if allocation_ids:
            matches = [addr for addr in matches if addr.allocation_id in allocation_ids]
            if len(allocation_ids) > len(matches):
                unknown_ids = set(allocation_ids) - set(matches)
                raise InvalidAllocationIdError(unknown_ids)
        if public_ips:
            matches = [addr for addr in matches if addr.public_ip in public_ips]
            if len(public_ips) > len(matches):
                unknown_ips = set(public_ips) - set(matches)
                raise InvalidAddressError(unknown_ips)
        if filters:
            matches = generic_filter(filters, matches)

        return matches

    def disassociate_address(self, address=None, association_id=None):
        eips = []
        if address:
            eips = self.address_by_ip([address])
        elif association_id:
            eips = self.address_by_association([association_id])
        eip = eips[0]

        if eip.eni:
            eip.eni.public_ip = None
            if eip.eni.instance and eip.eni.instance._state.name == "running":
                eip.eni.check_auto_public_ip()
            eip.eni = None

        eip.instance = None
        eip.association_id = None
        return True

    def release_address(self, address=None, allocation_id=None):
        eips = []
        if address:
            eips = self.address_by_ip([address])
        elif allocation_id:
            eips = self.address_by_allocation([allocation_id])
        eip = eips[0]

        self.disassociate_address(address=eip.public_ip)
        eip.allocation_id = None
        self.addresses.remove(eip)
        return True


class DHCPOptionsSet(TaggedEC2Resource):
    def __init__(
        self,
        ec2_backend,
        domain_name_servers=None,
        domain_name=None,
        ntp_servers=None,
        netbios_name_servers=None,
        netbios_node_type=None,
    ):
        self.ec2_backend = ec2_backend
        self._options = {
            "domain-name-servers": domain_name_servers,
            "domain-name": domain_name,
            "ntp-servers": ntp_servers,
            "netbios-name-servers": netbios_name_servers,
            "netbios-node-type": netbios_node_type,
        }
        self.id = random_dhcp_option_id()
        self.vpc = None

    def get_filter_value(self, filter_name):
        """
        API Version 2015-10-01 defines the following filters for DescribeDhcpOptions:

        * dhcp-options-id
        * key
        * value
        * tag:key=value
        * tag-key
        * tag-value

        Taken from: http://docs.aws.amazon.com/AWSEC2/latest/APIReference/API_DescribeDhcpOptions.html
        """
        if filter_name == "dhcp-options-id":
            return self.id
        elif filter_name == "key":
            return list(self._options.keys())
        elif filter_name == "value":
            values = [item for item in list(self._options.values()) if item]
            return itertools.chain(*values)
        else:
            return super().get_filter_value(filter_name, "DescribeDhcpOptions")

    @property
    def options(self):
        return self._options


class DHCPOptionsSetBackend(object):
    def __init__(self):
        self.dhcp_options_sets = {}
        super().__init__()

    def associate_dhcp_options(self, dhcp_options, vpc):
        dhcp_options.vpc = vpc
        vpc.dhcp_options = dhcp_options

    def create_dhcp_options(
        self,
        domain_name_servers=None,
        domain_name=None,
        ntp_servers=None,
        netbios_name_servers=None,
        netbios_node_type=None,
    ):

        NETBIOS_NODE_TYPES = [1, 2, 4, 8]

        for field_value in domain_name_servers, ntp_servers, netbios_name_servers:
            if field_value and len(field_value) > 4:
                raise InvalidParameterValueError(",".join(field_value))

        if netbios_node_type and int(netbios_node_type[0]) not in NETBIOS_NODE_TYPES:
            raise InvalidParameterValueError(netbios_node_type)

        options = DHCPOptionsSet(
            self,
            domain_name_servers,
            domain_name,
            ntp_servers,
            netbios_name_servers,
            netbios_node_type,
        )
        self.dhcp_options_sets[options.id] = options
        return options

    def delete_dhcp_options_set(self, options_id):
        if not (options_id and options_id.startswith("dopt-")):
            raise MalformedDHCPOptionsIdError(options_id)

        if options_id in self.dhcp_options_sets:
            if self.dhcp_options_sets[options_id].vpc:
                raise DependencyViolationError("Cannot delete assigned DHCP options.")
            self.dhcp_options_sets.pop(options_id)
        else:
            raise InvalidDHCPOptionsIdError(options_id)
        return True

    def describe_dhcp_options(self, dhcp_options_ids=None, filters=None):
        dhcp_options_sets = self.dhcp_options_sets.copy().values()

        if dhcp_options_ids:
            dhcp_options_sets = [
                dhcp_options_set
                for dhcp_options_set in dhcp_options_sets
                if dhcp_options_set.id in dhcp_options_ids
            ]
            if len(dhcp_options_sets) != len(dhcp_options_ids):
                invalid_id = list(
                    set(dhcp_options_ids).difference(
                        set(
                            [
                                dhcp_options_set.id
                                for dhcp_options_set in dhcp_options_sets
                            ]
                        )
                    )
                )[0]
                raise InvalidDHCPOptionsIdError(invalid_id)

        return generic_filter(filters, dhcp_options_sets)


class VPNConnection(TaggedEC2Resource):
    def __init__(
        self,
        ec2_backend,
        id,
        type,
        customer_gateway_id,
        vpn_gateway_id=None,
        transit_gateway_id=None,
        tags={},
    ):
        self.ec2_backend = ec2_backend
        self.id = id
        self.state = "available"
        self.customer_gateway_configuration = {}
        self.type = type
        self.customer_gateway_id = customer_gateway_id
        self.vpn_gateway_id = vpn_gateway_id
        self.transit_gateway_id = transit_gateway_id
        self.tunnels = None
        self.options = None
        self.static_routes = None
        self.add_tags(tags or {})

    def get_filter_value(self, filter_name):
        return super().get_filter_value(filter_name, "DescribeVpnConnections")


class VPNConnectionBackend(object):
    def __init__(self):
        self.vpn_connections = {}
        super().__init__()

    def create_vpn_connection(
        self,
        type,
        customer_gateway_id,
        vpn_gateway_id=None,
        transit_gateway_id=None,
        static_routes_only=None,
        tags={},
    ):
        vpn_connection_id = random_vpn_connection_id()
        if static_routes_only:
            pass
        vpn_connection = VPNConnection(
            self,
            id=vpn_connection_id,
            type=type,
            customer_gateway_id=customer_gateway_id,
            vpn_gateway_id=vpn_gateway_id,
            transit_gateway_id=transit_gateway_id,
            tags=tags,
        )
        self.vpn_connections[vpn_connection.id] = vpn_connection
        return vpn_connection

    def delete_vpn_connection(self, vpn_connection_id):

        if vpn_connection_id in self.vpn_connections:
            self.vpn_connections[vpn_connection_id].state = "deleted"
        else:
            raise InvalidVpnConnectionIdError(vpn_connection_id)
        return self.vpn_connections[vpn_connection_id]

    def describe_vpn_connections(self, vpn_connection_ids=None):
        vpn_connections = []
        for vpn_connection_id in vpn_connection_ids or []:
            if vpn_connection_id in self.vpn_connections:
                vpn_connections.append(self.vpn_connections[vpn_connection_id])
            else:
                raise InvalidVpnConnectionIdError(vpn_connection_id)
        return vpn_connections or self.vpn_connections.values()

    def get_all_vpn_connections(self, vpn_connection_ids=None, filters=None):
        vpn_connections = self.vpn_connections.values()

        if vpn_connection_ids:
            vpn_connections = [
                vpn_connection
                for vpn_connection in vpn_connections
                if vpn_connection.id in vpn_connection_ids
            ]
            if len(vpn_connections) != len(vpn_connection_ids):
                invalid_id = list(
                    set(vpn_connection_ids).difference(
                        set([vpn_connection.id for vpn_connection in vpn_connections])
                    )
                )[0]
                raise InvalidVpnConnectionIdError(invalid_id)

        return generic_filter(filters, vpn_connections)


class NetworkAclBackend(object):
    def __init__(self):
        self.network_acls = {}
        super().__init__()

    def get_network_acl(self, network_acl_id):
        network_acl = self.network_acls.get(network_acl_id, None)
        if not network_acl:
            raise InvalidNetworkAclIdError(network_acl_id)
        return network_acl

    def create_network_acl(self, vpc_id, tags=[], default=False):
        network_acl_id = random_network_acl_id()
        self.get_vpc(vpc_id)
        network_acl = NetworkAcl(self, network_acl_id, vpc_id, default)
        for tag in tags:
            network_acl.add_tag(tag.get("Key"), tag.get("Value"))
        self.network_acls[network_acl_id] = network_acl
        if default:
            self.add_default_entries(network_acl_id)
        return network_acl

    def add_default_entries(self, network_acl_id):
        default_acl_entries = [
            {"rule_number": "100", "rule_action": "allow", "egress": "true"},
            {"rule_number": "32767", "rule_action": "deny", "egress": "true"},
            {"rule_number": "100", "rule_action": "allow", "egress": "false"},
            {"rule_number": "32767", "rule_action": "deny", "egress": "false"},
        ]
        for entry in default_acl_entries:
            self.create_network_acl_entry(
                network_acl_id=network_acl_id,
                rule_number=entry["rule_number"],
                protocol="-1",
                rule_action=entry["rule_action"],
                egress=entry["egress"],
                cidr_block="0.0.0.0/0",
                icmp_code=None,
                icmp_type=None,
                port_range_from=None,
                port_range_to=None,
            )

    def get_all_network_acls(self, network_acl_ids=None, filters=None):
        self.describe_network_acls(network_acl_ids, filters)

    def delete_network_acl(self, network_acl_id):
        deleted = self.network_acls.pop(network_acl_id, None)
        if not deleted:
            raise InvalidNetworkAclIdError(network_acl_id)
        return deleted

    def create_network_acl_entry(
        self,
        network_acl_id,
        rule_number,
        protocol,
        rule_action,
        egress,
        cidr_block,
        icmp_code,
        icmp_type,
        port_range_from,
        port_range_to,
    ):

        network_acl = self.get_network_acl(network_acl_id)
        if any(
            entry.egress == egress and entry.rule_number == rule_number
            for entry in network_acl.network_acl_entries
        ):
            raise NetworkAclEntryAlreadyExistsError(rule_number)
        network_acl_entry = NetworkAclEntry(
            self,
            network_acl_id,
            rule_number,
            protocol,
            rule_action,
            egress,
            cidr_block,
            icmp_code,
            icmp_type,
            port_range_from,
            port_range_to,
        )

        network_acl.network_acl_entries.append(network_acl_entry)
        return network_acl_entry

    def delete_network_acl_entry(self, network_acl_id, rule_number, egress):
        network_acl = self.get_network_acl(network_acl_id)
        entry = next(
            entry
            for entry in network_acl.network_acl_entries
            if entry.egress == egress and entry.rule_number == rule_number
        )
        if entry is not None:
            network_acl.network_acl_entries.remove(entry)
        return entry

    def replace_network_acl_entry(
        self,
        network_acl_id,
        rule_number,
        protocol,
        rule_action,
        egress,
        cidr_block,
        icmp_code,
        icmp_type,
        port_range_from,
        port_range_to,
    ):

        self.delete_network_acl_entry(network_acl_id, rule_number, egress)
        network_acl_entry = self.create_network_acl_entry(
            network_acl_id,
            rule_number,
            protocol,
            rule_action,
            egress,
            cidr_block,
            icmp_code,
            icmp_type,
            port_range_from,
            port_range_to,
        )
        return network_acl_entry

    def replace_network_acl_association(self, association_id, network_acl_id):

        # lookup existing association for subnet and delete it
        default_acl = next(
            value
            for key, value in self.network_acls.items()
            if association_id in value.associations.keys()
        )

        subnet_id = None
        for key, value in default_acl.associations.items():
            if key == association_id:
                subnet_id = default_acl.associations[key].subnet_id
                del default_acl.associations[key]
                break

        new_assoc_id = random_network_acl_subnet_association_id()
        association = NetworkAclAssociation(
            self, new_assoc_id, subnet_id, network_acl_id
        )
        new_acl = self.get_network_acl(network_acl_id)
        new_acl.associations[new_assoc_id] = association
        return association

    def associate_default_network_acl_with_subnet(self, subnet_id, vpc_id):
        association_id = random_network_acl_subnet_association_id()
        acl = next(
            acl
            for acl in self.network_acls.values()
            if acl.default and acl.vpc_id == vpc_id
        )
        acl.associations[association_id] = NetworkAclAssociation(
            self, association_id, subnet_id, acl.id
        )

    def describe_network_acls(self, network_acl_ids=None, filters=None):
        network_acls = self.network_acls.copy().values()

        if network_acl_ids:
            network_acls = [
                network_acl
                for network_acl in network_acls
                if network_acl.id in network_acl_ids
            ]
            if len(network_acls) != len(network_acl_ids):
                invalid_id = list(
                    set(network_acl_ids).difference(
                        set([network_acl.id for network_acl in network_acls])
                    )
                )[0]
                raise InvalidRouteTableIdError(invalid_id)

        return generic_filter(filters, network_acls)


class NetworkAclAssociation(object):
    def __init__(self, ec2_backend, new_association_id, subnet_id, network_acl_id):
        self.ec2_backend = ec2_backend
        self.id = new_association_id
        self.new_association_id = new_association_id
        self.subnet_id = subnet_id
        self.network_acl_id = network_acl_id
        super().__init__()


class NetworkAcl(TaggedEC2Resource):
    def __init__(
        self, ec2_backend, network_acl_id, vpc_id, default=False, owner_id=OWNER_ID,
    ):
        self.ec2_backend = ec2_backend
        self.id = network_acl_id
        self.vpc_id = vpc_id
        self.owner_id = owner_id
        self.network_acl_entries = []
        self.associations = {}
        self.default = "true" if default is True else "false"

    def get_filter_value(self, filter_name):
        if filter_name == "default":
            return self.default
        elif filter_name == "vpc-id":
            return self.vpc_id
        elif filter_name == "association.network-acl-id":
            return self.id
        elif filter_name == "association.subnet-id":
            return [assoc.subnet_id for assoc in self.associations.values()]
        elif filter_name == "owner-id":
            return self.owner_id
        else:
            return super().get_filter_value(filter_name, "DescribeNetworkAcls")


class NetworkAclEntry(TaggedEC2Resource):
    def __init__(
        self,
        ec2_backend,
        network_acl_id,
        rule_number,
        protocol,
        rule_action,
        egress,
        cidr_block,
        icmp_code,
        icmp_type,
        port_range_from,
        port_range_to,
    ):
        self.ec2_backend = ec2_backend
        self.network_acl_id = network_acl_id
        self.rule_number = rule_number
        self.protocol = protocol
        self.rule_action = rule_action
        self.egress = egress
        self.cidr_block = cidr_block
        self.icmp_code = icmp_code
        self.icmp_type = icmp_type
        self.port_range_from = port_range_from
        self.port_range_to = port_range_to


class VpnGateway(CloudFormationModel, TaggedEC2Resource):
    def __init__(
        self,
        ec2_backend,
        id,
        type,
        amazon_side_asn,
        availability_zone,
        tags=None,
        state="available",
    ):
        self.ec2_backend = ec2_backend
        self.id = id
        self.type = type
        self.amazon_side_asn = amazon_side_asn
        self.availability_zone = availability_zone
        self.state = state
        self.add_tags(tags or {})
        self.attachments = {}
        super().__init__()

    @staticmethod
    def cloudformation_name_type():
        return None

    @staticmethod
    def cloudformation_type():
        # https://docs.aws.amazon.com/AWSCloudFormation/latest/UserGuide/aws-resource-ec2-vpcgatewayattachment.html
        return "AWS::EC2::VPNGateway"

    @classmethod
    def create_from_cloudformation_json(
        cls, resource_name, cloudformation_json, region_name, **kwargs
    ):
        properties = cloudformation_json["Properties"]
        _type = properties["Type"]
        asn = properties.get("AmazonSideAsn", None)
        ec2_backend = ec2_backends[region_name]

        return ec2_backend.create_vpn_gateway(type=_type, amazon_side_asn=asn)

    @property
    def physical_resource_id(self):
        return self.id

    def get_filter_value(self, filter_name):
        if filter_name == "attachment.vpc-id":
            return self.attachments.keys()
        elif filter_name == "attachment.state":
            return [attachment.state for attachment in self.attachments.values()]
        elif filter_name == "vpn-gateway-id":
            return self.id
        elif filter_name == "type":
            return self.type
        return super().get_filter_value(filter_name, "DescribeVpnGateways")


class VpnGatewayBackend(object):
    def __init__(self):
        self.vpn_gateways = {}
        super().__init__()

    def create_vpn_gateway(
        self, type="ipsec.1", amazon_side_asn=None, availability_zone=None, tags=None
    ):
        vpn_gateway_id = random_vpn_gateway_id()
        vpn_gateway = VpnGateway(
            self, vpn_gateway_id, type, amazon_side_asn, availability_zone, tags
        )
        self.vpn_gateways[vpn_gateway_id] = vpn_gateway
        return vpn_gateway

    def describe_vpn_gateways(self, filters=None, vpn_gw_ids=None):
        vpn_gateways = list(self.vpn_gateways.values() or [])
        if vpn_gw_ids:
            vpn_gateways = [item for item in vpn_gateways if item.id in vpn_gw_ids]
        return generic_filter(filters, vpn_gateways)

    def get_vpn_gateway(self, vpn_gateway_id):
        vpn_gateway = self.vpn_gateways.get(vpn_gateway_id, None)
        if not vpn_gateway:
            raise InvalidVpnGatewayIdError(vpn_gateway_id)
        return vpn_gateway

    def attach_vpn_gateway(self, vpn_gateway_id, vpc_id):
        vpn_gateway = self.get_vpn_gateway(vpn_gateway_id)
        self.get_vpc(vpc_id)
        attachment = VPCGatewayAttachment(vpc_id, state="attached")
        for key in vpn_gateway.attachments.copy():
            if key.startswith("vpc-"):
                vpn_gateway.attachments.pop(key)
        vpn_gateway.attachments[vpc_id] = attachment
        return attachment

    def delete_vpn_gateway(self, vpn_gateway_id):
        deleted = self.vpn_gateways.get(vpn_gateway_id, None)
        if not deleted:
            raise InvalidVpnGatewayIdError(vpn_gateway_id)
        deleted.state = "deleted"
        return deleted

    def detach_vpn_gateway(self, vpn_gateway_id, vpc_id):
        vpn_gateway = self.get_vpn_gateway(vpn_gateway_id)
        detached = vpn_gateway.attachments.get(vpc_id, None)
        if not detached:

            raise InvalidVpnGatewayAttachmentError(vpn_gateway.id, vpc_id)
        detached.state = "detached"
        return detached


class CustomerGateway(TaggedEC2Resource):
    def __init__(
        self, ec2_backend, id, type, ip_address, bgp_asn, state="available", tags=None
    ):
        self.ec2_backend = ec2_backend
        self.id = id
        self.type = type
        self.ip_address = ip_address
        self.bgp_asn = bgp_asn
        self.attachments = {}
        self.state = state
        self.add_tags(tags or {})
        super().__init__()

    def get_filter_value(self, filter_name):
        return super().get_filter_value(filter_name, "DescribeCustomerGateways")


class CustomerGatewayBackend(object):
    def __init__(self):
        self.customer_gateways = {}
        super().__init__()

    def create_customer_gateway(
        self, type="ipsec.1", ip_address=None, bgp_asn=None, tags=None
    ):
        customer_gateway_id = random_customer_gateway_id()
        customer_gateway = CustomerGateway(
            self, customer_gateway_id, type, ip_address, bgp_asn, tags=tags
        )
        self.customer_gateways[customer_gateway_id] = customer_gateway
        return customer_gateway

    def get_all_customer_gateways(self, filters=None, customer_gateway_ids=None):
        customer_gateways = self.customer_gateways.copy().values()
        if customer_gateway_ids:
            customer_gateways = [
                cg for cg in customer_gateways if cg.id in customer_gateway_ids
            ]

        if filters is not None:
            if filters.get("customer-gateway-id") is not None:
                customer_gateways = [
                    customer_gateway
                    for customer_gateway in customer_gateways
                    if customer_gateway.id in filters["customer-gateway-id"]
                ]
            if filters.get("type") is not None:
                customer_gateways = [
                    customer_gateway
                    for customer_gateway in customer_gateways
                    if customer_gateway.type in filters["type"]
                ]
            if filters.get("bgp-asn") is not None:
                customer_gateways = [
                    customer_gateway
                    for customer_gateway in customer_gateways
                    if customer_gateway.bgp_asn in filters["bgp-asn"]
                ]
            if filters.get("ip-address") is not None:
                customer_gateways = [
                    customer_gateway
                    for customer_gateway in customer_gateways
                    if customer_gateway.ip_address in filters["ip-address"]
                ]
        return customer_gateways

    def get_customer_gateway(self, customer_gateway_id):
        customer_gateway = self.customer_gateways.get(customer_gateway_id, None)
        if not customer_gateway:
            raise InvalidCustomerGatewayIdError(customer_gateway_id)
        return customer_gateway

    def delete_customer_gateway(self, customer_gateway_id):
        customer_gateway = self.get_customer_gateway(customer_gateway_id)
        customer_gateway.state = "deleted"
        # deleted = self.customer_gateways.pop(customer_gateway_id, None)
        deleted = True
        if not deleted:
            raise InvalidCustomerGatewayIdError(customer_gateway_id)
        return deleted


class TransitGateway(TaggedEC2Resource, CloudFormationModel):

    DEFAULT_OPTIONS = {
        "AmazonSideAsn": "64512",
        "AssociationDefaultRouteTableId": "tgw-rtb-0d571391e50cf8514",
        "AutoAcceptSharedAttachments": "disable",
        "DefaultRouteTableAssociation": "enable",
        "DefaultRouteTablePropagation": "enable",
        "DnsSupport": "enable",
        "MulticastSupport": "disable",
        "PropagationDefaultRouteTableId": "tgw-rtb-0d571391e50cf8514",
        "TransitGatewayCidrBlocks": None,
        "VpnEcmpSupport": "enable",
    }

    def __init__(self, backend, description=None, options=None):
        self.ec2_backend = backend
        self.id = random_transit_gateway_id()
        self.description = description
        self.state = "available"
        self.options = merge_multiple_dicts(self.DEFAULT_OPTIONS, options or {})
        self._created_at = datetime.utcnow()

    @property
    def physical_resource_id(self):
        return self.id

    @property
    def create_time(self):
        return iso_8601_datetime_with_milliseconds(self._created_at)

    @property
    def owner_id(self):
        return ACCOUNT_ID

    @staticmethod
    def cloudformation_name_type():
        return None

    @staticmethod
    def cloudformation_type():
        # https://docs.aws.amazon.com/AWSCloudFormation/latest/UserGuide/aws-resource-ec2-natgateway.html
        return "AWS::EC2::TransitGateway"

    @classmethod
    def create_from_cloudformation_json(
        cls, resource_name, cloudformation_json, region_name, **kwargs
    ):
        ec2_backend = ec2_backends[region_name]
        properties = cloudformation_json["Properties"]
        description = properties["Description"]
        options = dict(properties)
        del options["Description"]
        transit_gateway = ec2_backend.create_transit_gateway(
            description=description, options=options
        )

        for tag in properties.get("Tags", []):
            tag_key = tag["Key"]
            tag_value = tag["Value"]
            transit_gateway.add_tag(tag_key, tag_value)

        return transit_gateway


class TransitGatewayBackend(object):
    def __init__(self):
        self.transit_gateways = {}
        super().__init__()

    def create_transit_gateway(self, description=None, options=None, tags=[]):
        transit_gateway = TransitGateway(self, description, options)
        for tag in tags:
            tag_key = tag.get("Key")
            tag_value = tag.get("Value")
            transit_gateway.add_tag(tag_key, tag_value)

        self.transit_gateways[transit_gateway.id] = transit_gateway
        return transit_gateway

    def describe_transit_gateways(self, filters, transit_gateway_ids):
        transit_gateways = list(self.transit_gateways.copy().values())

        if transit_gateway_ids:
            transit_gateways = [
                item for item in transit_gateways if item.id in transit_gateway_ids
            ]

        attr_pairs = (
            ("transit-gateway-id", "id"),
            ("state", "state"),
            ("owner-id", "owner_id"),
        )

        result = transit_gateways
        if filters:
            result = filter_resources(transit_gateways, filters, attr_pairs)
        return result

    def delete_transit_gateway(self, transit_gateway_id):
        return self.transit_gateways.pop(transit_gateway_id)

    def modify_transit_gateway(
        self, transit_gateway_id, description=None, options=None
    ):
        transit_gateway = self.transit_gateways.get(transit_gateway_id)
        if description:
            transit_gateway.description = description
        if options:
            transit_gateway.options.update(options)
        return transit_gateway


class TransitGatewayRouteTable(TaggedEC2Resource):
    def __init__(
        self,
        backend,
        transit_gateway_id,
        tags=None,
        default_association_route_table=False,
        default_propagation_route_table=False,
    ):
        self.ec2_backend = backend
        self.id = random_transit_gateway_route_table_id()
        self.transit_gateway_id = transit_gateway_id

        self._created_at = datetime.utcnow()

        self.default_association_route_table = default_association_route_table
        self.default_propagation_route_table = default_propagation_route_table
        self.state = "available"
        self.routes = {}
        self.add_tags(tags or {})
        self.route_table_association = {}
        self.route_table_propagation = {}

    @property
    def physical_resource_id(self):
        return self.id

    @property
    def create_time(self):
        return iso_8601_datetime_with_milliseconds(self._created_at)


class TransitGatewayRouteTableBackend(object):
    def __init__(self):
        self.transit_gateways_route_tables = {}
        super().__init__()

    def create_transit_gateway_route_table(
        self,
        transit_gateway_id,
        tags=None,
        default_association_route_table=False,
        default_propagation_route_table=False,
    ):
        transit_gateways_route_table = TransitGatewayRouteTable(
            self,
            transit_gateway_id=transit_gateway_id,
            tags=tags,
            default_association_route_table=default_association_route_table,
            default_propagation_route_table=default_propagation_route_table,
        )
        self.transit_gateways_route_tables[
            transit_gateways_route_table.id
        ] = transit_gateways_route_table
        return transit_gateways_route_table

    def get_all_transit_gateway_route_tables(
        self, transit_gateway_route_table_ids=None, filters=None
    ):
        transit_gateway_route_tables = list(self.transit_gateways_route_tables.values())

        attr_pairs = (
            ("default-association-route-table", "default_association_route_table"),
            ("default-propagation-route-table", "default_propagation_route_table"),
            ("state", "state"),
            ("transit-gateway-id", "transit_gateway_id"),
            ("transit-gateway-route-table-id", "id"),
        )

        if transit_gateway_route_table_ids:
            transit_gateway_route_tables = [
                transit_gateway_route_table
                for transit_gateway_route_table in transit_gateway_route_tables
                if transit_gateway_route_table.id in transit_gateway_route_table_ids
            ]

        result = transit_gateway_route_tables
        if filters:
            result = filter_resources(transit_gateway_route_tables, filters, attr_pairs)
        return result

    def delete_transit_gateway_route_table(self, transit_gateway_route_table_id):
        transit_gateways_route_table = self.transit_gateways_route_tables[
            transit_gateway_route_table_id
        ]
        transit_gateways_route_table.state = "deleted"
        return transit_gateways_route_table

    def create_transit_gateway_route(
        self,
        transit_gateway_route_table_id,
        destination_cidr_block,
        transit_gateway_attachment_id=None,
        blackhole=False,
    ):
        transit_gateways_route_table = self.transit_gateways_route_tables.get(
            transit_gateway_route_table_id
        )
        transit_gateway_attachment = self.transit_gateway_attachments.get(
            transit_gateway_attachment_id
        )
        transit_gateways_route_table.routes[destination_cidr_block] = {
            "destinationCidrBlock": destination_cidr_block,
            "prefixListId": "",
            "state": "blackhole" if blackhole else "active",
            "type": "static",
        }

        if transit_gateway_attachment:
            transit_gateway_attachment_dict = {
                "transitGatewayAttachments": {
                    "resourceId": transit_gateway_attachment.resource_id,
                    "resourceType": transit_gateway_attachment.resource_type,
                    "transitGatewayAttachmentId": transit_gateway_attachment_id,
                }
            }
            transit_gateways_route_table.routes[destination_cidr_block].update(
                transit_gateway_attachment_dict
            )
        return transit_gateways_route_table.routes[destination_cidr_block]

    def delete_transit_gateway_route(
        self, transit_gateway_route_table_id, destination_cidr_block,
    ):
        transit_gateways_route_table = self.transit_gateways_route_tables[
            transit_gateway_route_table_id
        ]
        transit_gateways_route_table.routes[destination_cidr_block]["state"] = "deleted"
        return transit_gateways_route_table

    def search_transit_gateway_routes(
        self, transit_gateway_route_table_id, filters, max_results=None
    ):
        transit_gateway_route_table = self.transit_gateways_route_tables.get(
            transit_gateway_route_table_id
        )
        if not transit_gateway_route_table:
            return []

        attr_pairs = (
            ("type", "type"),
            ("state", "state"),
        )

        routes = transit_gateway_route_table.routes.copy()
        for key in transit_gateway_route_table.routes:
            for attrs in attr_pairs:
                values = filters.get(attrs[0]) or None
                if values:
                    if routes.get(key).get(attrs[1]) not in values:
                        routes.pop(key)
                        break
        if max_results:
            routes = routes[: int(max_results)]
        return routes

    def set_route_table_association(
        self, transit_gateway_attachment_id, transit_gateway_route_table_id
    ):
        self.transit_gateways_route_tables[
            transit_gateway_route_table_id
        ].route_table_association = {
            "resourceId": self.transit_gateway_attachments[
                transit_gateway_attachment_id
            ].resource_id,
            "resourceType": self.transit_gateway_attachments[
                transit_gateway_attachment_id
            ].resource_type,
            "state": "associated",
            "transitGatewayAttachmentId": transit_gateway_attachment_id,
        }

    def unset_route_table_association(self, tgw_rt_id):
        tgw_rt = self.transit_gateways_route_tables[tgw_rt_id]
        tgw_rt.route_table_association = {}

    def set_route_table_propagation(
        self, transit_gateway_attachment_id, transit_gateway_route_table_id
    ):
        self.transit_gateways_route_tables[
            transit_gateway_route_table_id
        ].route_table_propagation = {
            "resourceId": self.transit_gateway_attachments[
                transit_gateway_attachment_id
            ].resource_id,
            "resourceType": self.transit_gateway_attachments[
                transit_gateway_attachment_id
            ].resource_type,
            "state": "enabled",
            "transitGatewayAttachmentId": transit_gateway_attachment_id,
        }

    def unset_route_table_propagation(self, tgw_rt_id):
        tgw_rt = self.transit_gateways_route_tables[tgw_rt_id]
        tgw_rt.route_table_propagation = {}

    def disable_route_table_propagation(self, transit_gateway_route_table_id):
        self.transit_gateways_route_tables[
            transit_gateway_route_table_id
        ].route_table_propagation = {}

    def get_all_transit_gateway_route_table_associations(
        self, transit_gateway_route_table_id=None, filters=None
    ):
        transit_gateway_route_tables = list(self.transit_gateways_route_tables.values())

        if transit_gateway_route_tables:
            transit_gateway_route_tables = [
                transit_gateway_route_table
                for transit_gateway_route_table in transit_gateway_route_tables
                if transit_gateway_route_table.id in transit_gateway_route_table_id
            ]

        attr_pairs = (
            ("resource-id", "route_table_association", "resourceId"),
            ("resource-type", "route_table_association", "resourceType"),
            (
                "transit-gateway-attachment-id",
                "route_table_association",
                "transitGatewayAttachmentId",
            ),
        )

        result = transit_gateway_route_tables
        if filters:
            result = filter_resources(transit_gateway_route_tables, filters, attr_pairs)
        return result

    def get_all_transit_gateway_route_table_propagations(
        self, transit_gateway_route_table_id=None, filters=None
    ):
        transit_gateway_route_tables = list(self.transit_gateways_route_tables.values())

        if transit_gateway_route_tables:
            transit_gateway_route_tables = [
                transit_gateway_route_table
                for transit_gateway_route_table in transit_gateway_route_tables
                if transit_gateway_route_table.id in transit_gateway_route_table_id
            ]

        attr_pairs = (
            ("resource-id", "route_table_propagation", "resourceId"),
            ("resource-type", "route_table_propagation", "resourceType"),
            (
                "transit-gateway-attachment-id",
                "route_table_propagation",
                "transitGatewayAttachmentId",
            ),
        )

        result = transit_gateway_route_tables
        if filters:
            result = filter_resources(transit_gateway_route_tables, filters, attr_pairs)
        return result


class TransitGatewayAttachment(TaggedEC2Resource):
    def __init__(
        self, backend, resource_id, resource_type, transit_gateway_id, tags=None
    ):

        self.ec2_backend = backend
        self.association = {}
        self.propagation = {}
        self.resource_id = resource_id
        self.resource_type = resource_type

        self.id = random_transit_gateway_attachment_id()
        self.transit_gateway_id = transit_gateway_id

        self.state = "available"
        self.add_tags(tags or {})

        self._created_at = datetime.utcnow()
        self.owner_id = self.resource_owner_id

    @property
    def create_time(self):
        return iso_8601_datetime_with_milliseconds(self._created_at)

    @property
    def resource_owner_id(self):
        return ACCOUNT_ID

    @property
    def transit_gateway_owner_id(self):
        return ACCOUNT_ID


class TransitGatewayVpcAttachment(TransitGatewayAttachment):

    DEFAULT_OPTIONS = {
        "ApplianceModeSupport": "disable",
        "DnsSupport": "enable",
        "Ipv6Support": "disable",
    }

    def __init__(
        self, backend, transit_gateway_id, vpc_id, subnet_ids, tags=None, options=None
    ):

        super().__init__(
            backend=backend,
            transit_gateway_id=transit_gateway_id,
            resource_id=vpc_id,
            resource_type="vpc",
            tags=tags,
        )

        self.vpc_id = vpc_id
        self.subnet_ids = subnet_ids
        self.options = merge_multiple_dicts(self.DEFAULT_OPTIONS, options or {})


class TransitGatewayPeeringAttachment(TransitGatewayAttachment):
    def __init__(
        self,
        backend,
        transit_gateway_id=None,
        peer_transit_gateway_id=None,
        peer_region=None,
        peer_account_id=None,
        tags=None,
        region_name=None,
    ):

        super().__init__(
            backend=backend,
            transit_gateway_id=transit_gateway_id,
            resource_id=peer_transit_gateway_id,
            resource_type="peering",
            tags=tags,
        )

        self.accepter_tgw_info = {
            "ownerId": peer_account_id,
            "region": peer_region,
            "transitGatewayId": peer_transit_gateway_id,
        }
        self.requester_tgw_info = {
            "ownerId": self.owner_id,
            "region": region_name,
            "transitGatewayId": transit_gateway_id,
        }
        self.status = PeeringConnectionStatus()

    @property
    def resource_owner_id(self):
        return ACCOUNT_ID


class TransitGatewayAttachmentBackend(object):
    def __init__(self):
        self.transit_gateway_attachments = {}
        super().__init__()

    def create_transit_gateway_vpn_attachment(
        self, vpn_id, transit_gateway_id, tags=[]
    ):
        transit_gateway_vpn_attachment = TransitGatewayAttachment(
            self,
            resource_id=vpn_id,
            resource_type="vpn",
            transit_gateway_id=transit_gateway_id,
            tags=tags,
        )
        self.transit_gateway_attachments[
            transit_gateway_vpn_attachment.id
        ] = transit_gateway_vpn_attachment
        return transit_gateway_vpn_attachment

    def create_transit_gateway_vpc_attachment(
        self, transit_gateway_id, vpc_id, subnet_ids, tags=None, options=None
    ):
        transit_gateway_vpc_attachment = TransitGatewayVpcAttachment(
            self,
            transit_gateway_id=transit_gateway_id,
            tags=tags,
            vpc_id=vpc_id,
            subnet_ids=subnet_ids,
            options=options,
        )
        self.transit_gateway_attachments[
            transit_gateway_vpc_attachment.id
        ] = transit_gateway_vpc_attachment
        return transit_gateway_vpc_attachment

    def describe_transit_gateway_attachments(
        self, transit_gateways_attachment_ids=None, filters=None, max_results=0
    ):
        transit_gateway_attachments = list(self.transit_gateway_attachments.values())

        attr_pairs = (
            ("resource-id", "resource_id"),
            ("resource-type", "resource_type"),
            ("transit-gateway-id", "transit_gateway_id"),
        )

        if (
            not transit_gateways_attachment_ids == []
            and transit_gateways_attachment_ids is not None
        ):
            transit_gateway_attachments = [
                transit_gateways_attachment
                for transit_gateways_attachment in transit_gateway_attachments
                if transit_gateways_attachment.id in transit_gateways_attachment_ids
            ]

        result = transit_gateway_attachments
        if filters:
            result = filter_resources(transit_gateway_attachments, filters, attr_pairs)
        return result

    def describe_transit_gateway_vpc_attachments(
        self, transit_gateways_attachment_ids=None, filters=None, max_results=0
    ):
        transit_gateway_attachments = list(self.transit_gateway_attachments.values())

        attr_pairs = (
            ("state", "state"),
            ("transit-gateway-attachment-id", "id"),
            ("transit-gateway-id", "transit_gateway_id"),
            ("vpc-id", "resource_id"),
        )

        if (
            not transit_gateways_attachment_ids == []
            and transit_gateways_attachment_ids is not None
        ):
            transit_gateway_attachments = [
                transit_gateways_attachment
                for transit_gateways_attachment in transit_gateway_attachments
                if transit_gateways_attachment.id in transit_gateways_attachment_ids
            ]

        result = transit_gateway_attachments
        if filters:
            result = filter_resources(transit_gateway_attachments, filters, attr_pairs)
        return result

    def delete_transit_gateway_vpc_attachment(self, transit_gateway_attachment_id=None):
        transit_gateway_attachment = self.transit_gateway_attachments.pop(
            transit_gateway_attachment_id
        )
        transit_gateway_attachment.state = "deleted"
        return transit_gateway_attachment

    def modify_transit_gateway_vpc_attachment(
        self,
        add_subnet_ids=None,
        options=None,
        remove_subnet_ids=None,
        transit_gateway_attachment_id=None,
    ):

        tgw_attachment = self.transit_gateway_attachments[transit_gateway_attachment_id]
        if remove_subnet_ids:
            tgw_attachment.subnet_ids = [
                id for id in tgw_attachment.subnet_ids if id not in remove_subnet_ids
            ]

        if options:
            tgw_attachment.options.update(options)

        if add_subnet_ids:
            for id in add_subnet_ids:
                tgw_attachment.subnet_ids.append(id)

        return tgw_attachment

    def set_attachment_association(
        self, transit_gateway_attachment_id=None, transit_gateway_route_table_id=None
    ):
        self.transit_gateway_attachments[transit_gateway_attachment_id].association = {
            "state": "associated",
            "transitGatewayRouteTableId": transit_gateway_route_table_id,
        }

    def unset_attachment_association(self, tgw_attach_id):
        self.transit_gateway_attachments.get(tgw_attach_id).association = {}

    def set_attachment_propagation(
        self, transit_gateway_attachment_id=None, transit_gateway_route_table_id=None
    ):
        self.transit_gateway_attachments[transit_gateway_attachment_id].propagation = {
            "state": "enabled",
            "transitGatewayRouteTableId": transit_gateway_route_table_id,
        }

    def unset_attachment_propagation(self, tgw_attach_id):
        self.transit_gateway_attachments.get(tgw_attach_id).propagation = {}

    def disable_attachment_propagation(self, transit_gateway_attachment_id=None):
        self.transit_gateway_attachments[transit_gateway_attachment_id].propagation[
            "state"
        ] = "disabled"

    def create_transit_gateway_peering_attachment(
        self,
        transit_gateway_id,
        peer_transit_gateway_id,
        peer_region,
        peer_account_id,
        tags,
    ):
        transit_gateway_peering_attachment = TransitGatewayPeeringAttachment(
            self,
            transit_gateway_id=transit_gateway_id,
            peer_transit_gateway_id=peer_transit_gateway_id,
            peer_region=peer_region,
            peer_account_id=peer_account_id,
            tags=tags,
            region_name=self.region_name,
        )
        transit_gateway_peering_attachment.status.accept()
        transit_gateway_peering_attachment.state = "available"
        self.transit_gateway_attachments[
            transit_gateway_peering_attachment.id
        ] = transit_gateway_peering_attachment
        return transit_gateway_peering_attachment

    def describe_transit_gateway_peering_attachments(
        self, transit_gateways_attachment_ids=None, filters=None, max_results=0
    ):
        transit_gateway_attachments = list(self.transit_gateway_attachments.values())

        attr_pairs = (
            ("state", "state"),
            ("transit-gateway-attachment-id", "id"),
            ("local-owner-id", "requester_tgw_info", "ownerId"),
            ("remote-owner-id", "accepter_tgw_info", "ownerId"),
        )

        if transit_gateways_attachment_ids:
            transit_gateway_attachments = [
                transit_gateways_attachment
                for transit_gateways_attachment in transit_gateway_attachments
                if transit_gateways_attachment.id in transit_gateways_attachment_ids
            ]

        if filters:
            transit_gateway_attachments = filter_resources(
                transit_gateway_attachments, filters, attr_pairs
            )
            transit_gateway_attachments = describe_tag_filter(
                filters, transit_gateway_attachments
            )
        return transit_gateway_attachments

    def accept_transit_gateway_peering_attachment(self, transit_gateway_attachment_id):
        transit_gateway_attachment = self.transit_gateway_attachments[
            transit_gateway_attachment_id
        ]
        transit_gateway_attachment.state = "available"
        transit_gateway_attachment.status.accept()
        return transit_gateway_attachment

    def reject_transit_gateway_peering_attachment(self, transit_gateway_attachment_id):
        transit_gateway_attachment = self.transit_gateway_attachments[
            transit_gateway_attachment_id
        ]
        transit_gateway_attachment.state = "rejected"
        transit_gateway_attachment.status.reject()
        return transit_gateway_attachment

    def delete_transit_gateway_peering_attachment(self, transit_gateway_attachment_id):
        transit_gateway_attachment = self.transit_gateway_attachments[
            transit_gateway_attachment_id
        ]
        transit_gateway_attachment.state = "deleted"
        transit_gateway_attachment.status.deleted()
        return transit_gateway_attachment


class TransitGatewayRelations(object):
    # this class is for TransitGatewayAssociation and TransitGatewayPropagation
    def __init__(
        self,
        backend,
        transit_gateway_attachment_id=None,
        transit_gateway_route_table_id=None,
        state=None,
    ):
        self.ec2_backend = backend
        self.transit_gateway_attachment_id = transit_gateway_attachment_id
        self.transit_gateway_route_table_id = transit_gateway_route_table_id
        self.resource_id = backend.transit_gateway_attachments[
            transit_gateway_attachment_id
        ].resource_id
        self.resource_type = backend.transit_gateway_attachments[
            transit_gateway_attachment_id
        ].resource_type
        self.state = state


class TransitGatewayRelationsBackend(object):
    def __init__(self):
        self.transit_gateway_associations = {}
        self.transit_gateway_propagations = {}
        super().__init__()

    def associate_transit_gateway_route_table(
        self, transit_gateway_attachment_id=None, transit_gateway_route_table_id=None
    ):
        transit_gateway_association = TransitGatewayRelations(
            self,
            transit_gateway_attachment_id,
            transit_gateway_route_table_id,
            state="associated",
        )
        self.set_route_table_association(
            transit_gateway_attachment_id, transit_gateway_route_table_id
        )
        self.set_attachment_association(
            transit_gateway_attachment_id, transit_gateway_route_table_id
        )
        self.transit_gateway_associations[
            transit_gateway_attachment_id
        ] = transit_gateway_association

        return transit_gateway_association

    def enable_transit_gateway_route_table_propagation(
        self, transit_gateway_attachment_id=None, transit_gateway_route_table_id=None
    ):
        transit_gateway_propagation = TransitGatewayRelations(
            self,
            transit_gateway_attachment_id,
            transit_gateway_route_table_id,
            state="enabled",
        )
        self.set_route_table_propagation(
            transit_gateway_attachment_id, transit_gateway_route_table_id
        )
        self.set_attachment_propagation(
            transit_gateway_attachment_id, transit_gateway_route_table_id
        )
        self.transit_gateway_propagations[
            transit_gateway_attachment_id
        ] = transit_gateway_propagation

        return transit_gateway_propagation

    def disable_transit_gateway_route_table_propagation(
        self, transit_gateway_attachment_id=None, transit_gateway_route_table_id=None
    ):
        self.disable_route_table_propagation(
            transit_gateway_route_table_id=transit_gateway_route_table_id
        )
        self.disable_attachment_propagation(
            transit_gateway_attachment_id=transit_gateway_attachment_id
        )
        self.transit_gateway_propagations[
            transit_gateway_attachment_id
        ].state = "disabled"
        transit_gateway_propagation = self.transit_gateway_propagations.pop(
            transit_gateway_attachment_id
        )

        return transit_gateway_propagation

    def disassociate_transit_gateway_route_table(self, tgw_attach_id, tgw_rt_id):
        tgw_association = self.transit_gateway_associations.pop(tgw_attach_id)
        tgw_association.state = "disassociated"

        self.unset_route_table_association(tgw_rt_id)
        self.unset_attachment_association(tgw_attach_id)

        return tgw_association


class NatGateway(CloudFormationModel, TaggedEC2Resource):
    def __init__(
        self,
        backend,
        subnet_id,
        allocation_id,
        tags=[],
        connectivity_type="public",
        address_set=None,
    ):
        # public properties
        self.id = random_nat_gateway_id()
        self.subnet_id = subnet_id
        self.address_set = address_set or []
        self.state = "available"
        self.private_ip = random_private_ip()
        self.connectivity_type = connectivity_type

        # protected properties
        self._created_at = datetime.utcnow()
        self.ec2_backend = backend
        # NOTE: this is the core of NAT Gateways creation
        self._eni = self.ec2_backend.create_network_interface(
            backend.get_subnet(self.subnet_id), self.private_ip
        )

        # associate allocation with ENI
        if allocation_id and connectivity_type != "private":
            self.ec2_backend.associate_address(
                eni=self._eni, allocation_id=allocation_id
            )
        self.add_tags(tags or {})
        self.vpc_id = self.ec2_backend.get_subnet(subnet_id).vpc_id

    @property
    def physical_resource_id(self):
        return self.id

    @property
    def create_time(self):
        return iso_8601_datetime_with_milliseconds(self._created_at)

    @property
    def network_interface_id(self):
        return self._eni.id

    @property
    def public_ip(self):
        if self.allocation_id:
            eips = self._backend.address_by_allocation([self.allocation_id])
        return eips[0].public_ip if self.allocation_id else None

    @staticmethod
    def cloudformation_name_type():
        return None

    @staticmethod
    def cloudformation_type():
        # https://docs.aws.amazon.com/AWSCloudFormation/latest/UserGuide/aws-resource-ec2-natgateway.html
        return "AWS::EC2::NatGateway"

    @classmethod
    def create_from_cloudformation_json(
        cls, resource_name, cloudformation_json, region_name, **kwargs
    ):
        ec2_backend = ec2_backends[region_name]
        nat_gateway = ec2_backend.create_nat_gateway(
            cloudformation_json["Properties"]["SubnetId"],
            cloudformation_json["Properties"]["AllocationId"],
        )
        return nat_gateway


class NatGatewayBackend(object):
    def __init__(self):
        self.nat_gateways = {}
        super().__init__()

    def describe_nat_gateways(self, filters, nat_gateway_ids):
        nat_gateways = list(self.nat_gateways.values())

        if nat_gateway_ids:
            nat_gateways = [item for item in nat_gateways if item.id in nat_gateway_ids]

        if filters is not None:
            if filters.get("nat-gateway-id") is not None:
                nat_gateways = [
                    nat_gateway
                    for nat_gateway in nat_gateways
                    if nat_gateway.id in filters["nat-gateway-id"]
                ]
            if filters.get("vpc-id") is not None:
                nat_gateways = [
                    nat_gateway
                    for nat_gateway in nat_gateways
                    if nat_gateway.vpc_id in filters["vpc-id"]
                ]
            if filters.get("subnet-id") is not None:
                nat_gateways = [
                    nat_gateway
                    for nat_gateway in nat_gateways
                    if nat_gateway.subnet_id in filters["subnet-id"]
                ]
            if filters.get("state") is not None:
                nat_gateways = [
                    nat_gateway
                    for nat_gateway in nat_gateways
                    if nat_gateway.state in filters["state"]
                ]

        return nat_gateways

    def create_nat_gateway(
        self, subnet_id, allocation_id, tags=[], connectivity_type="public"
    ):
        nat_gateway = NatGateway(
            self, subnet_id, allocation_id, tags, connectivity_type
        )
        address_set = {}
        if allocation_id:
            eips = self.address_by_allocation([allocation_id])
            eip = eips[0] if len(eips) > 0 else None
            if eip:
                address_set["allocationId"] = allocation_id
                address_set["publicIp"] = eip.public_ip or None
        address_set["networkInterfaceId"] = nat_gateway._eni.id
        address_set["privateIp"] = nat_gateway._eni.private_ip_address
        nat_gateway.address_set.append(address_set)
        self.nat_gateways[nat_gateway.id] = nat_gateway
        return nat_gateway

    def delete_nat_gateway(self, nat_gateway_id):
        nat_gw = self.nat_gateways.get(nat_gateway_id)
        nat_gw.state = "deleted"
        return nat_gw


class LaunchTemplateVersion(object):
    def __init__(self, template, number, data, description):
        self.template = template
        self.number = number
        self.data = data
        self.description = description
        self.create_time = utc_date_and_time()

    @property
    def image_id(self):
        return self.data.get("ImageId", "")

    @property
    def instance_type(self):
        return self.data.get("InstanceType", "")

    @property
    def security_groups(self):
        return self.data.get("SecurityGroups", [])

    @property
    def user_data(self):
        return self.data.get("UserData", "")


class LaunchTemplate(TaggedEC2Resource):
    def __init__(self, backend, name, template_data, version_description):
        self.ec2_backend = backend
        self.name = name
        self.id = random_launch_template_id()
        self.create_time = utc_date_and_time()

        self.versions = []
        self.create_version(template_data, version_description)
        self.default_version_number = 1

    def create_version(self, data, description):
        num = len(self.versions) + 1
        version = LaunchTemplateVersion(self, num, data, description)
        self.versions.append(version)
        return version

    def is_default(self, version):
        return self.default_version == version.number

    def get_version(self, num):
        return self.versions[num - 1]

    def default_version(self):
        return self.versions[self.default_version_number - 1]

    def latest_version(self):
        return self.versions[-1]

    @property
    def latest_version_number(self):
        return self.latest_version().number

    def get_filter_value(self, filter_name):
        if filter_name == "launch-template-name":
            return self.name
        else:
            return super().get_filter_value(filter_name, "DescribeLaunchTemplates")


class LaunchTemplateBackend(object):
    def __init__(self):
        self.launch_template_name_to_ids = {}
        self.launch_templates = OrderedDict()
        self.launch_template_insert_order = []
        super().__init__()

    def create_launch_template(self, name, description, template_data):
        if name in self.launch_template_name_to_ids:
            raise InvalidLaunchTemplateNameError()
        template = LaunchTemplate(self, name, template_data, description)
        self.launch_templates[template.id] = template
        self.launch_template_name_to_ids[template.name] = template.id
        self.launch_template_insert_order.append(template.id)
        return template

    def get_launch_template(self, template_id):
        return self.launch_templates[template_id]

    def get_launch_template_by_name(self, name):
        return self.get_launch_template(self.launch_template_name_to_ids[name])

    def describe_launch_templates(
        self, template_names=None, template_ids=None, filters=None
    ):
        if template_names and not template_ids:
            template_ids = []
            for name in template_names:
                template_ids.append(self.launch_template_name_to_ids[name])

        if template_ids:
            templates = [self.launch_templates[tid] for tid in template_ids]
        else:
            templates = list(self.launch_templates.values())

        return generic_filter(filters, templates)


class IamInstanceProfileAssociation(CloudFormationModel):
    def __init__(self, ec2_backend, association_id, instance, iam_instance_profile):
        self.ec2_backend = ec2_backend
        self.id = association_id
        self.instance = instance
        self.iam_instance_profile = iam_instance_profile
        self.state = "associated"


class IamInstanceProfileAssociationBackend(object):
    def __init__(self):
        self.iam_instance_profile_associations = {}
        super().__init__()

    def associate_iam_instance_profile(
        self,
        instance_id,
        iam_instance_profile_name=None,
        iam_instance_profile_arn=None,
    ):
        iam_association_id = random_iam_instance_profile_association_id()

        instance_profile = filter_iam_instance_profiles(
            iam_instance_profile_arn, iam_instance_profile_name
        )

        if instance_id in self.iam_instance_profile_associations.keys():
            raise IncorrectStateIamProfileAssociationError(instance_id)

        iam_instance_profile_associations = IamInstanceProfileAssociation(
            self,
            iam_association_id,
            self.get_instance(instance_id) if instance_id else None,
            instance_profile,
        )
        # Regarding to AWS there can be only one association with ec2.
        self.iam_instance_profile_associations[
            instance_id
        ] = iam_instance_profile_associations
        return iam_instance_profile_associations

    def describe_iam_instance_profile_associations(
        self, association_ids, filters=None, max_results=100, next_token=None
    ):
        associations_list = []
        if association_ids:
            for association in self.iam_instance_profile_associations.values():
                if association.id in association_ids:
                    associations_list.append(association)
        else:
            # That's mean that no association id were given. Showing all.
            associations_list.extend(self.iam_instance_profile_associations.values())

        associations_list = filter_iam_instance_profile_associations(
            associations_list, filters
        )

        starting_point = int(next_token or 0)
        ending_point = starting_point + int(max_results or 100)
        associations_page = associations_list[starting_point:ending_point]
        new_next_token = (
            str(ending_point) if ending_point < len(associations_list) else None
        )

        return associations_page, new_next_token

    def disassociate_iam_instance_profile(self, association_id):
        iam_instance_profile_associations = None
        for association_key in self.iam_instance_profile_associations.keys():
            if (
                self.iam_instance_profile_associations[association_key].id
                == association_id
            ):
                iam_instance_profile_associations = self.iam_instance_profile_associations[
                    association_key
                ]
                del self.iam_instance_profile_associations[association_key]
                # Deleting once and avoiding `RuntimeError: dictionary changed size during iteration`
                break

        if not iam_instance_profile_associations:
            raise InvalidAssociationIDIamProfileAssociationError(association_id)

        return iam_instance_profile_associations

    def replace_iam_instance_profile_association(
        self,
        association_id,
        iam_instance_profile_name=None,
        iam_instance_profile_arn=None,
    ):
        instance_profile = filter_iam_instance_profiles(
            iam_instance_profile_arn, iam_instance_profile_name
        )

        iam_instance_profile_association = None
        for association_key in self.iam_instance_profile_associations.keys():
            if (
                self.iam_instance_profile_associations[association_key].id
                == association_id
            ):
                self.iam_instance_profile_associations[
                    association_key
                ].iam_instance_profile = instance_profile
                iam_instance_profile_association = self.iam_instance_profile_associations[
                    association_key
                ]
                break

        if not iam_instance_profile_association:
            raise InvalidAssociationIDIamProfileAssociationError(association_id)

        return iam_instance_profile_association


class EC2Backend(
    BaseBackend,
    InstanceBackend,
    InstanceTypeBackend,
    InstanceTypeOfferingBackend,
    TagBackend,
    EBSBackend,
    RegionsAndZonesBackend,
    AmiBackend,
    SecurityGroupBackend,
    VPCBackend,
    ManagedPrefixListBackend,
    SubnetBackend,
    SubnetRouteTableAssociationBackend,
    FlowLogsBackend,
    NetworkInterfaceBackend,
    VPNConnectionBackend,
    VPCPeeringConnectionBackend,
    RouteTableBackend,
    RouteBackend,
    InternetGatewayBackend,
    EgressOnlyInternetGatewayBackend,
    SpotFleetBackend,
    SpotRequestBackend,
    SpotPriceBackend,
    ElasticAddressBackend,
    KeyPairBackend,
    DHCPOptionsSetBackend,
    NetworkAclBackend,
    VpnGatewayBackend,
    CustomerGatewayBackend,
    NatGatewayBackend,
    TransitGatewayBackend,
    TransitGatewayRouteTableBackend,
    TransitGatewayAttachmentBackend,
    TransitGatewayRelationsBackend,
    LaunchTemplateBackend,
    IamInstanceProfileAssociationBackend,
    CarrierGatewayBackend,
):
    def __init__(self, region_name):
        self.region_name = region_name
        super().__init__()

        # Default VPC exists by default, which is the current behavior
        # of EC2-VPC. See for detail:
        #
        #   docs.aws.amazon.com/AmazonVPC/latest/UserGuide/default-vpc.html
        #
        if not self.vpcs:
            vpc = self.create_vpc("172.31.0.0/16")
        else:
            # For now this is included for potential
            # backward-compatibility issues
            vpc = self.vpcs.values()[0]

        self.default_vpc = vpc

        # Create default subnet for each availability zone
        ip, _ = vpc.cidr_block.split("/")
        ip = ip.split(".")
        ip[2] = 0

        for zone in self.describe_availability_zones():
            az_name = zone.name
            cidr_block = ".".join(str(i) for i in ip) + "/20"
            self.create_subnet(vpc.id, cidr_block, availability_zone=az_name)
            ip[2] += 16

    def reset(self):
        region_name = self.region_name
        self.__dict__ = {}
        self.__init__(region_name)

    @staticmethod
    def default_vpc_endpoint_service(service_region, zones):
        """Default VPC endpoint service."""
        return BaseBackend.default_vpc_endpoint_service_factory(
            service_region, zones, "ec2"
        ) + BaseBackend.default_vpc_endpoint_service_factory(
            service_region, zones, "ec2messages"
        )

    # Use this to generate a proper error template response when in a response
    # handler.
    def raise_error(self, code, message):
        raise EC2ClientError(code, message)

    def raise_not_implemented_error(self, blurb):
        raise MotoNotImplementedError(blurb)

    def do_resources_exist(self, resource_ids):
        for resource_id in resource_ids:
            resource_prefix = get_prefix(resource_id)
            if resource_prefix == EC2_RESOURCE_TO_PREFIX["customer-gateway"]:
                self.get_customer_gateway(customer_gateway_id=resource_id)
            elif resource_prefix == EC2_RESOURCE_TO_PREFIX["dhcp-options"]:
                self.describe_dhcp_options(dhcp_options_ids=[resource_id])
            elif resource_prefix == EC2_RESOURCE_TO_PREFIX["image"]:
                self.describe_images(ami_ids=[resource_id])
            elif resource_prefix == EC2_RESOURCE_TO_PREFIX["instance"]:
                self.get_instance_by_id(instance_id=resource_id)
            elif resource_prefix == EC2_RESOURCE_TO_PREFIX["internet-gateway"]:
                self.describe_internet_gateways(internet_gateway_ids=[resource_id])
            elif resource_prefix == EC2_RESOURCE_TO_PREFIX["launch-template"]:
                self.get_launch_template(resource_id)
            elif resource_prefix == EC2_RESOURCE_TO_PREFIX["network-acl"]:
                self.get_all_network_acls()
            elif resource_prefix == EC2_RESOURCE_TO_PREFIX["network-interface"]:
                self.describe_network_interfaces(
                    filters={"network-interface-id": resource_id}
                )
            elif resource_prefix == EC2_RESOURCE_TO_PREFIX["reserved-instance"]:
                self.raise_not_implemented_error("DescribeReservedInstances")
            elif resource_prefix == EC2_RESOURCE_TO_PREFIX["route-table"]:
                self.get_route_table(route_table_id=resource_id)
            elif resource_prefix == EC2_RESOURCE_TO_PREFIX["security-group"]:
                self.describe_security_groups(group_ids=[resource_id])
            elif resource_prefix == EC2_RESOURCE_TO_PREFIX["snapshot"]:
                self.get_snapshot(snapshot_id=resource_id)
            elif resource_prefix == EC2_RESOURCE_TO_PREFIX["spot-instance-request"]:
                self.describe_spot_instance_requests(
                    filters={"spot-instance-request-id": resource_id}
                )
            elif resource_prefix == EC2_RESOURCE_TO_PREFIX["subnet"]:
                self.get_subnet(subnet_id=resource_id)
            elif resource_prefix == EC2_RESOURCE_TO_PREFIX["volume"]:
                self.get_volume(volume_id=resource_id)
            elif resource_prefix == EC2_RESOURCE_TO_PREFIX["vpc"]:
                self.get_vpc(vpc_id=resource_id)
            elif resource_prefix == EC2_RESOURCE_TO_PREFIX["vpc-peering-connection"]:
                self.get_vpc_peering_connection(vpc_pcx_id=resource_id)
            elif resource_prefix == EC2_RESOURCE_TO_PREFIX["vpn-connection"]:
                self.describe_vpn_connections(vpn_connection_ids=[resource_id])
            elif resource_prefix == EC2_RESOURCE_TO_PREFIX["vpn-gateway"]:
                self.get_vpn_gateway(vpn_gateway_id=resource_id)
            elif (
                resource_prefix
                == EC2_RESOURCE_TO_PREFIX["iam-instance-profile-association"]
            ):
                self.describe_iam_instance_profile_associations(
                    association_ids=[resource_id]
                )
        return True


ec2_backends = {
    region.name: EC2Backend(region.name) for region in RegionsAndZonesBackend.regions
}<|MERGE_RESOLUTION|>--- conflicted
+++ resolved
@@ -505,7 +505,7 @@
         elif filter_name == "description":
             return self.description
         elif filter_name == "attachment.instance-id":
-            return self.instance.id if self.instance is not None else None
+            return self.instance.id if self.instance else None
         else:
             return super().get_filter_value(filter_name, "DescribeNetworkInterfaces")
 
@@ -563,34 +563,6 @@
                     enis = [
                         eni for eni in enis if getattr(eni, _filter) in _filter_value
                     ]
-<<<<<<< HEAD
-                elif _filter == "group-id":
-                    original_enis = enis
-                    enis = []
-                    for eni in original_enis:
-                        for group in eni.group_set:
-                            if group.id in _filter_value:
-                                enis.append(eni)
-                                break
-                elif _filter == "private-ip-address:":
-                    enis = [
-                        eni for eni in enis if eni.private_ip_address in _filter_value
-                    ]
-                elif _filter == "subnet-id":
-                    enis = [eni for eni in enis if eni.subnet.id in _filter_value]
-                elif _filter == "description":
-                    enis = [eni for eni in enis if eni.description in _filter_value]
-                elif _filter == "attachment.instance-id":
-                    enis = [
-                        eni
-                        for eni in enis
-                        if (
-                            eni.instance is not None
-                            and eni.instance.id in _filter_value
-                        )
-                    ]
-=======
->>>>>>> 74666c12
                 else:
                     self.raise_not_implemented_error(
                         "The filter '{0}' for DescribeNetworkInterfaces".format(_filter)
