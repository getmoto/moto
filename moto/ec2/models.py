from __future__ import unicode_literals

import copy
import itertools
import ipaddress
import json
import os
import pathlib
import re
import warnings

from boto3 import Session

from collections import defaultdict
import weakref
from datetime import datetime
from moto.packages.boto.ec2.instance import Instance as BotoInstance, Reservation
from moto.packages.boto.ec2.blockdevicemapping import (
    BlockDeviceMapping,
    BlockDeviceType,
)
from moto.packages.boto.ec2.spotinstancerequest import (
    SpotInstanceRequest as BotoSpotRequest,
)
from moto.packages.boto.ec2.launchspecification import LaunchSpecification

from collections import OrderedDict
from moto.core import BaseBackend
from moto.core.models import Model, BaseModel, CloudFormationModel
from moto.core.utils import (
    iso_8601_datetime_with_milliseconds,
    camelcase_to_underscores,
)
from moto.core import ACCOUNT_ID
from moto.kms import kms_backends
from moto.utilities.utils import load_resource, merge_multiple_dicts, filter_resources
from os import listdir

from .exceptions import (
    CidrLimitExceeded,
    UnsupportedTenancy,
    DependencyViolationError,
    EC2ClientError,
    FilterNotImplementedError,
    FlowLogAlreadyExists,
    GatewayNotAttachedError,
    InvalidAddressError,
    InvalidAllocationIdError,
    InvalidAMIIdError,
    InvalidAMIAttributeItemValueError,
    InvalidAssociationIdError,
    InvalidAvailabilityZoneError,
    InvalidCIDRBlockParameterError,
    InvalidCIDRSubnetError,
    InvalidCustomerGatewayIdError,
    InvalidDestinationCIDRBlockParameterError,
    InvalidDHCPOptionsIdError,
    InvalidDomainError,
    InvalidID,
    InvalidInstanceIdError,
    InvalidInstanceTypeError,
    InvalidInternetGatewayIdError,
    InvalidKeyPairDuplicateError,
    InvalidKeyPairFormatError,
    InvalidKeyPairNameError,
    InvalidAggregationIntervalParameterError,
    InvalidDependantParameterError,
    InvalidDependantParameterTypeError,
    InvalidFlowLogIdError,
    InvalidLaunchTemplateNameError,
    InvalidNetworkAclIdError,
    InvalidNetworkAttachmentIdError,
    InvalidNetworkInterfaceIdError,
    InvalidParameterValueError,
    InvalidParameterValueErrorTagNull,
    InvalidParameterValueErrorUnknownAttribute,
    InvalidPermissionNotFoundError,
    InvalidPermissionDuplicateError,
    InvalidRouteTableIdError,
    InvalidRouteError,
    InvalidSecurityGroupDuplicateError,
    InvalidSecurityGroupNotFoundError,
    InvalidSnapshotIdError,
    InvalidSubnetConflictError,
    InvalidSubnetIdError,
    InvalidSubnetRangeError,
    InvalidVolumeIdError,
    VolumeInUseError,
    InvalidVolumeAttachmentError,
    InvalidVolumeDetachmentError,
    InvalidVpcCidrBlockAssociationIdError,
    InvalidVPCPeeringConnectionIdError,
    InvalidVPCPeeringConnectionStateTransitionError,
    InvalidVPCIdError,
    InvalidVPCRangeError,
    InvalidVpnGatewayIdError,
    InvalidVpnConnectionIdError,
    MalformedAMIIdError,
    MalformedDHCPOptionsIdError,
    MissingParameterError,
    MotoNotImplementedError,
    NetworkAclEntryAlreadyExistsError,
    OperationNotPermitted,
    OperationNotPermitted2,
    OperationNotPermitted3,
    ResourceAlreadyAssociatedError,
    RulesPerSecurityGroupLimitExceededError,
    TagLimitExceeded,
    InvalidParameterDependency,
    IncorrectStateIamProfileAssociationError,
    InvalidAssociationIDIamProfileAssociationError,
    InvalidVpcEndPointIdError,
    InvalidTaggableResourceType,
)
from .utils import (
    EC2_RESOURCE_TO_PREFIX,
    EC2_PREFIX_TO_RESOURCE,
    random_ami_id,
    random_dhcp_option_id,
    random_eip_allocation_id,
    random_eip_association_id,
    random_eni_attach_id,
    random_eni_id,
    random_instance_id,
    random_internet_gateway_id,
    random_ip,
    random_ipv6_cidr,
    random_transit_gateway_attachment_id,
    random_transit_gateway_route_table_id,
    random_vpc_ep_id,
    randor_ipv4_cidr,
    random_launch_template_id,
    random_nat_gateway_id,
    random_transit_gateway_id,
    random_key_pair,
    random_private_ip,
    random_public_ip,
    random_reservation_id,
    random_route_table_id,
    generate_route_id,
    random_managed_prefix_list_id,
    create_dns_entries,
    split_route_id,
    random_security_group_id,
    random_snapshot_id,
    random_spot_fleet_request_id,
    random_spot_request_id,
    random_subnet_id,
    random_subnet_association_id,
    random_flow_log_id,
    random_volume_id,
    random_vpc_id,
    random_vpc_cidr_association_id,
    random_vpc_peering_connection_id,
    random_iam_instance_profile_association_id,
    generic_filter,
    is_valid_resource_id,
    get_prefix,
    simple_aws_filter_to_re,
    is_valid_cidr,
    filter_internet_gateways,
    filter_reservations,
    filter_iam_instance_profile_associations,
    filter_iam_instance_profiles,
    random_network_acl_id,
    random_network_acl_subnet_association_id,
    random_vpn_gateway_id,
    random_vpn_connection_id,
    random_customer_gateway_id,
    is_tag_filter,
    tag_filter_matches,
    rsa_public_key_parse,
    rsa_public_key_fingerprint,
    describe_tag_filter,
)

INSTANCE_TYPES = load_resource(__name__, "resources/instance_types.json")

root = pathlib.Path(__file__).parent
offerings_path = "resources/instance_type_offerings"
INSTANCE_TYPE_OFFERINGS = {}
for location_type in listdir(root / offerings_path):
    INSTANCE_TYPE_OFFERINGS[location_type] = {}
    for region in listdir(root / offerings_path / location_type):
        full_path = offerings_path + "/" + location_type + "/" + region
        INSTANCE_TYPE_OFFERINGS[location_type][
            region.replace(".json", "")
        ] = load_resource(__name__, full_path)


if "MOTO_AMIS_PATH" in os.environ:
    with open(os.environ.get("MOTO_AMIS_PATH"), "r", encoding="utf-8") as f:
        AMIS = json.load(f)
else:
    AMIS = load_resource(__name__, "resources/amis.json")

OWNER_ID = ACCOUNT_ID


def utc_date_and_time():
    return datetime.utcnow().strftime("%Y-%m-%dT%H:%M:%S.000Z")


def validate_resource_ids(resource_ids):
    if not resource_ids:
        raise MissingParameterError(parameter="resourceIdSet")
    for resource_id in resource_ids:
        if not is_valid_resource_id(resource_id):
            raise InvalidID(resource_id=resource_id)
    return True


class InstanceState(object):
    def __init__(self, name="pending", code=0):
        self.name = name
        self.code = code


class StateReason(object):
    def __init__(self, message="", code=""):
        self.message = message
        self.code = code


class TaggedEC2Resource(BaseModel):
    def get_tags(self, *args, **kwargs):
        tags = []
        if self.id:
            tags = self.ec2_backend.describe_tags(filters={"resource-id": [self.id]})
        return tags

    def add_tag(self, key, value):
        self.ec2_backend.create_tags([self.id], {key: value})

    def add_tags(self, tag_map):
        for key, value in tag_map.items():
            self.ec2_backend.create_tags([self.id], {key: value})

    def get_filter_value(self, filter_name, method_name=None):
        tags = self.get_tags()

        if filter_name.startswith("tag:"):
            tagname = filter_name.replace("tag:", "", 1)
            for tag in tags:
                if tag["key"] == tagname:
                    return tag["value"]

            return None
        elif filter_name == "tag-key":
            return [tag["key"] for tag in tags]
        elif filter_name == "tag-value":
            return [tag["value"] for tag in tags]

        value = getattr(self, filter_name.lower().replace("-", "_"), None)
        if value is not None:
            return [value]

        raise FilterNotImplementedError(filter_name, method_name)


class NetworkInterface(TaggedEC2Resource, CloudFormationModel):
    def __init__(
        self,
        ec2_backend,
        subnet,
        private_ip_address,
        private_ip_addresses=None,
        device_index=0,
        public_ip_auto_assign=True,
        group_ids=None,
        description=None,
    ):
        self.ec2_backend = ec2_backend
        self.id = random_eni_id()
        self.device_index = device_index
        self.private_ip_address = private_ip_address or random_private_ip()
        self.private_ip_addresses = private_ip_addresses
        self.subnet = subnet
        self.instance = None
        self.attachment_id = None
        self.description = description

        self.public_ip = None
        self.public_ip_auto_assign = public_ip_auto_assign
        self.start()

        self.attachments = []

        # Local set to the ENI. When attached to an instance, @property group_set
        #   returns groups for both self and the attached instance.
        self._group_set = []

        group = None
        if group_ids:
            for group_id in group_ids:
                group = self.ec2_backend.get_security_group_from_id(group_id)
                if not group:
                    # Create with specific group ID.
                    group = SecurityGroup(
                        self.ec2_backend,
                        group_id,
                        group_id,
                        group_id,
                        vpc_id=subnet.vpc_id,
                    )
                    self.ec2_backend.groups[subnet.vpc_id][group_id] = group
                if group:
                    self._group_set.append(group)

    @staticmethod
    def cloudformation_name_type():
        return None

    @staticmethod
    def cloudformation_type():
        # https://docs.aws.amazon.com/AWSCloudFormation/latest/UserGuide/aws-resource-ec2-networkinterface.html
        return "AWS::EC2::NetworkInterface"

    @classmethod
    def create_from_cloudformation_json(
        cls, resource_name, cloudformation_json, region_name
    ):
        properties = cloudformation_json["Properties"]

        security_group_ids = properties.get("SecurityGroups", [])

        ec2_backend = ec2_backends[region_name]
        subnet_id = properties.get("SubnetId")
        if subnet_id:
            subnet = ec2_backend.get_subnet(subnet_id)
        else:
            subnet = None

        private_ip_address = properties.get("PrivateIpAddress", None)
        description = properties.get("Description", None)

        network_interface = ec2_backend.create_network_interface(
            subnet,
            private_ip_address,
            group_ids=security_group_ids,
            description=description,
        )
        return network_interface

    def stop(self):
        if self.public_ip_auto_assign:
            self.public_ip = None

    def start(self):
        self.check_auto_public_ip()

    def check_auto_public_ip(self):
        if self.public_ip_auto_assign:
            self.public_ip = random_public_ip()

    @property
    def group_set(self):
        if self.instance and self.instance.security_groups:
            return set(self._group_set) | set(self.instance.security_groups)
        else:
            return self._group_set

    def get_cfn_attribute(self, attribute_name):
        from moto.cloudformation.exceptions import UnformattedGetAttTemplateException

        if attribute_name == "PrimaryPrivateIpAddress":
            return self.private_ip_address
        elif attribute_name == "SecondaryPrivateIpAddresses":
            raise NotImplementedError(
                '"Fn::GetAtt" : [ "{0}" , "SecondaryPrivateIpAddresses" ]"'
            )
        raise UnformattedGetAttTemplateException()

    @property
    def physical_resource_id(self):
        return self.id

    def get_filter_value(self, filter_name):
        if filter_name == "network-interface-id":
            return self.id
        elif filter_name in ("addresses.private-ip-address", "private-ip-address"):
            return self.private_ip_address
        elif filter_name == "subnet-id":
            return self.subnet.id
        elif filter_name == "vpc-id":
            return self.subnet.vpc_id
        elif filter_name == "group-id":
            return [group.id for group in self._group_set]
        elif filter_name == "availability-zone":
            return self.subnet.availability_zone
        elif filter_name == "description":
            return self.description
        else:
            return super(NetworkInterface, self).get_filter_value(
                filter_name, "DescribeNetworkInterfaces"
            )


class NetworkInterfaceBackend(object):
    def __init__(self):
        self.enis = {}
        super(NetworkInterfaceBackend, self).__init__()

    def create_network_interface(
        self,
        subnet,
        private_ip_address,
        private_ip_addresses=None,
        group_ids=None,
        description=None,
        tags=None,
        **kwargs
    ):
        eni = NetworkInterface(
            self,
            subnet,
            private_ip_address,
            private_ip_addresses,
            group_ids=group_ids,
            description=description,
            **kwargs
        )
        if tags:
            eni.add_tags(tags)
        self.enis[eni.id] = eni
        return eni

    def get_network_interface(self, eni_id):
        for eni in self.enis.values():
            if eni_id == eni.id:
                return eni
        raise InvalidNetworkInterfaceIdError(eni_id)

    def delete_network_interface(self, eni_id):
        deleted = self.enis.pop(eni_id, None)
        if not deleted:
            raise InvalidNetworkInterfaceIdError(eni_id)
        return deleted

    def describe_network_interfaces(self, filters=None):
        # Note: This is only used in EC2Backend#do_resources_exist
        # Client-calls use #get_all_network_interfaces()
        # We should probably merge these at some point..
        enis = self.enis.values()

        if filters:
            for (_filter, _filter_value) in filters.items():
                if _filter == "network-interface-id":
                    _filter = "id"
                    enis = [
                        eni for eni in enis if getattr(eni, _filter) in _filter_value
                    ]
                else:
                    self.raise_not_implemented_error(
                        "The filter '{0}' for DescribeNetworkInterfaces".format(_filter)
                    )
        return enis

    def attach_network_interface(self, eni_id, instance_id, device_index):
        eni = self.get_network_interface(eni_id)
        instance = self.get_instance(instance_id)
        return instance.attach_eni(eni, device_index)

    def detach_network_interface(self, attachment_id):
        found_eni = None

        for eni in self.enis.values():
            if eni.attachment_id == attachment_id:
                found_eni = eni
                break
        else:
            raise InvalidNetworkAttachmentIdError(attachment_id)

        found_eni.instance.detach_eni(found_eni)

    def modify_network_interface_attribute(self, eni_id, group_ids):
        eni = self.get_network_interface(eni_id)
        groups = [self.get_security_group_from_id(group_id) for group_id in group_ids]
        eni._group_set = groups

    def get_all_network_interfaces(self, eni_ids=None, filters=None):
        enis = self.enis.values()

        if eni_ids:
            enis = [eni for eni in enis if eni.id in eni_ids]
            if len(enis) != len(eni_ids):
                invalid_id = list(
                    set(eni_ids).difference(set([eni.id for eni in enis]))
                )[0]
                raise InvalidNetworkInterfaceIdError(invalid_id)

        return generic_filter(filters, enis)


class Instance(TaggedEC2Resource, BotoInstance, CloudFormationModel):
    VALID_ATTRIBUTES = {
        "instanceType",
        "kernel",
        "ramdisk",
        "userData",
        "disableApiTermination",
        "instanceInitiatedShutdownBehavior",
        "rootDeviceName",
        "blockDeviceMapping",
        "productCodes",
        "sourceDestCheck",
        "groupSet",
        "ebsOptimized",
        "sriovNetSupport",
    }

    def __init__(self, ec2_backend, image_id, user_data, security_groups, **kwargs):
        super(Instance, self).__init__()
        self.ec2_backend = ec2_backend
        self.id = random_instance_id()
        self.image_id = image_id
        self._state = InstanceState("running", 16)
        self._reason = ""
        self._state_reason = StateReason()
        self.user_data = user_data
        self.security_groups = security_groups
        self.instance_type = kwargs.get("instance_type", "m1.small")
        self.region_name = kwargs.get("region_name", "us-east-1")
        placement = kwargs.get("placement", None)
        self.vpc_id = None
        self.subnet_id = kwargs.get("subnet_id")
        in_ec2_classic = not bool(self.subnet_id)
        self.key_name = kwargs.get("key_name")
        self.ebs_optimized = kwargs.get("ebs_optimized", False)
        self.source_dest_check = "true"
        self.launch_time = utc_date_and_time()
        self.ami_launch_index = kwargs.get("ami_launch_index", 0)
        self.disable_api_termination = kwargs.get("disable_api_termination", False)
        self.instance_initiated_shutdown_behavior = kwargs.get(
            "instance_initiated_shutdown_behavior", "stop"
        )
        self.sriov_net_support = "simple"
        self._spot_fleet_id = kwargs.get("spot_fleet_id", None)
        self.associate_public_ip = kwargs.get("associate_public_ip", False)
        if in_ec2_classic:
            # If we are in EC2-Classic, autoassign a public IP
            self.associate_public_ip = True

        amis = self.ec2_backend.describe_images(filters={"image-id": image_id})
        ami = amis[0] if amis else None
        if ami is None:
            warnings.warn(
                "Could not find AMI with image-id:{0}, "
                "in the near future this will "
                "cause an error.\n"
                "Use ec2_backend.describe_images() to "
                "find suitable image for your test".format(image_id),
                PendingDeprecationWarning,
            )

        self.platform = ami.platform if ami else None
        self.virtualization_type = ami.virtualization_type if ami else "paravirtual"
        self.architecture = ami.architecture if ami else "x86_64"

        # handle weird bug around user_data -- something grabs the repr(), so
        # it must be clean
        if isinstance(self.user_data, list) and len(self.user_data) > 0:
            if isinstance(self.user_data[0], bytes):
                # string will have a "b" prefix -- need to get rid of it
                self.user_data[0] = self.user_data[0].decode("utf-8")

        if self.subnet_id:
            subnet = ec2_backend.get_subnet(self.subnet_id)
            self.vpc_id = subnet.vpc_id
            self._placement.zone = subnet.availability_zone

            if self.associate_public_ip is None:
                # Mapping public ip hasnt been explicitly enabled or disabled
                self.associate_public_ip = subnet.map_public_ip_on_launch == "true"
        elif placement:
            self._placement.zone = placement
        else:
            self._placement.zone = ec2_backend.region_name + "a"

        self.block_device_mapping = BlockDeviceMapping()

        self._private_ips = set()
        self.prep_nics(
            kwargs.get("nics", {}),
            private_ip=kwargs.get("private_ip"),
            associate_public_ip=self.associate_public_ip,
        )

    def __del__(self):
        try:
            subnet = self.ec2_backend.get_subnet(self.subnet_id)
            for ip in self._private_ips:
                subnet.del_subnet_ip(ip)
        except Exception:
            # Its not "super" critical we clean this up, as reset will do this
            # worst case we'll get IP address exaustion... rarely
            pass

    def add_block_device(
        self,
        size,
        device_path,
        snapshot_id=None,
        encrypted=False,
        delete_on_termination=False,
        kms_key_id=None,
    ):
        volume = self.ec2_backend.create_volume(
            size, self.region_name, snapshot_id, encrypted, kms_key_id
        )
        self.ec2_backend.attach_volume(
            volume.id, self.id, device_path, delete_on_termination
        )

    def setup_defaults(self):
        # Default have an instance with root volume should you not wish to
        # override with attach volume cmd.
        volume = self.ec2_backend.create_volume(8, "us-east-1a")
        self.ec2_backend.attach_volume(volume.id, self.id, "/dev/sda1", True)

    def teardown_defaults(self):
        for device_path in list(self.block_device_mapping.keys()):
            volume = self.block_device_mapping[device_path]
            volume_id = volume.volume_id
            self.ec2_backend.detach_volume(volume_id, self.id, device_path)
            if volume.delete_on_termination:
                self.ec2_backend.delete_volume(volume_id)

    @property
    def get_block_device_mapping(self):
        return self.block_device_mapping.items()

    @property
    def private_ip(self):
        return self.nics[0].private_ip_address

    @property
    def private_dns(self):
        formatted_ip = self.private_ip.replace(".", "-")
        if self.region_name == "us-east-1":
            return "ip-{0}.ec2.internal".format(formatted_ip)
        else:
            return "ip-{0}.{1}.compute.internal".format(formatted_ip, self.region_name)

    @property
    def public_ip(self):
        return self.nics[0].public_ip

    @property
    def public_dns(self):
        if self.public_ip:
            formatted_ip = self.public_ip.replace(".", "-")
            if self.region_name == "us-east-1":
                return "ec2-{0}.compute-1.amazonaws.com".format(formatted_ip)
            else:
                return "ec2-{0}.{1}.compute.amazonaws.com".format(
                    formatted_ip, self.region_name
                )

    @staticmethod
    def cloudformation_name_type():
        return None

    @staticmethod
    def cloudformation_type():
        # https://docs.aws.amazon.com/AWSCloudFormation/latest/UserGuide/aws-resource-ec2-instance.html
        return "AWS::EC2::Instance"

    @classmethod
    def create_from_cloudformation_json(
        cls, resource_name, cloudformation_json, region_name
    ):
        properties = cloudformation_json["Properties"]

        ec2_backend = ec2_backends[region_name]
        security_group_ids = properties.get("SecurityGroups", [])
        group_names = [
            ec2_backend.get_security_group_from_id(group_id).name
            for group_id in security_group_ids
        ]

        reservation = ec2_backend.add_instances(
            image_id=properties["ImageId"],
            user_data=properties.get("UserData"),
            count=1,
            security_group_names=group_names,
            instance_type=properties.get("InstanceType", "m1.small"),
            subnet_id=properties.get("SubnetId"),
            key_name=properties.get("KeyName"),
            private_ip=properties.get("PrivateIpAddress"),
            block_device_mappings=properties.get("BlockDeviceMappings", {}),
        )
        instance = reservation.instances[0]
        for tag in properties.get("Tags", []):
            instance.add_tag(tag["Key"], tag["Value"])

        # Associating iam instance profile.
        # TODO: Don't forget to implement replace_iam_instance_profile_association once update_from_cloudformation_json
        #  for ec2 instance will be implemented.
        if properties.get("IamInstanceProfile"):
            ec2_backend.associate_iam_instance_profile(
                instance_id=instance.id,
                iam_instance_profile_name=properties.get("IamInstanceProfile"),
            )

        return instance

    @classmethod
    def delete_from_cloudformation_json(
        cls, resource_name, cloudformation_json, region_name
    ):
        ec2_backend = ec2_backends[region_name]
        all_instances = ec2_backend.all_instances()

        # the resource_name for instances is the stack name, logical id, and random suffix separated
        # by hyphens.  So to lookup the instances using the 'aws:cloudformation:logical-id' tag, we need to
        # extract the logical-id from the resource_name
        logical_id = resource_name.split("-")[1]

        for instance in all_instances:
            instance_tags = instance.get_tags()
            for tag in instance_tags:
                if (
                    tag["key"] == "aws:cloudformation:logical-id"
                    and tag["value"] == logical_id
                ):
                    instance.delete(region_name)

    @property
    def physical_resource_id(self):
        return self.id

    def start(self, *args, **kwargs):
        for nic in self.nics.values():
            nic.start()

        self._state.name = "running"
        self._state.code = 16

        self._reason = ""
        self._state_reason = StateReason()

    def stop(self, *args, **kwargs):
        for nic in self.nics.values():
            nic.stop()

        self._state.name = "stopped"
        self._state.code = 80

        self._reason = "User initiated ({0})".format(
            datetime.utcnow().strftime("%Y-%m-%d %H:%M:%S UTC")
        )
        self._state_reason = StateReason(
            "Client.UserInitiatedShutdown: User initiated shutdown",
            "Client.UserInitiatedShutdown",
        )

    def delete(self, region):
        self.terminate()

    def terminate(self, *args, **kwargs):
        for nic in self.nics.values():
            nic.stop()

        self.teardown_defaults()

        if self._spot_fleet_id:
            spot_fleet = self.ec2_backend.get_spot_fleet_request(self._spot_fleet_id)
            for spec in spot_fleet.launch_specs:
                if (
                    spec.instance_type == self.instance_type
                    and spec.subnet_id == self.subnet_id
                ):
                    break
            spot_fleet.fulfilled_capacity -= spec.weighted_capacity
            spot_fleet.spot_requests = [
                req for req in spot_fleet.spot_requests if req.instance != self
            ]

        self._state.name = "terminated"
        self._state.code = 48

        self._reason = "User initiated ({0})".format(
            datetime.utcnow().strftime("%Y-%m-%d %H:%M:%S UTC")
        )
        self._state_reason = StateReason(
            "Client.UserInitiatedShutdown: User initiated shutdown",
            "Client.UserInitiatedShutdown",
        )

        # Disassociate iam instance profile if associated, otherwise iam_instance_profile_associations will
        # be pointing to None.
        if self.ec2_backend.iam_instance_profile_associations.get(self.id):
            self.ec2_backend.disassociate_iam_instance_profile(
                association_id=self.ec2_backend.iam_instance_profile_associations[
                    self.id
                ].id
            )

    def reboot(self, *args, **kwargs):
        self._state.name = "running"
        self._state.code = 16

        self._reason = ""
        self._state_reason = StateReason()

    @property
    def dynamic_group_list(self):
        if self.nics:
            groups = []
            for nic in self.nics.values():
                for group in nic.group_set:
                    groups.append(group)
            return groups
        else:
            return self.security_groups

    def prep_nics(self, nic_spec, private_ip=None, associate_public_ip=None):
        self.nics = {}

        if self.subnet_id:
            subnet = self.ec2_backend.get_subnet(self.subnet_id)
            if not private_ip:
                private_ip = subnet.get_available_subnet_ip(instance=self)
            else:
                subnet.request_ip(private_ip, instance=self)

            self._private_ips.add(private_ip)
        elif private_ip is None:
            # Preserve old behaviour if in EC2-Classic mode
            private_ip = random_private_ip()

        # Primary NIC defaults
        primary_nic = {
            "SubnetId": self.subnet_id,
            "PrivateIpAddress": private_ip,
            "AssociatePublicIpAddress": associate_public_ip,
        }
        primary_nic = dict((k, v) for k, v in primary_nic.items() if v)

        # If empty NIC spec but primary NIC values provided, create NIC from
        # them.
        if primary_nic and not nic_spec:
            nic_spec[0] = primary_nic
            nic_spec[0]["DeviceIndex"] = 0

        # Flesh out data structures and associations
        for nic in nic_spec.values():
            device_index = int(nic.get("DeviceIndex"))

            nic_id = nic.get("NetworkInterfaceId")
            if nic_id:
                # If existing NIC found, use it.
                use_nic = self.ec2_backend.get_network_interface(nic_id)
                use_nic.device_index = device_index
                use_nic.public_ip_auto_assign = False

            else:
                # If primary NIC values provided, use them for the primary NIC.
                if device_index == 0 and primary_nic:
                    nic.update(primary_nic)

                if "SubnetId" in nic:
                    subnet = self.ec2_backend.get_subnet(nic["SubnetId"])
                else:
                    # Get default Subnet
                    subnet = [
                        subnet
                        for subnet in self.ec2_backend.get_all_subnets(
                            filters={"availabilityZone": self._placement.zone}
                        )
                        if subnet.default_for_az
                    ][0]

                group_id = nic.get("SecurityGroupId")
                group_ids = [group_id] if group_id else []

                use_nic = self.ec2_backend.create_network_interface(
                    subnet,
                    nic.get("PrivateIpAddress"),
                    device_index=device_index,
                    public_ip_auto_assign=nic.get("AssociatePublicIpAddress", False),
                    group_ids=group_ids,
                )

            self.attach_eni(use_nic, device_index)

    def attach_eni(self, eni, device_index):
        device_index = int(device_index)
        self.nics[device_index] = eni

        # This is used upon associate/disassociate public IP.
        eni.instance = self
        eni.attachment_id = random_eni_attach_id()
        eni.device_index = device_index

        return eni.attachment_id

    def detach_eni(self, eni):
        self.nics.pop(eni.device_index, None)
        eni.instance = None
        eni.attachment_id = None
        eni.device_index = None

    def get_cfn_attribute(self, attribute_name):
        from moto.cloudformation.exceptions import UnformattedGetAttTemplateException

        if attribute_name == "AvailabilityZone":
            return self.placement
        elif attribute_name == "PrivateDnsName":
            return self.private_dns
        elif attribute_name == "PublicDnsName":
            return self.public_dns
        elif attribute_name == "PrivateIp":
            return self.private_ip
        elif attribute_name == "PublicIp":
            return self.public_ip
        raise UnformattedGetAttTemplateException()

    def applies(self, filters):
        if filters:
            applicable = False
            for f in filters:
                acceptable_values = f["values"]
                if f["name"] == "instance-state-name":
                    if self._state.name in acceptable_values:
                        applicable = True
                if f["name"] == "instance-state-code":
                    if str(self._state.code) in acceptable_values:
                        applicable = True
            return applicable
        # If there are no filters, all instances are valid
        return True


class InstanceBackend(object):
    def __init__(self):
        self.reservations = OrderedDict()
        super(InstanceBackend, self).__init__()

    def get_instance(self, instance_id):
        for instance in self.all_instances():
            if instance.id == instance_id:
                return instance
        raise InvalidInstanceIdError(instance_id)

    def add_instances(self, image_id, count, user_data, security_group_names, **kwargs):
        new_reservation = Reservation()
        new_reservation.id = random_reservation_id()

        security_groups = [
            self.get_security_group_from_name(name) for name in security_group_names
        ]
        security_groups.extend(
            self.get_security_group_from_id(sg_id)
            for sg_id in kwargs.pop("security_group_ids", [])
        )
        self.reservations[new_reservation.id] = new_reservation

        tags = kwargs.pop("tags", {})
        instance_tags = tags.get("instance", {})
        volume_tags = tags.get("volume", {})

        for index in range(count):
            kwargs["ami_launch_index"] = index
            new_instance = Instance(
                self, image_id, user_data, security_groups, **kwargs
            )
            new_reservation.instances.append(new_instance)
            new_instance.add_tags(instance_tags)
            if "block_device_mappings" in kwargs:
                for block_device in kwargs["block_device_mappings"]:
                    device_name = block_device["DeviceName"]
                    volume_size = block_device["Ebs"].get("VolumeSize")
                    snapshot_id = block_device["Ebs"].get("SnapshotId")
                    encrypted = block_device["Ebs"].get("Encrypted", False)
                    delete_on_termination = block_device["Ebs"].get(
                        "DeleteOnTermination", False
                    )
                    kms_key_id = block_device["Ebs"].get("KmsKeyId")
                    new_instance.add_block_device(
                        volume_size,
                        device_name,
                        snapshot_id,
                        encrypted,
                        delete_on_termination,
                        kms_key_id,
                    )
            else:
                new_instance.setup_defaults()
            # Tag all created volumes.
            for _, device in new_instance.get_block_device_mapping:
                volumes = self.describe_volumes(volume_ids=[device.volume_id])
                for volume in volumes:
                    volume.add_tags(volume_tags)

        return new_reservation

    def run_instances(self):
        # Logic resides in add_instances
        # Fake method here to make implementation coverage script aware that this method is implemented
        pass

    def start_instances(self, instance_ids):
        started_instances = []
        for instance in self.get_multi_instances_by_id(instance_ids):
            instance.start()
            started_instances.append(instance)

        return started_instances

    def stop_instances(self, instance_ids):
        stopped_instances = []
        for instance in self.get_multi_instances_by_id(instance_ids):
            instance.stop()
            stopped_instances.append(instance)

        return stopped_instances

    def terminate_instances(self, instance_ids):
        terminated_instances = []
        if not instance_ids:
            raise EC2ClientError(
                "InvalidParameterCombination", "No instances specified"
            )
        for instance in self.get_multi_instances_by_id(instance_ids):
            instance.terminate()
            terminated_instances.append(instance)

        return terminated_instances

    def reboot_instances(self, instance_ids):
        rebooted_instances = []
        for instance in self.get_multi_instances_by_id(instance_ids):
            instance.reboot()
            rebooted_instances.append(instance)

        return rebooted_instances

    def modify_instance_attribute(self, instance_id, key, value):
        instance = self.get_instance(instance_id)
        setattr(instance, key, value)
        return instance

    def modify_instance_security_groups(self, instance_id, new_group_id_list):
        instance = self.get_instance(instance_id)
        new_group_list = []
        for new_group_id in new_group_id_list:
            new_group_list.append(self.get_security_group_from_id(new_group_id))
        setattr(instance, "security_groups", new_group_list)
        return instance

    def describe_instance_attribute(self, instance_id, attribute):
        if attribute not in Instance.VALID_ATTRIBUTES:
            raise InvalidParameterValueErrorUnknownAttribute(attribute)

        if attribute == "groupSet":
            key = "security_groups"
        else:
            key = camelcase_to_underscores(attribute)
        instance = self.get_instance(instance_id)
        value = getattr(instance, key)
        return instance, value

    def describe_instance_credit_specifications(self, instance_ids):
        queried_instances = []
        for instance in self.get_multi_instances_by_id(instance_ids):
            queried_instances.append(instance)
        return queried_instances

    def all_instances(self, filters=None):
        instances = []
        for reservation in self.all_reservations():
            for instance in reservation.instances:
                if instance.applies(filters):
                    instances.append(instance)
        return instances

    def all_running_instances(self, filters=None):
        instances = []
        for reservation in self.all_reservations():
            for instance in reservation.instances:
                if instance.state_code == 16 and instance.applies(filters):
                    instances.append(instance)
        return instances

    def get_multi_instances_by_id(self, instance_ids, filters=None):
        """
        :param instance_ids: A string list with instance ids
        :return: A list with instance objects
        """
        result = []

        for reservation in self.all_reservations():
            for instance in reservation.instances:
                if instance.id in instance_ids:
                    if instance.applies(filters):
                        result.append(instance)

        # TODO: Trim error message down to specific invalid id.
        if instance_ids and len(instance_ids) > len(result):
            raise InvalidInstanceIdError(instance_ids)

        return result

    def get_instance_by_id(self, instance_id):
        for reservation in self.all_reservations():
            for instance in reservation.instances:
                if instance.id == instance_id:
                    return instance

    def get_reservations_by_instance_ids(self, instance_ids, filters=None):
        """Go through all of the reservations and filter to only return those
        associated with the given instance_ids.
        """
        reservations = []
        for reservation in self.all_reservations():
            reservation_instance_ids = [
                instance.id for instance in reservation.instances
            ]
            matching_reservation = any(
                instance_id in reservation_instance_ids for instance_id in instance_ids
            )
            if matching_reservation:
                reservation.instances = [
                    instance
                    for instance in reservation.instances
                    if instance.id in instance_ids
                ]
                reservations.append(reservation)
        found_instance_ids = [
            instance.id
            for reservation in reservations
            for instance in reservation.instances
        ]
        if len(found_instance_ids) != len(instance_ids):
            invalid_id = list(set(instance_ids).difference(set(found_instance_ids)))[0]
            raise InvalidInstanceIdError(invalid_id)
        if filters is not None:
            reservations = filter_reservations(reservations, filters)
        return reservations

    def all_reservations(self, filters=None):
        reservations = [
            copy.copy(reservation) for reservation in self.reservations.values()
        ]
        if filters is not None:
            reservations = filter_reservations(reservations, filters)
        return reservations


class InstanceTypeBackend(object):
    def __init__(self):
        super(InstanceTypeBackend, self).__init__()

    def describe_instance_types(self, instance_types=None):
        matches = INSTANCE_TYPES.values()
        if instance_types:
            matches = [t for t in matches if t.get("InstanceType") in instance_types]
            if len(instance_types) > len(matches):
                unknown_ids = set(instance_types) - set(
                    t.get("InstanceType") for t in matches
                )
                raise InvalidInstanceTypeError(unknown_ids)
        return matches


class InstanceTypeOfferingBackend(object):
    def __init__(self):
        super(InstanceTypeOfferingBackend, self).__init__()

    def describe_instance_type_offerings(self, location_type=None, filters=None):
        location_type = location_type or "region"
        matches = INSTANCE_TYPE_OFFERINGS[location_type]
        matches = matches[self.region_name]

        def matches_filters(offering, filters):
            def matches_filter(key, values):
                if key == "location":
                    if location_type in ("availability-zone", "availability-zone-id"):
                        return offering.get("Location") in values
                    elif location_type == "region":
                        return any(
                            v for v in values if offering.get("Location").startswith(v)
                        )
                    else:
                        return False
                elif key == "instance-type":
                    return offering.get("InstanceType") in values
                else:
                    return False

            return all([matches_filter(key, values) for key, values in filters.items()])

        matches = [o for o in matches if matches_filters(o, filters)]
        return matches


class KeyPair(object):
    def __init__(self, name, fingerprint, material):
        self.name = name
        self.fingerprint = fingerprint
        self.material = material

    def get_filter_value(self, filter_name):
        if filter_name == "key-name":
            return self.name
        elif filter_name == "fingerprint":
            return self.fingerprint
        else:
            raise FilterNotImplementedError(filter_name, "DescribeKeyPairs")


class KeyPairBackend(object):
    def __init__(self):
        self.keypairs = {}
        super(KeyPairBackend, self).__init__()

    def create_key_pair(self, name):
        if name in self.keypairs:
            raise InvalidKeyPairDuplicateError(name)
        keypair = KeyPair(name, **random_key_pair())
        self.keypairs[name] = keypair
        return keypair

    def delete_key_pair(self, name):
        if name in self.keypairs:
            self.keypairs.pop(name)
        return True

    def describe_key_pairs(self, key_names=None, filters=None):
        results = []
        if key_names:
            results = [
                keypair
                for keypair in self.keypairs.values()
                if keypair.name in key_names
            ]
            if len(key_names) > len(results):
                unknown_keys = set(key_names) - set(results)
                raise InvalidKeyPairNameError(unknown_keys)
        else:
            results = self.keypairs.values()

        if filters:
            return generic_filter(filters, results)
        else:
            return results

    def import_key_pair(self, key_name, public_key_material):
        if key_name in self.keypairs:
            raise InvalidKeyPairDuplicateError(key_name)

        try:
            rsa_public_key = rsa_public_key_parse(public_key_material)
        except ValueError:
            raise InvalidKeyPairFormatError()

        fingerprint = rsa_public_key_fingerprint(rsa_public_key)
        keypair = KeyPair(
            key_name, material=public_key_material, fingerprint=fingerprint
        )
        self.keypairs[key_name] = keypair
        return keypair


class TagBackend(object):
    VALID_TAG_FILTERS = ["key", "resource-id", "resource-type", "value"]

    VALID_TAG_RESOURCE_FILTER_TYPES = [
        "customer-gateway",
        "dhcp-options",
        "image",
        "instance",
        "internet-gateway",
        "network-acl",
        "network-interface",
        "reserved-instances",
        "route-table",
        "security-group",
        "snapshot",
        "spot-instances-request",
        "subnet",
        "volume",
        "vpc",
        "vpc-flow-log",
        "vpc-peering-connection" "vpn-connection",
        "vpn-gateway",
    ]

    def __init__(self):
        self.tags = defaultdict(dict)
        super(TagBackend, self).__init__()

    def create_tags(self, resource_ids, tags):
        if None in set([tags[tag] for tag in tags]):
            raise InvalidParameterValueErrorTagNull()
        for resource_id in resource_ids:
            if resource_id in self.tags:
                if (
                    len(self.tags[resource_id])
                    + len([tag for tag in tags if not tag.startswith("aws:")])
                    > 50
                ):
                    raise TagLimitExceeded()
            elif len([tag for tag in tags if not tag.startswith("aws:")]) > 50:
                raise TagLimitExceeded()
        for resource_id in resource_ids:
            for tag in tags:
                self.tags[resource_id][tag] = tags[tag]
        return True

    def delete_tags(self, resource_ids, tags):
        for resource_id in resource_ids:
            for tag in tags:
                if tag in self.tags[resource_id]:
                    if tags[tag] is None:
                        self.tags[resource_id].pop(tag)
                    elif tags[tag] == self.tags[resource_id][tag]:
                        self.tags[resource_id].pop(tag)
        return True

    def describe_tags(self, filters=None):
        import re

        results = []
        key_filters = []
        resource_id_filters = []
        resource_type_filters = []
        value_filters = []
        if filters is not None:
            for tag_filter in filters:
                if tag_filter in self.VALID_TAG_FILTERS:
                    if tag_filter == "key":
                        for value in filters[tag_filter]:
                            key_filters.append(
                                re.compile(simple_aws_filter_to_re(value))
                            )
                    if tag_filter == "resource-id":
                        for value in filters[tag_filter]:
                            resource_id_filters.append(
                                re.compile(simple_aws_filter_to_re(value))
                            )
                    if tag_filter == "resource-type":
                        for value in filters[tag_filter]:
                            resource_type_filters.append(value)
                    if tag_filter == "value":
                        for value in filters[tag_filter]:
                            value_filters.append(
                                re.compile(simple_aws_filter_to_re(value))
                            )
        for resource_id, tags in self.tags.items():
            for key, value in tags.items():
                add_result = False
                if filters is None:
                    add_result = True
                else:
                    key_pass = False
                    id_pass = False
                    type_pass = False
                    value_pass = False
                    if key_filters:
                        for pattern in key_filters:
                            if pattern.match(key) is not None:
                                key_pass = True
                    else:
                        key_pass = True
                    if resource_id_filters:
                        for pattern in resource_id_filters:
                            if pattern.match(resource_id) is not None:
                                id_pass = True
                    else:
                        id_pass = True
                    if resource_type_filters:
                        for resource_type in resource_type_filters:
                            if (
                                EC2_PREFIX_TO_RESOURCE[get_prefix(resource_id)]
                                == resource_type
                            ):
                                type_pass = True
                    else:
                        type_pass = True
                    if value_filters:
                        for pattern in value_filters:
                            if pattern.match(value) is not None:
                                value_pass = True
                    else:
                        value_pass = True
                    if key_pass and id_pass and type_pass and value_pass:
                        add_result = True
                        # If we're not filtering, or we are filtering and this
                if add_result:
                    result = {
                        "resource_id": resource_id,
                        "key": key,
                        "value": value,
                        "resource_type": EC2_PREFIX_TO_RESOURCE[
                            get_prefix(resource_id)
                        ],
                    }
                    results.append(result)
        return results


class Ami(TaggedEC2Resource):
    def __init__(
        self,
        ec2_backend,
        ami_id,
        instance=None,
        source_ami=None,
        name=None,
        description=None,
        owner_id=OWNER_ID,
        public=False,
        virtualization_type=None,
        architecture=None,
        state="available",
        creation_date=None,
        platform=None,
        image_type="machine",
        image_location=None,
        hypervisor=None,
        root_device_type="standard",
        root_device_name="/dev/sda1",
        sriov="simple",
        region_name="us-east-1a",
    ):
        self.ec2_backend = ec2_backend
        self.id = ami_id
        self.state = state
        self.name = name
        self.image_type = image_type
        self.image_location = image_location
        self.owner_id = owner_id
        self.description = description
        self.virtualization_type = virtualization_type
        self.architecture = architecture
        self.kernel_id = None
        self.platform = platform
        self.hypervisor = hypervisor
        self.root_device_name = root_device_name
        self.root_device_type = root_device_type
        self.sriov = sriov
        self.creation_date = (
            utc_date_and_time() if creation_date is None else creation_date
        )

        if instance:
            self.instance = instance
            self.instance_id = instance.id
            self.virtualization_type = instance.virtualization_type
            self.architecture = instance.architecture
            self.kernel_id = instance.kernel
            self.platform = instance.platform

        elif source_ami:
            """
            http://docs.aws.amazon.com/AWSEC2/latest/UserGuide/CopyingAMIs.html
            "We don't copy launch permissions, user-defined tags, or Amazon S3 bucket permissions from the source AMI to the new AMI."
            ~ 2014.09.29
            """
            self.virtualization_type = source_ami.virtualization_type
            self.architecture = source_ami.architecture
            self.kernel_id = source_ami.kernel_id
            self.platform = source_ami.platform
            if not name:
                self.name = source_ami.name
            if not description:
                self.description = source_ami.description

        self.launch_permission_groups = set()
        self.launch_permission_users = set()

        if public:
            self.launch_permission_groups.add("all")

        # AWS auto-creates these, we should reflect the same.
        volume = self.ec2_backend.create_volume(15, region_name)
        self.ebs_snapshot = self.ec2_backend.create_snapshot(
            volume.id, "Auto-created snapshot for AMI %s" % self.id, owner_id
        )
        self.ec2_backend.delete_volume(volume.id)

    @property
    def is_public(self):
        return "all" in self.launch_permission_groups

    @property
    def is_public_string(self):
        return str(self.is_public).lower()

    def get_filter_value(self, filter_name):
        if filter_name == "virtualization-type":
            return self.virtualization_type
        elif filter_name == "kernel-id":
            return self.kernel_id
        elif filter_name in ["architecture", "platform"]:
            return getattr(self, filter_name)
        elif filter_name == "image-id":
            return self.id
        elif filter_name == "is-public":
            return self.is_public_string
        elif filter_name == "state":
            return self.state
        elif filter_name == "name":
            return self.name
        elif filter_name == "owner-id":
            return self.owner_id
        else:
            return super(Ami, self).get_filter_value(filter_name, "DescribeImages")


class AmiBackend(object):
    AMI_REGEX = re.compile("ami-[a-z0-9]+")

    def __init__(self):
        self.amis = {}

        self._load_amis()

        super(AmiBackend, self).__init__()

    def _load_amis(self):
        for ami in AMIS:
            ami_id = ami["ami_id"]
            self.amis[ami_id] = Ami(self, **ami)

    def create_image(
        self,
        instance_id,
        name=None,
        description=None,
        context=None,
        tag_specifications=None,
    ):
        # TODO: check that instance exists and pull info from it.
        ami_id = random_ami_id()
        instance = self.get_instance(instance_id)
        tags = []
        for tag_specification in tag_specifications:
            resource_type = tag_specification["ResourceType"]
            if resource_type == "image":
                tags += tag_specification["Tag"]
            elif resource_type == "snapshot":
                raise NotImplementedError()
            else:
                raise InvalidTaggableResourceType(resource_type)

        ami = Ami(
            self,
            ami_id,
            instance=instance,
            source_ami=None,
            name=name,
            description=description,
            owner_id=OWNER_ID,
        )
        for tag in tags:
            ami.add_tag(tag["Key"], tag["Value"])
        self.amis[ami_id] = ami
        return ami

    def copy_image(self, source_image_id, source_region, name=None, description=None):
        source_ami = ec2_backends[source_region].describe_images(
            ami_ids=[source_image_id]
        )[0]
        ami_id = random_ami_id()
        ami = Ami(
            self,
            ami_id,
            instance=None,
            source_ami=source_ami,
            name=name,
            description=description,
        )
        self.amis[ami_id] = ami
        return ami

    def describe_images(
        self, ami_ids=(), filters=None, exec_users=None, owners=None, context=None
    ):
        images = self.amis.values()

        if len(ami_ids):
            # boto3 seems to default to just searching based on ami ids if that parameter is passed
            # and if no images are found, it raises an errors
            malformed_ami_ids = [
                ami_id for ami_id in ami_ids if not ami_id.startswith("ami-")
            ]
            if malformed_ami_ids:
                raise MalformedAMIIdError(malformed_ami_ids)

            images = [ami for ami in images if ami.id in ami_ids]
            if len(images) == 0:
                raise InvalidAMIIdError(ami_ids)
        else:
            # Limit images by launch permissions
            if exec_users:
                tmp_images = []
                for ami in images:
                    for user_id in exec_users:
                        if user_id in ami.launch_permission_users:
                            tmp_images.append(ami)
                images = tmp_images

            # Limit by owner ids
            if owners:
                # support filtering by Owners=['self']
                owners = list(map(lambda o: OWNER_ID if o == "self" else o, owners,))
                images = [ami for ami in images if ami.owner_id in owners]

            # Generic filters
            if filters:
                return generic_filter(filters, images)

        return images

    def deregister_image(self, ami_id):
        if ami_id in self.amis:
            self.amis.pop(ami_id)
            return True
        raise InvalidAMIIdError(ami_id)

    def get_launch_permission_groups(self, ami_id):
        ami = self.describe_images(ami_ids=[ami_id])[0]
        return ami.launch_permission_groups

    def get_launch_permission_users(self, ami_id):
        ami = self.describe_images(ami_ids=[ami_id])[0]
        return ami.launch_permission_users

    def validate_permission_targets(self, user_ids=None, group=None):
        # If anything is invalid, nothing is added. (No partial success.)
        if user_ids:
            """
            AWS docs:
              "The AWS account ID is a 12-digit number, such as 123456789012, that you use to construct Amazon Resource Names (ARNs)."
              http://docs.aws.amazon.com/general/latest/gr/acct-identifiers.html
            """
            for user_id in user_ids:
                if len(user_id) != 12 or not user_id.isdigit():
                    raise InvalidAMIAttributeItemValueError("userId", user_id)

        if group and group != "all":
            raise InvalidAMIAttributeItemValueError("UserGroup", group)

    def add_launch_permission(self, ami_id, user_ids=None, group=None):
        ami = self.describe_images(ami_ids=[ami_id])[0]
        self.validate_permission_targets(user_ids=user_ids, group=group)

        if user_ids:
            for user_id in user_ids:
                ami.launch_permission_users.add(user_id)

        if group:
            ami.launch_permission_groups.add(group)

        return True

    def register_image(self, name=None, description=None):
        ami_id = random_ami_id()
        ami = Ami(
            self,
            ami_id,
            instance=None,
            source_ami=None,
            name=name,
            description=description,
        )
        self.amis[ami_id] = ami
        return ami

    def remove_launch_permission(self, ami_id, user_ids=None, group=None):
        ami = self.describe_images(ami_ids=[ami_id])[0]
        self.validate_permission_targets(user_ids=user_ids, group=group)

        if user_ids:
            for user_id in user_ids:
                ami.launch_permission_users.discard(user_id)

        if group:
            ami.launch_permission_groups.discard(group)

        return True


class Region(object):
    def __init__(self, name, endpoint, opt_in_status):
        self.name = name
        self.endpoint = endpoint
        self.opt_in_status = opt_in_status


class Zone(object):
    def __init__(self, name, region_name, zone_id):
        self.name = name
        self.region_name = region_name
        self.zone_id = zone_id


class RegionsAndZonesBackend(object):
    regions_opt_in_not_required = [
        "af-south-1",
        "ap-northeast-1",
        "ap-northeast-2",
        "ap-northeast-3",
        "ap-south-1",
        "ap-southeast-1",
        "ap-southeast-2",
        "ca-central-1",
        "eu-central-1",
        "eu-north-1",
        "eu-south-1",
        "eu-west-1",
        "eu-west-2",
        "eu-west-3",
        "sa-east-1",
        "us-east-1",
        "us-east-2",
        "us-west-1",
        "us-west-2",
    ]

    regions = []
    for region in Session().get_available_regions("ec2"):
        if region in regions_opt_in_not_required:
            regions.append(
                Region(
                    region, "ec2.{}.amazonaws.com".format(region), "opt-in-not-required"
                )
            )
        else:
            regions.append(
                Region(region, "ec2.{}.amazonaws.com".format(region), "not-opted-in")
            )
    for region in Session().get_available_regions("ec2", partition_name="aws-us-gov"):
        regions.append(
            Region(region, "ec2.{}.amazonaws.com".format(region), "opt-in-not-required")
        )
    for region in Session().get_available_regions("ec2", partition_name="aws-cn"):
        regions.append(
            Region(
                region, "ec2.{}.amazonaws.com.cn".format(region), "opt-in-not-required"
            )
        )

    zones = {
        "af-south-1": [
            Zone(region_name="af-south-1", name="af-south-1a", zone_id="afs1-az1"),
            Zone(region_name="af-south-1", name="af-south-1b", zone_id="afs1-az2"),
            Zone(region_name="af-south-1", name="af-south-1c", zone_id="afs1-az3"),
        ],
        "ap-south-1": [
            Zone(region_name="ap-south-1", name="ap-south-1a", zone_id="aps1-az1"),
            Zone(region_name="ap-south-1", name="ap-south-1b", zone_id="aps1-az3"),
        ],
        "eu-west-3": [
            Zone(region_name="eu-west-3", name="eu-west-3a", zone_id="euw3-az1"),
            Zone(region_name="eu-west-3", name="eu-west-3b", zone_id="euw3-az2"),
            Zone(region_name="eu-west-3", name="eu-west-3c", zone_id="euw3-az3"),
        ],
        "eu-north-1": [
            Zone(region_name="eu-north-1", name="eu-north-1a", zone_id="eun1-az1"),
            Zone(region_name="eu-north-1", name="eu-north-1b", zone_id="eun1-az2"),
            Zone(region_name="eu-north-1", name="eu-north-1c", zone_id="eun1-az3"),
        ],
        "eu-west-2": [
            Zone(region_name="eu-west-2", name="eu-west-2a", zone_id="euw2-az2"),
            Zone(region_name="eu-west-2", name="eu-west-2b", zone_id="euw2-az3"),
            Zone(region_name="eu-west-2", name="eu-west-2c", zone_id="euw2-az1"),
        ],
        "eu-west-1": [
            Zone(region_name="eu-west-1", name="eu-west-1a", zone_id="euw1-az3"),
            Zone(region_name="eu-west-1", name="eu-west-1b", zone_id="euw1-az1"),
            Zone(region_name="eu-west-1", name="eu-west-1c", zone_id="euw1-az2"),
        ],
        "ap-northeast-3": [
            Zone(
                region_name="ap-northeast-3",
                name="ap-northeast-3a",
                zone_id="apne3-az1",
            ),
            Zone(
                region_name="ap-northeast-3",
                name="ap-northeast-3b",
                zone_id="apne3-az2",
            ),
            Zone(
                region_name="ap-northeast-3",
                name="ap-northeast-3c",
                zone_id="apne3-az3",
            ),
        ],
        "ap-northeast-2": [
            Zone(
                region_name="ap-northeast-2",
                name="ap-northeast-2a",
                zone_id="apne2-az1",
            ),
            Zone(
                region_name="ap-northeast-2",
                name="ap-northeast-2b",
                zone_id="apne2-az2",
            ),
            Zone(
                region_name="ap-northeast-2",
                name="ap-northeast-2c",
                zone_id="apne2-az3",
            ),
            Zone(
                region_name="ap-northeast-2",
                name="ap-northeast-2d",
                zone_id="apne2-az4",
            ),
        ],
        "ap-northeast-1": [
            Zone(
                region_name="ap-northeast-1",
                name="ap-northeast-1a",
                zone_id="apne1-az4",
            ),
            Zone(
                region_name="ap-northeast-1",
                name="ap-northeast-1c",
                zone_id="apne1-az1",
            ),
            Zone(
                region_name="ap-northeast-1",
                name="ap-northeast-1d",
                zone_id="apne1-az2",
            ),
        ],
        "ap-east-1": [
            Zone(region_name="ap-east-1", name="ap-east-1a", zone_id="ape1-az1"),
            Zone(region_name="ap-east-1", name="ap-east-1b", zone_id="ape1-az2"),
            Zone(region_name="ap-east-1", name="ap-east-1c", zone_id="ape1-az3"),
        ],
        "sa-east-1": [
            Zone(region_name="sa-east-1", name="sa-east-1a", zone_id="sae1-az1"),
            Zone(region_name="sa-east-1", name="sa-east-1c", zone_id="sae1-az3"),
        ],
        "ca-central-1": [
            Zone(region_name="ca-central-1", name="ca-central-1a", zone_id="cac1-az1"),
            Zone(region_name="ca-central-1", name="ca-central-1b", zone_id="cac1-az2"),
        ],
        "ap-southeast-1": [
            Zone(
                region_name="ap-southeast-1",
                name="ap-southeast-1a",
                zone_id="apse1-az1",
            ),
            Zone(
                region_name="ap-southeast-1",
                name="ap-southeast-1b",
                zone_id="apse1-az2",
            ),
            Zone(
                region_name="ap-southeast-1",
                name="ap-southeast-1c",
                zone_id="apse1-az3",
            ),
        ],
        "ap-southeast-2": [
            Zone(
                region_name="ap-southeast-2",
                name="ap-southeast-2a",
                zone_id="apse2-az1",
            ),
            Zone(
                region_name="ap-southeast-2",
                name="ap-southeast-2b",
                zone_id="apse2-az3",
            ),
            Zone(
                region_name="ap-southeast-2",
                name="ap-southeast-2c",
                zone_id="apse2-az2",
            ),
        ],
        "eu-central-1": [
            Zone(region_name="eu-central-1", name="eu-central-1a", zone_id="euc1-az2"),
            Zone(region_name="eu-central-1", name="eu-central-1b", zone_id="euc1-az3"),
            Zone(region_name="eu-central-1", name="eu-central-1c", zone_id="euc1-az1"),
        ],
        "eu-south-1": [
            Zone(region_name="eu-south-1", name="eu-south-1a", zone_id="eus1-az1"),
            Zone(region_name="eu-south-1", name="eu-south-1b", zone_id="eus1-az2"),
            Zone(region_name="eu-south-1", name="eu-south-1c", zone_id="eus1-az3"),
        ],
        "us-east-1": [
            Zone(region_name="us-east-1", name="us-east-1a", zone_id="use1-az6"),
            Zone(region_name="us-east-1", name="us-east-1b", zone_id="use1-az1"),
            Zone(region_name="us-east-1", name="us-east-1c", zone_id="use1-az2"),
            Zone(region_name="us-east-1", name="us-east-1d", zone_id="use1-az4"),
            Zone(region_name="us-east-1", name="us-east-1e", zone_id="use1-az3"),
            Zone(region_name="us-east-1", name="us-east-1f", zone_id="use1-az5"),
        ],
        "us-east-2": [
            Zone(region_name="us-east-2", name="us-east-2a", zone_id="use2-az1"),
            Zone(region_name="us-east-2", name="us-east-2b", zone_id="use2-az2"),
            Zone(region_name="us-east-2", name="us-east-2c", zone_id="use2-az3"),
        ],
        "us-west-1": [
            Zone(region_name="us-west-1", name="us-west-1a", zone_id="usw1-az3"),
            Zone(region_name="us-west-1", name="us-west-1b", zone_id="usw1-az1"),
        ],
        "us-west-2": [
            Zone(region_name="us-west-2", name="us-west-2a", zone_id="usw2-az2"),
            Zone(region_name="us-west-2", name="us-west-2b", zone_id="usw2-az1"),
            Zone(region_name="us-west-2", name="us-west-2c", zone_id="usw2-az3"),
        ],
        "me-south-1": [
            Zone(region_name="me-south-1", name="me-south-1a", zone_id="mes1-az1"),
            Zone(region_name="me-south-1", name="me-south-1b", zone_id="mes1-az2"),
            Zone(region_name="me-south-1", name="me-south-1c", zone_id="mes1-az3"),
        ],
        "cn-north-1": [
            Zone(region_name="cn-north-1", name="cn-north-1a", zone_id="cnn1-az1"),
            Zone(region_name="cn-north-1", name="cn-north-1b", zone_id="cnn1-az2"),
        ],
        "cn-northwest-1": [
            Zone(
                region_name="cn-northwest-1",
                name="cn-northwest-1a",
                zone_id="cnnw1-az1",
            ),
            Zone(
                region_name="cn-northwest-1",
                name="cn-northwest-1b",
                zone_id="cnnw1-az2",
            ),
            Zone(
                region_name="cn-northwest-1",
                name="cn-northwest-1c",
                zone_id="cnnw1-az3",
            ),
        ],
        "us-gov-west-1": [
            Zone(
                region_name="us-gov-west-1", name="us-gov-west-1a", zone_id="usgw1-az1"
            ),
            Zone(
                region_name="us-gov-west-1", name="us-gov-west-1b", zone_id="usgw1-az2"
            ),
            Zone(
                region_name="us-gov-west-1", name="us-gov-west-1c", zone_id="usgw1-az3"
            ),
        ],
        "us-gov-east-1": [
            Zone(
                region_name="us-gov-east-1", name="us-gov-east-1a", zone_id="usge1-az1"
            ),
            Zone(
                region_name="us-gov-east-1", name="us-gov-east-1b", zone_id="usge1-az2"
            ),
            Zone(
                region_name="us-gov-east-1", name="us-gov-east-1c", zone_id="usge1-az3"
            ),
        ],
    }

    def describe_regions(self, region_names=[]):
        if len(region_names) == 0:
            return self.regions
        ret = []
        for name in region_names:
            for region in self.regions:
                if region.name == name:
                    ret.append(region)
        return ret

    def describe_availability_zones(self):
        return self.zones[self.region_name]

    def get_zone_by_name(self, name):
        for zone in self.zones[self.region_name]:
            if zone.name == name:
                return zone


class SecurityRule(object):
    def __init__(self, ip_protocol, from_port, to_port, ip_ranges, source_groups):
        self.ip_protocol = str(ip_protocol)
        self.ip_ranges = ip_ranges or []
        self.source_groups = source_groups
        self.from_port = self.to_port = None

        if self.ip_protocol != "-1":
            self.from_port = int(from_port)
            self.to_port = int(to_port)

    def __eq__(self, other):
        if self.ip_protocol != other.ip_protocol:
            return False
        if self.ip_ranges != other.ip_ranges:
            return False
        if self.source_groups != other.source_groups:
            return False
        if self.ip_protocol != "-1":
            if self.from_port != other.from_port:
                return False
            if self.to_port != other.to_port:
                return False

        return True


class SecurityGroup(TaggedEC2Resource, CloudFormationModel):
    def __init__(
        self, ec2_backend, group_id, name, description, vpc_id=None, tags=None
    ):
        self.ec2_backend = ec2_backend
        self.id = group_id
        self.name = name
        self.description = description
        self.ingress_rules = []
        self.egress_rules = [
            SecurityRule("-1", None, None, [{"CidrIp": "0.0.0.0/0"}], [])
        ]
        self.enis = {}
        self.vpc_id = vpc_id
        self.owner_id = OWNER_ID
        self.add_tags(tags or {})

        # Append default IPv6 egress rule for VPCs with IPv6 support
        if vpc_id:
            vpc = self.ec2_backend.vpcs.get(vpc_id)
            if vpc and len(vpc.get_cidr_block_association_set(ipv6=True)) > 0:
                self.egress_rules.append(SecurityRule("-1", None, None, [], []))

    @staticmethod
    def cloudformation_name_type():
        return "GroupName"

    @staticmethod
    def cloudformation_type():
        # https://docs.aws.amazon.com/AWSCloudFormation/latest/UserGuide/aws-resource-ec2-securitygroup.html
        return "AWS::EC2::SecurityGroup"

    @classmethod
    def create_from_cloudformation_json(
        cls, resource_name, cloudformation_json, region_name
    ):
        properties = cloudformation_json["Properties"]

        ec2_backend = ec2_backends[region_name]
        vpc_id = properties.get("VpcId")
        security_group = ec2_backend.create_security_group(
            name=resource_name,
            description=properties.get("GroupDescription"),
            vpc_id=vpc_id,
        )

        for tag in properties.get("Tags", []):
            tag_key = tag["Key"]
            tag_value = tag["Value"]
            security_group.add_tag(tag_key, tag_value)

        for ingress_rule in properties.get("SecurityGroupIngress", []):
            source_group_id = ingress_rule.get("SourceSecurityGroupId")

            ec2_backend.authorize_security_group_ingress(
                group_name_or_id=security_group.id,
                ip_protocol=ingress_rule["IpProtocol"],
                from_port=ingress_rule["FromPort"],
                to_port=ingress_rule["ToPort"],
                ip_ranges=ingress_rule.get("CidrIp"),
                source_group_ids=[source_group_id],
                vpc_id=vpc_id,
            )

        return security_group

    @classmethod
    def update_from_cloudformation_json(
        cls, original_resource, new_resource_name, cloudformation_json, region_name
    ):
        cls._delete_security_group_given_vpc_id(
            original_resource.name, original_resource.vpc_id, region_name
        )
        return cls.create_from_cloudformation_json(
            new_resource_name, cloudformation_json, region_name
        )

    @classmethod
    def delete_from_cloudformation_json(
        cls, resource_name, cloudformation_json, region_name
    ):
        properties = cloudformation_json["Properties"]
        vpc_id = properties.get("VpcId")
        cls._delete_security_group_given_vpc_id(resource_name, vpc_id, region_name)

    @classmethod
    def _delete_security_group_given_vpc_id(cls, resource_name, vpc_id, region_name):
        ec2_backend = ec2_backends[region_name]
        security_group = ec2_backend.get_security_group_from_name(resource_name, vpc_id)
        if security_group:
            security_group.delete(region_name)

    def delete(self, region_name):
        """Not exposed as part of the ELB API - used for CloudFormation."""
        self.ec2_backend.delete_security_group(group_id=self.id)

    @property
    def physical_resource_id(self):
        return self.id

    def matches_filter(self, key, filter_value):
        def to_attr(filter_name):
            attr = None

            if filter_name == "group-name":
                attr = "name"
            elif filter_name == "group-id":
                attr = "id"
            elif filter_name == "vpc-id":
                attr = "vpc_id"
            else:
                attr = filter_name.replace("-", "_")

            return attr

        if key.startswith("ip-permission"):
            match = re.search(r"ip-permission.(.*)", key)
            ingress_attr = to_attr(match.groups()[0])

            for ingress in self.ingress_rules:
                if str(getattr(ingress, ingress_attr)) in filter_value:
                    return True
        elif is_tag_filter(key):
            tag_value = self.get_filter_value(key)
            if isinstance(filter_value, list):
                return tag_filter_matches(self, key, filter_value)
            return tag_value in filter_value
        else:
            attr_name = to_attr(key)
            return getattr(self, attr_name) in filter_value

        return False

    def matches_filters(self, filters):
        for key, value in filters.items():
            if not self.matches_filter(key, value):
                return False
        return True

    def get_cfn_attribute(self, attribute_name):
        from moto.cloudformation.exceptions import UnformattedGetAttTemplateException

        if attribute_name == "GroupId":
            return self.id
        raise UnformattedGetAttTemplateException()

    def add_ingress_rule(self, rule):
        if rule in self.ingress_rules:
            raise InvalidPermissionDuplicateError()
        self.ingress_rules.append(rule)

    def add_egress_rule(self, rule):
        if rule in self.egress_rules:
            raise InvalidPermissionDuplicateError()
        self.egress_rules.append(rule)

    def get_number_of_ingress_rules(self):
        return sum(
            len(rule.ip_ranges) + len(rule.source_groups) for rule in self.ingress_rules
        )

    def get_number_of_egress_rules(self):
        return sum(
            len(rule.ip_ranges) + len(rule.source_groups) for rule in self.egress_rules
        )


class SecurityGroupBackend(object):
    def __init__(self):
        # the key in the dict group is the vpc_id or None (non-vpc)
        self.groups = defaultdict(dict)

        # Create the default security group
        self.create_security_group("default", "default group")

        super(SecurityGroupBackend, self).__init__()

    def create_security_group(
        self, name, description, vpc_id=None, tags=None, force=False
    ):
        if not description:
            raise MissingParameterError("GroupDescription")

        group_id = random_security_group_id()
        if not force:
            existing_group = self.get_security_group_from_name(name, vpc_id)
            if existing_group:
                raise InvalidSecurityGroupDuplicateError(name)
        group = SecurityGroup(
            self, group_id, name, description, vpc_id=vpc_id, tags=tags
        )

        self.groups[vpc_id][group_id] = group
        return group

    def describe_security_groups(self, group_ids=None, groupnames=None, filters=None):
        matches = itertools.chain(*[x.values() for x in self.groups.values()])
        if group_ids:
            matches = [grp for grp in matches if grp.id in group_ids]
            if len(group_ids) > len(matches):
                unknown_ids = set(group_ids) - set(matches)
                raise InvalidSecurityGroupNotFoundError(unknown_ids)
        if groupnames:
            matches = [grp for grp in matches if grp.name in groupnames]
            if len(groupnames) > len(matches):
                unknown_names = set(groupnames) - set(matches)
                raise InvalidSecurityGroupNotFoundError(unknown_names)
        if filters:
            matches = [grp for grp in matches if grp.matches_filters(filters)]

        return matches

    def _delete_security_group(self, vpc_id, group_id):
        if self.groups[vpc_id][group_id].enis:
            raise DependencyViolationError(
                "{0} is being utilized by {1}".format(group_id, "ENIs")
            )
        return self.groups[vpc_id].pop(group_id)

    def delete_security_group(self, name=None, group_id=None):
        if group_id:
            # loop over all the SGs, find the right one
            for vpc_id, groups in self.groups.items():
                if group_id in groups:
                    return self._delete_security_group(vpc_id, group_id)
            raise InvalidSecurityGroupNotFoundError(group_id)
        elif name:
            # Group Name.  Has to be in standard EC2, VPC needs to be
            # identified by group_id
            group = self.get_security_group_from_name(name)
            if group:
                return self._delete_security_group(None, group.id)
            raise InvalidSecurityGroupNotFoundError(name)

    def get_security_group_from_id(self, group_id):
        # 2 levels of chaining necessary since it's a complex structure
        all_groups = itertools.chain.from_iterable(
            [x.values() for x in self.groups.values()]
        )
        for group in all_groups:
            if group.id == group_id:
                return group

    def get_security_group_from_name(self, name, vpc_id=None):
        for group_id, group in self.groups[vpc_id].items():
            if group.name == name:
                return group

    def get_security_group_by_name_or_id(self, group_name_or_id, vpc_id):
        # try searching by id, fallbacks to name search
        group = self.get_security_group_from_id(group_name_or_id)
        if group is None:
            group = self.get_security_group_from_name(group_name_or_id, vpc_id)
        return group

    def authorize_security_group_ingress(
        self,
        group_name_or_id,
        ip_protocol,
        from_port,
        to_port,
        ip_ranges,
        source_group_names=None,
        source_group_ids=None,
        vpc_id=None,
    ):
        group = self.get_security_group_by_name_or_id(group_name_or_id, vpc_id)
        if group is None:
            raise InvalidSecurityGroupNotFoundError(group_name_or_id)
        if ip_ranges:
            if isinstance(ip_ranges, str):
                ip_ranges = [{"CidrIp": str(ip_ranges)}]
            elif not isinstance(ip_ranges, list):
                ip_ranges = [json.loads(ip_ranges)]
        if ip_ranges:
            for cidr in ip_ranges:
                if (type(cidr) is dict and not is_valid_cidr(cidr["CidrIp"])) or (
                    type(cidr) is str and not is_valid_cidr(cidr)
                ):
                    raise InvalidCIDRSubnetError(cidr=cidr)

        self._verify_group_will_respect_rule_count_limit(
            group,
            group.get_number_of_ingress_rules(),
            ip_ranges,
            source_group_names,
            source_group_ids,
        )

        source_group_names = source_group_names if source_group_names else []
        source_group_ids = source_group_ids if source_group_ids else []

        source_groups = []
        for source_group_name in source_group_names:
            source_group = self.get_security_group_from_name(source_group_name, vpc_id)
            # TODO raise exception if source_group is None?
            if source_group:
                source_groups.append(source_group)

        # for VPCs
        for source_group_id in source_group_ids:
            source_group = self.get_security_group_from_id(source_group_id)
            # TODO raise exception if source_group is None?
            if source_group:
                source_groups.append(source_group)

        security_rule = SecurityRule(
            ip_protocol, from_port, to_port, ip_ranges, source_groups
        )
        group.add_ingress_rule(security_rule)

    def revoke_security_group_ingress(
        self,
        group_name_or_id,
        ip_protocol,
        from_port,
        to_port,
        ip_ranges,
        source_group_names=None,
        source_group_ids=None,
        vpc_id=None,
    ):

        group = self.get_security_group_by_name_or_id(group_name_or_id, vpc_id)

        source_groups = []
        for source_group_name in source_group_names:
            source_group = self.get_security_group_from_name(source_group_name, vpc_id)
            if source_group:
                source_groups.append(source_group)

        for source_group_id in source_group_ids:
            source_group = self.get_security_group_from_id(source_group_id)
            if source_group:
                source_groups.append(source_group)

        security_rule = SecurityRule(
            ip_protocol, from_port, to_port, ip_ranges, source_groups
        )
        if security_rule in group.ingress_rules:
            group.ingress_rules.remove(security_rule)
            return security_rule
        raise InvalidPermissionNotFoundError()

    def authorize_security_group_egress(
        self,
        group_name_or_id,
        ip_protocol,
        from_port,
        to_port,
        ip_ranges,
        source_group_names=None,
        source_group_ids=None,
        vpc_id=None,
    ):

        group = self.get_security_group_by_name_or_id(group_name_or_id, vpc_id)
        if group is None:
            raise InvalidSecurityGroupNotFoundError(group_name_or_id)
        if ip_ranges and not isinstance(ip_ranges, list):

            if isinstance(ip_ranges, str) and "CidrIp" not in ip_ranges:
                ip_ranges = [{"CidrIp": ip_ranges}]
            else:
                ip_ranges = [json.loads(ip_ranges)]
        if ip_ranges:
            for cidr in ip_ranges:
                if not is_valid_cidr(cidr["CidrIp"]):
                    raise InvalidCIDRSubnetError(cidr=cidr)

        self._verify_group_will_respect_rule_count_limit(
            group,
            group.get_number_of_egress_rules(),
            ip_ranges,
            source_group_names,
            source_group_ids,
        )

        source_group_names = source_group_names if source_group_names else []
        source_group_ids = source_group_ids if source_group_ids else []

        source_groups = []
        for source_group_name in source_group_names:
            source_group = self.get_security_group_from_name(source_group_name, vpc_id)
            if source_group:
                source_groups.append(source_group)

        # for VPCs
        for source_group_id in source_group_ids:
            source_group = self.get_security_group_from_id(source_group_id)
            if source_group:
                source_groups.append(source_group)

        security_rule = SecurityRule(
            ip_protocol, from_port, to_port, ip_ranges, source_groups
        )
        group.add_egress_rule(security_rule)

    def revoke_security_group_egress(
        self,
        group_name_or_id,
        ip_protocol,
        from_port,
        to_port,
        ip_ranges,
        source_group_names=None,
        source_group_ids=None,
        vpc_id=None,
    ):

        group = self.get_security_group_by_name_or_id(group_name_or_id, vpc_id)

        source_groups = []
        for source_group_name in source_group_names:
            source_group = self.get_security_group_from_name(source_group_name, vpc_id)
            if source_group:
                source_groups.append(source_group)

        for source_group_id in source_group_ids:
            source_group = self.get_security_group_from_id(source_group_id)
            if source_group:
                source_groups.append(source_group)

        # I don't believe this is required after changing the default egress rule
        # to be {'CidrIp': '0.0.0.0/0'} instead of just '0.0.0.0/0'
        # Not sure why this would return only the IP if it was 0.0.0.0/0 instead of
        # the ip_range?
        # for ip in ip_ranges:
        #     ip_ranges = [ip.get("CidrIp") if ip.get("CidrIp") == "0.0.0.0/0" else ip]

        security_rule = SecurityRule(
            ip_protocol, from_port, to_port, ip_ranges, source_groups
        )
        if security_rule in group.egress_rules:
            group.egress_rules.remove(security_rule)
            return security_rule
        raise InvalidPermissionNotFoundError()

    def _verify_group_will_respect_rule_count_limit(
        self,
        group,
        current_rule_nb,
        ip_ranges,
        source_group_names=None,
        source_group_ids=None,
    ):
        max_nb_rules = 50 if group.vpc_id else 100
        future_group_nb_rules = current_rule_nb
        if ip_ranges:
            future_group_nb_rules += len(ip_ranges)
        if source_group_ids:
            future_group_nb_rules += len(source_group_ids)
        if source_group_names:
            future_group_nb_rules += len(source_group_names)
        if future_group_nb_rules > max_nb_rules:
            raise RulesPerSecurityGroupLimitExceededError


class SecurityGroupIngress(CloudFormationModel):
    def __init__(self, security_group, properties):
        self.security_group = security_group
        self.properties = properties

    @staticmethod
    def cloudformation_name_type():
        return None

    @staticmethod
    def cloudformation_type():
        # https://docs.aws.amazon.com/AWSCloudFormation/latest/UserGuide/aws-resource-ec2-securitygroupingress.html
        return "AWS::EC2::SecurityGroupIngress"

    @classmethod
    def create_from_cloudformation_json(
        cls, resource_name, cloudformation_json, region_name
    ):
        properties = cloudformation_json["Properties"]

        ec2_backend = ec2_backends[region_name]
        group_name = properties.get("GroupName")
        group_id = properties.get("GroupId")
        ip_protocol = properties.get("IpProtocol")
        cidr_ip = properties.get("CidrIp")
        cidr_desc = properties.get("Description")
        cidr_ipv6 = properties.get("CidrIpv6")
        from_port = properties.get("FromPort")
        source_security_group_id = properties.get("SourceSecurityGroupId")
        source_security_group_name = properties.get("SourceSecurityGroupName")
        # source_security_owner_id =
        # properties.get("SourceSecurityGroupOwnerId")  # IGNORED AT THE MOMENT
        to_port = properties.get("ToPort")

        assert group_id or group_name
        assert (
            source_security_group_name
            or cidr_ip
            or cidr_ipv6
            or source_security_group_id
        )
        assert ip_protocol

        if source_security_group_id:
            source_security_group_ids = [source_security_group_id]
        else:
            source_security_group_ids = None
        if source_security_group_name:
            source_security_group_names = [source_security_group_name]
        else:
            source_security_group_names = None
        if cidr_ip:
            ip_ranges = [{"CidrIp": cidr_ip, "Description": cidr_desc}]
        else:
            ip_ranges = []

        if group_id:
            security_group = ec2_backend.describe_security_groups(group_ids=[group_id])[
                0
            ]
        else:
            security_group = ec2_backend.describe_security_groups(
                groupnames=[group_name]
            )[0]

        ec2_backend.authorize_security_group_ingress(
            group_name_or_id=security_group.id,
            ip_protocol=ip_protocol,
            from_port=from_port,
            to_port=to_port,
            ip_ranges=ip_ranges,
            source_group_ids=source_security_group_ids,
            source_group_names=source_security_group_names,
        )

        return cls(security_group, properties)


class VolumeAttachment(CloudFormationModel):
    def __init__(self, volume, instance, device, status):
        self.volume = volume
        self.attach_time = utc_date_and_time()
        self.instance = instance
        self.device = device
        self.status = status

    @staticmethod
    def cloudformation_name_type():
        return None

    @staticmethod
    def cloudformation_type():
        # https://docs.aws.amazon.com/AWSCloudFormation/latest/UserGuide/aws-resource-ec2-volumeattachment.html
        return "AWS::EC2::VolumeAttachment"

    @classmethod
    def create_from_cloudformation_json(
        cls, resource_name, cloudformation_json, region_name
    ):
        properties = cloudformation_json["Properties"]

        instance_id = properties["InstanceId"]
        volume_id = properties["VolumeId"]

        ec2_backend = ec2_backends[region_name]
        attachment = ec2_backend.attach_volume(
            volume_id=volume_id,
            instance_id=instance_id,
            device_path=properties["Device"],
        )
        return attachment


class Volume(TaggedEC2Resource, CloudFormationModel):
    def __init__(
        self,
        ec2_backend,
        volume_id,
        size,
        zone,
        snapshot_id=None,
        encrypted=False,
        kms_key_id=None,
    ):
        self.id = volume_id
        self.size = size
        self.zone = zone
        self.create_time = utc_date_and_time()
        self.attachment = None
        self.snapshot_id = snapshot_id
        self.ec2_backend = ec2_backend
        self.encrypted = encrypted
        self.kms_key_id = kms_key_id

    @staticmethod
    def cloudformation_name_type():
        return None

    @staticmethod
    def cloudformation_type():
        # https://docs.aws.amazon.com/AWSCloudFormation/latest/UserGuide/aws-resource-ec2-volume.html
        return "AWS::EC2::Volume"

    @classmethod
    def create_from_cloudformation_json(
        cls, resource_name, cloudformation_json, region_name
    ):
        properties = cloudformation_json["Properties"]

        ec2_backend = ec2_backends[region_name]
        volume = ec2_backend.create_volume(
            size=properties.get("Size"), zone_name=properties.get("AvailabilityZone")
        )
        return volume

    @property
    def physical_resource_id(self):
        return self.id

    @property
    def status(self):
        if self.attachment:
            return "in-use"
        else:
            return "available"

    def get_filter_value(self, filter_name):
        if filter_name.startswith("attachment") and not self.attachment:
            return None
        elif filter_name == "attachment.attach-time":
            return self.attachment.attach_time
        elif filter_name == "attachment.device":
            return self.attachment.device
        elif filter_name == "attachment.instance-id":
            return self.attachment.instance.id
        elif filter_name == "attachment.status":
            return self.attachment.status
        elif filter_name == "create-time":
            return self.create_time
        elif filter_name == "size":
            return self.size
        elif filter_name == "snapshot-id":
            return self.snapshot_id
        elif filter_name == "status":
            return self.status
        elif filter_name == "volume-id":
            return self.id
        elif filter_name == "encrypted":
            return str(self.encrypted).lower()
        elif filter_name == "availability-zone":
            return self.zone.name
        else:
            return super(Volume, self).get_filter_value(filter_name, "DescribeVolumes")


class Snapshot(TaggedEC2Resource):
    def __init__(
        self,
        ec2_backend,
        snapshot_id,
        volume,
        description,
        encrypted=False,
        owner_id=OWNER_ID,
    ):
        self.id = snapshot_id
        self.volume = volume
        self.description = description
        self.start_time = utc_date_and_time()
        self.create_volume_permission_groups = set()
        self.create_volume_permission_userids = set()
        self.ec2_backend = ec2_backend
        self.status = "completed"
        self.encrypted = encrypted
        self.owner_id = owner_id

    def get_filter_value(self, filter_name):
        if filter_name == "description":
            return self.description
        elif filter_name == "snapshot-id":
            return self.id
        elif filter_name == "start-time":
            return self.start_time
        elif filter_name == "volume-id":
            return self.volume.id
        elif filter_name == "volume-size":
            return self.volume.size
        elif filter_name == "encrypted":
            return str(self.encrypted).lower()
        elif filter_name == "status":
            return self.status
        elif filter_name == "owner-id":
            return self.owner_id
        else:
            return super(Snapshot, self).get_filter_value(
                filter_name, "DescribeSnapshots"
            )


class EBSBackend(object):
    def __init__(self):
        self.volumes = {}
        self.attachments = {}
        self.snapshots = {}
        super(EBSBackend, self).__init__()

    def create_volume(
        self, size, zone_name, snapshot_id=None, encrypted=False, kms_key_id=None
    ):
        if kms_key_id and not encrypted:
            raise InvalidParameterDependency("KmsKeyId", "Encrypted")
        if encrypted and not kms_key_id:
            kms_key_id = self._get_default_encryption_key()
        volume_id = random_volume_id()
        zone = self.get_zone_by_name(zone_name)
        if snapshot_id:
            snapshot = self.get_snapshot(snapshot_id)
            if size is None:
                size = snapshot.volume.size
            if snapshot.encrypted:
                encrypted = snapshot.encrypted
        volume = Volume(self, volume_id, size, zone, snapshot_id, encrypted, kms_key_id)
        self.volumes[volume_id] = volume
        return volume

    def describe_volumes(self, volume_ids=None, filters=None):
        matches = self.volumes.values()
        if volume_ids:
            matches = [vol for vol in matches if vol.id in volume_ids]
            if len(volume_ids) > len(matches):
                unknown_ids = set(volume_ids) - set(matches)
                raise InvalidVolumeIdError(unknown_ids)
        if filters:
            matches = generic_filter(filters, matches)
        return matches

    def get_volume(self, volume_id):
        volume = self.volumes.get(volume_id, None)
        if not volume:
            raise InvalidVolumeIdError(volume_id)
        return volume

    def delete_volume(self, volume_id):
        if volume_id in self.volumes:
            volume = self.volumes[volume_id]
            if volume.attachment:
                raise VolumeInUseError(volume_id, volume.attachment.instance.id)
            return self.volumes.pop(volume_id)
        raise InvalidVolumeIdError(volume_id)

    def attach_volume(
        self, volume_id, instance_id, device_path, delete_on_termination=False
    ):
        volume = self.get_volume(volume_id)
        instance = self.get_instance(instance_id)

        if not volume or not instance:
            return False

        volume.attachment = VolumeAttachment(volume, instance, device_path, "attached")
        # Modify instance to capture mount of block device.
        bdt = BlockDeviceType(
            volume_id=volume_id,
            status=volume.status,
            size=volume.size,
            attach_time=utc_date_and_time(),
            delete_on_termination=delete_on_termination,
        )
        instance.block_device_mapping[device_path] = bdt
        return volume.attachment

    def detach_volume(self, volume_id, instance_id, device_path):
        volume = self.get_volume(volume_id)
        instance = self.get_instance(instance_id)

        old_attachment = volume.attachment
        if not old_attachment:
            raise InvalidVolumeAttachmentError(volume_id, instance_id)
        device_path = device_path or old_attachment.device

        try:
            del instance.block_device_mapping[device_path]
        except KeyError:
            raise InvalidVolumeDetachmentError(volume_id, instance_id, device_path)

        old_attachment.status = "detached"

        volume.attachment = None
        return old_attachment

    def create_snapshot(self, volume_id, description, owner_id=None):
        snapshot_id = random_snapshot_id()
        volume = self.get_volume(volume_id)
        params = [self, snapshot_id, volume, description, volume.encrypted]
        if owner_id:
            params.append(owner_id)
        snapshot = Snapshot(*params)
        self.snapshots[snapshot_id] = snapshot
        return snapshot

    def describe_snapshots(self, snapshot_ids=None, filters=None):
        matches = self.snapshots.values()
        if snapshot_ids:
            matches = [snap for snap in matches if snap.id in snapshot_ids]
            if len(snapshot_ids) > len(matches):
                unknown_ids = set(snapshot_ids) - set(matches)
                raise InvalidSnapshotIdError(unknown_ids)
        if filters:
            matches = generic_filter(filters, matches)
        return matches

    def copy_snapshot(self, source_snapshot_id, source_region, description=None):
        source_snapshot = ec2_backends[source_region].describe_snapshots(
            snapshot_ids=[source_snapshot_id]
        )[0]
        snapshot_id = random_snapshot_id()
        snapshot = Snapshot(
            self,
            snapshot_id,
            volume=source_snapshot.volume,
            description=description,
            encrypted=source_snapshot.encrypted,
        )
        self.snapshots[snapshot_id] = snapshot
        return snapshot

    def get_snapshot(self, snapshot_id):
        snapshot = self.snapshots.get(snapshot_id, None)
        if not snapshot:
            raise InvalidSnapshotIdError(snapshot_id)
        return snapshot

    def delete_snapshot(self, snapshot_id):
        if snapshot_id in self.snapshots:
            return self.snapshots.pop(snapshot_id)
        raise InvalidSnapshotIdError(snapshot_id)

    def get_create_volume_permission_groups(self, snapshot_id):
        snapshot = self.get_snapshot(snapshot_id)
        return snapshot.create_volume_permission_groups

    def get_create_volume_permission_userids(self, snapshot_id):
        snapshot = self.get_snapshot(snapshot_id)
        return snapshot.create_volume_permission_userids

    def add_create_volume_permission(self, snapshot_id, user_ids=None, groups=None):
        snapshot = self.get_snapshot(snapshot_id)
        if user_ids:
            snapshot.create_volume_permission_userids.update(user_ids)

        if groups and groups != ["all"]:
            raise InvalidAMIAttributeItemValueError("UserGroup", groups)
        else:
            snapshot.create_volume_permission_groups.update(groups)

        return True

    def remove_create_volume_permission(self, snapshot_id, user_ids=None, groups=None):
        snapshot = self.get_snapshot(snapshot_id)
        if user_ids:
            snapshot.create_volume_permission_userids.difference_update(user_ids)

        if groups and groups != ["all"]:
            raise InvalidAMIAttributeItemValueError("UserGroup", groups)
        else:
            snapshot.create_volume_permission_groups.difference_update(groups)

        return True

    def _get_default_encryption_key(self):
        # https://aws.amazon.com/kms/features/#AWS_Service_Integration
        # An AWS managed CMK is created automatically when you first create
        # an encrypted resource using an AWS service integrated with KMS.
        kms = kms_backends[self.region_name]
        ebs_alias = "alias/aws/ebs"
        if not kms.alias_exists(ebs_alias):
            key = kms.create_key(
                policy="",
                key_usage="ENCRYPT_DECRYPT",
                customer_master_key_spec="SYMMETRIC_DEFAULT",
                description="Default master key that protects my EBS volumes when no other key is defined",
                tags=None,
                region=self.region_name,
            )
            kms.add_alias(key.id, ebs_alias)
        ebs_key = kms.describe_key(ebs_alias)
        return ebs_key.arn


class VPC(TaggedEC2Resource, CloudFormationModel):
    def __init__(
        self,
        ec2_backend,
        vpc_id,
        cidr_block,
        is_default,
        instance_tenancy="default",
        amazon_provided_ipv6_cidr_block=False,
    ):

        self.ec2_backend = ec2_backend
        self.id = vpc_id
        self.cidr_block = cidr_block
        self.cidr_block_association_set = {}
        self.dhcp_options = None
        self.state = "available"
        self.instance_tenancy = instance_tenancy
        self.is_default = "true" if is_default else "false"
        self.enable_dns_support = "true"
        self.classic_link_enabled = "false"
        self.classic_link_dns_supported = "false"
        # This attribute is set to 'true' only for default VPCs
        # or VPCs created using the wizard of the VPC console
        self.enable_dns_hostnames = "true" if is_default else "false"

        self.associate_vpc_cidr_block(cidr_block)
        if amazon_provided_ipv6_cidr_block:
            self.associate_vpc_cidr_block(
                cidr_block,
                amazon_provided_ipv6_cidr_block=amazon_provided_ipv6_cidr_block,
            )

    @property
    def owner_id(self):
        return ACCOUNT_ID

    @staticmethod
    def cloudformation_name_type():
        return None

    @staticmethod
    def cloudformation_type():
        # https://docs.aws.amazon.com/AWSCloudFormation/latest/UserGuide/aws-resource-ec2-vpc.html
        return "AWS::EC2::VPC"

    @classmethod
    def create_from_cloudformation_json(
        cls, resource_name, cloudformation_json, region_name
    ):
        properties = cloudformation_json["Properties"]

        ec2_backend = ec2_backends[region_name]
        vpc = ec2_backend.create_vpc(
            cidr_block=properties["CidrBlock"],
            instance_tenancy=properties.get("InstanceTenancy", "default"),
        )
        for tag in properties.get("Tags", []):
            tag_key = tag["Key"]
            tag_value = tag["Value"]
            vpc.add_tag(tag_key, tag_value)

        return vpc

    @property
    def physical_resource_id(self):
        return self.id

    def get_filter_value(self, filter_name):
        if filter_name in ("vpc-id", "vpcId"):
            return self.id
        elif filter_name in ("cidr", "cidr-block", "cidrBlock"):
            return self.cidr_block
        elif filter_name in (
            "cidr-block-association.cidr-block",
            "ipv6-cidr-block-association.ipv6-cidr-block",
        ):
            return [
                c["cidr_block"]
                for c in self.get_cidr_block_association_set(ipv6="ipv6" in filter_name)
            ]
        elif filter_name in (
            "cidr-block-association.association-id",
            "ipv6-cidr-block-association.association-id",
        ):
            return self.cidr_block_association_set.keys()
        elif filter_name in (
            "cidr-block-association.state",
            "ipv6-cidr-block-association.state",
        ):
            return [
                c["cidr_block_state"]["state"]
                for c in self.get_cidr_block_association_set(ipv6="ipv6" in filter_name)
            ]
        elif filter_name in ("instance_tenancy", "InstanceTenancy"):
            return self.instance_tenancy
        elif filter_name in ("is-default", "isDefault"):
            return self.is_default
        elif filter_name == "state":
            return self.state
        elif filter_name in ("dhcp-options-id", "dhcpOptionsId"):
            if not self.dhcp_options:
                return None
            return self.dhcp_options.id
        else:
            return super(VPC, self).get_filter_value(filter_name, "DescribeVpcs")

    def modify_vpc_tenancy(self, tenancy):
        if tenancy != "default":
            raise UnsupportedTenancy(tenancy)
        self.instance_tenancy = tenancy
        return True

    def associate_vpc_cidr_block(
        self, cidr_block, amazon_provided_ipv6_cidr_block=False
    ):
        max_associations = 5 if not amazon_provided_ipv6_cidr_block else 1

        for cidr in self.cidr_block_association_set.copy():
            if (
                self.cidr_block_association_set.get(cidr)
                .get("cidr_block_state")
                .get("state")
                == "disassociated"
            ):
                self.cidr_block_association_set.pop(cidr)
        if (
            len(self.get_cidr_block_association_set(amazon_provided_ipv6_cidr_block))
            >= max_associations
        ):
            raise CidrLimitExceeded(self.id, max_associations)

        association_id = random_vpc_cidr_association_id()

        association_set = {
            "association_id": association_id,
            "cidr_block_state": {"state": "associated", "StatusMessage": ""},
        }

        association_set["cidr_block"] = (
            random_ipv6_cidr() if amazon_provided_ipv6_cidr_block else cidr_block
        )
        self.cidr_block_association_set[association_id] = association_set
        return association_set

    def enable_vpc_classic_link(self):
        # Check if current cidr block doesn't fall within the 10.0.0.0/8 block, excluding 10.0.0.0/16 and 10.1.0.0/16.
        # Doesn't check any route tables, maybe something for in the future?
        # See https://docs.aws.amazon.com/AWSEC2/latest/UserGuide/vpc-classiclink.html#classiclink-limitations
        network_address = ipaddress.ip_network(self.cidr_block).network_address
        if (
            network_address not in ipaddress.ip_network("10.0.0.0/8")
            or network_address in ipaddress.ip_network("10.0.0.0/16")
            or network_address in ipaddress.ip_network("10.1.0.0/16")
        ):
            self.classic_link_enabled = "true"

        return self.classic_link_enabled

    def disable_vpc_classic_link(self):
        self.classic_link_enabled = "false"
        return self.classic_link_enabled

    def enable_vpc_classic_link_dns_support(self):
        self.classic_link_dns_supported = "true"
        return self.classic_link_dns_supported

    def disable_vpc_classic_link_dns_support(self):
        self.classic_link_dns_supported = "false"
        return self.classic_link_dns_supported

    def disassociate_vpc_cidr_block(self, association_id):
        if self.cidr_block == self.cidr_block_association_set.get(
            association_id, {}
        ).get("cidr_block"):
            raise OperationNotPermitted(association_id)

        entry = response = self.cidr_block_association_set.get(association_id, {})
        if entry:
            response = json.loads(json.dumps(entry))
            response["vpc_id"] = self.id
            response["cidr_block_state"]["state"] = "disassociating"
            entry["cidr_block_state"]["state"] = "disassociated"
        return response

    def get_cidr_block_association_set(self, ipv6=False):
        return [
            c
            for c in self.cidr_block_association_set.values()
            if ("::/" if ipv6 else ".") in c.get("cidr_block")
        ]


class VPCBackend(object):
    vpc_refs = defaultdict(set)

    def __init__(self):
        self.vpcs = {}
        self.vpc_end_points = {}
        self.vpc_refs[self.__class__].add(weakref.ref(self))
        super(VPCBackend, self).__init__()

    @classmethod
    def get_vpc_refs(cls):
        for inst_ref in cls.vpc_refs[cls]:
            inst = inst_ref()
            if inst is not None:
                yield inst

    def create_vpc(
        self,
        cidr_block,
        instance_tenancy="default",
        amazon_provided_ipv6_cidr_block=False,
        tags=[],
    ):
        vpc_id = random_vpc_id()
        try:
            vpc_cidr_block = ipaddress.IPv4Network(str(cidr_block), strict=False)
        except ValueError:
            raise InvalidCIDRBlockParameterError(cidr_block)
        if vpc_cidr_block.prefixlen < 16 or vpc_cidr_block.prefixlen > 28:
            raise InvalidVPCRangeError(cidr_block)
        vpc = VPC(
            self,
            vpc_id,
            cidr_block,
            len(self.vpcs) == 0,
            instance_tenancy,
            amazon_provided_ipv6_cidr_block,
        )

        for tag in tags:
            tag_key = tag.get("Key")
            tag_value = tag.get("Value")
            vpc.add_tag(tag_key, tag_value)

        self.vpcs[vpc_id] = vpc

        # AWS creates a default main route table and security group.
        self.create_route_table(vpc_id, main=True)

        # AWS creates a default Network ACL
        self.create_network_acl(vpc_id, default=True)

        default = self.get_security_group_from_name("default", vpc_id=vpc_id)
        if not default:
            self.create_security_group(
                "default", "default VPC security group", vpc_id=vpc_id
            )

        return vpc

    def get_vpc(self, vpc_id):
        if vpc_id not in self.vpcs:
            raise InvalidVPCIdError(vpc_id)
        return self.vpcs.get(vpc_id)

    # get vpc by vpc id and aws region
    def get_cross_vpc(self, vpc_id, peer_region):
        for vpcs in self.get_vpc_refs():
            if vpcs.region_name == peer_region:
                match_vpc = vpcs.get_vpc(vpc_id)
        return match_vpc

    def get_all_vpcs(self, vpc_ids=None, filters=None):
        matches = self.vpcs.values()
        if vpc_ids:
            matches = [vpc for vpc in matches if vpc.id in vpc_ids]
            if len(vpc_ids) > len(matches):
                unknown_ids = set(vpc_ids) - set(matches)
                raise InvalidVPCIdError(unknown_ids)
        if filters:
            matches = generic_filter(filters, matches)
        return matches

    def delete_vpc(self, vpc_id):
        # Delete route table if only main route table remains.
        route_tables = self.get_all_route_tables(filters={"vpc-id": vpc_id})
        if len(route_tables) > 1:
            raise DependencyViolationError(
                "The vpc {0} has dependencies and cannot be deleted.".format(vpc_id)
            )
        for route_table in route_tables:
            self.delete_route_table(route_table.id)

        # Delete default security group if exists.
        default = self.get_security_group_from_name("default", vpc_id=vpc_id)
        if default:
            self.delete_security_group(group_id=default.id)

        # Now delete VPC.
        vpc = self.vpcs.pop(vpc_id, None)
        if not vpc:
            raise InvalidVPCIdError(vpc_id)

        if vpc.dhcp_options:
            vpc.dhcp_options.vpc = None
            self.delete_dhcp_options_set(vpc.dhcp_options.id)
            vpc.dhcp_options = None
        return vpc

    def describe_vpc_attribute(self, vpc_id, attr_name):
        vpc = self.get_vpc(vpc_id)
        if attr_name in ("enable_dns_support", "enable_dns_hostnames"):
            return getattr(vpc, attr_name)
        else:
            raise InvalidParameterValueError(attr_name)

    def modify_vpc_tenancy(self, vpc_id, tenancy):
        vpc = self.get_vpc(vpc_id)
        return vpc.modify_vpc_tenancy(tenancy)

    def enable_vpc_classic_link(self, vpc_id):
        vpc = self.get_vpc(vpc_id)
        return vpc.enable_vpc_classic_link()

    def disable_vpc_classic_link(self, vpc_id):
        vpc = self.get_vpc(vpc_id)
        return vpc.disable_vpc_classic_link()

    def enable_vpc_classic_link_dns_support(self, vpc_id):
        vpc = self.get_vpc(vpc_id)
        return vpc.enable_vpc_classic_link_dns_support()

    def disable_vpc_classic_link_dns_support(self, vpc_id):
        vpc = self.get_vpc(vpc_id)
        return vpc.disable_vpc_classic_link_dns_support()

    def modify_vpc_attribute(self, vpc_id, attr_name, attr_value):
        vpc = self.get_vpc(vpc_id)
        if attr_name in ("enable_dns_support", "enable_dns_hostnames"):
            setattr(vpc, attr_name, attr_value)
        else:
            raise InvalidParameterValueError(attr_name)

    def disassociate_vpc_cidr_block(self, association_id):
        for vpc in self.vpcs.values():
            response = vpc.disassociate_vpc_cidr_block(association_id)
            if response:
                return response
        else:
            raise InvalidVpcCidrBlockAssociationIdError(association_id)

    def associate_vpc_cidr_block(
        self, vpc_id, cidr_block, amazon_provided_ipv6_cidr_block
    ):
        vpc = self.get_vpc(vpc_id)
        return vpc.associate_vpc_cidr_block(cidr_block, amazon_provided_ipv6_cidr_block)

    def create_vpc_endpoint(
        self,
        vpc_id,
        service_name,
        type=None,
        policy_document=False,
        route_table_ids=None,
        subnet_ids=[],
        network_interface_ids=[],
        dns_entries=None,
        client_token=None,
        security_group_ids=None,
        tags=None,
        private_dns_enabled=None,
    ):

        vpc_endpoint_id = random_vpc_ep_id()

        # validates if vpc is present or not.
        self.get_vpc(vpc_id)

        if type and type.lower() == "interface":

            network_interface_ids = []
            for subnet_id in subnet_ids:
                self.get_subnet(subnet_id)
                eni = self.create_network_interface(subnet_id, random_private_ip())
                network_interface_ids.append(eni.id)

            dns_entries = create_dns_entries(service_name, vpc_endpoint_id)

        else:
            # considering gateway if type is not mentioned.
            service_destination_cidr = randor_ipv4_cidr()

            for route_table_id in route_table_ids:
                self.create_route(route_table_id, service_destination_cidr)
        if dns_entries:
            dns_entries = [dns_entries]

        vpc_end_point = VPCEndPoint(
            self,
            vpc_endpoint_id,
            vpc_id,
            service_name,
            type,
            policy_document,
            route_table_ids,
            subnet_ids,
            network_interface_ids,
            dns_entries,
            client_token,
            security_group_ids,
            tags,
            private_dns_enabled,
        )

        self.vpc_end_points[vpc_endpoint_id] = vpc_end_point

        return vpc_end_point

    def get_vpc_end_point(self, vpc_end_point_ids, filters=None):
        vpc_end_points = self.vpc_end_points.values()

        if vpc_end_point_ids:
            vpc_end_points = [
                vpc_end_point
                for vpc_end_point in vpc_end_points
                if vpc_end_point.id in vpc_end_point_ids
            ]
            if len(vpc_end_points) != len(vpc_end_point_ids):
                invalid_id = list(
                    set(vpc_end_point_ids).difference(
                        set([vpc_end_point.id for vpc_end_point in vpc_end_points])
                    )
                )[0]
                raise InvalidVpcEndPointIdError(invalid_id)

        return generic_filter(filters, vpc_end_points)

    def get_vpc_end_point_services(self):
        vpc_end_point_services = self.vpc_end_points.values()

        services = []
        for value in vpc_end_point_services:
            services.append(value.service_name)

        availability_zones = EC2Backend.describe_availability_zones(self)

        return {
            "servicesDetails": vpc_end_point_services,
            "services": services,
            "availability_zones": availability_zones,
        }


class PeeringConnectionStatus(object):
    def __init__(self, code="initiating-request", message=""):
        self.code = code
        self.message = message

    def deleted(self):
        self.code = "deleted"
        self.message = "Deleted by {deleter ID}"

    def initiating(self):
        self.code = "initiating-request"
        self.message = "Initiating Request to {accepter ID}"

    def pending(self):
        self.code = "pending-acceptance"
        self.message = "Pending Acceptance by {accepter ID}"

    def accept(self):
        self.code = "active"
        self.message = "Active"

    def reject(self):
        self.code = "rejected"
        self.message = "Inactive"


class VPCPeeringConnection(TaggedEC2Resource, CloudFormationModel):
    def __init__(self, backend, vpc_pcx_id, vpc, peer_vpc, tags=None):
        self.id = vpc_pcx_id
        self.ec2_backend = backend
        self.vpc = vpc
        self.peer_vpc = peer_vpc
        self.add_tags(tags or {})
        self._status = PeeringConnectionStatus()

    @staticmethod
    def cloudformation_name_type():
        return None

    @staticmethod
    def cloudformation_type():
        # https://docs.aws.amazon.com/AWSCloudFormation/latest/UserGuide/aws-resource-ec2-vpcpeeringconnection.html
        return "AWS::EC2::VPCPeeringConnection"

    @classmethod
    def create_from_cloudformation_json(
        cls, resource_name, cloudformation_json, region_name
    ):
        properties = cloudformation_json["Properties"]

        ec2_backend = ec2_backends[region_name]
        vpc = ec2_backend.get_vpc(properties["VpcId"])
        peer_vpc = ec2_backend.get_vpc(properties["PeerVpcId"])

        vpc_pcx = ec2_backend.create_vpc_peering_connection(vpc, peer_vpc)

        return vpc_pcx

    @property
    def physical_resource_id(self):
        return self.id


class VPCPeeringConnectionBackend(object):
    # for cross region vpc reference
    vpc_pcx_refs = defaultdict(set)

    def __init__(self):
        self.vpc_pcxs = {}
        self.vpc_pcx_refs[self.__class__].add(weakref.ref(self))
        super(VPCPeeringConnectionBackend, self).__init__()

    @classmethod
    def get_vpc_pcx_refs(cls):
        for inst_ref in cls.vpc_pcx_refs[cls]:
            inst = inst_ref()
            if inst is not None:
                yield inst

    def create_vpc_peering_connection(self, vpc, peer_vpc, tags=None):
        vpc_pcx_id = random_vpc_peering_connection_id()
        vpc_pcx = VPCPeeringConnection(self, vpc_pcx_id, vpc, peer_vpc, tags)
        vpc_pcx._status.pending()
        self.vpc_pcxs[vpc_pcx_id] = vpc_pcx
        # insert cross region peering info
        if vpc.ec2_backend.region_name != peer_vpc.ec2_backend.region_name:
            for vpc_pcx_cx in peer_vpc.ec2_backend.get_vpc_pcx_refs():
                if vpc_pcx_cx.region_name == peer_vpc.ec2_backend.region_name:
                    vpc_pcx_cx.vpc_pcxs[vpc_pcx_id] = vpc_pcx
        return vpc_pcx

    def get_all_vpc_peering_connections(self):
        return self.vpc_pcxs.values()

    def get_vpc_peering_connection(self, vpc_pcx_id):
        if vpc_pcx_id not in self.vpc_pcxs:
            raise InvalidVPCPeeringConnectionIdError(vpc_pcx_id)
        return self.vpc_pcxs.get(vpc_pcx_id)

    def delete_vpc_peering_connection(self, vpc_pcx_id):
        deleted = self.get_vpc_peering_connection(vpc_pcx_id)
        deleted._status.deleted()
        return deleted

    def accept_vpc_peering_connection(self, vpc_pcx_id):
        vpc_pcx = self.get_vpc_peering_connection(vpc_pcx_id)
        # if cross region need accepter from another region
        pcx_req_region = vpc_pcx.vpc.ec2_backend.region_name
        pcx_acp_region = vpc_pcx.peer_vpc.ec2_backend.region_name
        if pcx_req_region != pcx_acp_region and self.region_name == pcx_req_region:
            raise OperationNotPermitted2(self.region_name, vpc_pcx.id, pcx_acp_region)
        if vpc_pcx._status.code != "pending-acceptance":
            raise InvalidVPCPeeringConnectionStateTransitionError(vpc_pcx.id)
        vpc_pcx._status.accept()
        return vpc_pcx

    def reject_vpc_peering_connection(self, vpc_pcx_id):
        vpc_pcx = self.get_vpc_peering_connection(vpc_pcx_id)
        # if cross region need accepter from another region
        pcx_req_region = vpc_pcx.vpc.ec2_backend.region_name
        pcx_acp_region = vpc_pcx.peer_vpc.ec2_backend.region_name
        if pcx_req_region != pcx_acp_region and self.region_name == pcx_req_region:
            raise OperationNotPermitted3(self.region_name, vpc_pcx.id, pcx_acp_region)
        if vpc_pcx._status.code != "pending-acceptance":
            raise InvalidVPCPeeringConnectionStateTransitionError(vpc_pcx.id)
        vpc_pcx._status.reject()
        return vpc_pcx


class Subnet(TaggedEC2Resource, CloudFormationModel):
    def __init__(
        self,
        ec2_backend,
        subnet_id,
        vpc_id,
        cidr_block,
        availability_zone,
        default_for_az,
        map_public_ip_on_launch,
<<<<<<< HEAD
        owner_id=None,
=======
>>>>>>> b3fe48ec
        assign_ipv6_address_on_creation=False,
    ):
        self.ec2_backend = ec2_backend
        self.id = subnet_id
        self.vpc_id = vpc_id
        self.cidr_block = cidr_block
        self.cidr = ipaddress.IPv4Network(str(self.cidr_block), strict=False)
        self._available_ip_addresses = (
            ipaddress.IPv4Network(str(self.cidr_block)).num_addresses - 5
        )
        self._availability_zone = availability_zone
        self.default_for_az = default_for_az
        self.map_public_ip_on_launch = map_public_ip_on_launch
        self.assign_ipv6_address_on_creation = assign_ipv6_address_on_creation
        self.ipv6_cidr_block_associations = []

        # Theory is we assign ip's as we go (as 16,777,214 usable IPs in a /8)
        self._subnet_ip_generator = self.cidr.hosts()
        self.reserved_ips = [
            next(self._subnet_ip_generator) for _ in range(0, 3)
        ]  # Reserved by AWS
        self._unused_ips = set()  # if instance is destroyed hold IP here for reuse
        self._subnet_ips = {}  # has IP: instance
        self.state = "available"

    @property
    def owner_id(self):
        return ACCOUNT_ID

    @staticmethod
    def cloudformation_name_type():
        return None

    @staticmethod
    def cloudformation_type():
        # https://docs.aws.amazon.com/AWSCloudFormation/latest/UserGuide/aws-resource-ec2-subnet.html
        return "AWS::EC2::Subnet"

    @classmethod
    def create_from_cloudformation_json(
        cls, resource_name, cloudformation_json, region_name
    ):
        properties = cloudformation_json["Properties"]

        vpc_id = properties["VpcId"]
        cidr_block = properties["CidrBlock"]
        availability_zone = properties.get("AvailabilityZone")
        ec2_backend = ec2_backends[region_name]
        subnet = ec2_backend.create_subnet(
            vpc_id=vpc_id, cidr_block=cidr_block, availability_zone=availability_zone
        )
        for tag in properties.get("Tags", []):
            tag_key = tag["Key"]
            tag_value = tag["Value"]
            subnet.add_tag(tag_key, tag_value)

        return subnet

    @property
    def available_ip_addresses(self):
        enis = [
            eni
            for eni in self.ec2_backend.get_all_network_interfaces()
            if eni.subnet.id == self.id
        ]
        addresses_taken = [
            eni.private_ip_address for eni in enis if eni.private_ip_address
        ]
        for eni in enis:
            if eni.private_ip_addresses:
                addresses_taken.extend(eni.private_ip_addresses)
        return str(self._available_ip_addresses - len(addresses_taken))

    @property
    def availability_zone(self):
        return self._availability_zone.name

    @property
    def availability_zone_id(self):
        return self._availability_zone.zone_id

    @property
    def physical_resource_id(self):
        return self.id

    def get_filter_value(self, filter_name):
        """
        API Version 2014-10-01 defines the following filters for DescribeSubnets:

        * availabilityZone
        * available-ip-address-count
        * cidrBlock
        * defaultForAz
        * state
        * subnet-id
        * tag:key=value
        * tag-key
        * tag-value
        * vpc-id

        Taken from: http://docs.aws.amazon.com/AWSEC2/latest/APIReference/API_DescribeSubnets.html
        """
        if filter_name in ("cidr", "cidrBlock", "cidr-block"):
            return self.cidr_block
        elif filter_name in ("vpc-id", "vpcId"):
            return self.vpc_id
        elif filter_name == "subnet-id":
            return self.id
        elif filter_name in ("availabilityZone", "availability-zone"):
            return self.availability_zone
        elif filter_name in ("defaultForAz", "default-for-az"):
            return self.default_for_az
        elif filter_name == "state":
            return self.state
        else:
            return super(Subnet, self).get_filter_value(filter_name, "DescribeSubnets")

    def get_cfn_attribute(self, attribute_name):
        from moto.cloudformation.exceptions import UnformattedGetAttTemplateException

        if attribute_name == "AvailabilityZone":
            raise NotImplementedError('"Fn::GetAtt" : [ "{0}" , "AvailabilityZone" ]"')
        raise UnformattedGetAttTemplateException()

    def get_available_subnet_ip(self, instance):
        try:
            new_ip = self._unused_ips.pop()
        except KeyError:
            new_ip = next(self._subnet_ip_generator)

            # Skips any IP's if they've been manually specified
            while str(new_ip) in self._subnet_ips:
                new_ip = next(self._subnet_ip_generator)

            if new_ip == self.cidr.broadcast_address:
                raise StopIteration()  # Broadcast address cant be used obviously
        # TODO StopIteration will be raised if no ip's available, not sure how aws handles this.

        new_ip = str(new_ip)
        self._subnet_ips[new_ip] = instance

        return new_ip

    def request_ip(self, ip, instance):
        if ipaddress.ip_address(ip) not in self.cidr:
            raise Exception(
                "IP does not fall in the subnet CIDR of {0}".format(self.cidr)
            )

        if ip in self._subnet_ips:
            raise Exception("IP already in use")
        try:
            self._unused_ips.remove(ip)
        except KeyError:
            pass

        self._subnet_ips[ip] = instance
        return ip

    def del_subnet_ip(self, ip):
        try:
            del self._subnet_ips[ip]
            self._unused_ips.add(ip)
        except KeyError:
            pass  # Unknown IP


class SubnetBackend(object):
    def __init__(self):
        # maps availability zone to dict of (subnet_id, subnet)
        self.subnets = defaultdict(dict)
        super(SubnetBackend, self).__init__()

    def get_subnet(self, subnet_id):
        for subnets in self.subnets.values():
            if subnet_id in subnets:
                return subnets[subnet_id]
        raise InvalidSubnetIdError(subnet_id)

    def create_subnet(
        self,
        vpc_id,
        cidr_block,
        availability_zone=None,
        availability_zone_id=None,
        context=None,
        tags=[],
    ):
        subnet_id = random_subnet_id()
        vpc = self.get_vpc(
            vpc_id
        )  # Validate VPC exists and the supplied CIDR block is a subnet of the VPC's
        vpc_cidr_blocks = [
            ipaddress.IPv4Network(
                str(cidr_block_association["cidr_block"]), strict=False
            )
            for cidr_block_association in vpc.get_cidr_block_association_set()
        ]
        try:
            subnet_cidr_block = ipaddress.IPv4Network(str(cidr_block), strict=False)
        except ValueError:
            raise InvalidCIDRBlockParameterError(cidr_block)

        subnet_in_vpc_cidr_range = False
        for vpc_cidr_block in vpc_cidr_blocks:
            if (
                vpc_cidr_block.network_address <= subnet_cidr_block.network_address
                and vpc_cidr_block.broadcast_address
                >= subnet_cidr_block.broadcast_address
            ):
                subnet_in_vpc_cidr_range = True
                break

        if not subnet_in_vpc_cidr_range:
            raise InvalidSubnetRangeError(cidr_block)

        for subnet in self.get_all_subnets(filters={"vpc-id": vpc_id}):
            if subnet.cidr.overlaps(subnet_cidr_block):
                raise InvalidSubnetConflictError(cidr_block)

        # if this is the first subnet for an availability zone,
        # consider it the default
        default_for_az = str(availability_zone not in self.subnets).lower()
        map_public_ip_on_launch = default_for_az

        if availability_zone is None and not availability_zone_id:
            availability_zone = "us-east-1a"
        try:
            if availability_zone:
                availability_zone_data = next(
                    zone
                    for zones in RegionsAndZonesBackend.zones.values()
                    for zone in zones
                    if zone.name == availability_zone
                )
            elif availability_zone_id:
                availability_zone_data = next(
                    zone
                    for zones in RegionsAndZonesBackend.zones.values()
                    for zone in zones
                    if zone.zone_id == availability_zone_id
                )

        except StopIteration:
            raise InvalidAvailabilityZoneError(
                availability_zone,
                ", ".join(
                    [
                        zone.name
                        for zones in RegionsAndZonesBackend.zones.values()
                        for zone in zones
                    ]
                ),
            )
        subnet = Subnet(
            self,
            subnet_id,
            vpc_id,
            cidr_block,
            availability_zone_data,
            default_for_az,
            map_public_ip_on_launch,
<<<<<<< HEAD
            owner_id=context.get_current_user() if context else ACCOUNT_ID,
=======
>>>>>>> b3fe48ec
            assign_ipv6_address_on_creation=False,
        )

        for tag in tags:
            tag_key = tag.get("Key")
            tag_value = tag.get("Value")
            subnet.add_tag(tag_key, tag_value)

        # AWS associates a new subnet with the default Network ACL
        self.associate_default_network_acl_with_subnet(subnet_id, vpc_id)
        self.subnets[availability_zone][subnet_id] = subnet
        return subnet

    def get_all_subnets(self, subnet_ids=None, filters=None):
        # Extract a list of all subnets
        matches = itertools.chain(*[x.values() for x in self.subnets.values()])
        if subnet_ids:
            matches = [sn for sn in matches if sn.id in subnet_ids]
            if len(subnet_ids) > len(matches):
                unknown_ids = set(subnet_ids) - set(matches)
                raise InvalidSubnetIdError(list(unknown_ids)[0])
        if filters:
            matches = generic_filter(filters, matches)

        return matches

    def delete_subnet(self, subnet_id):
        for subnets in self.subnets.values():
            if subnet_id in subnets:
                return subnets.pop(subnet_id, None)
        raise InvalidSubnetIdError(subnet_id)

    def modify_subnet_attribute(self, subnet_id, attr_name, attr_value):
        subnet = self.get_subnet(subnet_id)
        if attr_name in ("map_public_ip_on_launch", "assign_ipv6_address_on_creation"):
            setattr(subnet, attr_name, attr_value)
        else:
            raise InvalidParameterValueError(attr_name)


class FlowLogs(TaggedEC2Resource, CloudFormationModel):
    def __init__(
        self,
        ec2_backend,
        flow_log_id,
        resource_id,
        traffic_type,
        log_destination,
        log_group_name,
        deliver_logs_permission_arn,
        max_aggregation_interval,
        log_destination_type,
        log_format,
        deliver_logs_status="SUCCESS",
        deliver_logs_error_message=None,
    ):
        self.ec2_backend = ec2_backend
        self.id = flow_log_id
        self.resource_id = resource_id
        self.traffic_type = traffic_type
        self.log_destination = log_destination
        self.log_group_name = log_group_name
        self.deliver_logs_permission_arn = deliver_logs_permission_arn
        self.deliver_logs_status = deliver_logs_status
        self.deliver_logs_error_message = deliver_logs_error_message
        self.max_aggregation_interval = max_aggregation_interval
        self.log_destination_type = log_destination_type
        self.log_format = log_format

        self.created_at = utc_date_and_time()

    @staticmethod
    def cloudformation_name_type():
        return None

    @staticmethod
    def cloudformation_type():
        # https://docs.aws.amazon.com/AWSCloudFormation/latest/UserGuide/aws-resource-ec2-flowlog.html
        return "AWS::EC2::FlowLog"

    @classmethod
    def create_from_cloudformation_json(
        cls, resource_name, cloudformation_json, region_name
    ):
        properties = cloudformation_json["Properties"]

        resource_type = properties.get("ResourceType")
        resource_id = [properties.get("ResourceId")]
        traffic_type = properties.get("TrafficType")
        deliver_logs_permission_arn = properties.get("DeliverLogsPermissionArn")
        log_destination_type = properties.get("LogDestinationType")
        log_destination = properties.get("LogDestination")
        log_group_name = properties.get("LogGroupName")
        log_format = properties.get("LogFormat")
        max_aggregation_interval = properties.get("MaxAggregationInterval")

        ec2_backend = ec2_backends[region_name]
        flow_log, _ = ec2_backend.create_flow_logs(
            resource_type,
            resource_id,
            traffic_type,
            deliver_logs_permission_arn,
            log_destination_type,
            log_destination,
            log_group_name,
            log_format,
            max_aggregation_interval,
        )
        for tag in properties.get("Tags", []):
            tag_key = tag["Key"]
            tag_value = tag["Value"]
            flow_log[0].add_tag(tag_key, tag_value)

        return flow_log[0]

    @property
    def physical_resource_id(self):
        return self.id

    def get_filter_value(self, filter_name):
        """
        API Version 2016-11-15 defines the following filters for DescribeFlowLogs:

        * deliver-log-status
        * log-destination-type
        * flow-log-id
        * log-group-name
        * resource-id
        * traffic-type
        * tag:key=value
        * tag-key

        Taken from: https://docs.aws.amazon.com/AWSEC2/latest/APIReference/API_DescribeFlowLogs.html
        """
        if filter_name == "resource-id":
            return self.resource_id
        elif filter_name == "traffic-type":
            return self.traffic_type
        elif filter_name == "log-destination-type":
            return self.log_destination_type
        elif filter_name == "flow-log-id":
            return self.id
        elif filter_name == "log-group-name":
            return self.log_group_name
        elif filter_name == "deliver-log-status":
            return "SUCCESS"
        else:
            return super(FlowLogs, self).get_filter_value(
                filter_name, "DescribeFlowLogs"
            )


class FlowLogsBackend(object):
    def __init__(self):
        self.flow_logs = defaultdict(dict)
        super(FlowLogsBackend, self).__init__()

    def _validate_request(
        self,
        log_group_name,
        log_destination,
        log_destination_type,
        max_aggregation_interval,
        deliver_logs_permission_arn,
    ):
        if log_group_name is None and log_destination is None:
            raise InvalidDependantParameterError(
                "LogDestination", "LogGroupName", "not provided",
            )

        if log_destination_type == "s3":
            if log_group_name is not None:
                raise InvalidDependantParameterTypeError(
                    "LogDestination", "cloud-watch-logs", "LogGroupName",
                )
        elif log_destination_type == "cloud-watch-logs":
            if deliver_logs_permission_arn is None:
                raise InvalidDependantParameterError(
                    "DeliverLogsPermissionArn",
                    "LogDestinationType",
                    "cloud-watch-logs",
                )

        if max_aggregation_interval not in ["60", "600"]:
            raise InvalidAggregationIntervalParameterError(
                "Flow Log Max Aggregation Interval"
            )

    def create_flow_logs(
        self,
        resource_type,
        resource_ids,
        traffic_type,
        deliver_logs_permission_arn,
        log_destination_type,
        log_destination,
        log_group_name,
        log_format,
        max_aggregation_interval,
    ):
        # Guess it's best to put it here due to possible
        # lack of them in the CloudFormation template
        max_aggregation_interval = (
            "600" if max_aggregation_interval is None else max_aggregation_interval
        )
        log_destination_type = (
            "cloud-watch-logs" if log_destination_type is None else log_destination_type
        )
        log_format = (
            "${version} ${account-id} ${interface-id} ${srcaddr} ${dstaddr} ${srcport} ${dstport} ${protocol} ${packets} ${bytes} ${start} ${end} ${action} ${log-status}"
            if log_format is None
            else log_format
        )

        # Validate the requests paremeters
        self._validate_request(
            log_group_name,
            log_destination,
            log_destination_type,
            max_aggregation_interval,
            deliver_logs_permission_arn,
        )

        flow_logs_set = []
        unsuccessful = []

        for resource_id in resource_ids:
            deliver_logs_status = "SUCCESS"
            deliver_logs_error_message = None
            flow_log_id = random_flow_log_id()
            if resource_type == "VPC":
                # Validate VPCs exist
                self.get_vpc(resource_id)
            elif resource_type == "Subnet":
                # Validate Subnets exist
                self.get_subnet(resource_id)
            elif resource_type == "NetworkInterface":
                # Validate NetworkInterfaces exist
                self.get_network_interface(resource_id)

            if log_destination_type == "s3":
                from moto.s3.models import s3_backend
                from moto.s3.exceptions import MissingBucket

                arn = log_destination.split(":", 5)[5]
                try:
                    s3_backend.get_bucket(arn)
                except MissingBucket:
                    # Instead of creating FlowLog report
                    # the unsuccessful status for the
                    # given resource_id
                    unsuccessful.append(
                        (
                            resource_id,
                            "400",
                            "LogDestination: {0} does not exist.".format(arn),
                        )
                    )
                    continue
            elif log_destination_type == "cloud-watch-logs":
                from moto.logs.models import logs_backends
                from moto.logs.exceptions import ResourceNotFoundException

                # API allows to create a FlowLog with a
                # non-existing LogGroup. It however later
                # on reports the FAILED delivery status.
                try:
                    # Need something easy to check the group exists.
                    # The list_tags_log_group seems to do the trick.
                    logs_backends[self.region_name].list_tags_log_group(log_group_name)
                except ResourceNotFoundException:
                    deliver_logs_status = "FAILED"
                    deliver_logs_error_message = "Access error"

            all_flow_logs = self.describe_flow_logs()
            if any(
                fl.resource_id == resource_id
                and (
                    fl.log_group_name == log_group_name
                    or fl.log_destination == log_destination
                )
                for fl in all_flow_logs
            ):
                raise FlowLogAlreadyExists()
            flow_logs = FlowLogs(
                self,
                flow_log_id,
                resource_id,
                traffic_type,
                log_destination,
                log_group_name,
                deliver_logs_permission_arn,
                max_aggregation_interval,
                log_destination_type,
                log_format,
                deliver_logs_status,
                deliver_logs_error_message,
            )
            self.flow_logs[flow_log_id] = flow_logs
            flow_logs_set.append(flow_logs)

        return flow_logs_set, unsuccessful

    def describe_flow_logs(self, flow_log_ids=None, filters=None):
        matches = itertools.chain([i for i in self.flow_logs.values()])
        if flow_log_ids:
            matches = [flow_log for flow_log in matches if flow_log.id in flow_log_ids]
        if filters:
            matches = generic_filter(filters, matches)
        return matches

    def delete_flow_logs(self, flow_log_ids):
        non_existing = []
        for flow_log in flow_log_ids:
            if flow_log in self.flow_logs:
                self.flow_logs.pop(flow_log, None)
            else:
                non_existing.append(flow_log)

        if non_existing:
            raise InvalidFlowLogIdError(
                len(flow_log_ids), " ".join(x for x in flow_log_ids),
            )
        return True


class SubnetRouteTableAssociation(CloudFormationModel):
    def __init__(self, route_table_id, subnet_id):
        self.route_table_id = route_table_id
        self.subnet_id = subnet_id

    @property
    def physical_resource_id(self):
        return self.route_table_id

    @staticmethod
    def cloudformation_name_type():
        return None

    @staticmethod
    def cloudformation_type():
        # https://docs.aws.amazon.com/AWSCloudFormation/latest/UserGuide/aws-resource-ec2-subnetroutetableassociation.html
        return "AWS::EC2::SubnetRouteTableAssociation"

    @classmethod
    def create_from_cloudformation_json(
        cls, resource_name, cloudformation_json, region_name
    ):
        properties = cloudformation_json["Properties"]

        route_table_id = properties["RouteTableId"]
        subnet_id = properties["SubnetId"]

        ec2_backend = ec2_backends[region_name]
        subnet_association = ec2_backend.create_subnet_association(
            route_table_id=route_table_id, subnet_id=subnet_id
        )
        return subnet_association


class SubnetRouteTableAssociationBackend(object):
    def __init__(self):
        self.subnet_associations = {}
        super(SubnetRouteTableAssociationBackend, self).__init__()

    def create_subnet_association(self, route_table_id, subnet_id):
        subnet_association = SubnetRouteTableAssociation(route_table_id, subnet_id)
        self.subnet_associations[
            "{0}:{1}".format(route_table_id, subnet_id)
        ] = subnet_association
        return subnet_association


class RouteTable(TaggedEC2Resource, CloudFormationModel):
    def __init__(self, ec2_backend, route_table_id, vpc_id, main=False):
        self.ec2_backend = ec2_backend
        self.id = route_table_id
        self.vpc_id = vpc_id
        self.main = main
        self.associations = {}
        self.routes = {}

    @property
    def owner_id(self):
        return ACCOUNT_ID

    @staticmethod
    def cloudformation_name_type():
        return None

    @staticmethod
    def cloudformation_type():
        # https://docs.aws.amazon.com/AWSCloudFormation/latest/UserGuide/aws-resource-ec2-routetable.html
        return "AWS::EC2::RouteTable"

    @classmethod
    def create_from_cloudformation_json(
        cls, resource_name, cloudformation_json, region_name
    ):
        properties = cloudformation_json["Properties"]

        vpc_id = properties["VpcId"]
        ec2_backend = ec2_backends[region_name]
        route_table = ec2_backend.create_route_table(vpc_id=vpc_id)
        return route_table

    @property
    def physical_resource_id(self):
        return self.id

    def get_filter_value(self, filter_name):
        if filter_name == "association.main":
            # Note: Boto only supports 'true'.
            # https://github.com/boto/boto/issues/1742
            if self.main:
                return "true"
            else:
                return "false"
        elif filter_name == "route-table-id":
            return self.id
        elif filter_name == "vpc-id":
            return self.vpc_id
        elif filter_name == "association.route-table-id":
            return self.id
        elif filter_name == "association.route-table-association-id":
            return self.associations.keys()
        elif filter_name == "association.subnet-id":
            return self.associations.values()
        else:
            return super(RouteTable, self).get_filter_value(
                filter_name, "DescribeRouteTables"
            )


class RouteTableBackend(object):
    def __init__(self):
        self.route_tables = {}
        super(RouteTableBackend, self).__init__()

    def create_route_table(self, vpc_id, tags=[], main=False):
        route_table_id = random_route_table_id()
        vpc = self.get_vpc(vpc_id)  # Validate VPC exists
        route_table = RouteTable(self, route_table_id, vpc_id, main=main)
        for tag in tags:
            route_table.add_tag(tag.get("Key"), tag.get("Value"))
        self.route_tables[route_table_id] = route_table

        # AWS creates a default local route.
        self.create_route(route_table_id, vpc.cidr_block, local=True)

        return route_table

    def get_route_table(self, route_table_id):
        route_table = self.route_tables.get(route_table_id, None)
        if not route_table:
            raise InvalidRouteTableIdError(route_table_id)
        return route_table

    def get_all_route_tables(self, route_table_ids=None, filters=None):
        route_tables = self.route_tables.values()

        if route_table_ids:
            route_tables = [
                route_table
                for route_table in route_tables
                if route_table.id in route_table_ids
            ]
            if len(route_tables) != len(route_table_ids):
                invalid_id = list(
                    set(route_table_ids).difference(
                        set([route_table.id for route_table in route_tables])
                    )
                )[0]
                raise InvalidRouteTableIdError(invalid_id)

        return generic_filter(filters, route_tables)

    def delete_route_table(self, route_table_id):
        route_table = self.get_route_table(route_table_id)
        if route_table.associations:
            raise DependencyViolationError(
                "The routeTable '{0}' has dependencies and cannot be deleted.".format(
                    route_table_id
                )
            )
        self.route_tables.pop(route_table_id)
        return True

    def associate_route_table(self, route_table_id, gateway_id=None, subnet_id=None):
        # Idempotent if association already exists.
        route_tables_by_subnet = self.get_all_route_tables(
            filters={"association.subnet-id": [subnet_id]}
        )
        if route_tables_by_subnet:
            for association_id, check_subnet_id in route_tables_by_subnet[
                0
            ].associations.items():
                if subnet_id == check_subnet_id:
                    return association_id

        # Association does not yet exist, so create it.
        route_table = self.get_route_table(route_table_id)
        if gateway_id is None:
            self.get_subnet(subnet_id)  # Validate subnet exists
            association_id = random_subnet_association_id()
            route_table.associations[association_id] = subnet_id
            return association_id
        if subnet_id is None:
            association_id = random_subnet_association_id()
            route_table.associations[association_id] = gateway_id
            return association_id

    def disassociate_route_table(self, association_id):
        for route_table in self.route_tables.values():
            if association_id in route_table.associations:
                return route_table.associations.pop(association_id, None)
        raise InvalidAssociationIdError(association_id)

    def replace_route_table_association(self, association_id, route_table_id):
        # Idempotent if association already exists.
        new_route_table = self.get_route_table(route_table_id)
        if association_id in new_route_table.associations:
            return association_id

        # Find route table which currently has the association, error if none.
        route_tables_by_association_id = self.get_all_route_tables(
            filters={"association.route-table-association-id": [association_id]}
        )
        if not route_tables_by_association_id:
            raise InvalidAssociationIdError(association_id)

        # Remove existing association, create new one.
        previous_route_table = route_tables_by_association_id[0]
        subnet_id = previous_route_table.associations.pop(association_id, None)
        return self.associate_route_table(route_table_id, subnet_id)


class Route(CloudFormationModel):
    def __init__(
        self,
        route_table,
        destination_cidr_block,
        destination_ipv6_cidr_block,
        local=False,
        gateway=None,
        instance=None,
        nat_gateway=None,
        interface=None,
        vpc_pcx=None,
    ):
        self.id = generate_route_id(
            route_table.id, destination_cidr_block, destination_ipv6_cidr_block
        )
        self.route_table = route_table
        self.destination_cidr_block = destination_cidr_block
        self.destination_ipv6_cidr_block = destination_ipv6_cidr_block
        self.local = local
        self.gateway = gateway
        self.instance = instance
        self.nat_gateway = nat_gateway
        self.interface = interface
        self.vpc_pcx = vpc_pcx

    @property
    def physical_resource_id(self):
        return self.id

    @staticmethod
    def cloudformation_name_type():
        return None

    @staticmethod
    def cloudformation_type():
        # https://docs.aws.amazon.com/AWSCloudFormation/latest/UserGuide/aws-resource-ec2-route.html
        return "AWS::EC2::Route"

    @classmethod
    def create_from_cloudformation_json(
        cls, resource_name, cloudformation_json, region_name
    ):
        properties = cloudformation_json["Properties"]

        gateway_id = properties.get("GatewayId")
        instance_id = properties.get("InstanceId")
        interface_id = properties.get("NetworkInterfaceId")
        nat_gateway_id = properties.get("NatGatewayId")
        pcx_id = properties.get("VpcPeeringConnectionId")

        route_table_id = properties["RouteTableId"]
        ec2_backend = ec2_backends[region_name]
        route_table = ec2_backend.create_route(
            route_table_id=route_table_id,
            destination_cidr_block=properties.get("DestinationCidrBlock"),
            gateway_id=gateway_id,
            instance_id=instance_id,
            nat_gateway_id=nat_gateway_id,
            interface_id=interface_id,
            vpc_peering_connection_id=pcx_id,
        )
        return route_table


class VPCEndPoint(TaggedEC2Resource):
    def __init__(
        self,
        ec2_backend,
        id,
        vpc_id,
        service_name,
        type=None,
        policy_document=False,
        route_table_ids=None,
        subnet_ids=None,
        network_interface_ids=None,
        dns_entries=None,
        client_token=None,
        security_group_ids=None,
        tags=None,
        private_dns_enabled=None,
    ):
        self.ec2_backend = ec2_backend
        self.id = id
        self.vpc_id = vpc_id
        self.service_name = service_name
        self.type = type
        self.policy_document = policy_document
        self.route_table_ids = route_table_ids
        self.network_interface_ids = network_interface_ids
        self.subnet_ids = subnet_ids
        self.client_token = client_token
        self.security_group_ids = security_group_ids
        self.private_dns_enabled = private_dns_enabled
        self.created_at = utc_date_and_time()
        self.dns_entries = dns_entries
        self.add_tags(tags or {})

    @property
    def owner_id(self):
        return ACCOUNT_ID

    @property
    def created_at(self):
        return iso_8601_datetime_with_milliseconds(self._created_at)


class ManagedPrefixList(TaggedEC2Resource):
    def __init__(
        self,
        backend,
        address_family=None,
        entry=[],
        max_entries=None,
        prefix_list_name=None,
        region=None,
        tags={},
        owner_id=None,
    ):
        self.ec2_backend = backend
        self.address_family = address_family
        self.max_entries = max_entries
        self.id = random_managed_prefix_list_id()
        self.prefix_list_name = prefix_list_name
        self.prefix_list_arn = self.arn(region)
        self.state = "create-complete"
        self.state_message = "create complete"
        self.add_tags(tags or {})
        self.version = 1
        self.entries = {self.version: entry} if entry else {}
        self.resource_owner_id = owner_id if owner_id else None

    def arn(self, region):
        return "arn:aws:ec2:{region}:aws:prefix-list/{resource_id}".format(
            region=region, resource_id=self.id
        )

    @property
    def owner_id(self):
        return ACCOUNT_ID if not self.resource_owner_id else self.resource_owner_id


class ManagedPrefixListBackend(object):
    def __init__(self):
        self.managed_prefix_lists = {}
        self.aws_prefix_lists = {}
        super(ManagedPrefixListBackend, self).__init__()

    def create_managed_prefix_list(
        self,
        address_family=None,
        entry=[],
        max_entries=None,
        prefix_list_name=None,
        tags={},
        owner_id=None,
    ):
        managed_prefix_list = ManagedPrefixList(
            self,
            address_family=address_family,
            entry=entry,
            max_entries=max_entries,
            prefix_list_name=prefix_list_name,
            region=self.region,
            tags=tags,
            owner_id=owner_id,
        )
        self.managed_prefix_lists[managed_prefix_list.id] = managed_prefix_list
        return managed_prefix_list

    def describe_managed_prefix_lists(self, prefix_list_ids=None, filters=None):
        managed_prefix_lists = list(self.managed_prefix_lists.values())
        attr_pairs = (
            ("owner-id", "owner_id"),
            ("prefix-list-id", "id"),
            ("prefix-list-name", "prefix_list_name"),
        )

        if prefix_list_ids:
            managed_prefix_lists = [
                managed_prefix_list
                for managed_prefix_list in managed_prefix_lists
                if managed_prefix_list.id in prefix_list_ids
            ]

        result = managed_prefix_lists
        if filters:
            result = filter_resources(managed_prefix_lists, filters, attr_pairs)
        return result

    def get_managed_prefix_list_entries(self, prefix_list_id=None):
        managed_prefix_list = self.managed_prefix_lists.get(prefix_list_id)
        return managed_prefix_list

    def delete_managed_prefix_list(self, prefix_list_id):
        managed_prefix_list = self.managed_prefix_lists.get(prefix_list_id)
        managed_prefix_list.state = "delete-complete"
        return managed_prefix_list

    def create_default_pls(self):
        if not self.aws_prefix_lists:
            print("self.region:", self.region)
            pl_name = "com.amazonaws.{}.s3".format(self.region)
            entry = [
                {"Cidr": "52.216.0.0/15", "Description": "default"},
                {"Cidr": "3.5.0.0/19", "Description": "default"},
                {"Cidr": "54.231.0.0/16", "Description": "default"},
            ]

            managed_prefix_list = self.create_managed_prefix_list(
                address_family="IPv4",
                entry=entry,
                prefix_list_name=pl_name,
                owner_id="AWS",
            )
            managed_prefix_list.version = None
            managed_prefix_list.max_entries = None
            self.managed_prefix_lists[managed_prefix_list.id] = managed_prefix_list

            pl_name = "com.amazonaws.{}.dynamodb".format(self.region)
            entry = [
                {"Cidr": "3.218.182.0/24", "Description": "default"},
                {"Cidr": "3.218.180.0/23", "Description": "default"},
                {"Cidr": "52.94.0.0/22", "Description": "default"},
                {"Cidr": "52.119.224.0/20", "Description": "default"},
            ]

            managed_prefix_list = self.create_managed_prefix_list(
                address_family="IPv4",
                entry=entry,
                prefix_list_name=pl_name,
                owner_id="AWS",
            )
            managed_prefix_list.version = None
            managed_prefix_list.max_entries = None
            self.managed_prefix_lists[managed_prefix_list.id] = managed_prefix_list


class RouteBackend(object):
    def __init__(self):
        super(RouteBackend, self).__init__()

    def create_route(
        self,
        route_table_id,
        destination_cidr_block,
        destination_ipv6_cidr_block=None,
        local=False,
        gateway_id=None,
        instance_id=None,
        nat_gateway_id=None,
        interface_id=None,
        vpc_peering_connection_id=None,
    ):
        gateway = None
        nat_gateway = None

        route_table = self.get_route_table(route_table_id)

        if interface_id:
            # for validating interface Id whether it is valid or not.
            self.get_network_interface(interface_id)

        else:
            if gateway_id:
                if EC2_RESOURCE_TO_PREFIX["vpn-gateway"] in gateway_id:
                    gateway = self.get_vpn_gateway(gateway_id)
                elif EC2_RESOURCE_TO_PREFIX["internet-gateway"] in gateway_id:
                    gateway = self.get_internet_gateway(gateway_id)

            try:
                if destination_cidr_block:
                    ipaddress.IPv4Network(str(destination_cidr_block), strict=False)
            except ValueError:
                raise InvalidDestinationCIDRBlockParameterError(destination_cidr_block)

            if nat_gateway_id is not None:
                nat_gateway = self.nat_gateways.get(nat_gateway_id)

        route = Route(
            route_table,
            destination_cidr_block,
            destination_ipv6_cidr_block,
            local=local,
            gateway=gateway,
            instance=self.get_instance(instance_id) if instance_id else None,
            nat_gateway=nat_gateway,
            interface=None,
            vpc_pcx=self.get_vpc_peering_connection(vpc_peering_connection_id)
            if vpc_peering_connection_id
            else None,
        )
        route_table.routes[route.id] = route
        return route

    def replace_route(
        self,
        route_table_id,
        destination_cidr_block,
        gateway_id=None,
        instance_id=None,
        interface_id=None,
        vpc_peering_connection_id=None,
    ):
        route_table = self.get_route_table(route_table_id)
        route_id = generate_route_id(route_table.id, destination_cidr_block)
        route = route_table.routes[route_id]

        if interface_id:
            self.raise_not_implemented_error("ReplaceRoute to NetworkInterfaceId")

        route.gateway = None
        if gateway_id:
            if EC2_RESOURCE_TO_PREFIX["vpn-gateway"] in gateway_id:
                route.gateway = self.get_vpn_gateway(gateway_id)
            elif EC2_RESOURCE_TO_PREFIX["internet-gateway"] in gateway_id:
                route.gateway = self.get_internet_gateway(gateway_id)

        route.instance = self.get_instance(instance_id) if instance_id else None
        route.interface = None
        route.vpc_pcx = (
            self.get_vpc_peering_connection(vpc_peering_connection_id)
            if vpc_peering_connection_id
            else None
        )

        route_table.routes[route.id] = route
        return route

    def get_route(self, route_id):
        route_table_id, destination_cidr_block = split_route_id(route_id)
        route_table = self.get_route_table(route_table_id)
        return route_table.get(route_id)

    def delete_route(
        self, route_table_id, destination_cidr_block, destination_ipv6_cidr_block=None
    ):
        cidr = destination_cidr_block
        route_table = self.get_route_table(route_table_id)
        if destination_ipv6_cidr_block:
            cidr = destination_ipv6_cidr_block
        route_id = generate_route_id(route_table_id, cidr)
        deleted = route_table.routes.pop(route_id, None)
        if not deleted:
            raise InvalidRouteError(route_table_id, cidr)
        return deleted


class InternetGateway(TaggedEC2Resource, CloudFormationModel):
    def __init__(self, ec2_backend):
        self.ec2_backend = ec2_backend
        self.id = random_internet_gateway_id()
        self.vpc = None

    @staticmethod
    def cloudformation_name_type():
        return None

    @staticmethod
    def cloudformation_type():
        # https://docs.aws.amazon.com/AWSCloudFormation/latest/UserGuide/aws-resource-ec2-internetgateway.html
        return "AWS::EC2::InternetGateway"

    @classmethod
    def create_from_cloudformation_json(
        cls, resource_name, cloudformation_json, region_name
    ):
        ec2_backend = ec2_backends[region_name]
        return ec2_backend.create_internet_gateway()

    @property
    def physical_resource_id(self):
        return self.id

    @property
    def attachment_state(self):
        if self.vpc:
            return "available"
        else:
            return "detached"


class InternetGatewayBackend(object):
    def __init__(self):
        self.internet_gateways = {}
        super(InternetGatewayBackend, self).__init__()

    def create_internet_gateway(self, tags=[]):
        igw = InternetGateway(self)
        for tag in tags:
            igw.add_tag(tag.get("Key"), tag.get("Value"))
        self.internet_gateways[igw.id] = igw
        return igw

    def describe_internet_gateways(self, internet_gateway_ids=None, filters=None):
        igws = []
        if internet_gateway_ids is None:
            igws = self.internet_gateways.values()
        else:
            for igw_id in internet_gateway_ids:
                if igw_id in self.internet_gateways:
                    igws.append(self.internet_gateways[igw_id])
                else:
                    raise InvalidInternetGatewayIdError(igw_id)
        if filters is not None:
            igws = filter_internet_gateways(igws, filters)
        return igws

    def delete_internet_gateway(self, internet_gateway_id):
        igw = self.get_internet_gateway(internet_gateway_id)
        if igw.vpc:
            raise DependencyViolationError(
                "{0} is being utilized by {1}".format(internet_gateway_id, igw.vpc.id)
            )
        self.internet_gateways.pop(internet_gateway_id)
        return True

    def detach_internet_gateway(self, internet_gateway_id, vpc_id):
        igw = self.get_internet_gateway(internet_gateway_id)
        if not igw.vpc or igw.vpc.id != vpc_id:
            raise GatewayNotAttachedError(internet_gateway_id, vpc_id)
        igw.vpc = None
        return True

    def attach_internet_gateway(self, internet_gateway_id, vpc_id):
        igw = self.get_internet_gateway(internet_gateway_id)
        if igw.vpc:
            raise ResourceAlreadyAssociatedError(internet_gateway_id)
        vpc = self.get_vpc(vpc_id)
        igw.vpc = vpc
        return True

    def get_internet_gateway(self, internet_gateway_id):
        igw_ids = [internet_gateway_id]
        return self.describe_internet_gateways(internet_gateway_ids=igw_ids)[0]


class VPCGatewayAttachment(CloudFormationModel):
    def __init__(self, gateway_id, vpc_id):
        self.gateway_id = gateway_id
        self.vpc_id = vpc_id

    @staticmethod
    def cloudformation_name_type():
        return None

    @staticmethod
    def cloudformation_type():
        # https://docs.aws.amazon.com/AWSCloudFormation/latest/UserGuide/aws-resource-ec2-vpcgatewayattachment.html
        return "AWS::EC2::VPCGatewayAttachment"

    @classmethod
    def create_from_cloudformation_json(
        cls, resource_name, cloudformation_json, region_name
    ):
        properties = cloudformation_json["Properties"]

        ec2_backend = ec2_backends[region_name]
        attachment = ec2_backend.create_vpc_gateway_attachment(
            gateway_id=properties["InternetGatewayId"], vpc_id=properties["VpcId"]
        )
        ec2_backend.attach_internet_gateway(
            properties["InternetGatewayId"], properties["VpcId"]
        )
        return attachment

    @property
    def physical_resource_id(self):
        return self.vpc_id


class VPCGatewayAttachmentBackend(object):
    def __init__(self):
        self.gateway_attachments = {}
        super(VPCGatewayAttachmentBackend, self).__init__()

    def create_vpc_gateway_attachment(self, vpc_id, gateway_id):
        attachment = VPCGatewayAttachment(vpc_id, gateway_id)
        self.gateway_attachments[gateway_id] = attachment
        return attachment


class SpotInstanceRequest(BotoSpotRequest, TaggedEC2Resource):
    def __init__(
        self,
        ec2_backend,
        spot_request_id,
        price,
        image_id,
        type,
        valid_from,
        valid_until,
        launch_group,
        availability_zone_group,
        key_name,
        security_groups,
        user_data,
        instance_type,
        placement,
        kernel_id,
        ramdisk_id,
        monitoring_enabled,
        subnet_id,
        tags,
        spot_fleet_id,
        **kwargs
    ):
        super(SpotInstanceRequest, self).__init__(**kwargs)
        ls = LaunchSpecification()
        self.ec2_backend = ec2_backend
        self.launch_specification = ls
        self.id = spot_request_id
        self.state = "open"
        self.price = price
        self.type = type
        self.valid_from = valid_from
        self.valid_until = valid_until
        self.launch_group = launch_group
        self.availability_zone_group = availability_zone_group
        self.user_data = user_data  # NOT
        ls.kernel = kernel_id
        ls.ramdisk = ramdisk_id
        ls.image_id = image_id
        ls.key_name = key_name
        ls.instance_type = instance_type
        ls.placement = placement
        ls.monitored = monitoring_enabled
        ls.subnet_id = subnet_id
        self.spot_fleet_id = spot_fleet_id
        self.tags = tags

        if security_groups:
            for group_name in security_groups:
                group = self.ec2_backend.get_security_group_from_name(group_name)
                if group:
                    ls.groups.append(group)
        else:
            # If not security groups, add the default
            default_group = self.ec2_backend.get_security_group_from_name("default")
            ls.groups.append(default_group)

        self.instance = self.launch_instance()

    def get_filter_value(self, filter_name):
        if filter_name == "state":
            return self.state
        elif filter_name == "spot-instance-request-id":
            return self.id
        else:
            return super(SpotInstanceRequest, self).get_filter_value(
                filter_name, "DescribeSpotInstanceRequests"
            )

    def launch_instance(self):
        reservation = self.ec2_backend.add_instances(
            image_id=self.launch_specification.image_id,
            count=1,
            user_data=self.user_data,
            instance_type=self.launch_specification.instance_type,
            subnet_id=self.launch_specification.subnet_id,
            key_name=self.launch_specification.key_name,
            security_group_names=[],
            security_group_ids=self.launch_specification.groups,
            spot_fleet_id=self.spot_fleet_id,
            tags=self.tags,
        )
        instance = reservation.instances[0]
        return instance


class SpotRequestBackend(object, metaclass=Model):
    def __init__(self):
        self.spot_instance_requests = {}
        super(SpotRequestBackend, self).__init__()

    def request_spot_instances(
        self,
        price,
        image_id,
        count,
        type,
        valid_from,
        valid_until,
        launch_group,
        availability_zone_group,
        key_name,
        security_groups,
        user_data,
        instance_type,
        placement,
        kernel_id,
        ramdisk_id,
        monitoring_enabled,
        subnet_id,
        tags=None,
        spot_fleet_id=None,
    ):
        requests = []
        tags = tags or {}
        for _ in range(count):
            spot_request_id = random_spot_request_id()
            request = SpotInstanceRequest(
                self,
                spot_request_id,
                price,
                image_id,
                type,
                valid_from,
                valid_until,
                launch_group,
                availability_zone_group,
                key_name,
                security_groups,
                user_data,
                instance_type,
                placement,
                kernel_id,
                ramdisk_id,
                monitoring_enabled,
                subnet_id,
                tags,
                spot_fleet_id,
            )
            self.spot_instance_requests[spot_request_id] = request
            requests.append(request)
        return requests

    @Model.prop("SpotInstanceRequest")
    def describe_spot_instance_requests(self, filters=None):
        requests = self.spot_instance_requests.values()

        return generic_filter(filters, requests)

    def cancel_spot_instance_requests(self, request_ids):
        requests = []
        for request_id in request_ids:
            requests.append(self.spot_instance_requests.pop(request_id))
        return requests


class SpotFleetLaunchSpec(object):
    def __init__(
        self,
        ebs_optimized,
        group_set,
        iam_instance_profile,
        image_id,
        instance_type,
        key_name,
        monitoring,
        spot_price,
        subnet_id,
        tag_specifications,
        user_data,
        weighted_capacity,
    ):
        self.ebs_optimized = ebs_optimized
        self.group_set = group_set
        self.iam_instance_profile = iam_instance_profile
        self.image_id = image_id
        self.instance_type = instance_type
        self.key_name = key_name
        self.monitoring = monitoring
        self.spot_price = spot_price
        self.subnet_id = subnet_id
        self.tag_specifications = tag_specifications
        self.user_data = user_data
        self.weighted_capacity = float(weighted_capacity)


class SpotFleetRequest(TaggedEC2Resource, CloudFormationModel):
    def __init__(
        self,
        ec2_backend,
        spot_fleet_request_id,
        spot_price,
        target_capacity,
        iam_fleet_role,
        allocation_strategy,
        launch_specs,
    ):

        self.ec2_backend = ec2_backend
        self.id = spot_fleet_request_id
        self.spot_price = spot_price
        self.target_capacity = int(target_capacity)
        self.iam_fleet_role = iam_fleet_role
        self.allocation_strategy = allocation_strategy
        self.state = "active"
        self.fulfilled_capacity = 0.0

        self.launch_specs = []
        for spec in launch_specs:
            self.launch_specs.append(
                SpotFleetLaunchSpec(
                    ebs_optimized=spec["ebs_optimized"],
                    group_set=[
                        val for key, val in spec.items() if key.startswith("group_set")
                    ],
                    iam_instance_profile=spec.get("iam_instance_profile._arn"),
                    image_id=spec["image_id"],
                    instance_type=spec["instance_type"],
                    key_name=spec.get("key_name"),
                    monitoring=spec.get("monitoring._enabled"),
                    spot_price=spec.get("spot_price", self.spot_price),
                    subnet_id=spec["subnet_id"],
                    tag_specifications=self._parse_tag_specifications(spec),
                    user_data=spec.get("user_data"),
                    weighted_capacity=spec["weighted_capacity"],
                )
            )

        self.spot_requests = []
        self.create_spot_requests(self.target_capacity)

    @property
    def physical_resource_id(self):
        return self.id

    @staticmethod
    def cloudformation_name_type():
        return None

    @staticmethod
    def cloudformation_type():
        # https://docs.aws.amazon.com/AWSCloudFormation/latest/UserGuide/aws-resource-ec2-spotfleet.html
        return "AWS::EC2::SpotFleet"

    @classmethod
    def create_from_cloudformation_json(
        cls, resource_name, cloudformation_json, region_name
    ):
        properties = cloudformation_json["Properties"]["SpotFleetRequestConfigData"]
        ec2_backend = ec2_backends[region_name]

        spot_price = properties.get("SpotPrice")
        target_capacity = properties["TargetCapacity"]
        iam_fleet_role = properties["IamFleetRole"]
        allocation_strategy = properties["AllocationStrategy"]
        launch_specs = properties["LaunchSpecifications"]
        launch_specs = [
            dict(
                [
                    (camelcase_to_underscores(key), val)
                    for key, val in launch_spec.items()
                ]
            )
            for launch_spec in launch_specs
        ]

        spot_fleet_request = ec2_backend.request_spot_fleet(
            spot_price,
            target_capacity,
            iam_fleet_role,
            allocation_strategy,
            launch_specs,
        )

        return spot_fleet_request

    def get_launch_spec_counts(self, weight_to_add):
        weight_map = defaultdict(int)

        weight_so_far = 0
        if self.allocation_strategy == "diversified":
            launch_spec_index = 0
            while True:
                launch_spec = self.launch_specs[
                    launch_spec_index % len(self.launch_specs)
                ]
                weight_map[launch_spec] += 1
                weight_so_far += launch_spec.weighted_capacity
                if weight_so_far >= weight_to_add:
                    break
                launch_spec_index += 1
        else:  # lowestPrice
            cheapest_spec = sorted(
                # FIXME: change `+inf` to the on demand price scaled to weighted capacity when it's not present
                self.launch_specs,
                key=lambda spec: float(spec.spot_price or "+inf"),
            )[0]
            weight_so_far = weight_to_add + (
                weight_to_add % cheapest_spec.weighted_capacity
            )
            weight_map[cheapest_spec] = int(
                weight_so_far // cheapest_spec.weighted_capacity
            )

        return weight_map, weight_so_far

    def create_spot_requests(self, weight_to_add):
        weight_map, added_weight = self.get_launch_spec_counts(weight_to_add)
        for launch_spec, count in weight_map.items():
            requests = self.ec2_backend.request_spot_instances(
                price=launch_spec.spot_price,
                image_id=launch_spec.image_id,
                count=count,
                type="persistent",
                valid_from=None,
                valid_until=None,
                launch_group=None,
                availability_zone_group=None,
                key_name=launch_spec.key_name,
                security_groups=launch_spec.group_set,
                user_data=launch_spec.user_data,
                instance_type=launch_spec.instance_type,
                placement=None,
                kernel_id=None,
                ramdisk_id=None,
                monitoring_enabled=launch_spec.monitoring,
                subnet_id=launch_spec.subnet_id,
                spot_fleet_id=self.id,
                tags=launch_spec.tag_specifications,
            )
            self.spot_requests.extend(requests)
        self.fulfilled_capacity += added_weight
        return self.spot_requests

    def terminate_instances(self):
        instance_ids = []
        new_fulfilled_capacity = self.fulfilled_capacity
        for req in self.spot_requests:
            instance = req.instance
            for spec in self.launch_specs:
                if (
                    spec.instance_type == instance.instance_type
                    and spec.subnet_id == instance.subnet_id
                ):
                    break

            if new_fulfilled_capacity - spec.weighted_capacity < self.target_capacity:
                continue
            new_fulfilled_capacity -= spec.weighted_capacity
            instance_ids.append(instance.id)

        self.spot_requests = [
            req for req in self.spot_requests if req.instance.id not in instance_ids
        ]
        self.ec2_backend.terminate_instances(instance_ids)

    def _parse_tag_specifications(self, spec):
        try:
            tag_spec_num = max(
                [
                    int(key.split(".")[1])
                    for key in spec
                    if key.startswith("tag_specification_set")
                ]
            )
        except ValueError:  # no tag specifications
            return {}

        tag_specifications = {}
        for si in range(1, tag_spec_num + 1):
            resource_type = spec[
                "tag_specification_set.{si}._resource_type".format(si=si)
            ]

            tags = [
                key
                for key in spec
                if key.startswith("tag_specification_set.{si}._tag".format(si=si))
            ]
            tag_num = max([int(key.split(".")[3]) for key in tags])
            tag_specifications[resource_type] = dict(
                (
                    spec[
                        "tag_specification_set.{si}._tag.{ti}._key".format(si=si, ti=ti)
                    ],
                    spec[
                        "tag_specification_set.{si}._tag.{ti}._value".format(
                            si=si, ti=ti
                        )
                    ],
                )
                for ti in range(1, tag_num + 1)
            )

        return tag_specifications


class SpotFleetBackend(object):
    def __init__(self):
        self.spot_fleet_requests = {}
        super(SpotFleetBackend, self).__init__()

    def request_spot_fleet(
        self,
        spot_price,
        target_capacity,
        iam_fleet_role,
        allocation_strategy,
        launch_specs,
    ):

        spot_fleet_request_id = random_spot_fleet_request_id()
        request = SpotFleetRequest(
            self,
            spot_fleet_request_id,
            spot_price,
            target_capacity,
            iam_fleet_role,
            allocation_strategy,
            launch_specs,
        )
        self.spot_fleet_requests[spot_fleet_request_id] = request
        return request

    def get_spot_fleet_request(self, spot_fleet_request_id):
        return self.spot_fleet_requests[spot_fleet_request_id]

    def describe_spot_fleet_instances(self, spot_fleet_request_id):
        spot_fleet = self.get_spot_fleet_request(spot_fleet_request_id)
        return spot_fleet.spot_requests

    def describe_spot_fleet_requests(self, spot_fleet_request_ids):
        requests = self.spot_fleet_requests.values()

        if spot_fleet_request_ids:
            requests = [
                request for request in requests if request.id in spot_fleet_request_ids
            ]

        return requests

    def cancel_spot_fleet_requests(self, spot_fleet_request_ids, terminate_instances):
        spot_requests = []
        for spot_fleet_request_id in spot_fleet_request_ids:
            spot_fleet = self.spot_fleet_requests[spot_fleet_request_id]
            if terminate_instances:
                spot_fleet.target_capacity = 0
                spot_fleet.terminate_instances()
            spot_requests.append(spot_fleet)
            del self.spot_fleet_requests[spot_fleet_request_id]
        return spot_requests

    def modify_spot_fleet_request(
        self, spot_fleet_request_id, target_capacity, terminate_instances
    ):
        if target_capacity < 0:
            raise ValueError("Cannot reduce spot fleet capacity below 0")
        spot_fleet_request = self.spot_fleet_requests[spot_fleet_request_id]
        delta = target_capacity - spot_fleet_request.fulfilled_capacity
        spot_fleet_request.target_capacity = target_capacity
        if delta > 0:
            spot_fleet_request.create_spot_requests(delta)
        elif delta < 0 and terminate_instances == "Default":
            spot_fleet_request.terminate_instances()
        return True


class ElasticAddress(TaggedEC2Resource, CloudFormationModel):
    def __init__(self, ec2_backend, domain, address=None):
        self.ec2_backend = ec2_backend
        if address:
            self.public_ip = address
        else:
            self.public_ip = random_ip()
        self.allocation_id = random_eip_allocation_id() if domain == "vpc" else None
        self.id = self.allocation_id
        self.domain = domain
        self.instance = None
        self.eni = None
        self.association_id = None

    @staticmethod
    def cloudformation_name_type():
        return None

    @staticmethod
    def cloudformation_type():
        # https://docs.aws.amazon.com/AWSCloudFormation/latest/UserGuide/aws-resource-ec2-eip.html
        return "AWS::EC2::EIP"

    @classmethod
    def create_from_cloudformation_json(
        cls, resource_name, cloudformation_json, region_name
    ):
        ec2_backend = ec2_backends[region_name]

        properties = cloudformation_json.get("Properties")
        instance_id = None
        if properties:
            domain = properties.get("Domain")
            eip = ec2_backend.allocate_address(domain=domain if domain else "standard")
            instance_id = properties.get("InstanceId")
        else:
            eip = ec2_backend.allocate_address(domain="standard")

        if instance_id:
            instance = ec2_backend.get_instance_by_id(instance_id)
            ec2_backend.associate_address(instance, address=eip.public_ip)

        return eip

    @property
    def physical_resource_id(self):
        return self.public_ip

    def get_cfn_attribute(self, attribute_name):
        from moto.cloudformation.exceptions import UnformattedGetAttTemplateException

        if attribute_name == "AllocationId":
            return self.allocation_id
        raise UnformattedGetAttTemplateException()

    def get_filter_value(self, filter_name):
        if filter_name == "allocation-id":
            return self.allocation_id
        elif filter_name == "association-id":
            return self.association_id
        elif filter_name == "domain":
            return self.domain
        elif filter_name == "instance-id" and self.instance:
            return self.instance.id
        elif filter_name == "network-interface-id" and self.eni:
            return self.eni.id
        elif filter_name == "private-ip-address" and self.eni:
            return self.eni.private_ip_address
        elif filter_name == "public-ip":
            return self.public_ip
        elif filter_name == "network-interface-owner-id":
            # TODO: implement network-interface-owner-id
            raise FilterNotImplementedError(filter_name, "DescribeAddresses")
        else:
            return super(ElasticAddress, self).get_filter_value(
                filter_name, "DescribeAddresses"
            )


class ElasticAddressBackend(object):
    def __init__(self):
        self.addresses = []
        super(ElasticAddressBackend, self).__init__()

    def allocate_address(self, domain, address=None):
        if domain not in ["standard", "vpc"]:
            raise InvalidDomainError(domain)
        if address:
            address = ElasticAddress(self, domain=domain, address=address)
        else:
            address = ElasticAddress(self, domain=domain)
        self.addresses.append(address)
        return address

    def address_by_ip(self, ips):
        eips = [address for address in self.addresses if address.public_ip in ips]

        # TODO: Trim error message down to specific invalid address.
        if not eips or len(ips) > len(eips):
            raise InvalidAddressError(ips)

        return eips

    def address_by_allocation(self, allocation_ids):
        eips = [
            address
            for address in self.addresses
            if address.allocation_id in allocation_ids
        ]

        # TODO: Trim error message down to specific invalid id.
        if not eips or len(allocation_ids) > len(eips):
            raise InvalidAllocationIdError(allocation_ids)

        return eips

    def address_by_association(self, association_ids):
        eips = [
            address
            for address in self.addresses
            if address.association_id in association_ids
        ]

        # TODO: Trim error message down to specific invalid id.
        if not eips or len(association_ids) > len(eips):
            raise InvalidAssociationIdError(association_ids)

        return eips

    def associate_address(
        self,
        instance=None,
        eni=None,
        address=None,
        allocation_id=None,
        reassociate=False,
    ):
        eips = []
        if address:
            eips = self.address_by_ip([address])
        elif allocation_id:
            eips = self.address_by_allocation([allocation_id])
        eip = eips[0]

        new_instance_association = bool(
            instance and (not eip.instance or eip.instance.id == instance.id)
        )
        new_eni_association = bool(eni and (not eip.eni or eni.id == eip.eni.id))

        if new_instance_association or new_eni_association or reassociate:
            eip.instance = instance
            eip.eni = eni
            if not eip.eni and instance:
                # default to primary network interface
                eip.eni = instance.nics[0]
            if eip.eni:
                eip.eni.public_ip = eip.public_ip
            if eip.domain == "vpc":
                eip.association_id = random_eip_association_id()

            return eip

        raise ResourceAlreadyAssociatedError(eip.public_ip)

    def describe_addresses(self, allocation_ids=None, public_ips=None, filters=None):
        matches = self.addresses
        if allocation_ids:
            matches = [addr for addr in matches if addr.allocation_id in allocation_ids]
            if len(allocation_ids) > len(matches):
                unknown_ids = set(allocation_ids) - set(matches)
                raise InvalidAllocationIdError(unknown_ids)
        if public_ips:
            matches = [addr for addr in matches if addr.public_ip in public_ips]
            if len(public_ips) > len(matches):
                unknown_ips = set(allocation_ids) - set(matches)
                raise InvalidAddressError(unknown_ips)
        if filters:
            matches = generic_filter(filters, matches)

        return matches

    def disassociate_address(self, address=None, association_id=None):
        eips = []
        if address:
            eips = self.address_by_ip([address])
        elif association_id:
            eips = self.address_by_association([association_id])
        eip = eips[0]

        if eip.eni:
            eip.eni.public_ip = None
            if eip.eni.instance and eip.eni.instance._state.name == "running":
                eip.eni.check_auto_public_ip()
            eip.eni = None

        eip.instance = None
        eip.association_id = None
        return True

    def release_address(self, address=None, allocation_id=None):
        eips = []
        if address:
            eips = self.address_by_ip([address])
        elif allocation_id:
            eips = self.address_by_allocation([allocation_id])
        eip = eips[0]

        self.disassociate_address(address=eip.public_ip)
        eip.allocation_id = None
        self.addresses.remove(eip)
        return True


class DHCPOptionsSet(TaggedEC2Resource):
    def __init__(
        self,
        ec2_backend,
        domain_name_servers=None,
        domain_name=None,
        ntp_servers=None,
        netbios_name_servers=None,
        netbios_node_type=None,
    ):
        self.ec2_backend = ec2_backend
        self._options = {
            "domain-name-servers": domain_name_servers,
            "domain-name": domain_name,
            "ntp-servers": ntp_servers,
            "netbios-name-servers": netbios_name_servers,
            "netbios-node-type": netbios_node_type,
        }
        self.id = random_dhcp_option_id()
        self.vpc = None

    def get_filter_value(self, filter_name):
        """
        API Version 2015-10-01 defines the following filters for DescribeDhcpOptions:

        * dhcp-options-id
        * key
        * value
        * tag:key=value
        * tag-key
        * tag-value

        Taken from: http://docs.aws.amazon.com/AWSEC2/latest/APIReference/API_DescribeDhcpOptions.html
        """
        if filter_name == "dhcp-options-id":
            return self.id
        elif filter_name == "key":
            return list(self._options.keys())
        elif filter_name == "value":
            values = [item for item in list(self._options.values()) if item]
            return itertools.chain(*values)
        else:
            return super(DHCPOptionsSet, self).get_filter_value(
                filter_name, "DescribeDhcpOptions"
            )

    @property
    def options(self):
        return self._options


class DHCPOptionsSetBackend(object):
    def __init__(self):
        self.dhcp_options_sets = {}
        super(DHCPOptionsSetBackend, self).__init__()

    def associate_dhcp_options(self, dhcp_options, vpc):
        dhcp_options.vpc = vpc
        vpc.dhcp_options = dhcp_options

    def create_dhcp_options(
        self,
        domain_name_servers=None,
        domain_name=None,
        ntp_servers=None,
        netbios_name_servers=None,
        netbios_node_type=None,
    ):

        NETBIOS_NODE_TYPES = [1, 2, 4, 8]

        for field_value in domain_name_servers, ntp_servers, netbios_name_servers:
            if field_value and len(field_value) > 4:
                raise InvalidParameterValueError(",".join(field_value))

        if netbios_node_type and int(netbios_node_type[0]) not in NETBIOS_NODE_TYPES:
            raise InvalidParameterValueError(netbios_node_type)

        options = DHCPOptionsSet(
            self,
            domain_name_servers,
            domain_name,
            ntp_servers,
            netbios_name_servers,
            netbios_node_type,
        )
        self.dhcp_options_sets[options.id] = options
        return options

    def describe_dhcp_options(self, options_ids=None):
        options_sets = []
        for option_id in options_ids or []:
            if option_id in self.dhcp_options_sets:
                options_sets.append(self.dhcp_options_sets[option_id])
            else:
                raise InvalidDHCPOptionsIdError(option_id)
        return options_sets or self.dhcp_options_sets.values()

    def delete_dhcp_options_set(self, options_id):
        if not (options_id and options_id.startswith("dopt-")):
            raise MalformedDHCPOptionsIdError(options_id)

        if options_id in self.dhcp_options_sets:
            if self.dhcp_options_sets[options_id].vpc:
                raise DependencyViolationError("Cannot delete assigned DHCP options.")
            self.dhcp_options_sets.pop(options_id)
        else:
            raise InvalidDHCPOptionsIdError(options_id)
        return True

    def get_all_dhcp_options(self, dhcp_options_ids=None, filters=None):
        dhcp_options_sets = self.dhcp_options_sets.values()

        if dhcp_options_ids:
            dhcp_options_sets = [
                dhcp_options_set
                for dhcp_options_set in dhcp_options_sets
                if dhcp_options_set.id in dhcp_options_ids
            ]
            if len(dhcp_options_sets) != len(dhcp_options_ids):
                invalid_id = list(
                    set(dhcp_options_ids).difference(
                        set(
                            [
                                dhcp_options_set.id
                                for dhcp_options_set in dhcp_options_sets
                            ]
                        )
                    )
                )[0]
                raise InvalidDHCPOptionsIdError(invalid_id)

        return generic_filter(filters, dhcp_options_sets)


class VPNConnection(TaggedEC2Resource):
    def __init__(
        self,
        ec2_backend,
        id,
        type,
        customer_gateway_id,
        vpn_gateway_id=None,
        transit_gateway_id=None,
        tags={},
    ):
        self.ec2_backend = ec2_backend
        self.id = id
        self.state = "available"
        self.customer_gateway_configuration = {}
        self.type = type
        self.customer_gateway_id = customer_gateway_id
        self.vpn_gateway_id = vpn_gateway_id
        self.transit_gateway_id = transit_gateway_id
        self.tunnels = None
        self.options = None
        self.static_routes = None
        self.add_tags(tags or {})

    def get_filter_value(self, filter_name):
        return super(VPNConnection, self).get_filter_value(
            filter_name, "DescribeVpnConnections"
        )


class VPNConnectionBackend(object):
    def __init__(self):
        self.vpn_connections = {}
        super(VPNConnectionBackend, self).__init__()

    def create_vpn_connection(
        self,
        type,
        customer_gateway_id,
        vpn_gateway_id=None,
        transit_gateway_id=None,
        static_routes_only=None,
        tags={},
    ):
        vpn_connection_id = random_vpn_connection_id()
        if static_routes_only:
            pass
        vpn_connection = VPNConnection(
            self,
            id=vpn_connection_id,
            type=type,
            customer_gateway_id=customer_gateway_id,
            vpn_gateway_id=vpn_gateway_id,
            transit_gateway_id=transit_gateway_id,
            tags=tags,
        )
        self.vpn_connections[vpn_connection.id] = vpn_connection
        return vpn_connection

    def delete_vpn_connection(self, vpn_connection_id):

        if vpn_connection_id in self.vpn_connections:
            self.vpn_connections[vpn_connection_id].state = "deleted"
        else:
            raise InvalidVpnConnectionIdError(vpn_connection_id)
        return self.vpn_connections[vpn_connection_id]

    def describe_vpn_connections(self, vpn_connection_ids=None):
        vpn_connections = []
        for vpn_connection_id in vpn_connection_ids or []:
            if vpn_connection_id in self.vpn_connections:
                vpn_connections.append(self.vpn_connections[vpn_connection_id])
            else:
                raise InvalidVpnConnectionIdError(vpn_connection_id)
        return vpn_connections or self.vpn_connections.values()

    def get_all_vpn_connections(self, vpn_connection_ids=None, filters=None):
        vpn_connections = self.vpn_connections.values()

        if vpn_connection_ids:
            vpn_connections = [
                vpn_connection
                for vpn_connection in vpn_connections
                if vpn_connection.id in vpn_connection_ids
            ]
            if len(vpn_connections) != len(vpn_connection_ids):
                invalid_id = list(
                    set(vpn_connection_ids).difference(
                        set([vpn_connection.id for vpn_connection in vpn_connections])
                    )
                )[0]
                raise InvalidVpnConnectionIdError(invalid_id)

        return generic_filter(filters, vpn_connections)


class NetworkAclBackend(object):
    def __init__(self):
        self.network_acls = {}
        super(NetworkAclBackend, self).__init__()

    def get_network_acl(self, network_acl_id):
        network_acl = self.network_acls.get(network_acl_id, None)
        if not network_acl:
            raise InvalidNetworkAclIdError(network_acl_id)
        return network_acl

    def create_network_acl(self, vpc_id, tags=[], default=False):
        network_acl_id = random_network_acl_id()
        self.get_vpc(vpc_id)
        network_acl = NetworkAcl(self, network_acl_id, vpc_id, default)
        for tag in tags:
            network_acl.add_tag(tag.get("Key"), tag.get("Value"))
        self.network_acls[network_acl_id] = network_acl
        if default:
            self.add_default_entries(network_acl_id)
        return network_acl

    def add_default_entries(self, network_acl_id):
        default_acl_entries = [
            {"rule_number": "100", "rule_action": "allow", "egress": "true"},
            {"rule_number": "32767", "rule_action": "deny", "egress": "true"},
            {"rule_number": "100", "rule_action": "allow", "egress": "false"},
            {"rule_number": "32767", "rule_action": "deny", "egress": "false"},
        ]
        for entry in default_acl_entries:
            self.create_network_acl_entry(
                network_acl_id=network_acl_id,
                rule_number=entry["rule_number"],
                protocol="-1",
                rule_action=entry["rule_action"],
                egress=entry["egress"],
                cidr_block="0.0.0.0/0",
                icmp_code=None,
                icmp_type=None,
                port_range_from=None,
                port_range_to=None,
            )

    def get_all_network_acls(self, network_acl_ids=None, filters=None):
        self.describe_network_acls(network_acl_ids, filters)

    def delete_network_acl(self, network_acl_id):
        deleted = self.network_acls.pop(network_acl_id, None)
        if not deleted:
            raise InvalidNetworkAclIdError(network_acl_id)
        return deleted

    def create_network_acl_entry(
        self,
        network_acl_id,
        rule_number,
        protocol,
        rule_action,
        egress,
        cidr_block,
        icmp_code,
        icmp_type,
        port_range_from,
        port_range_to,
    ):

        network_acl = self.get_network_acl(network_acl_id)
        if any(
            entry.egress == egress and entry.rule_number == rule_number
            for entry in network_acl.network_acl_entries
        ):
            raise NetworkAclEntryAlreadyExistsError(rule_number)
        network_acl_entry = NetworkAclEntry(
            self,
            network_acl_id,
            rule_number,
            protocol,
            rule_action,
            egress,
            cidr_block,
            icmp_code,
            icmp_type,
            port_range_from,
            port_range_to,
        )

        network_acl.network_acl_entries.append(network_acl_entry)
        return network_acl_entry

    def delete_network_acl_entry(self, network_acl_id, rule_number, egress):
        network_acl = self.get_network_acl(network_acl_id)
        entry = next(
            entry
            for entry in network_acl.network_acl_entries
            if entry.egress == egress and entry.rule_number == rule_number
        )
        if entry is not None:
            network_acl.network_acl_entries.remove(entry)
        return entry

    def replace_network_acl_entry(
        self,
        network_acl_id,
        rule_number,
        protocol,
        rule_action,
        egress,
        cidr_block,
        icmp_code,
        icmp_type,
        port_range_from,
        port_range_to,
    ):

        self.delete_network_acl_entry(network_acl_id, rule_number, egress)
        network_acl_entry = self.create_network_acl_entry(
            network_acl_id,
            rule_number,
            protocol,
            rule_action,
            egress,
            cidr_block,
            icmp_code,
            icmp_type,
            port_range_from,
            port_range_to,
        )
        return network_acl_entry

    def replace_network_acl_association(self, association_id, network_acl_id):

        # lookup existing association for subnet and delete it
        default_acl = next(
            value
            for key, value in self.network_acls.items()
            if association_id in value.associations.keys()
        )

        subnet_id = None
        for key, value in default_acl.associations.items():
            if key == association_id:
                subnet_id = default_acl.associations[key].subnet_id
                del default_acl.associations[key]
                break

        new_assoc_id = random_network_acl_subnet_association_id()
        association = NetworkAclAssociation(
            self, new_assoc_id, subnet_id, network_acl_id
        )
        new_acl = self.get_network_acl(network_acl_id)
        new_acl.associations[new_assoc_id] = association
        return association

    def associate_default_network_acl_with_subnet(self, subnet_id, vpc_id):
        association_id = random_network_acl_subnet_association_id()
        acl = next(
            acl
            for acl in self.network_acls.values()
            if acl.default and acl.vpc_id == vpc_id
        )
        acl.associations[association_id] = NetworkAclAssociation(
            self, association_id, subnet_id, acl.id
        )

    def describe_network_acls(self, network_acl_ids=None, filters=None):
        network_acls = self.network_acls.values()

        if network_acl_ids:
            network_acls = [
                network_acl
                for network_acl in network_acls
                if network_acl.id in network_acl_ids
            ]
            if len(network_acls) != len(network_acl_ids):
                invalid_id = list(
                    set(network_acl_ids).difference(
                        set([network_acl.id for network_acl in network_acls])
                    )
                )[0]
                raise InvalidRouteTableIdError(invalid_id)

        return generic_filter(filters, network_acls)


class NetworkAclAssociation(object):
    def __init__(self, ec2_backend, new_association_id, subnet_id, network_acl_id):
        self.ec2_backend = ec2_backend
        self.id = new_association_id
        self.new_association_id = new_association_id
        self.subnet_id = subnet_id
        self.network_acl_id = network_acl_id
        super(NetworkAclAssociation, self).__init__()


class NetworkAcl(TaggedEC2Resource):
    def __init__(
        self, ec2_backend, network_acl_id, vpc_id, default=False, owner_id=OWNER_ID,
    ):
        self.ec2_backend = ec2_backend
        self.id = network_acl_id
        self.vpc_id = vpc_id
        self.owner_id = owner_id
        self.network_acl_entries = []
        self.associations = {}
        self.default = "true" if default is True else "false"

    def get_filter_value(self, filter_name):
        if filter_name == "default":
            return self.default
        elif filter_name == "vpc-id":
            return self.vpc_id
        elif filter_name == "association.network-acl-id":
            return self.id
        elif filter_name == "association.subnet-id":
            return [assoc.subnet_id for assoc in self.associations.values()]
        elif filter_name == "owner-id":
            return self.owner_id
        else:
            return super(NetworkAcl, self).get_filter_value(
                filter_name, "DescribeNetworkAcls"
            )


class NetworkAclEntry(TaggedEC2Resource):
    def __init__(
        self,
        ec2_backend,
        network_acl_id,
        rule_number,
        protocol,
        rule_action,
        egress,
        cidr_block,
        icmp_code,
        icmp_type,
        port_range_from,
        port_range_to,
    ):
        self.ec2_backend = ec2_backend
        self.network_acl_id = network_acl_id
        self.rule_number = rule_number
        self.protocol = protocol
        self.rule_action = rule_action
        self.egress = egress
        self.cidr_block = cidr_block
        self.icmp_code = icmp_code
        self.icmp_type = icmp_type
        self.port_range_from = port_range_from
        self.port_range_to = port_range_to


class VpnGateway(TaggedEC2Resource):
    def __init__(
        self,
        ec2_backend,
        id,
        type,
        amazon_side_asn,
        availability_zone,
        tags=None,
        state="available",
    ):
        self.ec2_backend = ec2_backend
        self.id = id
        self.type = type
        self.amazon_side_asn = amazon_side_asn
        self.availability_zone = availability_zone
        self.state = state
        self.add_tags(tags or {})
        self.attachments = {}
        super(VpnGateway, self).__init__()

    def get_filter_value(self, filter_name):
        if filter_name == "attachment.vpc-id":
            return self.attachments.keys()
        elif filter_name == "attachment.state":
            return [attachment.state for attachment in self.attachments.values()]
        elif filter_name == "vpn-gateway-id":
            return self.id
        elif filter_name == "type":
            return self.type
        return super(VpnGateway, self).get_filter_value(
            filter_name, "DescribeVpnGateways"
        )


class VpnGatewayAttachment(object):
    def __init__(self, vpc_id, state):
        self.vpc_id = vpc_id
        self.state = state
        super(VpnGatewayAttachment, self).__init__()


class VpnGatewayBackend(object):
    def __init__(self):
        self.vpn_gateways = {}
        super(VpnGatewayBackend, self).__init__()

    def create_vpn_gateway(
        self, type="ipsec.1", amazon_side_asn=None, availability_zone=None, tags=None
    ):
        vpn_gateway_id = random_vpn_gateway_id()
        vpn_gateway = VpnGateway(
            self, vpn_gateway_id, type, amazon_side_asn, availability_zone, tags
        )
        self.vpn_gateways[vpn_gateway_id] = vpn_gateway
        return vpn_gateway

    def get_all_vpn_gateways(self, filters=None):
        vpn_gateways = self.vpn_gateways.values()
        return generic_filter(filters, vpn_gateways)

    def get_vpn_gateway(self, vpn_gateway_id):
        vpn_gateway = self.vpn_gateways.get(vpn_gateway_id, None)
        if not vpn_gateway:
            raise InvalidVpnGatewayIdError(vpn_gateway_id)
        return vpn_gateway

    def attach_vpn_gateway(self, vpn_gateway_id, vpc_id):
        vpn_gateway = self.get_vpn_gateway(vpn_gateway_id)
        self.get_vpc(vpc_id)
        attachment = VpnGatewayAttachment(vpc_id, state="attached")
        vpn_gateway.attachments[vpc_id] = attachment
        return attachment

    def delete_vpn_gateway(self, vpn_gateway_id):
        deleted = self.vpn_gateways.pop(vpn_gateway_id, None)
        if not deleted:
            raise InvalidVpnGatewayIdError(vpn_gateway_id)
        return deleted

    def detach_vpn_gateway(self, vpn_gateway_id, vpc_id):
        vpn_gateway = self.get_vpn_gateway(vpn_gateway_id)
        self.get_vpc(vpc_id)
        detached = vpn_gateway.attachments.pop(vpc_id, None)
        if not detached:
            raise InvalidVPCIdError(vpc_id)
        return detached


class CustomerGateway(TaggedEC2Resource):
    def __init__(
        self, ec2_backend, id, type, ip_address, bgp_asn, state="available", tags=None
    ):
        self.ec2_backend = ec2_backend
        self.id = id
        self.type = type
        self.ip_address = ip_address
        self.bgp_asn = bgp_asn
        self.attachments = {}
        self.state = state
        self.add_tags(tags or {})
        super(CustomerGateway, self).__init__()

    def get_filter_value(self, filter_name):
        return super(CustomerGateway, self).get_filter_value(
            filter_name, "DescribeCustomerGateways"
        )


class CustomerGatewayBackend(object):
    def __init__(self):
        self.customer_gateways = {}
        super(CustomerGatewayBackend, self).__init__()

    def create_customer_gateway(
        self, type="ipsec.1", ip_address=None, bgp_asn=None, tags=None
    ):
        customer_gateway_id = random_customer_gateway_id()
        customer_gateway = CustomerGateway(
            self, customer_gateway_id, type, ip_address, bgp_asn, tags=tags
        )
        self.customer_gateways[customer_gateway_id] = customer_gateway
        return customer_gateway

    def get_all_customer_gateways(self, filters=None):
        customer_gateways = self.customer_gateways.values()
        if filters is not None:
            if filters.get("customer-gateway-id") is not None:
                customer_gateways = [
                    customer_gateway
                    for customer_gateway in customer_gateways
                    if customer_gateway.id in filters["customer-gateway-id"]
                ]
            if filters.get("type") is not None:
                customer_gateways = [
                    customer_gateway
                    for customer_gateway in customer_gateways
                    if customer_gateway.type in filters["type"]
                ]
            if filters.get("bgp-asn") is not None:
                customer_gateways = [
                    customer_gateway
                    for customer_gateway in customer_gateways
                    if customer_gateway.bgp_asn in filters["bgp-asn"]
                ]
            if filters.get("ip-address") is not None:
                customer_gateways = [
                    customer_gateway
                    for customer_gateway in customer_gateways
                    if customer_gateway.ip_address in filters["ip-address"]
                ]
        return customer_gateways

    def get_customer_gateway(self, customer_gateway_id):
        customer_gateway = self.customer_gateways.get(customer_gateway_id, None)
        if not customer_gateway:
            raise InvalidCustomerGatewayIdError(customer_gateway_id)
        return customer_gateway

    def delete_customer_gateway(self, customer_gateway_id):
        customer_gateway = self.get_customer_gateway(customer_gateway_id)
        customer_gateway.state = "deleted"
        # deleted = self.customer_gateways.pop(customer_gateway_id, None)
        deleted = True
        if not deleted:
            raise InvalidCustomerGatewayIdError(customer_gateway_id)
        return deleted


class TransitGateway(TaggedEC2Resource, CloudFormationModel):

    DEFAULT_OPTIONS = {
        "AmazonSideAsn": "64512",
        "AssociationDefaultRouteTableId": "tgw-rtb-0d571391e50cf8514",
        "AutoAcceptSharedAttachments": "disable",
        "DefaultRouteTableAssociation": "enable",
        "DefaultRouteTablePropagation": "enable",
        "DnsSupport": "enable",
        "MulticastSupport": "disable",
        "PropagationDefaultRouteTableId": "tgw-rtb-0d571391e50cf8514",
        "TransitGatewayCidrBlocks": None,
        "VpnEcmpSupport": "enable",
    }

    def __init__(self, backend, description=None, options=None):
        self.ec2_backend = backend
        self.id = random_transit_gateway_id()
        self.description = description
        self.state = "available"
        self.options = merge_multiple_dicts(self.DEFAULT_OPTIONS, options or {})
        self._created_at = datetime.utcnow()

    @property
    def physical_resource_id(self):
        return self.id

    @property
    def create_time(self):
        return iso_8601_datetime_with_milliseconds(self._created_at)

    @property
    def owner_id(self):
        return ACCOUNT_ID

    @staticmethod
    def cloudformation_name_type():
        return None

    @staticmethod
    def cloudformation_type():
        # https://docs.aws.amazon.com/AWSCloudFormation/latest/UserGuide/aws-resource-ec2-natgateway.html
        return "AWS::EC2::TransitGateway"

    @classmethod
    def create_from_cloudformation_json(
        cls, resource_name, cloudformation_json, region_name
    ):
        ec2_backend = ec2_backends[region_name]
        properties = cloudformation_json["Properties"]
        description = properties["Description"]
        options = dict(properties)
        del options["Description"]
        transit_gateway = ec2_backend.create_transit_gateway(
            description=description, options=options
        )

        for tag in properties.get("Tags", []):
            tag_key = tag["Key"]
            tag_value = tag["Value"]
            transit_gateway.add_tag(tag_key, tag_value)

        return transit_gateway


class TransitGatewayBackend(object):
    def __init__(self):
        self.transit_gateways = {}
        super(TransitGatewayBackend, self).__init__()

    def create_transit_gateway(self, description=None, options=None, tags=[]):
        transit_gateway = TransitGateway(self, description, options)
        for tag in tags:
            tag_key = tag.get("Key")
            tag_value = tag.get("Value")
            transit_gateway.add_tag(tag_key, tag_value)

        self.transit_gateways[transit_gateway.id] = transit_gateway
        return transit_gateway

    def get_all_transit_gateways(self, filters):
        transit_gateways = list(self.transit_gateways.values())

        attr_pairs = (
            ("transit-gateway-id", "id"),
            ("state", "state"),
            ("owner-id", "owner_id"),
        )

        result = transit_gateways
        if filters:
            result = filter_resources(transit_gateways, filters, attr_pairs)
        return result

    def delete_transit_gateway(self, transit_gateway_id):
        return self.transit_gateways.pop(transit_gateway_id)

    def modify_transit_gateway(
        self, transit_gateway_id, description=None, options=None
    ):
        transit_gateway = self.transit_gateways.get(transit_gateway_id)
        if description:
            transit_gateway.description = description
        if options:
            transit_gateway.options.update(options)
        return transit_gateway


class TransitGatewayRouteTable(TaggedEC2Resource):
    def __init__(
        self,
        backend,
        transit_gateway_id,
        tags=None,
        default_association_route_table=False,
        default_propagation_route_table=False,
    ):
        self.ec2_backend = backend
        self.id = random_transit_gateway_route_table_id()
        self.transit_gateway_id = transit_gateway_id

        self._created_at = datetime.utcnow()

        self.default_association_route_table = default_association_route_table
        self.default_propagation_route_table = default_propagation_route_table
        self.state = "available"
        self.routes = {}
        self.add_tags(tags or {})
        self.route_table_association = {}
        self.route_table_propagation = {}

    @property
    def physical_resource_id(self):
        return self.id

    @property
    def create_time(self):
        return iso_8601_datetime_with_milliseconds(self._created_at)


class TransitGatewayRouteTableBackend(object):
    def __init__(self):
        self.transit_gateways_route_tables = {}
        super(TransitGatewayRouteTableBackend, self).__init__()

    def create_transit_gateway_route_table(
        self,
        transit_gateway_id,
        tags=None,
        default_association_route_table=False,
        default_propagation_route_table=False,
    ):
        transit_gateways_route_table = TransitGatewayRouteTable(
            self,
            transit_gateway_id=transit_gateway_id,
            tags=tags,
            default_association_route_table=default_association_route_table,
            default_propagation_route_table=default_propagation_route_table,
        )
        self.transit_gateways_route_tables[
            transit_gateways_route_table.id
        ] = transit_gateways_route_table
        return transit_gateways_route_table

    def get_all_transit_gateway_route_tables(
        self, transit_gateway_route_table_ids=None, filters=None
    ):
        transit_gateway_route_tables = list(self.transit_gateways_route_tables.values())

        attr_pairs = (
            ("default-association-route-table", "default_association_route_table"),
            ("default-propagation-route-table", "default_propagation_route_table"),
            ("state", "state"),
            ("transit-gateway-id", "transit_gateway_id"),
            ("transit-gateway-route-table-id", "id"),
        )

        if transit_gateway_route_table_ids:
            transit_gateway_route_tables = [
                transit_gateway_route_table
                for transit_gateway_route_table in transit_gateway_route_tables
                if transit_gateway_route_table.id in transit_gateway_route_table_ids
            ]

        result = transit_gateway_route_tables
        if filters:
            result = filter_resources(transit_gateway_route_tables, filters, attr_pairs)
        return result

    def delete_transit_gateway_route_table(self, transit_gateway_route_table_id):
        transit_gateways_route_table = self.transit_gateways_route_tables[
            transit_gateway_route_table_id
        ]
        transit_gateways_route_table.state = "deleted"
        return transit_gateways_route_table

    def create_transit_gateway_route(
        self,
        transit_gateway_route_table_id,
        destination_cidr_block,
        transit_gateway_attachment_id=None,
        blackhole=False,
    ):
        transit_gateways_route_table = self.transit_gateways_route_tables.get(
            transit_gateway_route_table_id
        )
        transit_gateway_attachment = self.transit_gateway_attachments.get(
            transit_gateway_attachment_id
        )
        transit_gateways_route_table.routes[destination_cidr_block] = {
            "destinationCidrBlock": destination_cidr_block,
            "prefixListId": "",
            "state": "blackhole" if blackhole else "active",
            "type": "static",
        }

        if transit_gateway_attachment:
            transit_gateway_attachment_dict = {
                "transitGatewayAttachments": {
                    "resourceId": transit_gateway_attachment.resource_id,
                    "resourceType": transit_gateway_attachment.resource_type,
                    "transitGatewayAttachmentId": transit_gateway_attachment_id,
                }
            }
            transit_gateways_route_table.routes[destination_cidr_block].update(
                transit_gateway_attachment_dict
            )
        return transit_gateways_route_table.routes[destination_cidr_block]

    def delete_transit_gateway_route(
        self, transit_gateway_route_table_id, destination_cidr_block,
    ):
        transit_gateways_route_table = self.transit_gateways_route_tables[
            transit_gateway_route_table_id
        ]
        transit_gateways_route_table.routes[destination_cidr_block]["state"] = "deleted"
        return transit_gateways_route_table

    def search_transit_gateway_routes(
        self, transit_gateway_route_table_id, filters, max_results=None
    ):
        transit_gateway_route_table = self.transit_gateways_route_tables.get(
            transit_gateway_route_table_id
        )
        if not transit_gateway_route_table:
            return []

        attr_pairs = (
            ("type", "type"),
            ("state", "state"),
        )

        routes = transit_gateway_route_table.routes.copy()
        for key in transit_gateway_route_table.routes:
            for attrs in attr_pairs:
                values = filters.get(attrs[0]) or None
                if values:
                    if routes.get(key).get(attrs[1]) not in values:
                        routes.pop(key)
                        break
        if max_results:
            routes = routes[: int(max_results)]
        return routes

    def set_route_table_association(
        self, transit_gateway_attachment_id, transit_gateway_route_table_id
    ):
        self.transit_gateways_route_tables[
            transit_gateway_route_table_id
        ].route_table_association = {
            "resourceId": self.transit_gateway_attachments[
                transit_gateway_attachment_id
            ].resource_id,
            "resourceType": self.transit_gateway_attachments[
                transit_gateway_attachment_id
            ].resource_type,
            "state": "associated",
            "transitGatewayAttachmentId": transit_gateway_attachment_id,
        }

    def unset_route_table_association(self, tgw_rt_id):
        tgw_rt = self.transit_gateways_route_tables[tgw_rt_id]
        tgw_rt.route_table_association = {}

    def set_route_table_propagation(
        self, transit_gateway_attachment_id, transit_gateway_route_table_id
    ):
        self.transit_gateways_route_tables[
            transit_gateway_route_table_id
        ].route_table_propagation = {
            "resourceId": self.transit_gateway_attachments[
                transit_gateway_attachment_id
            ].resource_id,
            "resourceType": self.transit_gateway_attachments[
                transit_gateway_attachment_id
            ].resource_type,
            "state": "enabled",
            "transitGatewayAttachmentId": transit_gateway_attachment_id,
        }

    def unset_route_table_propagation(self, tgw_rt_id):
        tgw_rt = self.transit_gateways_route_tables[tgw_rt_id]
        tgw_rt.route_table_propagation = {}

    def disable_route_table_propagation(self, transit_gateway_route_table_id):
        self.transit_gateways_route_tables[
            transit_gateway_route_table_id
        ].route_table_propagation = {}

    def get_all_transit_gateway_route_table_associations(
        self, transit_gateway_route_table_id=None, filters=None
    ):
        transit_gateway_route_tables = list(self.transit_gateways_route_tables.values())

        if transit_gateway_route_tables:
            transit_gateway_route_tables = [
                transit_gateway_route_table
                for transit_gateway_route_table in transit_gateway_route_tables
                if transit_gateway_route_table.id in transit_gateway_route_table_id
            ]

        attr_pairs = (
            ("resource-id", "route_table_association", "resourceId"),
            ("resource-type", "route_table_association", "resourceType"),
            (
                "transit-gateway-attachment-id",
                "route_table_association",
                "transitGatewayAttachmentId",
            ),
        )

        result = transit_gateway_route_tables
        if filters:
            result = filter_resources(transit_gateway_route_tables, filters, attr_pairs)
        return result

    def get_all_transit_gateway_route_table_propagations(
        self, transit_gateway_route_table_id=None, filters=None
    ):
        transit_gateway_route_tables = list(self.transit_gateways_route_tables.values())

        if transit_gateway_route_tables:
            transit_gateway_route_tables = [
                transit_gateway_route_table
                for transit_gateway_route_table in transit_gateway_route_tables
                if transit_gateway_route_table.id in transit_gateway_route_table_id
            ]

        attr_pairs = (
            ("resource-id", "route_table_propagation", "resourceId"),
            ("resource-type", "route_table_propagation", "resourceType"),
            (
                "transit-gateway-attachment-id",
                "route_table_propagation",
                "transitGatewayAttachmentId",
            ),
        )

        result = transit_gateway_route_tables
        if filters:
            result = filter_resources(transit_gateway_route_tables, filters, attr_pairs)
        return result


class TransitGatewayAttachment(TaggedEC2Resource):
    def __init__(
        self, backend, resource_id, resource_type, transit_gateway_id, tags=None
    ):

        self.ec2_backend = backend
        self.association = {}
        self.propagation = {}
        self.resource_id = resource_id
        self.resource_type = resource_type

        self.id = random_transit_gateway_attachment_id()
        self.transit_gateway_id = transit_gateway_id

        self.state = "available"
        self.add_tags(tags or {})

        self._created_at = datetime.utcnow()
        self.owner_id = self.resource_owner_id

    @property
    def create_time(self):
        return iso_8601_datetime_with_milliseconds(self._created_at)

    @property
    def resource_owner_id(self):
        return ACCOUNT_ID

    @property
    def transit_gateway_owner_id(self):
        return ACCOUNT_ID


class TransitGatewayVpcAttachment(TransitGatewayAttachment):

    DEFAULT_OPTIONS = {
        "ApplianceModeSupport": "disable",
        "DnsSupport": "enable",
        "Ipv6Support": "disable",
    }

    def __init__(
        self, backend, transit_gateway_id, vpc_id, subnet_ids, tags=None, options=None
    ):

        super().__init__(
            backend=backend,
            transit_gateway_id=transit_gateway_id,
            resource_id=vpc_id,
            resource_type="vpc",
            tags=tags,
        )

        self.vpc_id = vpc_id
        self.subnet_ids = subnet_ids
        self.options = merge_multiple_dicts(self.DEFAULT_OPTIONS, options or {})


class TransitGatewayPeeringAttachment(TransitGatewayAttachment):
    def __init__(
        self,
        backend,
        transit_gateway_id=None,
        peer_transit_gateway_id=None,
        peer_region=None,
        peer_account_id=None,
        tags=None,
        region_name=None,
    ):

        super().__init__(
            backend=backend,
            transit_gateway_id=transit_gateway_id,
            resource_id=peer_transit_gateway_id,
            resource_type="peering",
            tags=tags,
        )

        self.accepter_tgw_info = {
            "ownerId": peer_account_id,
            "region": peer_region,
            "transitGatewayId": peer_transit_gateway_id,
        }
        self.requester_tgw_info = {
            "ownerId": self.owner_id,
            "region": region_name,
            "transitGatewayId": transit_gateway_id,
        }
        self.status = PeeringConnectionStatus()

    @property
    def resource_owner_id(self):
        return ACCOUNT_ID


class TransitGatewayAttachmentBackend(object):
    def __init__(self):
        self.transit_gateway_attachments = {}
        super(TransitGatewayAttachmentBackend, self).__init__()

    def create_transit_gateway_vpn_attachment(
        self, vpn_id, transit_gateway_id, tags=[]
    ):
        transit_gateway_vpn_attachment = TransitGatewayAttachment(
            self,
            resource_id=vpn_id,
            resource_type="vpn",
            transit_gateway_id=transit_gateway_id,
            tags=tags,
        )
        self.transit_gateway_attachments[
            transit_gateway_vpn_attachment.id
        ] = transit_gateway_vpn_attachment
        return transit_gateway_vpn_attachment

    def create_transit_gateway_vpc_attachment(
        self, transit_gateway_id, vpc_id, subnet_ids, tags=None, options=None
    ):
        transit_gateway_vpc_attachment = TransitGatewayVpcAttachment(
            self,
            transit_gateway_id=transit_gateway_id,
            tags=tags,
            vpc_id=vpc_id,
            subnet_ids=subnet_ids,
            options=options,
        )
        self.transit_gateway_attachments[
            transit_gateway_vpc_attachment.id
        ] = transit_gateway_vpc_attachment
        return transit_gateway_vpc_attachment

    def describe_transit_gateway_attachments(
        self, transit_gateways_attachment_ids=None, filters=None, max_results=0
    ):
        transit_gateway_attachments = list(self.transit_gateway_attachments.values())

        attr_pairs = (
            ("resource-id", "resource_id"),
            ("resource-type", "resource_type"),
            ("transit-gateway-id", "transit_gateway_id"),
        )

        if (
            not transit_gateways_attachment_ids == []
            and transit_gateways_attachment_ids is not None
        ):
            transit_gateway_attachments = [
                transit_gateways_attachment
                for transit_gateways_attachment in transit_gateway_attachments
                if transit_gateways_attachment.id in transit_gateways_attachment_ids
            ]

        result = transit_gateway_attachments
        if filters:
            result = filter_resources(transit_gateway_attachments, filters, attr_pairs)
        return result

    def describe_transit_gateway_vpc_attachments(
        self, transit_gateways_attachment_ids=None, filters=None, max_results=0
    ):
        transit_gateway_attachments = list(self.transit_gateway_attachments.values())

        attr_pairs = (
            ("state", "state"),
            ("transit-gateway-attachment-id", "id"),
            ("transit-gateway-id", "transit_gateway_id"),
            ("vpc-id", "resource_id"),
        )

        if (
            not transit_gateways_attachment_ids == []
            and transit_gateways_attachment_ids is not None
        ):
            transit_gateway_attachments = [
                transit_gateways_attachment
                for transit_gateways_attachment in transit_gateway_attachments
                if transit_gateways_attachment.id in transit_gateways_attachment_ids
            ]

        result = transit_gateway_attachments
        if filters:
            result = filter_resources(transit_gateway_attachments, filters, attr_pairs)
        return result

    def delete_transit_gateway_vpc_attachment(self, transit_gateway_attachment_id=None):
        transit_gateway_attachment = self.transit_gateway_attachments.pop(
            transit_gateway_attachment_id
        )
        transit_gateway_attachment.state = "deleted"
        return transit_gateway_attachment

    def modify_transit_gateway_vpc_attachment(
        self,
        add_subnet_ids=None,
        options=None,
        remove_subnet_ids=None,
        transit_gateway_attachment_id=None,
    ):

        tgw_attachment = self.transit_gateway_attachments[transit_gateway_attachment_id]
        if remove_subnet_ids:
            tgw_attachment.subnet_ids = [
                id for id in tgw_attachment.subnet_ids if id not in remove_subnet_ids
            ]

        if options:
            tgw_attachment.options.update(options)

        if add_subnet_ids:
            for id in add_subnet_ids:
                tgw_attachment.subnet_ids.append(id)

        return tgw_attachment

    def set_attachment_association(
        self, transit_gateway_attachment_id=None, transit_gateway_route_table_id=None
    ):
        self.transit_gateway_attachments[transit_gateway_attachment_id].association = {
            "state": "associated",
            "transitGatewayRouteTableId": transit_gateway_route_table_id,
        }

    def unset_attachment_association(self, tgw_attach_id):
        self.transit_gateway_attachments.get(tgw_attach_id).association = {}

    def set_attachment_propagation(
        self, transit_gateway_attachment_id=None, transit_gateway_route_table_id=None
    ):
        self.transit_gateway_attachments[transit_gateway_attachment_id].propagation = {
            "state": "enabled",
            "transitGatewayRouteTableId": transit_gateway_route_table_id,
        }

    def unset_attachment_propagation(self, tgw_attach_id):
        self.transit_gateway_attachments.get(tgw_attach_id).propagation = {}

    def disable_attachment_propagation(self, transit_gateway_attachment_id=None):
        self.transit_gateway_attachments[transit_gateway_attachment_id].propagation[
            "state"
        ] = "disabled"

    def create_transit_gateway_peering_attachment(
        self,
        transit_gateway_id,
        peer_transit_gateway_id,
        peer_region,
        peer_account_id,
        tags,
    ):
        transit_gateway_peering_attachment = TransitGatewayPeeringAttachment(
            self,
            transit_gateway_id=transit_gateway_id,
            peer_transit_gateway_id=peer_transit_gateway_id,
            peer_region=peer_region,
            peer_account_id=peer_account_id,
            tags=tags,
            region_name=self.region_name,
        )
        transit_gateway_peering_attachment.status.accept()
        transit_gateway_peering_attachment.state = "available"
        self.transit_gateway_attachments[
            transit_gateway_peering_attachment.id
        ] = transit_gateway_peering_attachment
        return transit_gateway_peering_attachment

    def describe_transit_gateway_peering_attachments(
        self, transit_gateways_attachment_ids=None, filters=None, max_results=0
    ):
        transit_gateway_attachments = list(self.transit_gateway_attachments.values())

        attr_pairs = (
            ("state", "state"),
            ("transit-gateway-attachment-id", "id"),
            ("local-owner-id", "requester_tgw_info", "ownerId"),
            ("remote-owner-id", "accepter_tgw_info", "ownerId"),
        )

        if transit_gateways_attachment_ids:
            transit_gateway_attachments = [
                transit_gateways_attachment
                for transit_gateways_attachment in transit_gateway_attachments
                if transit_gateways_attachment.id in transit_gateways_attachment_ids
            ]

        if filters:
            transit_gateway_attachments = filter_resources(
                transit_gateway_attachments, filters, attr_pairs
            )
            transit_gateway_attachments = describe_tag_filter(
                filters, transit_gateway_attachments
            )
        return transit_gateway_attachments

    def accept_transit_gateway_peering_attachment(self, transit_gateway_attachment_id):
        transit_gateway_attachment = self.transit_gateway_attachments[
            transit_gateway_attachment_id
        ]
        transit_gateway_attachment.state = "available"
        transit_gateway_attachment.status.accept()
        return transit_gateway_attachment

    def reject_transit_gateway_peering_attachment(self, transit_gateway_attachment_id):
        transit_gateway_attachment = self.transit_gateway_attachments[
            transit_gateway_attachment_id
        ]
        transit_gateway_attachment.state = "rejected"
        transit_gateway_attachment.status.reject()
        return transit_gateway_attachment

    def delete_transit_gateway_peering_attachment(self, transit_gateway_attachment_id):
        transit_gateway_attachment = self.transit_gateway_attachments[
            transit_gateway_attachment_id
        ]
        transit_gateway_attachment.state = "deleted"
        transit_gateway_attachment.status.deleted()
        return transit_gateway_attachment


class TransitGatewayRelations(object):
    # this class is for TransitGatewayAssociation and TransitGatewayPropagation
    def __init__(
        self,
        backend,
        transit_gateway_attachment_id=None,
        transit_gateway_route_table_id=None,
        state=None,
    ):
        self.ec2_backend = backend
        self.transit_gateway_attachment_id = transit_gateway_attachment_id
        self.transit_gateway_route_table_id = transit_gateway_route_table_id
        self.resource_id = backend.transit_gateway_attachments[
            transit_gateway_attachment_id
        ].resource_id
        self.resource_type = backend.transit_gateway_attachments[
            transit_gateway_attachment_id
        ].resource_type
        self.state = state


class TransitGatewayRelationsBackend(object):
    def __init__(self):
        self.transit_gateway_associations = {}
        self.transit_gateway_propagations = {}
        super(TransitGatewayRelationsBackend, self).__init__()

    def associate_transit_gateway_route_table(
        self, transit_gateway_attachment_id=None, transit_gateway_route_table_id=None
    ):
        transit_gateway_association = TransitGatewayRelations(
            self,
            transit_gateway_attachment_id,
            transit_gateway_route_table_id,
            state="associated",
        )
        self.set_route_table_association(
            transit_gateway_attachment_id, transit_gateway_route_table_id
        )
        self.set_attachment_association(
            transit_gateway_attachment_id, transit_gateway_route_table_id
        )
        self.transit_gateway_associations[
            transit_gateway_attachment_id
        ] = transit_gateway_association

        return transit_gateway_association

    def enable_transit_gateway_route_table_propagation(
        self, transit_gateway_attachment_id=None, transit_gateway_route_table_id=None
    ):
        transit_gateway_propagation = TransitGatewayRelations(
            self,
            transit_gateway_attachment_id,
            transit_gateway_route_table_id,
            state="enabled",
        )
        self.set_route_table_propagation(
            transit_gateway_attachment_id, transit_gateway_route_table_id
        )
        self.set_attachment_propagation(
            transit_gateway_attachment_id, transit_gateway_route_table_id
        )
        self.transit_gateway_propagations[
            transit_gateway_attachment_id
        ] = transit_gateway_propagation

        return transit_gateway_propagation

    def disable_transit_gateway_route_table_propagation(
        self, transit_gateway_attachment_id=None, transit_gateway_route_table_id=None
    ):
        self.disable_route_table_propagation(
            transit_gateway_route_table_id=transit_gateway_route_table_id
        )
        self.disable_attachment_propagation(
            transit_gateway_attachment_id=transit_gateway_attachment_id
        )
        self.transit_gateway_propagations[
            transit_gateway_attachment_id
        ].state = "disabled"
        transit_gateway_propagation = self.transit_gateway_propagations.pop(
            transit_gateway_attachment_id
        )

        return transit_gateway_propagation

    def disassociate_transit_gateway_route_table(self, tgw_attach_id, tgw_rt_id):
        tgw_association = self.transit_gateway_associations.pop(tgw_attach_id)
        tgw_association.state = "disassociated"

        self.unset_route_table_association(tgw_rt_id)
        self.unset_attachment_association(tgw_attach_id)

        return tgw_association


class NatGateway(CloudFormationModel):
    def __init__(self, backend, subnet_id, allocation_id, tags=[]):
        # public properties
        self.id = random_nat_gateway_id()
        self.subnet_id = subnet_id
        self.allocation_id = allocation_id
        self.state = "available"
        self.private_ip = random_private_ip()

        # protected properties
        self._created_at = datetime.utcnow()
        self._backend = backend
        # NOTE: this is the core of NAT Gateways creation
        self._eni = self._backend.create_network_interface(
            backend.get_subnet(self.subnet_id), self.private_ip
        )

        # associate allocation with ENI
        self._backend.associate_address(eni=self._eni, allocation_id=self.allocation_id)
        self.tags = tags

    @property
    def physical_resource_id(self):
        return self.id

    @property
    def vpc_id(self):
        subnet = self._backend.get_subnet(self.subnet_id)
        return subnet.vpc_id

    @property
    def create_time(self):
        return iso_8601_datetime_with_milliseconds(self._created_at)

    @property
    def network_interface_id(self):
        return self._eni.id

    @property
    def public_ip(self):
        eips = self._backend.address_by_allocation([self.allocation_id])
        return eips[0].public_ip

    @staticmethod
    def cloudformation_name_type():
        return None

    @staticmethod
    def cloudformation_type():
        # https://docs.aws.amazon.com/AWSCloudFormation/latest/UserGuide/aws-resource-ec2-natgateway.html
        return "AWS::EC2::NatGateway"

    @classmethod
    def create_from_cloudformation_json(
        cls, resource_name, cloudformation_json, region_name
    ):
        ec2_backend = ec2_backends[region_name]
        nat_gateway = ec2_backend.create_nat_gateway(
            cloudformation_json["Properties"]["SubnetId"],
            cloudformation_json["Properties"]["AllocationId"],
        )
        return nat_gateway


class NatGatewayBackend(object):
    def __init__(self):
        self.nat_gateways = {}
        super(NatGatewayBackend, self).__init__()

    def get_all_nat_gateways(self, filters):
        nat_gateways = self.nat_gateways.values()

        if filters is not None:
            if filters.get("nat-gateway-id") is not None:
                nat_gateways = [
                    nat_gateway
                    for nat_gateway in nat_gateways
                    if nat_gateway.id in filters["nat-gateway-id"]
                ]
            if filters.get("vpc-id") is not None:
                nat_gateways = [
                    nat_gateway
                    for nat_gateway in nat_gateways
                    if nat_gateway.vpc_id in filters["vpc-id"]
                ]
            if filters.get("subnet-id") is not None:
                nat_gateways = [
                    nat_gateway
                    for nat_gateway in nat_gateways
                    if nat_gateway.subnet_id in filters["subnet-id"]
                ]
            if filters.get("state") is not None:
                nat_gateways = [
                    nat_gateway
                    for nat_gateway in nat_gateways
                    if nat_gateway.state in filters["state"]
                ]

        return nat_gateways

    def create_nat_gateway(self, subnet_id, allocation_id, tags=[]):
        nat_gateway = NatGateway(self, subnet_id, allocation_id, tags)
        self.nat_gateways[nat_gateway.id] = nat_gateway
        return nat_gateway

    def delete_nat_gateway(self, nat_gateway_id):
        return self.nat_gateways.pop(nat_gateway_id)


class LaunchTemplateVersion(object):
    def __init__(self, template, number, data, description):
        self.template = template
        self.number = number
        self.data = data
        self.description = description
        self.create_time = utc_date_and_time()

    @property
    def image_id(self):
        return self.data.get("ImageId", "")

    @property
    def instance_type(self):
        return self.data.get("InstanceType", "")

    @property
    def security_groups(self):
        return self.data.get("SecurityGroups", [])

    @property
    def user_data(self):
        return self.data.get("UserData", "")


class LaunchTemplate(TaggedEC2Resource):
    def __init__(self, backend, name, template_data, version_description):
        self.ec2_backend = backend
        self.name = name
        self.id = random_launch_template_id()
        self.create_time = utc_date_and_time()

        self.versions = []
        self.create_version(template_data, version_description)
        self.default_version_number = 1

    def create_version(self, data, description):
        num = len(self.versions) + 1
        version = LaunchTemplateVersion(self, num, data, description)
        self.versions.append(version)
        return version

    def is_default(self, version):
        return self.default_version == version.number

    def get_version(self, num):
        return self.versions[num - 1]

    def default_version(self):
        return self.versions[self.default_version_number - 1]

    def latest_version(self):
        return self.versions[-1]

    @property
    def latest_version_number(self):
        return self.latest_version().number

    def get_filter_value(self, filter_name):
        if filter_name == "launch-template-name":
            return self.name
        else:
            return super(LaunchTemplate, self).get_filter_value(
                filter_name, "DescribeLaunchTemplates"
            )


class LaunchTemplateBackend(object):
    def __init__(self):
        self.launch_template_name_to_ids = {}
        self.launch_templates = OrderedDict()
        self.launch_template_insert_order = []
        super(LaunchTemplateBackend, self).__init__()

    def create_launch_template(self, name, description, template_data):
        if name in self.launch_template_name_to_ids:
            raise InvalidLaunchTemplateNameError()
        template = LaunchTemplate(self, name, template_data, description)
        self.launch_templates[template.id] = template
        self.launch_template_name_to_ids[template.name] = template.id
        self.launch_template_insert_order.append(template.id)
        return template

    def get_launch_template(self, template_id):
        return self.launch_templates[template_id]

    def get_launch_template_by_name(self, name):
        return self.get_launch_template(self.launch_template_name_to_ids[name])

    def get_launch_templates(
        self, template_names=None, template_ids=None, filters=None
    ):
        if template_names and not template_ids:
            template_ids = []
            for name in template_names:
                template_ids.append(self.launch_template_name_to_ids[name])

        if template_ids:
            templates = [self.launch_templates[tid] for tid in template_ids]
        else:
            templates = list(self.launch_templates.values())

        return generic_filter(filters, templates)


class IamInstanceProfileAssociation(CloudFormationModel):
    def __init__(self, ec2_backend, association_id, instance, iam_instance_profile):
        self.ec2_backend = ec2_backend
        self.id = association_id
        self.instance = instance
        self.iam_instance_profile = iam_instance_profile
        self.state = "associated"


class IamInstanceProfileAssociationBackend(object):
    def __init__(self):
        self.iam_instance_profile_associations = {}
        super(IamInstanceProfileAssociationBackend, self).__init__()

    def associate_iam_instance_profile(
        self,
        instance_id,
        iam_instance_profile_name=None,
        iam_instance_profile_arn=None,
    ):
        iam_association_id = random_iam_instance_profile_association_id()

        instance_profile = filter_iam_instance_profiles(
            iam_instance_profile_arn, iam_instance_profile_name
        )

        if instance_id in self.iam_instance_profile_associations.keys():
            raise IncorrectStateIamProfileAssociationError(instance_id)

        iam_instance_profile_associations = IamInstanceProfileAssociation(
            self,
            iam_association_id,
            self.get_instance(instance_id) if instance_id else None,
            instance_profile,
        )
        # Regarding to AWS there can be only one association with ec2.
        self.iam_instance_profile_associations[
            instance_id
        ] = iam_instance_profile_associations
        return iam_instance_profile_associations

    def describe_iam_instance_profile_associations(
        self, association_ids, filters=None, max_results=100, next_token=None
    ):
        associations_list = []
        if association_ids:
            for association in self.iam_instance_profile_associations.values():
                if association.id in association_ids:
                    associations_list.append(association)
        else:
            # That's mean that no association id were given. Showing all.
            associations_list.extend(self.iam_instance_profile_associations.values())

        associations_list = filter_iam_instance_profile_associations(
            associations_list, filters
        )

        starting_point = int(next_token or 0)
        ending_point = starting_point + int(max_results or 100)
        associations_page = associations_list[starting_point:ending_point]
        new_next_token = (
            str(ending_point) if ending_point < len(associations_list) else None
        )

        return associations_page, new_next_token

    def disassociate_iam_instance_profile(self, association_id):
        iam_instance_profile_associations = None
        for association_key in self.iam_instance_profile_associations.keys():
            if (
                self.iam_instance_profile_associations[association_key].id
                == association_id
            ):
                iam_instance_profile_associations = self.iam_instance_profile_associations[
                    association_key
                ]
                del self.iam_instance_profile_associations[association_key]
                # Deleting once and avoiding `RuntimeError: dictionary changed size during iteration`
                break

        if not iam_instance_profile_associations:
            raise InvalidAssociationIDIamProfileAssociationError(association_id)

        return iam_instance_profile_associations

    def replace_iam_instance_profile_association(
        self,
        association_id,
        iam_instance_profile_name=None,
        iam_instance_profile_arn=None,
    ):
        instance_profile = filter_iam_instance_profiles(
            iam_instance_profile_arn, iam_instance_profile_name
        )

        iam_instance_profile_association = None
        for association_key in self.iam_instance_profile_associations.keys():
            if (
                self.iam_instance_profile_associations[association_key].id
                == association_id
            ):
                self.iam_instance_profile_associations[
                    association_key
                ].iam_instance_profile = instance_profile
                iam_instance_profile_association = self.iam_instance_profile_associations[
                    association_key
                ]
                break

        if not iam_instance_profile_association:
            raise InvalidAssociationIDIamProfileAssociationError(association_id)

        return iam_instance_profile_association


class EC2Backend(
    BaseBackend,
    InstanceBackend,
    InstanceTypeBackend,
    InstanceTypeOfferingBackend,
    TagBackend,
    EBSBackend,
    RegionsAndZonesBackend,
    SecurityGroupBackend,
    AmiBackend,
    VPCBackend,
    ManagedPrefixListBackend,
    SubnetBackend,
    SubnetRouteTableAssociationBackend,
    FlowLogsBackend,
    NetworkInterfaceBackend,
    VPNConnectionBackend,
    VPCPeeringConnectionBackend,
    RouteTableBackend,
    RouteBackend,
    InternetGatewayBackend,
    VPCGatewayAttachmentBackend,
    SpotFleetBackend,
    SpotRequestBackend,
    ElasticAddressBackend,
    KeyPairBackend,
    DHCPOptionsSetBackend,
    NetworkAclBackend,
    VpnGatewayBackend,
    CustomerGatewayBackend,
    NatGatewayBackend,
    TransitGatewayBackend,
    TransitGatewayRouteTableBackend,
    TransitGatewayAttachmentBackend,
    TransitGatewayRelationsBackend,
    LaunchTemplateBackend,
    IamInstanceProfileAssociationBackend,
):
    def __init__(self, region_name):
        self.region_name = region_name
        super(EC2Backend, self).__init__()

        # Default VPC exists by default, which is the current behavior
        # of EC2-VPC. See for detail:
        #
        #   docs.aws.amazon.com/AmazonVPC/latest/UserGuide/default-vpc.html
        #
        if not self.vpcs:
            vpc = self.create_vpc("172.31.0.0/16")
        else:
            # For now this is included for potential
            # backward-compatibility issues
            vpc = self.vpcs.values()[0]

        # Create default subnet for each availability zone
        ip, _ = vpc.cidr_block.split("/")
        ip = ip.split(".")
        ip[2] = 0

        for zone in self.describe_availability_zones():
            az_name = zone.name
            cidr_block = ".".join(str(i) for i in ip) + "/20"
            self.create_subnet(vpc.id, cidr_block, availability_zone=az_name)
            ip[2] += 16

    def reset(self):
        region_name = self.region_name
        self.__dict__ = {}
        self.__init__(region_name)

    # Use this to generate a proper error template response when in a response
    # handler.
    def raise_error(self, code, message):
        raise EC2ClientError(code, message)

    def raise_not_implemented_error(self, blurb):
        raise MotoNotImplementedError(blurb)

    def do_resources_exist(self, resource_ids):
        for resource_id in resource_ids:
            resource_prefix = get_prefix(resource_id)
            if resource_prefix == EC2_RESOURCE_TO_PREFIX["customer-gateway"]:
                self.get_customer_gateway(customer_gateway_id=resource_id)
            elif resource_prefix == EC2_RESOURCE_TO_PREFIX["dhcp-options"]:
                self.describe_dhcp_options(options_ids=[resource_id])
            elif resource_prefix == EC2_RESOURCE_TO_PREFIX["image"]:
                self.describe_images(ami_ids=[resource_id])
            elif resource_prefix == EC2_RESOURCE_TO_PREFIX["instance"]:
                self.get_instance_by_id(instance_id=resource_id)
            elif resource_prefix == EC2_RESOURCE_TO_PREFIX["internet-gateway"]:
                self.describe_internet_gateways(internet_gateway_ids=[resource_id])
            elif resource_prefix == EC2_RESOURCE_TO_PREFIX["launch-template"]:
                self.get_launch_template(resource_id)
            elif resource_prefix == EC2_RESOURCE_TO_PREFIX["network-acl"]:
                self.get_all_network_acls()
            elif resource_prefix == EC2_RESOURCE_TO_PREFIX["network-interface"]:
                self.describe_network_interfaces(
                    filters={"network-interface-id": resource_id}
                )
            elif resource_prefix == EC2_RESOURCE_TO_PREFIX["reserved-instance"]:
                self.raise_not_implemented_error("DescribeReservedInstances")
            elif resource_prefix == EC2_RESOURCE_TO_PREFIX["route-table"]:
                self.get_route_table(route_table_id=resource_id)
            elif resource_prefix == EC2_RESOURCE_TO_PREFIX["security-group"]:
                self.describe_security_groups(group_ids=[resource_id])
            elif resource_prefix == EC2_RESOURCE_TO_PREFIX["snapshot"]:
                self.get_snapshot(snapshot_id=resource_id)
            elif resource_prefix == EC2_RESOURCE_TO_PREFIX["spot-instance-request"]:
                self.describe_spot_instance_requests(
                    filters={"spot-instance-request-id": resource_id}
                )
            elif resource_prefix == EC2_RESOURCE_TO_PREFIX["subnet"]:
                self.get_subnet(subnet_id=resource_id)
            elif resource_prefix == EC2_RESOURCE_TO_PREFIX["volume"]:
                self.get_volume(volume_id=resource_id)
            elif resource_prefix == EC2_RESOURCE_TO_PREFIX["vpc"]:
                self.get_vpc(vpc_id=resource_id)
            elif resource_prefix == EC2_RESOURCE_TO_PREFIX["vpc-peering-connection"]:
                self.get_vpc_peering_connection(vpc_pcx_id=resource_id)
            elif resource_prefix == EC2_RESOURCE_TO_PREFIX["vpn-connection"]:
                self.describe_vpn_connections(vpn_connection_ids=[resource_id])
            elif resource_prefix == EC2_RESOURCE_TO_PREFIX["vpn-gateway"]:
                self.get_vpn_gateway(vpn_gateway_id=resource_id)
            elif (
                resource_prefix
                == EC2_RESOURCE_TO_PREFIX["iam-instance-profile-association"]
            ):
                self.describe_iam_instance_profile_associations(
                    association_ids=[resource_id]
                )
        return True


ec2_backends = {
    region.name: EC2Backend(region.name) for region in RegionsAndZonesBackend.regions
}<|MERGE_RESOLUTION|>--- conflicted
+++ resolved
@@ -3478,10 +3478,6 @@
         availability_zone,
         default_for_az,
         map_public_ip_on_launch,
-<<<<<<< HEAD
-        owner_id=None,
-=======
->>>>>>> b3fe48ec
         assign_ipv6_address_on_creation=False,
     ):
         self.ec2_backend = ec2_backend
@@ -3744,10 +3740,6 @@
             availability_zone_data,
             default_for_az,
             map_public_ip_on_launch,
-<<<<<<< HEAD
-            owner_id=context.get_current_user() if context else ACCOUNT_ID,
-=======
->>>>>>> b3fe48ec
             assign_ipv6_address_on_creation=False,
         )
 
