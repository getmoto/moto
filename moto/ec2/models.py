from __future__ import unicode_literals

import copy
import itertools
import ipaddress
import json
import os
import re
import six
import warnings

from boto3 import Session
from pkg_resources import resource_filename

from collections import defaultdict
import weakref
from datetime import datetime
from boto.ec2.instance import Instance as BotoInstance, Reservation
from boto.ec2.blockdevicemapping import BlockDeviceMapping, BlockDeviceType
from boto.ec2.spotinstancerequest import SpotInstanceRequest as BotoSpotRequest
from boto.ec2.launchspecification import LaunchSpecification

from moto.compat import OrderedDict
from moto.core import BaseBackend
from moto.core.models import Model, BaseModel
from moto.core.utils import (
    iso_8601_datetime_with_milliseconds,
    camelcase_to_underscores,
)
from .exceptions import (
    CidrLimitExceeded,
    DependencyViolationError,
    EC2ClientError,
    FilterNotImplementedError,
    GatewayNotAttachedError,
    InvalidAddressError,
    InvalidAllocationIdError,
    InvalidAMIIdError,
    InvalidAMIAttributeItemValueError,
    InvalidAssociationIdError,
    InvalidAvailabilityZoneError,
    InvalidCIDRBlockParameterError,
    InvalidCIDRSubnetError,
    InvalidCustomerGatewayIdError,
    InvalidDestinationCIDRBlockParameterError,
    InvalidDHCPOptionsIdError,
    InvalidDomainError,
    InvalidID,
    InvalidInstanceIdError,
    InvalidInternetGatewayIdError,
    InvalidKeyPairDuplicateError,
    InvalidKeyPairFormatError,
    InvalidKeyPairNameError,
    InvalidLaunchTemplateNameError,
    InvalidNetworkAclIdError,
    InvalidNetworkAttachmentIdError,
    InvalidNetworkInterfaceIdError,
    InvalidParameterValueError,
    InvalidParameterValueErrorTagNull,
    InvalidParameterValueErrorUnknownAttribute,
    InvalidPermissionNotFoundError,
    InvalidPermissionDuplicateError,
    InvalidRouteTableIdError,
    InvalidRouteError,
    InvalidSecurityGroupDuplicateError,
    InvalidSecurityGroupNotFoundError,
    InvalidSnapshotIdError,
    InvalidSubnetConflictError,
    InvalidSubnetIdError,
    InvalidSubnetRangeError,
    InvalidVolumeIdError,
    InvalidVolumeAttachmentError,
    InvalidVpcCidrBlockAssociationIdError,
    InvalidVPCPeeringConnectionIdError,
    InvalidVPCPeeringConnectionStateTransitionError,
    InvalidVPCIdError,
    InvalidVPCRangeError,
    InvalidVpnGatewayIdError,
    InvalidVpnConnectionIdError,
    MalformedAMIIdError,
    MalformedDHCPOptionsIdError,
    MissingParameterError,
    MotoNotImplementedError,
    NetworkAclEntryAlreadyExistsError,
    OperationNotPermitted,
    OperationNotPermitted2,
    OperationNotPermitted3,
    ResourceAlreadyAssociatedError,
    RulesPerSecurityGroupLimitExceededError,
    TagLimitExceeded,
)
from .utils import (
    EC2_RESOURCE_TO_PREFIX,
    EC2_PREFIX_TO_RESOURCE,
    random_ami_id,
    random_dhcp_option_id,
    random_eip_allocation_id,
    random_eip_association_id,
    random_eni_attach_id,
    random_eni_id,
    random_instance_id,
    random_internet_gateway_id,
    random_ip,
    random_ipv6_cidr,
    random_launch_template_id,
    random_nat_gateway_id,
    random_key_pair,
    random_private_ip,
    random_public_ip,
    random_reservation_id,
    random_route_table_id,
    generate_route_id,
    split_route_id,
    random_security_group_id,
    random_snapshot_id,
    random_spot_fleet_request_id,
    random_spot_request_id,
    random_subnet_id,
    random_subnet_association_id,
    random_volume_id,
    random_vpc_id,
    random_vpc_cidr_association_id,
    random_vpc_peering_connection_id,
    generic_filter,
    is_valid_resource_id,
    get_prefix,
    simple_aws_filter_to_re,
    is_valid_cidr,
    filter_internet_gateways,
    filter_reservations,
    random_network_acl_id,
    random_network_acl_subnet_association_id,
    random_vpn_gateway_id,
    random_vpn_connection_id,
    random_customer_gateway_id,
    is_tag_filter,
    tag_filter_matches,
    rsa_public_key_parse,
    rsa_public_key_fingerprint,
)

INSTANCE_TYPES = json.load(
    open(resource_filename(__name__, "resources/instance_types.json"), "r")
)
AMIS = json.load(
    open(
        os.environ.get("MOTO_AMIS_PATH")
        or resource_filename(__name__, "resources/amis.json"),
        "r",
    )
)

OWNER_ID = "111122223333"


def utc_date_and_time():
    return datetime.utcnow().strftime("%Y-%m-%dT%H:%M:%S.000Z")


def validate_resource_ids(resource_ids):
    if not resource_ids:
        raise MissingParameterError(parameter="resourceIdSet")
    for resource_id in resource_ids:
        if not is_valid_resource_id(resource_id):
            raise InvalidID(resource_id=resource_id)
    return True


class InstanceState(object):
    def __init__(self, name="pending", code=0):
        self.name = name
        self.code = code


class StateReason(object):
    def __init__(self, message="", code=""):
        self.message = message
        self.code = code


class TaggedEC2Resource(BaseModel):
    def get_tags(self, *args, **kwargs):
        tags = self.ec2_backend.describe_tags(filters={"resource-id": [self.id]})
        return tags

    def add_tag(self, key, value):
        self.ec2_backend.create_tags([self.id], {key: value})

    def add_tags(self, tag_map):
        for key, value in tag_map.items():
            self.ec2_backend.create_tags([self.id], {key: value})

    def get_filter_value(self, filter_name, method_name=None):
        tags = self.get_tags()

        if filter_name.startswith("tag:"):
            tagname = filter_name.replace("tag:", "", 1)
            for tag in tags:
                if tag["key"] == tagname:
                    return tag["value"]

            return ""
        elif filter_name == "tag-key":
            return [tag["key"] for tag in tags]
        elif filter_name == "tag-value":
            return [tag["value"] for tag in tags]
        else:
            raise FilterNotImplementedError(filter_name, method_name)


class NetworkInterface(TaggedEC2Resource):
    def __init__(
        self,
        ec2_backend,
        subnet,
        private_ip_address,
        private_ip_addresses=None,
        device_index=0,
        public_ip_auto_assign=True,
        group_ids=None,
        description=None,
    ):
        self.ec2_backend = ec2_backend
        self.id = random_eni_id()
        self.device_index = device_index
        self.private_ip_address = private_ip_address or random_private_ip()
        self.private_ip_addresses = private_ip_addresses
        self.subnet = subnet
        self.instance = None
        self.attachment_id = None
        self.description = description

        self.public_ip = None
        self.public_ip_auto_assign = public_ip_auto_assign
        self.start()

        self.attachments = []

        # Local set to the ENI. When attached to an instance, @property group_set
        #   returns groups for both self and the attached instance.
        self._group_set = []

        group = None
        if group_ids:
            for group_id in group_ids:
                group = self.ec2_backend.get_security_group_from_id(group_id)
                if not group:
                    # Create with specific group ID.
                    group = SecurityGroup(
                        self.ec2_backend,
                        group_id,
                        group_id,
                        group_id,
                        vpc_id=subnet.vpc_id,
                    )
                    self.ec2_backend.groups[subnet.vpc_id][group_id] = group
                if group:
                    self._group_set.append(group)

    @classmethod
    def create_from_cloudformation_json(
        cls, resource_name, cloudformation_json, region_name
    ):
        properties = cloudformation_json["Properties"]

        security_group_ids = properties.get("SecurityGroups", [])

        ec2_backend = ec2_backends[region_name]
        subnet_id = properties.get("SubnetId")
        if subnet_id:
            subnet = ec2_backend.get_subnet(subnet_id)
        else:
            subnet = None

        private_ip_address = properties.get("PrivateIpAddress", None)
        description = properties.get("Description", None)

        network_interface = ec2_backend.create_network_interface(
            subnet,
            private_ip_address,
            group_ids=security_group_ids,
            description=description,
        )
        return network_interface

    def stop(self):
        if self.public_ip_auto_assign:
            self.public_ip = None

    def start(self):
        self.check_auto_public_ip()

    def check_auto_public_ip(self):
        if self.public_ip_auto_assign:
            self.public_ip = random_public_ip()

    @property
    def group_set(self):
        if self.instance and self.instance.security_groups:
            return set(self._group_set) | set(self.instance.security_groups)
        else:
            return self._group_set

    def get_cfn_attribute(self, attribute_name):
        from moto.cloudformation.exceptions import UnformattedGetAttTemplateException

        if attribute_name == "PrimaryPrivateIpAddress":
            return self.private_ip_address
        elif attribute_name == "SecondaryPrivateIpAddresses":
            raise NotImplementedError(
                '"Fn::GetAtt" : [ "{0}" , "SecondaryPrivateIpAddresses" ]"'
            )
        raise UnformattedGetAttTemplateException()

    @property
    def physical_resource_id(self):
        return self.id

    def get_filter_value(self, filter_name):
        if filter_name == "network-interface-id":
            return self.id
        elif filter_name in ("addresses.private-ip-address", "private-ip-address"):
            return self.private_ip_address
        elif filter_name == "subnet-id":
            return self.subnet.id
        elif filter_name == "vpc-id":
            return self.subnet.vpc_id
        elif filter_name == "group-id":
            return [group.id for group in self._group_set]
        elif filter_name == "availability-zone":
            return self.subnet.availability_zone
        elif filter_name == "description":
            return self.description
        else:
            return super(NetworkInterface, self).get_filter_value(
                filter_name, "DescribeNetworkInterfaces"
            )


class NetworkInterfaceBackend(object):
    def __init__(self):
        self.enis = {}
        super(NetworkInterfaceBackend, self).__init__()

    def create_network_interface(
        self,
        subnet,
        private_ip_address,
        private_ip_addresses=None,
        group_ids=None,
        description=None,
        **kwargs
    ):
        eni = NetworkInterface(
            self,
            subnet,
            private_ip_address,
            private_ip_addresses,
            group_ids=group_ids,
            description=description,
            **kwargs
        )
        self.enis[eni.id] = eni
        return eni

    def get_network_interface(self, eni_id):
        for eni in self.enis.values():
            if eni_id == eni.id:
                return eni
        raise InvalidNetworkInterfaceIdError(eni_id)

    def delete_network_interface(self, eni_id):
        deleted = self.enis.pop(eni_id, None)
        if not deleted:
            raise InvalidNetworkInterfaceIdError(eni_id)
        return deleted

    def describe_network_interfaces(self, filters=None):
        enis = self.enis.values()

        if filters:
            for (_filter, _filter_value) in filters.items():
                if _filter == "network-interface-id":
                    _filter = "id"
                    enis = [
                        eni for eni in enis if getattr(eni, _filter) in _filter_value
                    ]
                elif _filter == "group-id":
                    original_enis = enis
                    enis = []
                    for eni in original_enis:
                        for group in eni.group_set:
                            if group.id in _filter_value:
                                enis.append(eni)
                                break
                elif _filter == "private-ip-address:":
                    enis = [
                        eni for eni in enis if eni.private_ip_address in _filter_value
                    ]
                elif _filter == "subnet-id":
                    enis = [eni for eni in enis if eni.subnet.id in _filter_value]
                elif _filter == "description":
                    enis = [eni for eni in enis if eni.description in _filter_value]
                else:
                    self.raise_not_implemented_error(
                        "The filter '{0}' for DescribeNetworkInterfaces".format(_filter)
                    )
        return enis

    def attach_network_interface(self, eni_id, instance_id, device_index):
        eni = self.get_network_interface(eni_id)
        instance = self.get_instance(instance_id)
        return instance.attach_eni(eni, device_index)

    def detach_network_interface(self, attachment_id):
        found_eni = None

        for eni in self.enis.values():
            if eni.attachment_id == attachment_id:
                found_eni = eni
                break
        else:
            raise InvalidNetworkAttachmentIdError(attachment_id)

        found_eni.instance.detach_eni(found_eni)

    def modify_network_interface_attribute(self, eni_id, group_id):
        eni = self.get_network_interface(eni_id)
        group = self.get_security_group_from_id(group_id)
        eni._group_set = [group]

    def get_all_network_interfaces(self, eni_ids=None, filters=None):
        enis = self.enis.values()

        if eni_ids:
            enis = [eni for eni in enis if eni.id in eni_ids]
            if len(enis) != len(eni_ids):
                invalid_id = list(
                    set(eni_ids).difference(set([eni.id for eni in enis]))
                )[0]
                raise InvalidNetworkInterfaceIdError(invalid_id)

        return generic_filter(filters, enis)


class Instance(TaggedEC2Resource, BotoInstance):
    VALID_ATTRIBUTES = {
        "instanceType",
        "kernel",
        "ramdisk",
        "userData",
        "disableApiTermination",
        "instanceInitiatedShutdownBehavior",
        "rootDeviceName",
        "blockDeviceMapping",
        "productCodes",
        "sourceDestCheck",
        "groupSet",
        "ebsOptimized",
        "sriovNetSupport",
    }

    def __init__(self, ec2_backend, image_id, user_data, security_groups, **kwargs):
        super(Instance, self).__init__()
        self.ec2_backend = ec2_backend
        self.id = random_instance_id()
        self.image_id = image_id
        self._state = InstanceState("running", 16)
        self._reason = ""
        self._state_reason = StateReason()
        self.user_data = user_data
        self.security_groups = security_groups
        self.instance_type = kwargs.get("instance_type", "m1.small")
        self.region_name = kwargs.get("region_name", "us-east-1")
        placement = kwargs.get("placement", None)
        self.vpc_id = None
        self.subnet_id = kwargs.get("subnet_id")
        in_ec2_classic = not bool(self.subnet_id)
        self.key_name = kwargs.get("key_name")
        self.ebs_optimized = kwargs.get("ebs_optimized", False)
        self.source_dest_check = "true"
        self.launch_time = utc_date_and_time()
        self.ami_launch_index = kwargs.get("ami_launch_index", 0)
        self.disable_api_termination = kwargs.get("disable_api_termination", False)
        self.instance_initiated_shutdown_behavior = kwargs.get(
            "instance_initiated_shutdown_behavior", "stop"
        )
        self.sriov_net_support = "simple"
        self._spot_fleet_id = kwargs.get("spot_fleet_id", None)
        self.associate_public_ip = kwargs.get("associate_public_ip", False)
        if in_ec2_classic:
            # If we are in EC2-Classic, autoassign a public IP
            self.associate_public_ip = True

        amis = self.ec2_backend.describe_images(filters={"image-id": image_id})
        ami = amis[0] if amis else None
        if ami is None:
            warnings.warn(
                "Could not find AMI with image-id:{0}, "
                "in the near future this will "
                "cause an error.\n"
                "Use ec2_backend.describe_images() to "
                "find suitable image for your test".format(image_id),
                PendingDeprecationWarning,
            )

        self.platform = ami.platform if ami else None
        self.virtualization_type = ami.virtualization_type if ami else "paravirtual"
        self.architecture = ami.architecture if ami else "x86_64"

        # handle weird bug around user_data -- something grabs the repr(), so
        # it must be clean
        if isinstance(self.user_data, list) and len(self.user_data) > 0:
            if six.PY3 and isinstance(self.user_data[0], six.binary_type):
                # string will have a "b" prefix -- need to get rid of it
                self.user_data[0] = self.user_data[0].decode("utf-8")
            elif six.PY2 and isinstance(self.user_data[0], six.text_type):
                # string will have a "u" prefix -- need to get rid of it
                self.user_data[0] = self.user_data[0].encode("utf-8")

        if self.subnet_id:
            subnet = ec2_backend.get_subnet(self.subnet_id)
            self.vpc_id = subnet.vpc_id
            self._placement.zone = subnet.availability_zone

            if self.associate_public_ip is None:
                # Mapping public ip hasnt been explicitly enabled or disabled
                self.associate_public_ip = subnet.map_public_ip_on_launch == "true"
        elif placement:
            self._placement.zone = placement
        else:
            self._placement.zone = ec2_backend.region_name + "a"

        self.block_device_mapping = BlockDeviceMapping()

        self._private_ips = set()
        self.prep_nics(
            kwargs.get("nics", {}),
            private_ip=kwargs.get("private_ip"),
            associate_public_ip=self.associate_public_ip,
        )

    def __del__(self):
        try:
            subnet = self.ec2_backend.get_subnet(self.subnet_id)
            for ip in self._private_ips:
                subnet.del_subnet_ip(ip)
        except Exception:
            # Its not "super" critical we clean this up, as reset will do this
            # worst case we'll get IP address exaustion... rarely
            pass

    def setup_defaults(self):
        # Default have an instance with root volume should you not wish to
        # override with attach volume cmd.
        size = 8
        volume_type = "standard"
        if self.image_id in self.ec2_backend.amis:
            image = self.ec2_backend.amis[self.image_id]
            size = image.ebs_snapshot.volume.size
            volume_type = image.ebs_snapshot.volume.volume_type
        volume = self.ec2_backend.create_volume(
            size=size, zone_name="us-east-1a", volume_type=volume_type
        )
        self.ec2_backend.attach_volume(volume.id, self.id, "/dev/sda1")

    def teardown_defaults(self):
        volume_id = self.block_device_mapping["/dev/sda1"].volume_id
        self.ec2_backend.detach_volume(volume_id, self.id, "/dev/sda1")
        self.ec2_backend.delete_volume(volume_id)

    @property
    def get_block_device_mapping(self):
        return self.block_device_mapping.items()

    @property
    def private_ip(self):
        return self.nics[0].private_ip_address

    @property
    def private_dns(self):
        formatted_ip = self.private_ip.replace(".", "-")
        if self.region_name == "us-east-1":
            return "ip-{0}.ec2.internal".format(formatted_ip)
        else:
            return "ip-{0}.{1}.compute.internal".format(formatted_ip, self.region_name)

    @property
    def public_ip(self):
        return self.nics[0].public_ip

    @property
    def public_dns(self):
        if self.public_ip:
            formatted_ip = self.public_ip.replace(".", "-")
            if self.region_name == "us-east-1":
                return "ec2-{0}.compute-1.amazonaws.com".format(formatted_ip)
            else:
                return "ec2-{0}.{1}.compute.amazonaws.com".format(
                    formatted_ip, self.region_name
                )

    @classmethod
    def create_from_cloudformation_json(
        cls, resource_name, cloudformation_json, region_name
    ):
        properties = cloudformation_json["Properties"]

        ec2_backend = ec2_backends[region_name]
        security_group_ids = properties.get("SecurityGroups", [])
        group_names = [
            ec2_backend.get_security_group_from_id(group_id).name
            for group_id in security_group_ids
        ]

        reservation = ec2_backend.add_instances(
            image_id=properties["ImageId"],
            user_data=properties.get("UserData"),
            count=1,
            security_group_names=group_names,
            instance_type=properties.get("InstanceType", "m1.small"),
            subnet_id=properties.get("SubnetId"),
            key_name=properties.get("KeyName"),
            private_ip=properties.get("PrivateIpAddress"),
        )
        instance = reservation.instances[0]
        for tag in properties.get("Tags", []):
            instance.add_tag(tag["Key"], tag["Value"])
        return instance

    @classmethod
    def delete_from_cloudformation_json(
        cls, resource_name, cloudformation_json, region_name
    ):
        ec2_backend = ec2_backends[region_name]
        all_instances = ec2_backend.all_instances()

        # the resource_name for instances is the stack name, logical id, and random suffix separated
        # by hyphens.  So to lookup the instances using the 'aws:cloudformation:logical-id' tag, we need to
        # extract the logical-id from the resource_name
        logical_id = resource_name.split("-")[1]

        for instance in all_instances:
            instance_tags = instance.get_tags()
            for tag in instance_tags:
                if (
                    tag["key"] == "aws:cloudformation:logical-id"
                    and tag["value"] == logical_id
                ):
                    instance.delete(region_name)

    @property
    def physical_resource_id(self):
        return self.id

    def start(self, *args, **kwargs):
        for nic in self.nics.values():
            nic.start()

        self._state.name = "running"
        self._state.code = 16

        self._reason = ""
        self._state_reason = StateReason()

    def stop(self, *args, **kwargs):
        for nic in self.nics.values():
            nic.stop()

        self._state.name = "stopped"
        self._state.code = 80

        self._reason = "User initiated ({0})".format(
            datetime.utcnow().strftime("%Y-%m-%d %H:%M:%S UTC")
        )
        self._state_reason = StateReason(
            "Client.UserInitiatedShutdown: User initiated shutdown",
            "Client.UserInitiatedShutdown",
        )

    def delete(self, region):
        self.terminate()

    def terminate(self, *args, **kwargs):
        for nic in self.nics.values():
            nic.stop()

        self.teardown_defaults()

        if self._spot_fleet_id:
            spot_fleet = self.ec2_backend.get_spot_fleet_request(self._spot_fleet_id)
            for spec in spot_fleet.launch_specs:
                if (
                    spec.instance_type == self.instance_type
                    and spec.subnet_id == self.subnet_id
                ):
                    break
            spot_fleet.fulfilled_capacity -= spec.weighted_capacity
            spot_fleet.spot_requests = [
                req for req in spot_fleet.spot_requests if req.instance != self
            ]

        self._state.name = "terminated"
        self._state.code = 48

        self._reason = "User initiated ({0})".format(
            datetime.utcnow().strftime("%Y-%m-%d %H:%M:%S UTC")
        )
        self._state_reason = StateReason(
            "Client.UserInitiatedShutdown: User initiated shutdown",
            "Client.UserInitiatedShutdown",
        )

    def reboot(self, *args, **kwargs):
        self._state.name = "running"
        self._state.code = 16

        self._reason = ""
        self._state_reason = StateReason()

    @property
    def dynamic_group_list(self):
        if self.nics:
            groups = []
            for nic in self.nics.values():
                for group in nic.group_set:
                    groups.append(group)
            return groups
        else:
            return self.security_groups

    def prep_nics(self, nic_spec, private_ip=None, associate_public_ip=None):
        self.nics = {}

        if self.subnet_id:
            subnet = self.ec2_backend.get_subnet(self.subnet_id)
            if not private_ip:
                private_ip = subnet.get_available_subnet_ip(instance=self)
            else:
                subnet.request_ip(private_ip, instance=self)

            self._private_ips.add(private_ip)
        elif private_ip is None:
            # Preserve old behaviour if in EC2-Classic mode
            private_ip = random_private_ip()

        # Primary NIC defaults
        primary_nic = {
            "SubnetId": self.subnet_id,
            "PrivateIpAddress": private_ip,
            "AssociatePublicIpAddress": associate_public_ip,
        }
        primary_nic = dict((k, v) for k, v in primary_nic.items() if v)

        # If empty NIC spec but primary NIC values provided, create NIC from
        # them.
        if primary_nic and not nic_spec:
            nic_spec[0] = primary_nic
            nic_spec[0]["DeviceIndex"] = 0

        # Flesh out data structures and associations
        for nic in nic_spec.values():
            device_index = int(nic.get("DeviceIndex"))

            nic_id = nic.get("NetworkInterfaceId")
            if nic_id:
                # If existing NIC found, use it.
                use_nic = self.ec2_backend.get_network_interface(nic_id)
                use_nic.device_index = device_index
                use_nic.public_ip_auto_assign = False

            else:
                # If primary NIC values provided, use them for the primary NIC.
                if device_index == 0 and primary_nic:
                    nic.update(primary_nic)

                if "SubnetId" in nic:
                    subnet = self.ec2_backend.get_subnet(nic["SubnetId"])
                else:
                    subnet = None

                group_id = nic.get("SecurityGroupId")
                group_ids = [group_id] if group_id else []

                use_nic = self.ec2_backend.create_network_interface(
                    subnet,
                    nic.get("PrivateIpAddress"),
                    device_index=device_index,
                    public_ip_auto_assign=nic.get("AssociatePublicIpAddress", False),
                    group_ids=group_ids,
                )

            self.attach_eni(use_nic, device_index)

    def attach_eni(self, eni, device_index):
        device_index = int(device_index)
        self.nics[device_index] = eni

        # This is used upon associate/disassociate public IP.
        eni.instance = self
        eni.attachment_id = random_eni_attach_id()
        eni.device_index = device_index

        return eni.attachment_id

    def detach_eni(self, eni):
        self.nics.pop(eni.device_index, None)
        eni.instance = None
        eni.attachment_id = None
        eni.device_index = None

    def get_cfn_attribute(self, attribute_name):
        from moto.cloudformation.exceptions import UnformattedGetAttTemplateException

        if attribute_name == "AvailabilityZone":
            return self.placement
        elif attribute_name == "PrivateDnsName":
            return self.private_dns
        elif attribute_name == "PublicDnsName":
            return self.public_dns
        elif attribute_name == "PrivateIp":
            return self.private_ip
        elif attribute_name == "PublicIp":
            return self.public_ip
        raise UnformattedGetAttTemplateException()


class InstanceBackend(object):
    def __init__(self):
        self.reservations = OrderedDict()
        super(InstanceBackend, self).__init__()

    def get_instance(self, instance_id):
        for instance in self.all_instances():
            if instance.id == instance_id:
                return instance
        raise InvalidInstanceIdError(instance_id)

    def add_instances(self, image_id, count, user_data, security_group_names, **kwargs):
        new_reservation = Reservation()
        new_reservation.id = random_reservation_id()

        security_groups = [
            self.get_security_group_from_name(name) for name in security_group_names
        ]
        security_groups.extend(
            self.get_security_group_from_id(sg_id)
            for sg_id in kwargs.pop("security_group_ids", [])
        )
        self.reservations[new_reservation.id] = new_reservation

        tags = kwargs.pop("tags", {})
        instance_tags = tags.get("instance", {})

        for index in range(count):
            kwargs["ami_launch_index"] = index
            new_instance = Instance(
                self, image_id, user_data, security_groups, **kwargs
            )
            new_reservation.instances.append(new_instance)
            new_instance.add_tags(instance_tags)
            new_instance.setup_defaults()
        return new_reservation

    def start_instances(self, instance_ids):
        started_instances = []
        for instance in self.get_multi_instances_by_id(instance_ids):
            instance.start()
            started_instances.append(instance)

        return started_instances

    def stop_instances(self, instance_ids):
        stopped_instances = []
        for instance in self.get_multi_instances_by_id(instance_ids):
            instance.stop()
            stopped_instances.append(instance)

        return stopped_instances

    def terminate_instances(self, instance_ids):
        terminated_instances = []
        if not instance_ids:
            raise EC2ClientError(
                "InvalidParameterCombination", "No instances specified"
            )
        for instance in self.get_multi_instances_by_id(instance_ids):
            instance.terminate()
            terminated_instances.append(instance)

        return terminated_instances

    def reboot_instances(self, instance_ids):
        rebooted_instances = []
        for instance in self.get_multi_instances_by_id(instance_ids):
            instance.reboot()
            rebooted_instances.append(instance)

        return rebooted_instances

    def modify_instance_attribute(self, instance_id, key, value):
        instance = self.get_instance(instance_id)
        setattr(instance, key, value)
        return instance

    def modify_instance_security_groups(self, instance_id, new_group_id_list):
        instance = self.get_instance(instance_id)
        new_group_list = []
        for new_group_id in new_group_id_list:
            new_group_list.append(self.get_security_group_from_id(new_group_id))
        setattr(instance, "security_groups", new_group_list)
        return instance

    def describe_instance_attribute(self, instance_id, attribute):
        if attribute not in Instance.VALID_ATTRIBUTES:
            raise InvalidParameterValueErrorUnknownAttribute(attribute)

        if attribute == "groupSet":
            key = "security_groups"
        else:
            key = camelcase_to_underscores(attribute)
        instance = self.get_instance(instance_id)
        value = getattr(instance, key)
        return instance, value

    def all_instances(self):
        instances = []
        for reservation in self.all_reservations():
            for instance in reservation.instances:
                instances.append(instance)
        return instances

    def all_running_instances(self):
        instances = []
        for reservation in self.all_reservations():
            for instance in reservation.instances:
                if instance.state_code == 16:
                    instances.append(instance)
        return instances

    def get_multi_instances_by_id(self, instance_ids):
        """
        :param instance_ids: A string list with instance ids
        :return: A list with instance objects
        """
        result = []

        for reservation in self.all_reservations():
            for instance in reservation.instances:
                if instance.id in instance_ids:
                    result.append(instance)

        # TODO: Trim error message down to specific invalid id.
        if instance_ids and len(instance_ids) > len(result):
            raise InvalidInstanceIdError(instance_ids)

        return result

    def get_instance_by_id(self, instance_id):
        for reservation in self.all_reservations():
            for instance in reservation.instances:
                if instance.id == instance_id:
                    return instance

    def get_reservations_by_instance_ids(self, instance_ids, filters=None):
        """ Go through all of the reservations and filter to only return those
        associated with the given instance_ids.
        """
        reservations = []
        for reservation in self.all_reservations():
            reservation_instance_ids = [
                instance.id for instance in reservation.instances
            ]
            matching_reservation = any(
                instance_id in reservation_instance_ids for instance_id in instance_ids
            )
            if matching_reservation:
                reservation.instances = [
                    instance
                    for instance in reservation.instances
                    if instance.id in instance_ids
                ]
                reservations.append(reservation)
        found_instance_ids = [
            instance.id
            for reservation in reservations
            for instance in reservation.instances
        ]
        if len(found_instance_ids) != len(instance_ids):
            invalid_id = list(set(instance_ids).difference(set(found_instance_ids)))[0]
            raise InvalidInstanceIdError(invalid_id)
        if filters is not None:
            reservations = filter_reservations(reservations, filters)
        return reservations

    def all_reservations(self, filters=None):
        reservations = [
            copy.copy(reservation) for reservation in self.reservations.values()
        ]
        if filters is not None:
            reservations = filter_reservations(reservations, filters)
        return reservations


class KeyPair(object):
    def __init__(self, name, fingerprint, material):
        self.name = name
        self.fingerprint = fingerprint
        self.material = material

    def get_filter_value(self, filter_name):
        if filter_name == "key-name":
            return self.name
        elif filter_name == "fingerprint":
            return self.fingerprint
        else:
            raise FilterNotImplementedError(filter_name, "DescribeKeyPairs")


class KeyPairBackend(object):
    def __init__(self):
        self.keypairs = {}
        super(KeyPairBackend, self).__init__()

    def create_key_pair(self, name):
        if name in self.keypairs:
            raise InvalidKeyPairDuplicateError(name)
        keypair = KeyPair(name, **random_key_pair())
        self.keypairs[name] = keypair
        return keypair

    def delete_key_pair(self, name):
        if name in self.keypairs:
            self.keypairs.pop(name)
        return True

    def describe_key_pairs(self, key_names=None, filters=None):
        results = []
        if key_names:
            results = [
                keypair
                for keypair in self.keypairs.values()
                if keypair.name in key_names
            ]
            if len(key_names) > len(results):
                unknown_keys = set(key_names) - set(results)
                raise InvalidKeyPairNameError(unknown_keys)
        else:
            results = self.keypairs.values()

        if filters:
            return generic_filter(filters, results)
        else:
            return results

    def import_key_pair(self, key_name, public_key_material):
        if key_name in self.keypairs:
            raise InvalidKeyPairDuplicateError(key_name)

        try:
            rsa_public_key = rsa_public_key_parse(public_key_material)
        except ValueError:
            raise InvalidKeyPairFormatError()

        fingerprint = rsa_public_key_fingerprint(rsa_public_key)
        keypair = KeyPair(
            key_name, material=public_key_material, fingerprint=fingerprint
        )
        self.keypairs[key_name] = keypair
        return keypair


class TagBackend(object):
    VALID_TAG_FILTERS = ["key", "resource-id", "resource-type", "value"]

    VALID_TAG_RESOURCE_FILTER_TYPES = [
        "customer-gateway",
        "dhcp-options",
        "image",
        "instance",
        "internet-gateway",
        "network-acl",
        "network-interface",
        "reserved-instances",
        "route-table",
        "security-group",
        "snapshot",
        "spot-instances-request",
        "subnet",
        "volume",
        "vpc",
        "vpc-peering-connection" "vpn-connection",
        "vpn-gateway",
    ]

    def __init__(self):
        self.tags = defaultdict(dict)
        super(TagBackend, self).__init__()

    def create_tags(self, resource_ids, tags):
        if None in set([tags[tag] for tag in tags]):
            raise InvalidParameterValueErrorTagNull()
        for resource_id in resource_ids:
            if resource_id in self.tags:
                if (
                    len(self.tags[resource_id])
                    + len([tag for tag in tags if not tag.startswith("aws:")])
                    > 50
                ):
                    raise TagLimitExceeded()
            elif len([tag for tag in tags if not tag.startswith("aws:")]) > 50:
                raise TagLimitExceeded()
        for resource_id in resource_ids:
            for tag in tags:
                self.tags[resource_id][tag] = tags[tag]
        return True

    def delete_tags(self, resource_ids, tags):
        for resource_id in resource_ids:
            for tag in tags:
                if tag in self.tags[resource_id]:
                    if tags[tag] is None:
                        self.tags[resource_id].pop(tag)
                    elif tags[tag] == self.tags[resource_id][tag]:
                        self.tags[resource_id].pop(tag)
        return True

    def describe_tags(self, filters=None):
        import re

        results = []
        key_filters = []
        resource_id_filters = []
        resource_type_filters = []
        value_filters = []
        if filters is not None:
            for tag_filter in filters:
                if tag_filter in self.VALID_TAG_FILTERS:
                    if tag_filter == "key":
                        for value in filters[tag_filter]:
                            key_filters.append(
                                re.compile(simple_aws_filter_to_re(value))
                            )
                    if tag_filter == "resource-id":
                        for value in filters[tag_filter]:
                            resource_id_filters.append(
                                re.compile(simple_aws_filter_to_re(value))
                            )
                    if tag_filter == "resource-type":
                        for value in filters[tag_filter]:
                            resource_type_filters.append(value)
                    if tag_filter == "value":
                        for value in filters[tag_filter]:
                            value_filters.append(
                                re.compile(simple_aws_filter_to_re(value))
                            )
        for resource_id, tags in self.tags.items():
            for key, value in tags.items():
                add_result = False
                if filters is None:
                    add_result = True
                else:
                    key_pass = False
                    id_pass = False
                    type_pass = False
                    value_pass = False
                    if key_filters:
                        for pattern in key_filters:
                            if pattern.match(key) is not None:
                                key_pass = True
                    else:
                        key_pass = True
                    if resource_id_filters:
                        for pattern in resource_id_filters:
                            if pattern.match(resource_id) is not None:
                                id_pass = True
                    else:
                        id_pass = True
                    if resource_type_filters:
                        for resource_type in resource_type_filters:
                            if (
                                EC2_PREFIX_TO_RESOURCE[get_prefix(resource_id)]
                                == resource_type
                            ):
                                type_pass = True
                    else:
                        type_pass = True
                    if value_filters:
                        for pattern in value_filters:
                            if pattern.match(value) is not None:
                                value_pass = True
                    else:
                        value_pass = True
                    if key_pass and id_pass and type_pass and value_pass:
                        add_result = True
                        # If we're not filtering, or we are filtering and this
                if add_result:
                    result = {
                        "resource_id": resource_id,
                        "key": key,
                        "value": value,
                        "resource_type": EC2_PREFIX_TO_RESOURCE[
                            get_prefix(resource_id)
                        ],
                    }
                    results.append(result)
        return results


class Ami(TaggedEC2Resource):
    def __init__(
        self,
        ec2_backend,
        ami_id,
        instance=None,
        source_ami=None,
        name=None,
        description=None,
        block_device_mapping=None,
        owner_id=OWNER_ID,
        public=False,
        virtualization_type=None,
        architecture=None,
        state="available",
        creation_date=None,
        platform=None,
        image_type="machine",
        image_location=None,
        hypervisor=None,
        root_device_type="standard",
        root_device_name="/dev/sda1",
        sriov="simple",
        region_name="us-east-1a",
    ):
        self.block_device_mapping = block_device_mapping or []
        self.ec2_backend = ec2_backend
        self.id = ami_id
        self.state = state
        self.name = name
        self.image_type = image_type
        self.image_location = image_location
        self.owner_id = owner_id
        self.description = description
        self.virtualization_type = virtualization_type
        self.architecture = architecture
        self.kernel_id = None
        self.platform = platform
        self.hypervisor = hypervisor
        self.root_device_name = root_device_name
        self.root_device_type = root_device_type
        self.sriov = sriov
        self.creation_date = (
            utc_date_and_time() if creation_date is None else creation_date
        )

        volume = None
        if instance:
            self.instance = instance
            self.instance_id = instance.id
            self.virtualization_type = instance.virtualization_type
            self.architecture = instance.architecture
            self.kernel_id = instance.kernel
            self.platform = instance.platform
            volume = self.ec2_backend.get_volume(
                self.instance.block_device_mapping[root_device_name].volume_id
            )
            if not self.block_device_mapping:
                self.block_device_mapping.append(
                    {
                        "device_name": root_device_name,
                        "virtual_name": None,
                        "ebs": {
                            "delete": True,
                            "iops": volume.iops,
                            "volume_id": None,
                            "volume_size": volume.size,
                            "volume_type": volume.volume_type,
                        },
                    }
                )
        elif source_ami:
            """
              http://docs.aws.amazon.com/AWSEC2/latest/UserGuide/CopyingAMIs.html
              "We don't copy launch permissions, user-defined tags, or Amazon S3 bucket permissions from the source AMI to the new AMI."
              ~ 2014.09.29
            """
            self.virtualization_type = source_ami.virtualization_type
            self.architecture = source_ami.architecture
            self.kernel_id = source_ami.kernel_id
            self.platform = source_ami.platform
            if not name:
                self.name = source_ami.name
            if not description:
                self.description = source_ami.description

        self.launch_permission_groups = set()
        self.launch_permission_users = set()

        if public:
            self.launch_permission_groups.add("all")

        volume = volume or self.ec2_backend.create_volume(
            size=15, zone_name=region_name
        )
        self.ebs_snapshot = self.ec2_backend.create_snapshot(
            volume.id, "Auto-created snapshot for AMI %s" % self.id, owner_id
        )
        self.ec2_backend.delete_volume(volume.id)

    @property
    def is_public(self):
        return "all" in self.launch_permission_groups

    @property
    def is_public_string(self):
        return str(self.is_public).lower()

    def get_filter_value(self, filter_name):
        if filter_name == "virtualization-type":
            return self.virtualization_type
        elif filter_name == "kernel-id":
            return self.kernel_id
        elif filter_name in ["architecture", "platform"]:
            return getattr(self, filter_name)
        elif filter_name == "image-id":
            return self.id
        elif filter_name == "is-public":
            return self.is_public_string
        elif filter_name == "state":
            return self.state
        elif filter_name == "name":
            return self.name
        elif filter_name == "owner-id":
            return self.owner_id
        else:
            return super(Ami, self).get_filter_value(filter_name, "DescribeImages")


class AmiBackend(object):

    AMI_REGEX = re.compile("ami-[a-z0-9]+")

    def __init__(self):
        self.amis = {}

        self._load_amis()

        super(AmiBackend, self).__init__()

    def _load_amis(self):
        for ami in AMIS:
            ami_id = ami["ami_id"]
            self.amis[ami_id] = Ami(self, **ami)

    def create_image(
        self,
        instance_id,
        name=None,
        description=None,
        context=None,
        block_device_mapping=None,
    ):
        # TODO: check that instance exists and pull info from it.
        ami_id = random_ami_id()
        instance = self.get_instance(instance_id)

        ami = Ami(
            self,
            ami_id,
            instance=instance,
            source_ami=None,
            name=name,
            description=description,
            owner_id=context.get_current_user() if context else OWNER_ID,
            block_device_mapping=block_device_mapping,
        )
        self.amis[ami_id] = ami
        return ami

    def copy_image(self, source_image_id, source_region, name=None, description=None):
        source_ami = ec2_backends[source_region].describe_images(
            ami_ids=[source_image_id]
        )[0]
        ami_id = random_ami_id()
        ami = Ami(
            self,
            ami_id,
            instance=None,
            source_ami=source_ami,
            name=name,
            description=description,
        )
        self.amis[ami_id] = ami
        return ami

    def describe_images(
        self, ami_ids=(), filters=None, exec_users=None, owners=None, context=None
    ):
        images = self.amis.values()

        if len(ami_ids):
            # boto3 seems to default to just searching based on ami ids if that parameter is passed
            # and if no images are found, it raises an errors
            malformed_ami_ids = [
                ami_id for ami_id in ami_ids if not ami_id.startswith("ami-")
            ]
            if malformed_ami_ids:
                raise MalformedAMIIdError(malformed_ami_ids)

            images = [ami for ami in images if ami.id in ami_ids]
            if len(images) == 0:
                raise InvalidAMIIdError(ami_ids)
        else:
            # Limit images by launch permissions
            if exec_users:
                tmp_images = []
                for ami in images:
                    for user_id in exec_users:
                        if user_id in ami.launch_permission_users:
                            tmp_images.append(ami)
                images = tmp_images

            # Limit by owner ids
            if owners:
                # support filtering by Owners=['self']
                owners = list(
                    map(
                        lambda o: context.get_current_user()
                        if context and o == "self"
                        else o,
                        owners,
                    )
                )
                images = [ami for ami in images if ami.owner_id in owners]

            # Generic filters
            if filters:
                return generic_filter(filters, images)

        return images

    def deregister_image(self, ami_id):
        if ami_id in self.amis:
            self.amis.pop(ami_id)
            return True
        raise InvalidAMIIdError(ami_id)

    def get_launch_permission_groups(self, ami_id):
        ami = self.describe_images(ami_ids=[ami_id])[0]
        return ami.launch_permission_groups

    def get_launch_permission_users(self, ami_id):
        ami = self.describe_images(ami_ids=[ami_id])[0]
        return ami.launch_permission_users

    def validate_permission_targets(self, user_ids=None, group=None):
        # If anything is invalid, nothing is added. (No partial success.)
        if user_ids:
            """
              AWS docs:
                "The AWS account ID is a 12-digit number, such as 123456789012, that you use to construct Amazon Resource Names (ARNs)."
                http://docs.aws.amazon.com/general/latest/gr/acct-identifiers.html
            """
            for user_id in user_ids:
                if len(user_id) != 12 or not user_id.isdigit():
                    raise InvalidAMIAttributeItemValueError("userId", user_id)

        if group and group != "all":
            raise InvalidAMIAttributeItemValueError("UserGroup", group)

    def add_launch_permission(self, ami_id, user_ids=None, group=None):
        ami = self.describe_images(ami_ids=[ami_id])[0]
        self.validate_permission_targets(user_ids=user_ids, group=group)

        if user_ids:
            for user_id in user_ids:
                ami.launch_permission_users.add(user_id)

        if group:
            ami.launch_permission_groups.add(group)

        return True

    def remove_launch_permission(self, ami_id, user_ids=None, group=None):
        ami = self.describe_images(ami_ids=[ami_id])[0]
        self.validate_permission_targets(user_ids=user_ids, group=group)

        if user_ids:
            for user_id in user_ids:
                ami.launch_permission_users.discard(user_id)

        if group:
            ami.launch_permission_groups.discard(group)

        return True


class Region(object):
    def __init__(self, name, endpoint):
        self.name = name
        self.endpoint = endpoint


class Zone(object):
    def __init__(self, name, region_name, zone_id):
        self.name = name
        self.region_name = region_name
        self.zone_id = zone_id


class RegionsAndZonesBackend(object):
    regions = []
    for region in Session().get_available_regions("ec2"):
        regions.append(Region(region, "ec2.{}.amazonaws.com".format(region)))
    for region in Session().get_available_regions("ec2", partition_name="aws-us-gov"):
        regions.append(Region(region, "ec2.{}.amazonaws.com".format(region)))
    for region in Session().get_available_regions("ec2", partition_name="aws-cn"):
        regions.append(Region(region, "ec2.{}.amazonaws.com.cn".format(region)))

    zones = {
        "af-south-1": [
            Zone(region_name="af-south-1", name="af-south-1a", zone_id="afs1-az1"),
<<<<<<< HEAD
=======
            Zone(region_name="af-south-1", name="af-south-1b", zone_id="afs1-az2"),
            Zone(region_name="af-south-1", name="af-south-1c", zone_id="afs1-az3"),
>>>>>>> 69ebf818
        ],
        "ap-south-1": [
            Zone(region_name="ap-south-1", name="ap-south-1a", zone_id="aps1-az1"),
            Zone(region_name="ap-south-1", name="ap-south-1b", zone_id="aps1-az3"),
        ],
        "eu-west-3": [
            Zone(region_name="eu-west-3", name="eu-west-3a", zone_id="euw3-az1"),
            Zone(region_name="eu-west-3", name="eu-west-3b", zone_id="euw3-az2"),
            Zone(region_name="eu-west-3", name="eu-west-3c", zone_id="euw3-az3"),
        ],
        "eu-north-1": [
            Zone(region_name="eu-north-1", name="eu-north-1a", zone_id="eun1-az1"),
            Zone(region_name="eu-north-1", name="eu-north-1b", zone_id="eun1-az2"),
            Zone(region_name="eu-north-1", name="eu-north-1c", zone_id="eun1-az3"),
        ],
        "eu-west-2": [
            Zone(region_name="eu-west-2", name="eu-west-2a", zone_id="euw2-az2"),
            Zone(region_name="eu-west-2", name="eu-west-2b", zone_id="euw2-az3"),
            Zone(region_name="eu-west-2", name="eu-west-2c", zone_id="euw2-az1"),
        ],
        "eu-west-1": [
            Zone(region_name="eu-west-1", name="eu-west-1a", zone_id="euw1-az3"),
            Zone(region_name="eu-west-1", name="eu-west-1b", zone_id="euw1-az1"),
            Zone(region_name="eu-west-1", name="eu-west-1c", zone_id="euw1-az2"),
        ],
        "ap-northeast-3": [
            Zone(
                region_name="ap-northeast-3",
                name="ap-northeast-2a",
                zone_id="apne3-az1",
            )
        ],
        "ap-northeast-2": [
            Zone(
                region_name="ap-northeast-2",
                name="ap-northeast-2a",
                zone_id="apne2-az1",
            ),
            Zone(
                region_name="ap-northeast-2",
                name="ap-northeast-2c",
                zone_id="apne2-az3",
            ),
        ],
        "ap-northeast-1": [
            Zone(
                region_name="ap-northeast-1",
                name="ap-northeast-1a",
                zone_id="apne1-az4",
            ),
            Zone(
                region_name="ap-northeast-1",
                name="ap-northeast-1c",
                zone_id="apne1-az1",
            ),
            Zone(
                region_name="ap-northeast-1",
                name="ap-northeast-1d",
                zone_id="apne1-az2",
            ),
        ],
        "ap-east-1": [
            Zone(region_name="ap-east-1", name="ap-east-1a", zone_id="ape1-az1"),
            Zone(region_name="ap-east-1", name="ap-east-1b", zone_id="ape1-az2"),
            Zone(region_name="ap-east-1", name="ap-east-1c", zone_id="ape1-az3"),
        ],
        "sa-east-1": [
            Zone(region_name="sa-east-1", name="sa-east-1a", zone_id="sae1-az1"),
            Zone(region_name="sa-east-1", name="sa-east-1c", zone_id="sae1-az3"),
        ],
        "ca-central-1": [
            Zone(region_name="ca-central-1", name="ca-central-1a", zone_id="cac1-az1"),
            Zone(region_name="ca-central-1", name="ca-central-1b", zone_id="cac1-az2"),
        ],
        "ap-southeast-1": [
            Zone(
                region_name="ap-southeast-1",
                name="ap-southeast-1a",
                zone_id="apse1-az1",
            ),
            Zone(
                region_name="ap-southeast-1",
                name="ap-southeast-1b",
                zone_id="apse1-az2",
            ),
            Zone(
                region_name="ap-southeast-1",
                name="ap-southeast-1c",
                zone_id="apse1-az3",
            ),
        ],
        "ap-southeast-2": [
            Zone(
                region_name="ap-southeast-2",
                name="ap-southeast-2a",
                zone_id="apse2-az1",
            ),
            Zone(
                region_name="ap-southeast-2",
                name="ap-southeast-2b",
                zone_id="apse2-az3",
            ),
            Zone(
                region_name="ap-southeast-2",
                name="ap-southeast-2c",
                zone_id="apse2-az2",
            ),
        ],
        "eu-central-1": [
            Zone(region_name="eu-central-1", name="eu-central-1a", zone_id="euc1-az2"),
            Zone(region_name="eu-central-1", name="eu-central-1b", zone_id="euc1-az3"),
            Zone(region_name="eu-central-1", name="eu-central-1c", zone_id="euc1-az1"),
        ],
        "us-east-1": [
            Zone(region_name="us-east-1", name="us-east-1a", zone_id="use1-az6"),
            Zone(region_name="us-east-1", name="us-east-1b", zone_id="use1-az1"),
            Zone(region_name="us-east-1", name="us-east-1c", zone_id="use1-az2"),
            Zone(region_name="us-east-1", name="us-east-1d", zone_id="use1-az4"),
            Zone(region_name="us-east-1", name="us-east-1e", zone_id="use1-az3"),
            Zone(region_name="us-east-1", name="us-east-1f", zone_id="use1-az5"),
        ],
        "us-east-2": [
            Zone(region_name="us-east-2", name="us-east-2a", zone_id="use2-az1"),
            Zone(region_name="us-east-2", name="us-east-2b", zone_id="use2-az2"),
            Zone(region_name="us-east-2", name="us-east-2c", zone_id="use2-az3"),
        ],
        "us-west-1": [
            Zone(region_name="us-west-1", name="us-west-1a", zone_id="usw1-az3"),
            Zone(region_name="us-west-1", name="us-west-1b", zone_id="usw1-az1"),
        ],
        "us-west-2": [
            Zone(region_name="us-west-2", name="us-west-2a", zone_id="usw2-az2"),
            Zone(region_name="us-west-2", name="us-west-2b", zone_id="usw2-az1"),
            Zone(region_name="us-west-2", name="us-west-2c", zone_id="usw2-az3"),
        ],
        "me-south-1": [
            Zone(region_name="me-south-1", name="me-south-1a", zone_id="mes1-az1"),
            Zone(region_name="me-south-1", name="me-south-1b", zone_id="mes1-az2"),
            Zone(region_name="me-south-1", name="me-south-1c", zone_id="mes1-az3"),
        ],
        "cn-north-1": [
            Zone(region_name="cn-north-1", name="cn-north-1a", zone_id="cnn1-az1"),
            Zone(region_name="cn-north-1", name="cn-north-1b", zone_id="cnn1-az2"),
        ],
        "cn-northwest-1": [
            Zone(
                region_name="cn-northwest-1",
                name="cn-northwest-1a",
                zone_id="cnnw1-az1",
            ),
            Zone(
                region_name="cn-northwest-1",
                name="cn-northwest-1b",
                zone_id="cnnw1-az2",
            ),
            Zone(
                region_name="cn-northwest-1",
                name="cn-northwest-1c",
                zone_id="cnnw1-az3",
            ),
        ],
        "us-gov-west-1": [
            Zone(
                region_name="us-gov-west-1", name="us-gov-west-1a", zone_id="usgw1-az1"
            ),
            Zone(
                region_name="us-gov-west-1", name="us-gov-west-1b", zone_id="usgw1-az2"
            ),
            Zone(
                region_name="us-gov-west-1", name="us-gov-west-1c", zone_id="usgw1-az3"
            ),
        ],
        "us-gov-east-1": [
            Zone(
                region_name="us-gov-east-1", name="us-gov-east-1a", zone_id="usge1-az1"
            ),
            Zone(
                region_name="us-gov-east-1", name="us-gov-east-1b", zone_id="usge1-az2"
            ),
            Zone(
                region_name="us-gov-east-1", name="us-gov-east-1c", zone_id="usge1-az3"
            ),
        ],
    }

    def describe_regions(self, region_names=[]):
        if len(region_names) == 0:
            return self.regions
        ret = []
        for name in region_names:
            for region in self.regions:
                if region.name == name:
                    ret.append(region)
        return ret

    def describe_availability_zones(self):
        return self.zones[self.region_name]

    def get_zone_by_name(self, name):
        for zone in self.zones[self.region_name]:
            if zone.name == name:
                return zone


class SecurityRule(object):
    def __init__(self, ip_protocol, from_port, to_port, ip_ranges, source_groups):
        self.ip_protocol = ip_protocol
        self.ip_ranges = ip_ranges or []
        self.source_groups = source_groups

        if ip_protocol != "-1":
            self.from_port = from_port
            self.to_port = to_port

    def __eq__(self, other):
        if self.ip_protocol != other.ip_protocol:
            return False
        if self.ip_ranges != other.ip_ranges:
            return False
        if self.source_groups != other.source_groups:
            return False
        if self.ip_protocol != "-1":
            if self.from_port != other.from_port:
                return False
            if self.to_port != other.to_port:
                return False

        return True


class SecurityGroup(TaggedEC2Resource):
    def __init__(self, ec2_backend, group_id, name, description, vpc_id=None):
        self.ec2_backend = ec2_backend
        self.id = group_id
        self.name = name
        self.description = description
        self.ingress_rules = []
        self.egress_rules = [SecurityRule("-1", None, None, ["0.0.0.0/0"], [])]
        self.enis = {}
        self.vpc_id = vpc_id
        self.owner_id = OWNER_ID

    @classmethod
    def create_from_cloudformation_json(
        cls, resource_name, cloudformation_json, region_name
    ):
        properties = cloudformation_json["Properties"]

        ec2_backend = ec2_backends[region_name]
        vpc_id = properties.get("VpcId")
        security_group = ec2_backend.create_security_group(
            name=resource_name,
            description=properties.get("GroupDescription"),
            vpc_id=vpc_id,
        )

        for tag in properties.get("Tags", []):
            tag_key = tag["Key"]
            tag_value = tag["Value"]
            security_group.add_tag(tag_key, tag_value)

        for ingress_rule in properties.get("SecurityGroupIngress", []):
            source_group_id = ingress_rule.get("SourceSecurityGroupId")

            ec2_backend.authorize_security_group_ingress(
                group_name_or_id=security_group.id,
                ip_protocol=ingress_rule["IpProtocol"],
                from_port=ingress_rule["FromPort"],
                to_port=ingress_rule["ToPort"],
                ip_ranges=ingress_rule.get("CidrIp"),
                source_group_ids=[source_group_id],
                vpc_id=vpc_id,
            )

        return security_group

    @classmethod
    def update_from_cloudformation_json(
        cls, original_resource, new_resource_name, cloudformation_json, region_name
    ):
        cls._delete_security_group_given_vpc_id(
            original_resource.name, original_resource.vpc_id, region_name
        )
        return cls.create_from_cloudformation_json(
            new_resource_name, cloudformation_json, region_name
        )

    @classmethod
    def delete_from_cloudformation_json(
        cls, resource_name, cloudformation_json, region_name
    ):
        properties = cloudformation_json["Properties"]
        vpc_id = properties.get("VpcId")
        cls._delete_security_group_given_vpc_id(resource_name, vpc_id, region_name)

    @classmethod
    def _delete_security_group_given_vpc_id(cls, resource_name, vpc_id, region_name):
        ec2_backend = ec2_backends[region_name]
        security_group = ec2_backend.get_security_group_from_name(resource_name, vpc_id)
        if security_group:
            security_group.delete(region_name)

    def delete(self, region_name):
        """ Not exposed as part of the ELB API - used for CloudFormation. """
        self.ec2_backend.delete_security_group(group_id=self.id)

    @property
    def physical_resource_id(self):
        return self.id

    def matches_filter(self, key, filter_value):
        def to_attr(filter_name):
            attr = None

            if filter_name == "group-name":
                attr = "name"
            elif filter_name == "group-id":
                attr = "id"
            elif filter_name == "vpc-id":
                attr = "vpc_id"
            else:
                attr = filter_name.replace("-", "_")

            return attr

        if key.startswith("ip-permission"):
            match = re.search(r"ip-permission.(*)", key)
            ingress_attr = to_attr(match.groups()[0])

            for ingress in self.ingress_rules:
                if getattr(ingress, ingress_attr) in filter_value:
                    return True
        elif is_tag_filter(key):
            tag_value = self.get_filter_value(key)
            if isinstance(filter_value, list):
                return tag_filter_matches(self, key, filter_value)
            return tag_value in filter_value
        else:
            attr_name = to_attr(key)
            return getattr(self, attr_name) in filter_value

        return False

    def matches_filters(self, filters):
        for key, value in filters.items():
            if not self.matches_filter(key, value):
                return False
        return True

    def get_cfn_attribute(self, attribute_name):
        from moto.cloudformation.exceptions import UnformattedGetAttTemplateException

        if attribute_name == "GroupId":
            return self.id
        raise UnformattedGetAttTemplateException()

    def add_ingress_rule(self, rule):
        if rule in self.ingress_rules:
            raise InvalidPermissionDuplicateError()
        else:
            self.ingress_rules.append(rule)

    def add_egress_rule(self, rule):
        self.egress_rules.append(rule)

    def get_number_of_ingress_rules(self):
        return sum(
            len(rule.ip_ranges) + len(rule.source_groups) for rule in self.ingress_rules
        )

    def get_number_of_egress_rules(self):
        return sum(
            len(rule.ip_ranges) + len(rule.source_groups) for rule in self.egress_rules
        )


class SecurityGroupBackend(object):
    def __init__(self):
        # the key in the dict group is the vpc_id or None (non-vpc)
        self.groups = defaultdict(dict)

        # Create the default security group
        self.create_security_group("default", "default group")

        super(SecurityGroupBackend, self).__init__()

    def create_security_group(self, name, description, vpc_id=None, force=False):
        if not description:
            raise MissingParameterError("GroupDescription")

        group_id = random_security_group_id()
        if not force:
            existing_group = self.get_security_group_from_name(name, vpc_id)
            if existing_group:
                raise InvalidSecurityGroupDuplicateError(name)
        group = SecurityGroup(self, group_id, name, description, vpc_id=vpc_id)

        self.groups[vpc_id][group_id] = group
        return group

    def describe_security_groups(self, group_ids=None, groupnames=None, filters=None):
        matches = itertools.chain(*[x.values() for x in self.groups.values()])
        if group_ids:
            matches = [grp for grp in matches if grp.id in group_ids]
            if len(group_ids) > len(matches):
                unknown_ids = set(group_ids) - set(matches)
                raise InvalidSecurityGroupNotFoundError(unknown_ids)
        if groupnames:
            matches = [grp for grp in matches if grp.name in groupnames]
            if len(groupnames) > len(matches):
                unknown_names = set(groupnames) - set(matches)
                raise InvalidSecurityGroupNotFoundError(unknown_names)
        if filters:
            matches = [grp for grp in matches if grp.matches_filters(filters)]

        return matches

    def _delete_security_group(self, vpc_id, group_id):
        if self.groups[vpc_id][group_id].enis:
            raise DependencyViolationError(
                "{0} is being utilized by {1}".format(group_id, "ENIs")
            )
        return self.groups[vpc_id].pop(group_id)

    def delete_security_group(self, name=None, group_id=None):
        if group_id:
            # loop over all the SGs, find the right one
            for vpc_id, groups in self.groups.items():
                if group_id in groups:
                    return self._delete_security_group(vpc_id, group_id)
            raise InvalidSecurityGroupNotFoundError(group_id)
        elif name:
            # Group Name.  Has to be in standard EC2, VPC needs to be
            # identified by group_id
            group = self.get_security_group_from_name(name)
            if group:
                return self._delete_security_group(None, group.id)
            raise InvalidSecurityGroupNotFoundError(name)

    def get_security_group_from_id(self, group_id):
        # 2 levels of chaining necessary since it's a complex structure
        all_groups = itertools.chain.from_iterable(
            [x.values() for x in self.groups.values()]
        )
        for group in all_groups:
            if group.id == group_id:
                return group

    def get_security_group_from_name(self, name, vpc_id=None):
        for group_id, group in self.groups[vpc_id].items():
            if group.name == name:
                return group

    def get_security_group_by_name_or_id(self, group_name_or_id, vpc_id):
        # try searching by id, fallbacks to name search
        group = self.get_security_group_from_id(group_name_or_id)
        if group is None:
            group = self.get_security_group_from_name(group_name_or_id, vpc_id)
        return group

    def authorize_security_group_ingress(
        self,
        group_name_or_id,
        ip_protocol,
        from_port,
        to_port,
        ip_ranges,
        source_group_names=None,
        source_group_ids=None,
        vpc_id=None,
    ):
        group = self.get_security_group_by_name_or_id(group_name_or_id, vpc_id)
        if ip_ranges and not isinstance(ip_ranges, list):
            ip_ranges = [ip_ranges]
        if ip_ranges:
            for cidr in ip_ranges:
                if not is_valid_cidr(cidr):
                    raise InvalidCIDRSubnetError(cidr=cidr)

        self._verify_group_will_respect_rule_count_limit(
            group,
            group.get_number_of_ingress_rules(),
            ip_ranges,
            source_group_names,
            source_group_ids,
        )

        source_group_names = source_group_names if source_group_names else []
        source_group_ids = source_group_ids if source_group_ids else []

        source_groups = []
        for source_group_name in source_group_names:
            source_group = self.get_security_group_from_name(source_group_name, vpc_id)
            if source_group:
                source_groups.append(source_group)

        # for VPCs
        for source_group_id in source_group_ids:
            source_group = self.get_security_group_from_id(source_group_id)
            if source_group:
                source_groups.append(source_group)

        security_rule = SecurityRule(
            ip_protocol, from_port, to_port, ip_ranges, source_groups
        )
        group.add_ingress_rule(security_rule)

    def revoke_security_group_ingress(
        self,
        group_name_or_id,
        ip_protocol,
        from_port,
        to_port,
        ip_ranges,
        source_group_names=None,
        source_group_ids=None,
        vpc_id=None,
    ):

        group = self.get_security_group_by_name_or_id(group_name_or_id, vpc_id)

        source_groups = []
        for source_group_name in source_group_names:
            source_group = self.get_security_group_from_name(source_group_name, vpc_id)
            if source_group:
                source_groups.append(source_group)

        for source_group_id in source_group_ids:
            source_group = self.get_security_group_from_id(source_group_id)
            if source_group:
                source_groups.append(source_group)

        security_rule = SecurityRule(
            ip_protocol, from_port, to_port, ip_ranges, source_groups
        )
        if security_rule in group.ingress_rules:
            group.ingress_rules.remove(security_rule)
            return security_rule
        raise InvalidPermissionNotFoundError()

    def authorize_security_group_egress(
        self,
        group_name_or_id,
        ip_protocol,
        from_port,
        to_port,
        ip_ranges,
        source_group_names=None,
        source_group_ids=None,
        vpc_id=None,
    ):

        group = self.get_security_group_by_name_or_id(group_name_or_id, vpc_id)
        if ip_ranges and not isinstance(ip_ranges, list):
            ip_ranges = [ip_ranges]
        if ip_ranges:
            for cidr in ip_ranges:
                if not is_valid_cidr(cidr):
                    raise InvalidCIDRSubnetError(cidr=cidr)

        self._verify_group_will_respect_rule_count_limit(
            group,
            group.get_number_of_egress_rules(),
            ip_ranges,
            source_group_names,
            source_group_ids,
        )

        source_group_names = source_group_names if source_group_names else []
        source_group_ids = source_group_ids if source_group_ids else []

        source_groups = []
        for source_group_name in source_group_names:
            source_group = self.get_security_group_from_name(source_group_name, vpc_id)
            if source_group:
                source_groups.append(source_group)

        # for VPCs
        for source_group_id in source_group_ids:
            source_group = self.get_security_group_from_id(source_group_id)
            if source_group:
                source_groups.append(source_group)

        security_rule = SecurityRule(
            ip_protocol, from_port, to_port, ip_ranges, source_groups
        )
        group.add_egress_rule(security_rule)

    def revoke_security_group_egress(
        self,
        group_name_or_id,
        ip_protocol,
        from_port,
        to_port,
        ip_ranges,
        source_group_names=None,
        source_group_ids=None,
        vpc_id=None,
    ):

        group = self.get_security_group_by_name_or_id(group_name_or_id, vpc_id)

        source_groups = []
        for source_group_name in source_group_names:
            source_group = self.get_security_group_from_name(source_group_name, vpc_id)
            if source_group:
                source_groups.append(source_group)

        for source_group_id in source_group_ids:
            source_group = self.get_security_group_from_id(source_group_id)
            if source_group:
                source_groups.append(source_group)

        security_rule = SecurityRule(
            ip_protocol, from_port, to_port, ip_ranges, source_groups
        )
        if security_rule in group.egress_rules:
            group.egress_rules.remove(security_rule)
            return security_rule
        raise InvalidPermissionNotFoundError()

    def _verify_group_will_respect_rule_count_limit(
        self,
        group,
        current_rule_nb,
        ip_ranges,
        source_group_names=None,
        source_group_ids=None,
    ):
        max_nb_rules = 50 if group.vpc_id else 100
        future_group_nb_rules = current_rule_nb
        if ip_ranges:
            future_group_nb_rules += len(ip_ranges)
        if source_group_ids:
            future_group_nb_rules += len(source_group_ids)
        if source_group_names:
            future_group_nb_rules += len(source_group_names)
        if future_group_nb_rules > max_nb_rules:
            raise RulesPerSecurityGroupLimitExceededError


class SecurityGroupIngress(object):
    def __init__(self, security_group, properties):
        self.security_group = security_group
        self.properties = properties

    @classmethod
    def create_from_cloudformation_json(
        cls, resource_name, cloudformation_json, region_name
    ):
        properties = cloudformation_json["Properties"]

        ec2_backend = ec2_backends[region_name]
        group_name = properties.get("GroupName")
        group_id = properties.get("GroupId")
        ip_protocol = properties.get("IpProtocol")
        cidr_ip = properties.get("CidrIp")
        cidr_ipv6 = properties.get("CidrIpv6")
        from_port = properties.get("FromPort")
        source_security_group_id = properties.get("SourceSecurityGroupId")
        source_security_group_name = properties.get("SourceSecurityGroupName")
        # source_security_owner_id =
        # properties.get("SourceSecurityGroupOwnerId")  # IGNORED AT THE MOMENT
        to_port = properties.get("ToPort")

        assert group_id or group_name
        assert (
            source_security_group_name
            or cidr_ip
            or cidr_ipv6
            or source_security_group_id
        )
        assert ip_protocol

        if source_security_group_id:
            source_security_group_ids = [source_security_group_id]
        else:
            source_security_group_ids = None
        if source_security_group_name:
            source_security_group_names = [source_security_group_name]
        else:
            source_security_group_names = None
        if cidr_ip:
            ip_ranges = [cidr_ip]
        else:
            ip_ranges = []

        if group_id:
            security_group = ec2_backend.describe_security_groups(group_ids=[group_id])[
                0
            ]
        else:
            security_group = ec2_backend.describe_security_groups(
                groupnames=[group_name]
            )[0]

        ec2_backend.authorize_security_group_ingress(
            group_name_or_id=security_group.id,
            ip_protocol=ip_protocol,
            from_port=from_port,
            to_port=to_port,
            ip_ranges=ip_ranges,
            source_group_ids=source_security_group_ids,
            source_group_names=source_security_group_names,
        )

        return cls(security_group, properties)


class VolumeAttachment(object):
    def __init__(self, volume, instance, device, status):
        self.volume = volume
        self.attach_time = utc_date_and_time()
        self.instance = instance
        self.device = device
        self.status = status

    @classmethod
    def create_from_cloudformation_json(cls, cloudformation_json, region_name):
        properties = cloudformation_json["Properties"]
        instance_id = properties["InstanceId"]
        volume_id = properties["VolumeId"]
        ec2_backend = ec2_backends[region_name]
        attachment = ec2_backend.attach_volume(
            volume_id=volume_id,
            instance_id=instance_id,
            device_path=properties["Device"],
        )
        return attachment


class Volume(TaggedEC2Resource):
    def __init__(
        self,
        ec2_backend,
        volume_id,
        size,
        zone,
        snapshot_id=None,
        encrypted=False,
        iops=None,
        tags=None,
        volume_type=None,
    ):
        self.ec2_backend = ec2_backend
        self.id = volume_id
        self.size = size
        self.zone = zone
        self.snapshot_id = snapshot_id
        self.encrypted = encrypted
        self.iops = iops
        self.volume_type = volume_type
        self.create_time = utc_date_and_time()
        self.attachment = None
        if tags is not None:
            for key, value in tags.items():
                self.add_tag(key, value)

    @classmethod
    def create_from_cloudformation_json(cls, cloudformation_json, region_name):
        properties = cloudformation_json["Properties"]
        ec2_backend = ec2_backends[region_name]
        volume = ec2_backend.create_volume(
            size=properties.get("Size"), zone_name=properties.get("AvailabilityZone")
        )
        return volume

    @property
    def physical_resource_id(self):
        return self.id

    @property
    def status(self):
        if self.attachment:
            return "in-use"
        else:
            return "available"

    def get_filter_value(self, filter_name):
        if filter_name.startswith("attachment") and not self.attachment:
            return None
        elif filter_name == "attachment.attach-time":
            return self.attachment.attach_time
        elif filter_name == "attachment.device":
            return self.attachment.device
        elif filter_name == "attachment.instance-id":
            return self.attachment.instance.id
        elif filter_name == "attachment.status":
            return self.attachment.status
        elif filter_name == "create-time":
            return self.create_time
        elif filter_name == "size":
            return self.size
        elif filter_name == "snapshot-id":
            return self.snapshot_id
        elif filter_name == "status":
            return self.status
        elif filter_name == "volume-id":
            return self.id
        elif filter_name == "encrypted":
            return str(self.encrypted).lower()
        elif filter_name == "availability-zone":
            return self.zone.name
        else:
            return super(Volume, self).get_filter_value(filter_name, "DescribeVolumes")


class Snapshot(TaggedEC2Resource):
    def __init__(
        self,
        ec2_backend,
        snapshot_id,
        volume,
        description,
        encrypted=False,
        owner_id=OWNER_ID,
    ):
        self.id = snapshot_id
        self.volume = volume
        self.description = description
        self.start_time = utc_date_and_time()
        self.create_volume_permission_groups = set()
        self.ec2_backend = ec2_backend
        self.status = "completed"
        self.encrypted = encrypted
        self.owner_id = owner_id

    def get_filter_value(self, filter_name):
        if filter_name == "description":
            return self.description
        elif filter_name == "snapshot-id":
            return self.id
        elif filter_name == "start-time":
            return self.start_time
        elif filter_name == "volume-id":
            return self.volume.id
        elif filter_name == "volume-size":
            return self.volume.size
        elif filter_name == "encrypted":
            return str(self.encrypted).lower()
        elif filter_name == "status":
            return self.status
        elif filter_name == "owner-id":
            return self.owner_id
        else:
            return super(Snapshot, self).get_filter_value(
                filter_name, "DescribeSnapshots"
            )


class EBSBackend(object):
    def __init__(self):
        self.volumes = {}
        self.attachments = {}
        self.snapshots = {}
        super(EBSBackend, self).__init__()

    def create_volume(
        self,
        size,
        zone_name,
        snapshot_id=None,
        encrypted=False,
        iops=None,
        tags=None,
        volume_type=None,
    ):
        volume_id = random_volume_id()
        volume_type = volume_type or "standard"
        zone = self.get_zone_by_name(zone_name)

        if snapshot_id:
            snapshot = self.get_snapshot(snapshot_id)
            if size is None:
                size = snapshot.volume.size
            if snapshot.encrypted:
                encrypted = snapshot.encrypted
        volume = Volume(
            ec2_backend=self,
            volume_id=volume_id,
            size=size,
            zone=zone,
            snapshot_id=snapshot_id,
            encrypted=encrypted,
            iops=iops,
            tags=tags,
            volume_type=volume_type,
        )
        self.volumes[volume_id] = volume
        return volume

    def describe_volumes(self, volume_ids=None, filters=None):
        matches = self.volumes.values()
        if volume_ids:
            matches = [vol for vol in matches if vol.id in volume_ids]
            if len(volume_ids) > len(matches):
                unknown_ids = set(volume_ids) - set(matches)
                raise InvalidVolumeIdError(unknown_ids)
        if filters:
            matches = generic_filter(filters, matches)
        return matches

    def get_volume(self, volume_id):
        volume = self.volumes.get(volume_id, None)
        if not volume:
            raise InvalidVolumeIdError(volume_id)
        return volume

    def delete_volume(self, volume_id):
        if volume_id in self.volumes:
            return self.volumes.pop(volume_id)
        raise InvalidVolumeIdError(volume_id)

    def attach_volume(self, volume_id, instance_id, device_path):
        volume = self.get_volume(volume_id)
        instance = self.get_instance(instance_id)

        if not volume or not instance:
            return False

        volume.attachment = VolumeAttachment(volume, instance, device_path, "attached")
        # Modify instance to capture mount of block device.
        bdt = BlockDeviceType(
            volume_id=volume_id,
            status=volume.status,
            size=volume.size,
            attach_time=utc_date_and_time(),
        )
        instance.block_device_mapping[device_path] = bdt
        return volume.attachment

    def detach_volume(self, volume_id, instance_id, device_path):
        volume = self.get_volume(volume_id)
        self.get_instance(instance_id)

        old_attachment = volume.attachment
        if not old_attachment:
            raise InvalidVolumeAttachmentError(volume_id, instance_id)
        old_attachment.status = "detached"

        volume.attachment = None
        return old_attachment

    def create_snapshot(self, volume_id, description, owner_id=None):
        snapshot_id = random_snapshot_id()
        volume = self.get_volume(volume_id)
        params = [self, snapshot_id, volume, description, volume.encrypted]
        if owner_id:
            params.append(owner_id)
        snapshot = Snapshot(*params)
        self.snapshots[snapshot_id] = snapshot
        return snapshot

    def describe_snapshots(self, snapshot_ids=None, filters=None):
        matches = self.snapshots.values()
        if snapshot_ids:
            matches = [snap for snap in matches if snap.id in snapshot_ids]
            if len(snapshot_ids) > len(matches):
                unknown_ids = set(snapshot_ids) - set(matches)
                raise InvalidSnapshotIdError(unknown_ids)
        if filters:
            matches = generic_filter(filters, matches)
        return matches

    def copy_snapshot(self, source_snapshot_id, source_region, description=None):
        source_snapshot = ec2_backends[source_region].describe_snapshots(
            snapshot_ids=[source_snapshot_id]
        )[0]
        snapshot_id = random_snapshot_id()
        snapshot = Snapshot(
            self,
            snapshot_id,
            volume=source_snapshot.volume,
            description=description,
            encrypted=source_snapshot.encrypted,
        )
        self.snapshots[snapshot_id] = snapshot
        return snapshot

    def get_snapshot(self, snapshot_id):
        snapshot = self.snapshots.get(snapshot_id, None)
        if not snapshot:
            raise InvalidSnapshotIdError(snapshot_id)
        return snapshot

    def delete_snapshot(self, snapshot_id):
        if snapshot_id in self.snapshots:
            return self.snapshots.pop(snapshot_id)
        raise InvalidSnapshotIdError(snapshot_id)

    def get_create_volume_permission_groups(self, snapshot_id):
        snapshot = self.get_snapshot(snapshot_id)
        return snapshot.create_volume_permission_groups

    def add_create_volume_permission(self, snapshot_id, user_id=None, group=None):
        if user_id:
            self.raise_not_implemented_error(
                "The UserId parameter for ModifySnapshotAttribute"
            )

        if group != "all":
            raise InvalidAMIAttributeItemValueError("UserGroup", group)
        snapshot = self.get_snapshot(snapshot_id)
        snapshot.create_volume_permission_groups.add(group)
        return True

    def remove_create_volume_permission(self, snapshot_id, user_id=None, group=None):
        if user_id:
            self.raise_not_implemented_error(
                "The UserId parameter for ModifySnapshotAttribute"
            )

        if group != "all":
            raise InvalidAMIAttributeItemValueError("UserGroup", group)
        snapshot = self.get_snapshot(snapshot_id)
        snapshot.create_volume_permission_groups.discard(group)
        return True


class VPC(TaggedEC2Resource):
    def __init__(
        self,
        ec2_backend,
        vpc_id,
        cidr_block,
        is_default,
        instance_tenancy="default",
        amazon_provided_ipv6_cidr_block=False,
    ):

        self.ec2_backend = ec2_backend
        self.id = vpc_id
        self.cidr_block = cidr_block
        self.cidr_block_association_set = {}
        self.dhcp_options = None
        self.state = "available"
        self.instance_tenancy = instance_tenancy
        self.is_default = "true" if is_default else "false"
        self.enable_dns_support = "true"
        self.classic_link_enabled = "false"
        self.classic_link_dns_supported = "false"
        # This attribute is set to 'true' only for default VPCs
        # or VPCs created using the wizard of the VPC console
        self.enable_dns_hostnames = "true" if is_default else "false"

        self.associate_vpc_cidr_block(cidr_block)
        if amazon_provided_ipv6_cidr_block:
            self.associate_vpc_cidr_block(
                cidr_block,
                amazon_provided_ipv6_cidr_block=amazon_provided_ipv6_cidr_block,
            )

    @classmethod
    def create_from_cloudformation_json(
        cls, resource_name, cloudformation_json, region_name
    ):
        properties = cloudformation_json["Properties"]

        ec2_backend = ec2_backends[region_name]
        vpc = ec2_backend.create_vpc(
            cidr_block=properties["CidrBlock"],
            instance_tenancy=properties.get("InstanceTenancy", "default"),
        )
        for tag in properties.get("Tags", []):
            tag_key = tag["Key"]
            tag_value = tag["Value"]
            vpc.add_tag(tag_key, tag_value)

        return vpc

    @property
    def physical_resource_id(self):
        return self.id

    def get_filter_value(self, filter_name):
        if filter_name in ("vpc-id", "vpcId"):
            return self.id
        elif filter_name in ("cidr", "cidr-block", "cidrBlock"):
            return self.cidr_block
        elif filter_name in (
            "cidr-block-association.cidr-block",
            "ipv6-cidr-block-association.ipv6-cidr-block",
        ):
            return [
                c["cidr_block"]
                for c in self.get_cidr_block_association_set(ipv6="ipv6" in filter_name)
            ]
        elif filter_name in (
            "cidr-block-association.association-id",
            "ipv6-cidr-block-association.association-id",
        ):
            return self.cidr_block_association_set.keys()
        elif filter_name in (
            "cidr-block-association.state",
            "ipv6-cidr-block-association.state",
        ):
            return [
                c["cidr_block_state"]["state"]
                for c in self.get_cidr_block_association_set(ipv6="ipv6" in filter_name)
            ]
        elif filter_name in ("instance_tenancy", "InstanceTenancy"):
            return self.instance_tenancy
        elif filter_name in ("is-default", "isDefault"):
            return self.is_default
        elif filter_name == "state":
            return self.state
        elif filter_name in ("dhcp-options-id", "dhcpOptionsId"):
            if not self.dhcp_options:
                return None
            return self.dhcp_options.id
        else:
            return super(VPC, self).get_filter_value(filter_name, "DescribeVpcs")

    def associate_vpc_cidr_block(
        self, cidr_block, amazon_provided_ipv6_cidr_block=False
    ):
        max_associations = 5 if not amazon_provided_ipv6_cidr_block else 1

        if (
            len(self.get_cidr_block_association_set(amazon_provided_ipv6_cidr_block))
            >= max_associations
        ):
            raise CidrLimitExceeded(self.id, max_associations)

        association_id = random_vpc_cidr_association_id()

        association_set = {
            "association_id": association_id,
            "cidr_block_state": {"state": "associated", "StatusMessage": ""},
        }

        association_set["cidr_block"] = (
            random_ipv6_cidr() if amazon_provided_ipv6_cidr_block else cidr_block
        )
        self.cidr_block_association_set[association_id] = association_set
        return association_set

    def enable_vpc_classic_link(self):
        # Check if current cidr block doesn't fall within the 10.0.0.0/8 block, excluding 10.0.0.0/16 and 10.1.0.0/16.
        # Doesn't check any route tables, maybe something for in the future?
        # See https://docs.aws.amazon.com/AWSEC2/latest/UserGuide/vpc-classiclink.html#classiclink-limitations
        network_address = ipaddress.ip_network(self.cidr_block).network_address
        if (
            network_address not in ipaddress.ip_network("10.0.0.0/8")
            or network_address in ipaddress.ip_network("10.0.0.0/16")
            or network_address in ipaddress.ip_network("10.1.0.0/16")
        ):
            self.classic_link_enabled = "true"

        return self.classic_link_enabled

    def disable_vpc_classic_link(self):
        self.classic_link_enabled = "false"
        return self.classic_link_enabled

    def enable_vpc_classic_link_dns_support(self):
        self.classic_link_dns_supported = "true"
        return self.classic_link_dns_supported

    def disable_vpc_classic_link_dns_support(self):
        self.classic_link_dns_supported = "false"
        return self.classic_link_dns_supported

    def disassociate_vpc_cidr_block(self, association_id):
        if self.cidr_block == self.cidr_block_association_set.get(
            association_id, {}
        ).get("cidr_block"):
            raise OperationNotPermitted(association_id)

        response = self.cidr_block_association_set.pop(association_id, {})
        if response:
            response["vpc_id"] = self.id
            response["cidr_block_state"]["state"] = "disassociating"
        return response

    def get_cidr_block_association_set(self, ipv6=False):
        return [
            c
            for c in self.cidr_block_association_set.values()
            if ("::/" if ipv6 else ".") in c.get("cidr_block")
        ]


class VPCBackend(object):
    vpc_refs = defaultdict(set)

    def __init__(self):
        self.vpcs = {}
        self.vpc_refs[self.__class__].add(weakref.ref(self))
        super(VPCBackend, self).__init__()

    @classmethod
    def get_vpc_refs(cls):
        for inst_ref in cls.vpc_refs[cls]:
            inst = inst_ref()
            if inst is not None:
                yield inst

    def create_vpc(
        self,
        cidr_block,
        instance_tenancy="default",
        amazon_provided_ipv6_cidr_block=False,
    ):
        vpc_id = random_vpc_id()
        try:
            vpc_cidr_block = ipaddress.IPv4Network(
                six.text_type(cidr_block), strict=False
            )
        except ValueError:
            raise InvalidCIDRBlockParameterError(cidr_block)
        if vpc_cidr_block.prefixlen < 16 or vpc_cidr_block.prefixlen > 28:
            raise InvalidVPCRangeError(cidr_block)
        vpc = VPC(
            self,
            vpc_id,
            cidr_block,
            len(self.vpcs) == 0,
            instance_tenancy,
            amazon_provided_ipv6_cidr_block,
        )
        self.vpcs[vpc_id] = vpc

        # AWS creates a default main route table and security group.
        self.create_route_table(vpc_id, main=True)

        # AWS creates a default Network ACL
        self.create_network_acl(vpc_id, default=True)

        default = self.get_security_group_from_name("default", vpc_id=vpc_id)
        if not default:
            self.create_security_group(
                "default", "default VPC security group", vpc_id=vpc_id
            )

        return vpc

    def get_vpc(self, vpc_id):
        if vpc_id not in self.vpcs:
            raise InvalidVPCIdError(vpc_id)
        return self.vpcs.get(vpc_id)

    # get vpc by vpc id and aws region
    def get_cross_vpc(self, vpc_id, peer_region):
        for vpcs in self.get_vpc_refs():
            if vpcs.region_name == peer_region:
                match_vpc = vpcs.get_vpc(vpc_id)
        return match_vpc

    def get_all_vpcs(self, vpc_ids=None, filters=None):
        matches = self.vpcs.values()
        if vpc_ids:
            matches = [vpc for vpc in matches if vpc.id in vpc_ids]
            if len(vpc_ids) > len(matches):
                unknown_ids = set(vpc_ids) - set(matches)
                raise InvalidVPCIdError(unknown_ids)
        if filters:
            matches = generic_filter(filters, matches)
        return matches

    def delete_vpc(self, vpc_id):
        # Delete route table if only main route table remains.
        route_tables = self.get_all_route_tables(filters={"vpc-id": vpc_id})
        if len(route_tables) > 1:
            raise DependencyViolationError(
                "The vpc {0} has dependencies and cannot be deleted.".format(vpc_id)
            )
        for route_table in route_tables:
            self.delete_route_table(route_table.id)

        # Delete default security group if exists.
        default = self.get_security_group_from_name("default", vpc_id=vpc_id)
        if default:
            self.delete_security_group(group_id=default.id)

        # Now delete VPC.
        vpc = self.vpcs.pop(vpc_id, None)
        if not vpc:
            raise InvalidVPCIdError(vpc_id)

        if vpc.dhcp_options:
            vpc.dhcp_options.vpc = None
            self.delete_dhcp_options_set(vpc.dhcp_options.id)
            vpc.dhcp_options = None
        return vpc

    def describe_vpc_attribute(self, vpc_id, attr_name):
        vpc = self.get_vpc(vpc_id)
        if attr_name in ("enable_dns_support", "enable_dns_hostnames"):
            return getattr(vpc, attr_name)
        else:
            raise InvalidParameterValueError(attr_name)

    def enable_vpc_classic_link(self, vpc_id):
        vpc = self.get_vpc(vpc_id)
        return vpc.enable_vpc_classic_link()

    def disable_vpc_classic_link(self, vpc_id):
        vpc = self.get_vpc(vpc_id)
        return vpc.disable_vpc_classic_link()

    def enable_vpc_classic_link_dns_support(self, vpc_id):
        vpc = self.get_vpc(vpc_id)
        return vpc.enable_vpc_classic_link_dns_support()

    def disable_vpc_classic_link_dns_support(self, vpc_id):
        vpc = self.get_vpc(vpc_id)
        return vpc.disable_vpc_classic_link_dns_support()

    def modify_vpc_attribute(self, vpc_id, attr_name, attr_value):
        vpc = self.get_vpc(vpc_id)
        if attr_name in ("enable_dns_support", "enable_dns_hostnames"):
            setattr(vpc, attr_name, attr_value)
        else:
            raise InvalidParameterValueError(attr_name)

    def disassociate_vpc_cidr_block(self, association_id):
        for vpc in self.vpcs.values():
            response = vpc.disassociate_vpc_cidr_block(association_id)
            if response:
                return response
        else:
            raise InvalidVpcCidrBlockAssociationIdError(association_id)

    def associate_vpc_cidr_block(
        self, vpc_id, cidr_block, amazon_provided_ipv6_cidr_block
    ):
        vpc = self.get_vpc(vpc_id)
        return vpc.associate_vpc_cidr_block(cidr_block, amazon_provided_ipv6_cidr_block)


class VPCPeeringConnectionStatus(object):
    def __init__(self, code="initiating-request", message=""):
        self.code = code
        self.message = message

    def deleted(self):
        self.code = "deleted"
        self.message = "Deleted by {deleter ID}"

    def initiating(self):
        self.code = "initiating-request"
        self.message = "Initiating Request to {accepter ID}"

    def pending(self):
        self.code = "pending-acceptance"
        self.message = "Pending Acceptance by {accepter ID}"

    def accept(self):
        self.code = "active"
        self.message = "Active"

    def reject(self):
        self.code = "rejected"
        self.message = "Inactive"


class VPCPeeringConnection(TaggedEC2Resource):
    def __init__(self, vpc_pcx_id, vpc, peer_vpc):
        self.id = vpc_pcx_id
        self.vpc = vpc
        self.peer_vpc = peer_vpc
        self._status = VPCPeeringConnectionStatus()

    @classmethod
    def create_from_cloudformation_json(
        cls, resource_name, cloudformation_json, region_name
    ):
        properties = cloudformation_json["Properties"]

        ec2_backend = ec2_backends[region_name]
        vpc = ec2_backend.get_vpc(properties["VpcId"])
        peer_vpc = ec2_backend.get_vpc(properties["PeerVpcId"])

        vpc_pcx = ec2_backend.create_vpc_peering_connection(vpc, peer_vpc)

        return vpc_pcx

    @property
    def physical_resource_id(self):
        return self.id


class VPCPeeringConnectionBackend(object):
    # for cross region vpc reference
    vpc_pcx_refs = defaultdict(set)

    def __init__(self):
        self.vpc_pcxs = {}
        self.vpc_pcx_refs[self.__class__].add(weakref.ref(self))
        super(VPCPeeringConnectionBackend, self).__init__()

    @classmethod
    def get_vpc_pcx_refs(cls):
        for inst_ref in cls.vpc_pcx_refs[cls]:
            inst = inst_ref()
            if inst is not None:
                yield inst

    def create_vpc_peering_connection(self, vpc, peer_vpc):
        vpc_pcx_id = random_vpc_peering_connection_id()
        vpc_pcx = VPCPeeringConnection(vpc_pcx_id, vpc, peer_vpc)
        vpc_pcx._status.pending()
        self.vpc_pcxs[vpc_pcx_id] = vpc_pcx
        # insert cross region peering info
        if vpc.ec2_backend.region_name != peer_vpc.ec2_backend.region_name:
            for vpc_pcx_cx in peer_vpc.ec2_backend.get_vpc_pcx_refs():
                if vpc_pcx_cx.region_name == peer_vpc.ec2_backend.region_name:
                    vpc_pcx_cx.vpc_pcxs[vpc_pcx_id] = vpc_pcx
        return vpc_pcx

    def get_all_vpc_peering_connections(self):
        return self.vpc_pcxs.values()

    def get_vpc_peering_connection(self, vpc_pcx_id):
        if vpc_pcx_id not in self.vpc_pcxs:
            raise InvalidVPCPeeringConnectionIdError(vpc_pcx_id)
        return self.vpc_pcxs.get(vpc_pcx_id)

    def delete_vpc_peering_connection(self, vpc_pcx_id):
        deleted = self.get_vpc_peering_connection(vpc_pcx_id)
        deleted._status.deleted()
        return deleted

    def accept_vpc_peering_connection(self, vpc_pcx_id):
        vpc_pcx = self.get_vpc_peering_connection(vpc_pcx_id)
        # if cross region need accepter from another region
        pcx_req_region = vpc_pcx.vpc.ec2_backend.region_name
        pcx_acp_region = vpc_pcx.peer_vpc.ec2_backend.region_name
        if pcx_req_region != pcx_acp_region and self.region_name == pcx_req_region:
            raise OperationNotPermitted2(self.region_name, vpc_pcx.id, pcx_acp_region)
        if vpc_pcx._status.code != "pending-acceptance":
            raise InvalidVPCPeeringConnectionStateTransitionError(vpc_pcx.id)
        vpc_pcx._status.accept()
        return vpc_pcx

    def reject_vpc_peering_connection(self, vpc_pcx_id):
        vpc_pcx = self.get_vpc_peering_connection(vpc_pcx_id)
        # if cross region need accepter from another region
        pcx_req_region = vpc_pcx.vpc.ec2_backend.region_name
        pcx_acp_region = vpc_pcx.peer_vpc.ec2_backend.region_name
        if pcx_req_region != pcx_acp_region and self.region_name == pcx_req_region:
            raise OperationNotPermitted3(self.region_name, vpc_pcx.id, pcx_acp_region)
        if vpc_pcx._status.code != "pending-acceptance":
            raise InvalidVPCPeeringConnectionStateTransitionError(vpc_pcx.id)
        vpc_pcx._status.reject()
        return vpc_pcx


class Subnet(TaggedEC2Resource):
    def __init__(
        self,
        ec2_backend,
        subnet_id,
        vpc_id,
        cidr_block,
        availability_zone,
        default_for_az,
        map_public_ip_on_launch,
        owner_id=OWNER_ID,
        assign_ipv6_address_on_creation=False,
    ):
        self.ec2_backend = ec2_backend
        self.id = subnet_id
        self.vpc_id = vpc_id
        self.cidr_block = cidr_block
        self.cidr = ipaddress.IPv4Network(six.text_type(self.cidr_block), strict=False)
        self._available_ip_addresses = (
            ipaddress.IPv4Network(six.text_type(self.cidr_block)).num_addresses - 5
        )
        self._availability_zone = availability_zone
        self.default_for_az = default_for_az
        self.map_public_ip_on_launch = map_public_ip_on_launch
        self.owner_id = owner_id
        self.assign_ipv6_address_on_creation = assign_ipv6_address_on_creation
        self.ipv6_cidr_block_associations = []

        # Theory is we assign ip's as we go (as 16,777,214 usable IPs in a /8)
        self._subnet_ip_generator = self.cidr.hosts()
        self.reserved_ips = [
            six.next(self._subnet_ip_generator) for _ in range(0, 3)
        ]  # Reserved by AWS
        self._unused_ips = set()  # if instance is destroyed hold IP here for reuse
        self._subnet_ips = {}  # has IP: instance

    @classmethod
    def create_from_cloudformation_json(
        cls, resource_name, cloudformation_json, region_name
    ):
        properties = cloudformation_json["Properties"]

        vpc_id = properties["VpcId"]
        cidr_block = properties["CidrBlock"]
        availability_zone = properties.get("AvailabilityZone")
        ec2_backend = ec2_backends[region_name]
        subnet = ec2_backend.create_subnet(
            vpc_id=vpc_id, cidr_block=cidr_block, availability_zone=availability_zone
        )
        for tag in properties.get("Tags", []):
            tag_key = tag["Key"]
            tag_value = tag["Value"]
            subnet.add_tag(tag_key, tag_value)

        return subnet

    @property
    def available_ip_addresses(self):
        enis = [
            eni
            for eni in self.ec2_backend.get_all_network_interfaces()
            if eni.subnet.id == self.id
        ]
        addresses_taken = [
            eni.private_ip_address for eni in enis if eni.private_ip_address
        ]
        for eni in enis:
            if eni.private_ip_addresses:
                addresses_taken.extend(eni.private_ip_addresses)
        return str(self._available_ip_addresses - len(addresses_taken))

    @property
    def availability_zone(self):
        return self._availability_zone.name

    @property
    def physical_resource_id(self):
        return self.id

    def get_filter_value(self, filter_name):
        """
        API Version 2014-10-01 defines the following filters for DescribeSubnets:

        * availabilityZone
        * available-ip-address-count
        * cidrBlock
        * defaultForAz
        * state
        * subnet-id
        * tag:key=value
        * tag-key
        * tag-value
        * vpc-id

        Taken from: http://docs.aws.amazon.com/AWSEC2/latest/APIReference/API_DescribeSubnets.html
        """
        if filter_name in ("cidr", "cidrBlock", "cidr-block"):
            return self.cidr_block
        elif filter_name in ("vpc-id", "vpcId"):
            return self.vpc_id
        elif filter_name == "subnet-id":
            return self.id
        elif filter_name in ("availabilityZone", "availability-zone"):
            return self.availability_zone
        elif filter_name in ("defaultForAz", "default-for-az"):
            return self.default_for_az
        else:
            return super(Subnet, self).get_filter_value(filter_name, "DescribeSubnets")

    def get_cfn_attribute(self, attribute_name):
        from moto.cloudformation.exceptions import UnformattedGetAttTemplateException

        if attribute_name == "AvailabilityZone":
            raise NotImplementedError('"Fn::GetAtt" : [ "{0}" , "AvailabilityZone" ]"')
        raise UnformattedGetAttTemplateException()

    def get_available_subnet_ip(self, instance):
        try:
            new_ip = self._unused_ips.pop()
        except KeyError:
            new_ip = six.next(self._subnet_ip_generator)

            # Skips any IP's if they've been manually specified
            while str(new_ip) in self._subnet_ips:
                new_ip = six.next(self._subnet_ip_generator)

            if new_ip == self.cidr.broadcast_address:
                raise StopIteration()  # Broadcast address cant be used obviously
        # TODO StopIteration will be raised if no ip's available, not sure how aws handles this.

        new_ip = str(new_ip)
        self._subnet_ips[new_ip] = instance

        return new_ip

    def request_ip(self, ip, instance):
        if ipaddress.ip_address(ip) not in self.cidr:
            raise Exception(
                "IP does not fall in the subnet CIDR of {0}".format(self.cidr)
            )

        if ip in self._subnet_ips:
            raise Exception("IP already in use")
        try:
            self._unused_ips.remove(ip)
        except KeyError:
            pass

        self._subnet_ips[ip] = instance
        return ip

    def del_subnet_ip(self, ip):
        try:
            del self._subnet_ips[ip]
            self._unused_ips.add(ip)
        except KeyError:
            pass  # Unknown IP


class SubnetBackend(object):
    def __init__(self):
        # maps availability zone to dict of (subnet_id, subnet)
        self.subnets = defaultdict(dict)
        super(SubnetBackend, self).__init__()

    def get_subnet(self, subnet_id):
        for subnets in self.subnets.values():
            if subnet_id in subnets:
                return subnets[subnet_id]
        raise InvalidSubnetIdError(subnet_id)

    def create_subnet(self, vpc_id, cidr_block, availability_zone, context=None):
        subnet_id = random_subnet_id()
        vpc = self.get_vpc(
            vpc_id
        )  # Validate VPC exists and the supplied CIDR block is a subnet of the VPC's
        vpc_cidr_block = ipaddress.IPv4Network(
            six.text_type(vpc.cidr_block), strict=False
        )
        try:
            subnet_cidr_block = ipaddress.IPv4Network(
                six.text_type(cidr_block), strict=False
            )
        except ValueError:
            raise InvalidCIDRBlockParameterError(cidr_block)
        if not (
            vpc_cidr_block.network_address <= subnet_cidr_block.network_address
            and vpc_cidr_block.broadcast_address >= subnet_cidr_block.broadcast_address
        ):
            raise InvalidSubnetRangeError(cidr_block)

        for subnet in self.get_all_subnets(filters={"vpc-id": vpc_id}):
            if subnet.cidr.overlaps(subnet_cidr_block):
                raise InvalidSubnetConflictError(cidr_block)

        # if this is the first subnet for an availability zone,
        # consider it the default
        default_for_az = str(availability_zone not in self.subnets).lower()
        map_public_ip_on_launch = default_for_az
        if availability_zone is None:
            availability_zone = "us-east-1a"
        try:
            availability_zone_data = next(
                zone
                for zones in RegionsAndZonesBackend.zones.values()
                for zone in zones
                if zone.name == availability_zone
            )
        except StopIteration:
            raise InvalidAvailabilityZoneError(
                availability_zone,
                ", ".join(
                    [
                        zone.name
                        for zones in RegionsAndZonesBackend.zones.values()
                        for zone in zones
                    ]
                ),
            )
        subnet = Subnet(
            self,
            subnet_id,
            vpc_id,
            cidr_block,
            availability_zone_data,
            default_for_az,
            map_public_ip_on_launch,
            owner_id=context.get_current_user() if context else OWNER_ID,
            assign_ipv6_address_on_creation=False,
        )

        # AWS associates a new subnet with the default Network ACL
        self.associate_default_network_acl_with_subnet(subnet_id, vpc_id)
        self.subnets[availability_zone][subnet_id] = subnet
        return subnet

    def get_all_subnets(self, subnet_ids=None, filters=None):
        # Extract a list of all subnets
        matches = itertools.chain(*[x.values() for x in self.subnets.values()])
        if subnet_ids:
            matches = [sn for sn in matches if sn.id in subnet_ids]
            if len(subnet_ids) > len(matches):
                unknown_ids = set(subnet_ids) - set(matches)
                raise InvalidSubnetIdError(unknown_ids)
        if filters:
            matches = generic_filter(filters, matches)

        return matches

    def delete_subnet(self, subnet_id):
        for subnets in self.subnets.values():
            if subnet_id in subnets:
                return subnets.pop(subnet_id, None)
        raise InvalidSubnetIdError(subnet_id)

    def modify_subnet_attribute(self, subnet_id, attr_name, attr_value):
        subnet = self.get_subnet(subnet_id)
        if attr_name in ("map_public_ip_on_launch", "assign_ipv6_address_on_creation"):
            setattr(subnet, attr_name, attr_value)
        else:
            raise InvalidParameterValueError(attr_name)


class SubnetRouteTableAssociation(object):
    def __init__(self, route_table_id, subnet_id):
        self.route_table_id = route_table_id
        self.subnet_id = subnet_id

    @classmethod
    def create_from_cloudformation_json(
        cls, resource_name, cloudformation_json, region_name
    ):
        properties = cloudformation_json["Properties"]

        route_table_id = properties["RouteTableId"]
        subnet_id = properties["SubnetId"]

        ec2_backend = ec2_backends[region_name]
        subnet_association = ec2_backend.create_subnet_association(
            route_table_id=route_table_id, subnet_id=subnet_id
        )
        return subnet_association


class SubnetRouteTableAssociationBackend(object):
    def __init__(self):
        self.subnet_associations = {}
        super(SubnetRouteTableAssociationBackend, self).__init__()

    def create_subnet_association(self, route_table_id, subnet_id):
        subnet_association = SubnetRouteTableAssociation(route_table_id, subnet_id)
        self.subnet_associations[
            "{0}:{1}".format(route_table_id, subnet_id)
        ] = subnet_association
        return subnet_association


class RouteTable(TaggedEC2Resource):
    def __init__(self, ec2_backend, route_table_id, vpc_id, main=False):
        self.ec2_backend = ec2_backend
        self.id = route_table_id
        self.vpc_id = vpc_id
        self.main = main
        self.associations = {}
        self.routes = {}

    @classmethod
    def create_from_cloudformation_json(
        cls, resource_name, cloudformation_json, region_name
    ):
        properties = cloudformation_json["Properties"]

        vpc_id = properties["VpcId"]
        ec2_backend = ec2_backends[region_name]
        route_table = ec2_backend.create_route_table(vpc_id=vpc_id)
        return route_table

    @property
    def physical_resource_id(self):
        return self.id

    def get_filter_value(self, filter_name):
        if filter_name == "association.main":
            # Note: Boto only supports 'true'.
            # https://github.com/boto/boto/issues/1742
            if self.main:
                return "true"
            else:
                return "false"
        elif filter_name == "route-table-id":
            return self.id
        elif filter_name == "vpc-id":
            return self.vpc_id
        elif filter_name == "association.route-table-id":
            return self.id
        elif filter_name == "association.route-table-association-id":
            return self.associations.keys()
        elif filter_name == "association.subnet-id":
            return self.associations.values()
        else:
            return super(RouteTable, self).get_filter_value(
                filter_name, "DescribeRouteTables"
            )


class RouteTableBackend(object):
    def __init__(self):
        self.route_tables = {}
        super(RouteTableBackend, self).__init__()

    def create_route_table(self, vpc_id, main=False):
        route_table_id = random_route_table_id()
        vpc = self.get_vpc(vpc_id)  # Validate VPC exists
        route_table = RouteTable(self, route_table_id, vpc_id, main=main)
        self.route_tables[route_table_id] = route_table

        # AWS creates a default local route.
        self.create_route(route_table_id, vpc.cidr_block, local=True)

        return route_table

    def get_route_table(self, route_table_id):
        route_table = self.route_tables.get(route_table_id, None)
        if not route_table:
            raise InvalidRouteTableIdError(route_table_id)
        return route_table

    def get_all_route_tables(self, route_table_ids=None, filters=None):
        route_tables = self.route_tables.values()

        if route_table_ids:
            route_tables = [
                route_table
                for route_table in route_tables
                if route_table.id in route_table_ids
            ]
            if len(route_tables) != len(route_table_ids):
                invalid_id = list(
                    set(route_table_ids).difference(
                        set([route_table.id for route_table in route_tables])
                    )
                )[0]
                raise InvalidRouteTableIdError(invalid_id)

        return generic_filter(filters, route_tables)

    def delete_route_table(self, route_table_id):
        route_table = self.get_route_table(route_table_id)
        if route_table.associations:
            raise DependencyViolationError(
                "The routeTable '{0}' has dependencies and cannot be deleted.".format(
                    route_table_id
                )
            )
        self.route_tables.pop(route_table_id)
        return True

    def associate_route_table(self, route_table_id, subnet_id):
        # Idempotent if association already exists.
        route_tables_by_subnet = self.get_all_route_tables(
            filters={"association.subnet-id": [subnet_id]}
        )
        if route_tables_by_subnet:
            for association_id, check_subnet_id in route_tables_by_subnet[
                0
            ].associations.items():
                if subnet_id == check_subnet_id:
                    return association_id

        # Association does not yet exist, so create it.
        route_table = self.get_route_table(route_table_id)
        self.get_subnet(subnet_id)  # Validate subnet exists
        association_id = random_subnet_association_id()
        route_table.associations[association_id] = subnet_id
        return association_id

    def disassociate_route_table(self, association_id):
        for route_table in self.route_tables.values():
            if association_id in route_table.associations:
                return route_table.associations.pop(association_id, None)
        raise InvalidAssociationIdError(association_id)

    def replace_route_table_association(self, association_id, route_table_id):
        # Idempotent if association already exists.
        new_route_table = self.get_route_table(route_table_id)
        if association_id in new_route_table.associations:
            return association_id

        # Find route table which currently has the association, error if none.
        route_tables_by_association_id = self.get_all_route_tables(
            filters={"association.route-table-association-id": [association_id]}
        )
        if not route_tables_by_association_id:
            raise InvalidAssociationIdError(association_id)

        # Remove existing association, create new one.
        previous_route_table = route_tables_by_association_id[0]
        subnet_id = previous_route_table.associations.pop(association_id, None)
        return self.associate_route_table(route_table_id, subnet_id)


class Route(object):
    def __init__(
        self,
        route_table,
        destination_cidr_block,
        local=False,
        gateway=None,
        instance=None,
        nat_gateway=None,
        interface=None,
        vpc_pcx=None,
    ):
        self.id = generate_route_id(route_table.id, destination_cidr_block)
        self.route_table = route_table
        self.destination_cidr_block = destination_cidr_block
        self.local = local
        self.gateway = gateway
        self.instance = instance
        self.nat_gateway = nat_gateway
        self.interface = interface
        self.vpc_pcx = vpc_pcx

    @classmethod
    def create_from_cloudformation_json(
        cls, resource_name, cloudformation_json, region_name
    ):
        properties = cloudformation_json["Properties"]

        gateway_id = properties.get("GatewayId")
        instance_id = properties.get("InstanceId")
        interface_id = properties.get("NetworkInterfaceId")
        nat_gateway_id = properties.get("NatGatewayId")
        pcx_id = properties.get("VpcPeeringConnectionId")

        route_table_id = properties["RouteTableId"]
        ec2_backend = ec2_backends[region_name]
        route_table = ec2_backend.create_route(
            route_table_id=route_table_id,
            destination_cidr_block=properties.get("DestinationCidrBlock"),
            gateway_id=gateway_id,
            instance_id=instance_id,
            nat_gateway_id=nat_gateway_id,
            interface_id=interface_id,
            vpc_peering_connection_id=pcx_id,
        )
        return route_table


class RouteBackend(object):
    def __init__(self):
        super(RouteBackend, self).__init__()

    def create_route(
        self,
        route_table_id,
        destination_cidr_block,
        local=False,
        gateway_id=None,
        instance_id=None,
        nat_gateway_id=None,
        interface_id=None,
        vpc_peering_connection_id=None,
    ):
        route_table = self.get_route_table(route_table_id)

        if interface_id:
            self.raise_not_implemented_error("CreateRoute to NetworkInterfaceId")

        gateway = None
        if gateway_id:
            if EC2_RESOURCE_TO_PREFIX["vpn-gateway"] in gateway_id:
                gateway = self.get_vpn_gateway(gateway_id)
            elif EC2_RESOURCE_TO_PREFIX["internet-gateway"] in gateway_id:
                gateway = self.get_internet_gateway(gateway_id)

        try:
            ipaddress.IPv4Network(six.text_type(destination_cidr_block), strict=False)
        except ValueError:
            raise InvalidDestinationCIDRBlockParameterError(destination_cidr_block)

        nat_gateway = None
        if nat_gateway_id is not None:
            nat_gateway = self.nat_gateways.get(nat_gateway_id)

        route = Route(
            route_table,
            destination_cidr_block,
            local=local,
            gateway=gateway,
            instance=self.get_instance(instance_id) if instance_id else None,
            nat_gateway=nat_gateway,
            interface=None,
            vpc_pcx=self.get_vpc_peering_connection(vpc_peering_connection_id)
            if vpc_peering_connection_id
            else None,
        )
        route_table.routes[route.id] = route
        return route

    def replace_route(
        self,
        route_table_id,
        destination_cidr_block,
        gateway_id=None,
        instance_id=None,
        interface_id=None,
        vpc_peering_connection_id=None,
    ):
        route_table = self.get_route_table(route_table_id)
        route_id = generate_route_id(route_table.id, destination_cidr_block)
        route = route_table.routes[route_id]

        if interface_id:
            self.raise_not_implemented_error("ReplaceRoute to NetworkInterfaceId")

        route.gateway = None
        if gateway_id:
            if EC2_RESOURCE_TO_PREFIX["vpn-gateway"] in gateway_id:
                route.gateway = self.get_vpn_gateway(gateway_id)
            elif EC2_RESOURCE_TO_PREFIX["internet-gateway"] in gateway_id:
                route.gateway = self.get_internet_gateway(gateway_id)

        route.instance = self.get_instance(instance_id) if instance_id else None
        route.interface = None
        route.vpc_pcx = (
            self.get_vpc_peering_connection(vpc_peering_connection_id)
            if vpc_peering_connection_id
            else None
        )

        route_table.routes[route.id] = route
        return route

    def get_route(self, route_id):
        route_table_id, destination_cidr_block = split_route_id(route_id)
        route_table = self.get_route_table(route_table_id)
        return route_table.get(route_id)

    def delete_route(self, route_table_id, destination_cidr_block):
        route_table = self.get_route_table(route_table_id)
        route_id = generate_route_id(route_table_id, destination_cidr_block)
        deleted = route_table.routes.pop(route_id, None)
        if not deleted:
            raise InvalidRouteError(route_table_id, destination_cidr_block)
        return deleted


class InternetGateway(TaggedEC2Resource):
    def __init__(self, ec2_backend):
        self.ec2_backend = ec2_backend
        self.id = random_internet_gateway_id()
        self.vpc = None

    @classmethod
    def create_from_cloudformation_json(
        cls, resource_name, cloudformation_json, region_name
    ):
        ec2_backend = ec2_backends[region_name]
        return ec2_backend.create_internet_gateway()

    @property
    def physical_resource_id(self):
        return self.id

    @property
    def attachment_state(self):
        if self.vpc:
            return "available"
        else:
            return "detached"


class InternetGatewayBackend(object):
    def __init__(self):
        self.internet_gateways = {}
        super(InternetGatewayBackend, self).__init__()

    def create_internet_gateway(self):
        igw = InternetGateway(self)
        self.internet_gateways[igw.id] = igw
        return igw

    def describe_internet_gateways(self, internet_gateway_ids=None, filters=None):
        igws = []
        if internet_gateway_ids is None:
            igws = self.internet_gateways.values()
        else:
            for igw_id in internet_gateway_ids:
                if igw_id in self.internet_gateways:
                    igws.append(self.internet_gateways[igw_id])
                else:
                    raise InvalidInternetGatewayIdError(igw_id)
        if filters is not None:
            igws = filter_internet_gateways(igws, filters)
        return igws

    def delete_internet_gateway(self, internet_gateway_id):
        igw = self.get_internet_gateway(internet_gateway_id)
        if igw.vpc:
            raise DependencyViolationError(
                "{0} is being utilized by {1}".format(internet_gateway_id, igw.vpc.id)
            )
        self.internet_gateways.pop(internet_gateway_id)
        return True

    def detach_internet_gateway(self, internet_gateway_id, vpc_id):
        igw = self.get_internet_gateway(internet_gateway_id)
        if not igw.vpc or igw.vpc.id != vpc_id:
            raise GatewayNotAttachedError(internet_gateway_id, vpc_id)
        igw.vpc = None
        return True

    def attach_internet_gateway(self, internet_gateway_id, vpc_id):
        igw = self.get_internet_gateway(internet_gateway_id)
        if igw.vpc:
            raise ResourceAlreadyAssociatedError(internet_gateway_id)
        vpc = self.get_vpc(vpc_id)
        igw.vpc = vpc
        return True

    def get_internet_gateway(self, internet_gateway_id):
        igw_ids = [internet_gateway_id]
        return self.describe_internet_gateways(internet_gateway_ids=igw_ids)[0]


class VPCGatewayAttachment(BaseModel):
    def __init__(self, gateway_id, vpc_id):
        self.gateway_id = gateway_id
        self.vpc_id = vpc_id

    @classmethod
    def create_from_cloudformation_json(
        cls, resource_name, cloudformation_json, region_name
    ):
        properties = cloudformation_json["Properties"]

        ec2_backend = ec2_backends[region_name]
        attachment = ec2_backend.create_vpc_gateway_attachment(
            gateway_id=properties["InternetGatewayId"], vpc_id=properties["VpcId"]
        )
        ec2_backend.attach_internet_gateway(
            properties["InternetGatewayId"], properties["VpcId"]
        )
        return attachment

    @property
    def physical_resource_id(self):
        return self.vpc_id


class VPCGatewayAttachmentBackend(object):
    def __init__(self):
        self.gateway_attachments = {}
        super(VPCGatewayAttachmentBackend, self).__init__()

    def create_vpc_gateway_attachment(self, vpc_id, gateway_id):
        attachment = VPCGatewayAttachment(vpc_id, gateway_id)
        self.gateway_attachments[gateway_id] = attachment
        return attachment


class SpotInstanceRequest(BotoSpotRequest, TaggedEC2Resource):
    def __init__(
        self,
        ec2_backend,
        spot_request_id,
        price,
        image_id,
        type,
        valid_from,
        valid_until,
        launch_group,
        availability_zone_group,
        key_name,
        security_groups,
        user_data,
        instance_type,
        placement,
        kernel_id,
        ramdisk_id,
        monitoring_enabled,
        subnet_id,
        tags,
        spot_fleet_id,
        **kwargs
    ):
        super(SpotInstanceRequest, self).__init__(**kwargs)
        ls = LaunchSpecification()
        self.ec2_backend = ec2_backend
        self.launch_specification = ls
        self.id = spot_request_id
        self.state = "open"
        self.price = price
        self.type = type
        self.valid_from = valid_from
        self.valid_until = valid_until
        self.launch_group = launch_group
        self.availability_zone_group = availability_zone_group
        self.user_data = user_data  # NOT
        ls.kernel = kernel_id
        ls.ramdisk = ramdisk_id
        ls.image_id = image_id
        ls.key_name = key_name
        ls.instance_type = instance_type
        ls.placement = placement
        ls.monitored = monitoring_enabled
        ls.subnet_id = subnet_id
        self.spot_fleet_id = spot_fleet_id
        self.tags = tags

        if security_groups:
            for group_name in security_groups:
                group = self.ec2_backend.get_security_group_from_name(group_name)
                if group:
                    ls.groups.append(group)
        else:
            # If not security groups, add the default
            default_group = self.ec2_backend.get_security_group_from_name("default")
            ls.groups.append(default_group)

        self.instance = self.launch_instance()

    def get_filter_value(self, filter_name):
        if filter_name == "state":
            return self.state
        elif filter_name == "spot-instance-request-id":
            return self.id
        else:
            return super(SpotInstanceRequest, self).get_filter_value(
                filter_name, "DescribeSpotInstanceRequests"
            )

    def launch_instance(self):
        reservation = self.ec2_backend.add_instances(
            image_id=self.launch_specification.image_id,
            count=1,
            user_data=self.user_data,
            instance_type=self.launch_specification.instance_type,
            subnet_id=self.launch_specification.subnet_id,
            key_name=self.launch_specification.key_name,
            security_group_names=[],
            security_group_ids=self.launch_specification.groups,
            spot_fleet_id=self.spot_fleet_id,
            tags=self.tags,
        )
        instance = reservation.instances[0]
        return instance


@six.add_metaclass(Model)
class SpotRequestBackend(object):
    def __init__(self):
        self.spot_instance_requests = {}
        super(SpotRequestBackend, self).__init__()

    def request_spot_instances(
        self,
        price,
        image_id,
        count,
        type,
        valid_from,
        valid_until,
        launch_group,
        availability_zone_group,
        key_name,
        security_groups,
        user_data,
        instance_type,
        placement,
        kernel_id,
        ramdisk_id,
        monitoring_enabled,
        subnet_id,
        tags=None,
        spot_fleet_id=None,
    ):
        requests = []
        tags = tags or {}
        for _ in range(count):
            spot_request_id = random_spot_request_id()
            request = SpotInstanceRequest(
                self,
                spot_request_id,
                price,
                image_id,
                type,
                valid_from,
                valid_until,
                launch_group,
                availability_zone_group,
                key_name,
                security_groups,
                user_data,
                instance_type,
                placement,
                kernel_id,
                ramdisk_id,
                monitoring_enabled,
                subnet_id,
                tags,
                spot_fleet_id,
            )
            self.spot_instance_requests[spot_request_id] = request
            requests.append(request)
        return requests

    @Model.prop("SpotInstanceRequest")
    def describe_spot_instance_requests(self, filters=None):
        requests = self.spot_instance_requests.values()

        return generic_filter(filters, requests)

    def cancel_spot_instance_requests(self, request_ids):
        requests = []
        for request_id in request_ids:
            requests.append(self.spot_instance_requests.pop(request_id))
        return requests


class SpotFleetLaunchSpec(object):
    def __init__(
        self,
        ebs_optimized,
        group_set,
        iam_instance_profile,
        image_id,
        instance_type,
        key_name,
        monitoring,
        spot_price,
        subnet_id,
        tag_specifications,
        user_data,
        weighted_capacity,
    ):
        self.ebs_optimized = ebs_optimized
        self.group_set = group_set
        self.iam_instance_profile = iam_instance_profile
        self.image_id = image_id
        self.instance_type = instance_type
        self.key_name = key_name
        self.monitoring = monitoring
        self.spot_price = spot_price
        self.subnet_id = subnet_id
        self.tag_specifications = tag_specifications
        self.user_data = user_data
        self.weighted_capacity = float(weighted_capacity)


class SpotFleetRequest(TaggedEC2Resource):
    def __init__(
        self,
        ec2_backend,
        spot_fleet_request_id,
        spot_price,
        target_capacity,
        iam_fleet_role,
        allocation_strategy,
        launch_specs,
    ):

        self.ec2_backend = ec2_backend
        self.id = spot_fleet_request_id
        self.spot_price = spot_price
        self.target_capacity = int(target_capacity)
        self.iam_fleet_role = iam_fleet_role
        self.allocation_strategy = allocation_strategy
        self.state = "active"
        self.fulfilled_capacity = 0.0

        self.launch_specs = []
        for spec in launch_specs:
            self.launch_specs.append(
                SpotFleetLaunchSpec(
                    ebs_optimized=spec["ebs_optimized"],
                    group_set=[
                        val for key, val in spec.items() if key.startswith("group_set")
                    ],
                    iam_instance_profile=spec.get("iam_instance_profile._arn"),
                    image_id=spec["image_id"],
                    instance_type=spec["instance_type"],
                    key_name=spec.get("key_name"),
                    monitoring=spec.get("monitoring._enabled"),
                    spot_price=spec.get("spot_price", self.spot_price),
                    subnet_id=spec["subnet_id"],
                    tag_specifications=self._parse_tag_specifications(spec),
                    user_data=spec.get("user_data"),
                    weighted_capacity=spec["weighted_capacity"],
                )
            )

        self.spot_requests = []
        self.create_spot_requests(self.target_capacity)

    @property
    def physical_resource_id(self):
        return self.id

    @classmethod
    def create_from_cloudformation_json(
        cls, resource_name, cloudformation_json, region_name
    ):
        properties = cloudformation_json["Properties"]["SpotFleetRequestConfigData"]
        ec2_backend = ec2_backends[region_name]

        spot_price = properties.get("SpotPrice")
        target_capacity = properties["TargetCapacity"]
        iam_fleet_role = properties["IamFleetRole"]
        allocation_strategy = properties["AllocationStrategy"]
        launch_specs = properties["LaunchSpecifications"]
        launch_specs = [
            dict(
                [
                    (camelcase_to_underscores(key), val)
                    for key, val in launch_spec.items()
                ]
            )
            for launch_spec in launch_specs
        ]

        spot_fleet_request = ec2_backend.request_spot_fleet(
            spot_price,
            target_capacity,
            iam_fleet_role,
            allocation_strategy,
            launch_specs,
        )

        return spot_fleet_request

    def get_launch_spec_counts(self, weight_to_add):
        weight_map = defaultdict(int)

        weight_so_far = 0
        if self.allocation_strategy == "diversified":
            launch_spec_index = 0
            while True:
                launch_spec = self.launch_specs[
                    launch_spec_index % len(self.launch_specs)
                ]
                weight_map[launch_spec] += 1
                weight_so_far += launch_spec.weighted_capacity
                if weight_so_far >= weight_to_add:
                    break
                launch_spec_index += 1
        else:  # lowestPrice
            cheapest_spec = sorted(
                # FIXME: change `+inf` to the on demand price scaled to weighted capacity when it's not present
                self.launch_specs,
                key=lambda spec: float(spec.spot_price or "+inf"),
            )[0]
            weight_so_far = weight_to_add + (
                weight_to_add % cheapest_spec.weighted_capacity
            )
            weight_map[cheapest_spec] = int(
                weight_so_far // cheapest_spec.weighted_capacity
            )

        return weight_map, weight_so_far

    def create_spot_requests(self, weight_to_add):
        weight_map, added_weight = self.get_launch_spec_counts(weight_to_add)
        for launch_spec, count in weight_map.items():
            requests = self.ec2_backend.request_spot_instances(
                price=launch_spec.spot_price,
                image_id=launch_spec.image_id,
                count=count,
                type="persistent",
                valid_from=None,
                valid_until=None,
                launch_group=None,
                availability_zone_group=None,
                key_name=launch_spec.key_name,
                security_groups=launch_spec.group_set,
                user_data=launch_spec.user_data,
                instance_type=launch_spec.instance_type,
                placement=None,
                kernel_id=None,
                ramdisk_id=None,
                monitoring_enabled=launch_spec.monitoring,
                subnet_id=launch_spec.subnet_id,
                spot_fleet_id=self.id,
                tags=launch_spec.tag_specifications,
            )
            self.spot_requests.extend(requests)
        self.fulfilled_capacity += added_weight
        return self.spot_requests

    def terminate_instances(self):
        instance_ids = []
        new_fulfilled_capacity = self.fulfilled_capacity
        for req in self.spot_requests:
            instance = req.instance
            for spec in self.launch_specs:
                if (
                    spec.instance_type == instance.instance_type
                    and spec.subnet_id == instance.subnet_id
                ):
                    break

            if new_fulfilled_capacity - spec.weighted_capacity < self.target_capacity:
                continue
            new_fulfilled_capacity -= spec.weighted_capacity
            instance_ids.append(instance.id)

        self.spot_requests = [
            req for req in self.spot_requests if req.instance.id not in instance_ids
        ]
        self.ec2_backend.terminate_instances(instance_ids)

    def _parse_tag_specifications(self, spec):
        try:
            tag_spec_num = max(
                [
                    int(key.split(".")[1])
                    for key in spec
                    if key.startswith("tag_specification_set")
                ]
            )
        except ValueError:  # no tag specifications
            return {}

        tag_specifications = {}
        for si in range(1, tag_spec_num + 1):
            resource_type = spec[
                "tag_specification_set.{si}._resource_type".format(si=si)
            ]

            tags = [
                key
                for key in spec
                if key.startswith("tag_specification_set.{si}._tag".format(si=si))
            ]
            tag_num = max([int(key.split(".")[3]) for key in tags])
            tag_specifications[resource_type] = dict(
                (
                    spec[
                        "tag_specification_set.{si}._tag.{ti}._key".format(si=si, ti=ti)
                    ],
                    spec[
                        "tag_specification_set.{si}._tag.{ti}._value".format(
                            si=si, ti=ti
                        )
                    ],
                )
                for ti in range(1, tag_num + 1)
            )

        return tag_specifications


class SpotFleetBackend(object):
    def __init__(self):
        self.spot_fleet_requests = {}
        super(SpotFleetBackend, self).__init__()

    def request_spot_fleet(
        self,
        spot_price,
        target_capacity,
        iam_fleet_role,
        allocation_strategy,
        launch_specs,
    ):

        spot_fleet_request_id = random_spot_fleet_request_id()
        request = SpotFleetRequest(
            self,
            spot_fleet_request_id,
            spot_price,
            target_capacity,
            iam_fleet_role,
            allocation_strategy,
            launch_specs,
        )
        self.spot_fleet_requests[spot_fleet_request_id] = request
        return request

    def get_spot_fleet_request(self, spot_fleet_request_id):
        return self.spot_fleet_requests[spot_fleet_request_id]

    def describe_spot_fleet_instances(self, spot_fleet_request_id):
        spot_fleet = self.get_spot_fleet_request(spot_fleet_request_id)
        return spot_fleet.spot_requests

    def describe_spot_fleet_requests(self, spot_fleet_request_ids):
        requests = self.spot_fleet_requests.values()

        if spot_fleet_request_ids:
            requests = [
                request for request in requests if request.id in spot_fleet_request_ids
            ]

        return requests

    def cancel_spot_fleet_requests(self, spot_fleet_request_ids, terminate_instances):
        spot_requests = []
        for spot_fleet_request_id in spot_fleet_request_ids:
            spot_fleet = self.spot_fleet_requests[spot_fleet_request_id]
            if terminate_instances:
                spot_fleet.target_capacity = 0
                spot_fleet.terminate_instances()
            spot_requests.append(spot_fleet)
            del self.spot_fleet_requests[spot_fleet_request_id]
        return spot_requests

    def modify_spot_fleet_request(
        self, spot_fleet_request_id, target_capacity, terminate_instances
    ):
        if target_capacity < 0:
            raise ValueError("Cannot reduce spot fleet capacity below 0")
        spot_fleet_request = self.spot_fleet_requests[spot_fleet_request_id]
        delta = target_capacity - spot_fleet_request.fulfilled_capacity
        spot_fleet_request.target_capacity = target_capacity
        if delta > 0:
            spot_fleet_request.create_spot_requests(delta)
        elif delta < 0 and terminate_instances == "Default":
            spot_fleet_request.terminate_instances()
        return True


class ElasticAddress(object):
    def __init__(self, domain, address=None):
        if address:
            self.public_ip = address
        else:
            self.public_ip = random_ip()
        self.allocation_id = random_eip_allocation_id() if domain == "vpc" else None
        self.domain = domain
        self.instance = None
        self.eni = None
        self.association_id = None

    @classmethod
    def create_from_cloudformation_json(
        cls, resource_name, cloudformation_json, region_name
    ):
        ec2_backend = ec2_backends[region_name]

        properties = cloudformation_json.get("Properties")
        instance_id = None
        if properties:
            domain = properties.get("Domain")
            eip = ec2_backend.allocate_address(domain=domain if domain else "standard")
            instance_id = properties.get("InstanceId")
        else:
            eip = ec2_backend.allocate_address(domain="standard")

        if instance_id:
            instance = ec2_backend.get_instance_by_id(instance_id)
            ec2_backend.associate_address(instance, address=eip.public_ip)

        return eip

    @property
    def physical_resource_id(self):
        return self.public_ip

    def get_cfn_attribute(self, attribute_name):
        from moto.cloudformation.exceptions import UnformattedGetAttTemplateException

        if attribute_name == "AllocationId":
            return self.allocation_id
        raise UnformattedGetAttTemplateException()

    def get_filter_value(self, filter_name):
        if filter_name == "allocation-id":
            return self.allocation_id
        elif filter_name == "association-id":
            return self.association_id
        elif filter_name == "domain":
            return self.domain
        elif filter_name == "instance-id" and self.instance:
            return self.instance.id
        elif filter_name == "network-interface-id" and self.eni:
            return self.eni.id
        elif filter_name == "private-ip-address" and self.eni:
            return self.eni.private_ip_address
        elif filter_name == "public-ip":
            return self.public_ip
        else:
            # TODO: implement network-interface-owner-id
            raise FilterNotImplementedError(filter_name, "DescribeAddresses")


class ElasticAddressBackend(object):
    def __init__(self):
        self.addresses = []
        super(ElasticAddressBackend, self).__init__()

    def allocate_address(self, domain, address=None):
        if domain not in ["standard", "vpc"]:
            raise InvalidDomainError(domain)
        if address:
            address = ElasticAddress(domain, address)
        else:
            address = ElasticAddress(domain)
        self.addresses.append(address)
        return address

    def address_by_ip(self, ips):
        eips = [address for address in self.addresses if address.public_ip in ips]

        # TODO: Trim error message down to specific invalid address.
        if not eips or len(ips) > len(eips):
            raise InvalidAddressError(ips)

        return eips

    def address_by_allocation(self, allocation_ids):
        eips = [
            address
            for address in self.addresses
            if address.allocation_id in allocation_ids
        ]

        # TODO: Trim error message down to specific invalid id.
        if not eips or len(allocation_ids) > len(eips):
            raise InvalidAllocationIdError(allocation_ids)

        return eips

    def address_by_association(self, association_ids):
        eips = [
            address
            for address in self.addresses
            if address.association_id in association_ids
        ]

        # TODO: Trim error message down to specific invalid id.
        if not eips or len(association_ids) > len(eips):
            raise InvalidAssociationIdError(association_ids)

        return eips

    def associate_address(
        self,
        instance=None,
        eni=None,
        address=None,
        allocation_id=None,
        reassociate=False,
    ):
        eips = []
        if address:
            eips = self.address_by_ip([address])
        elif allocation_id:
            eips = self.address_by_allocation([allocation_id])
        eip = eips[0]

        new_instance_association = bool(
            instance and (not eip.instance or eip.instance.id == instance.id)
        )
        new_eni_association = bool(eni and (not eip.eni or eni.id == eip.eni.id))

        if new_instance_association or new_eni_association or reassociate:
            eip.instance = instance
            eip.eni = eni
            if not eip.eni and instance:
                # default to primary network interface
                eip.eni = instance.nics[0]
            if eip.eni:
                eip.eni.public_ip = eip.public_ip
            if eip.domain == "vpc":
                eip.association_id = random_eip_association_id()

            return eip

        raise ResourceAlreadyAssociatedError(eip.public_ip)

    def describe_addresses(self, allocation_ids=None, public_ips=None, filters=None):
        matches = self.addresses
        if allocation_ids:
            matches = [addr for addr in matches if addr.allocation_id in allocation_ids]
            if len(allocation_ids) > len(matches):
                unknown_ids = set(allocation_ids) - set(matches)
                raise InvalidAllocationIdError(unknown_ids)
        if public_ips:
            matches = [addr for addr in matches if addr.public_ip in public_ips]
            if len(public_ips) > len(matches):
                unknown_ips = set(allocation_ids) - set(matches)
                raise InvalidAddressError(unknown_ips)
        if filters:
            matches = generic_filter(filters, matches)

        return matches

    def disassociate_address(self, address=None, association_id=None):
        eips = []
        if address:
            eips = self.address_by_ip([address])
        elif association_id:
            eips = self.address_by_association([association_id])
        eip = eips[0]

        if eip.eni:
            eip.eni.public_ip = None
            if eip.eni.instance and eip.eni.instance._state.name == "running":
                eip.eni.check_auto_public_ip()
            eip.eni = None

        eip.instance = None
        eip.association_id = None
        return True

    def release_address(self, address=None, allocation_id=None):
        eips = []
        if address:
            eips = self.address_by_ip([address])
        elif allocation_id:
            eips = self.address_by_allocation([allocation_id])
        eip = eips[0]

        self.disassociate_address(address=eip.public_ip)
        eip.allocation_id = None
        self.addresses.remove(eip)
        return True


class DHCPOptionsSet(TaggedEC2Resource):
    def __init__(
        self,
        ec2_backend,
        domain_name_servers=None,
        domain_name=None,
        ntp_servers=None,
        netbios_name_servers=None,
        netbios_node_type=None,
    ):
        self.ec2_backend = ec2_backend
        self._options = {
            "domain-name-servers": domain_name_servers,
            "domain-name": domain_name,
            "ntp-servers": ntp_servers,
            "netbios-name-servers": netbios_name_servers,
            "netbios-node-type": netbios_node_type,
        }
        self.id = random_dhcp_option_id()
        self.vpc = None

    def get_filter_value(self, filter_name):
        """
        API Version 2015-10-01 defines the following filters for DescribeDhcpOptions:

        * dhcp-options-id
        * key
        * value
        * tag:key=value
        * tag-key
        * tag-value

        Taken from: http://docs.aws.amazon.com/AWSEC2/latest/APIReference/API_DescribeDhcpOptions.html
        """
        if filter_name == "dhcp-options-id":
            return self.id
        elif filter_name == "key":
            return list(self._options.keys())
        elif filter_name == "value":
            values = [item for item in list(self._options.values()) if item]
            return itertools.chain(*values)
        else:
            return super(DHCPOptionsSet, self).get_filter_value(
                filter_name, "DescribeDhcpOptions"
            )

    @property
    def options(self):
        return self._options


class DHCPOptionsSetBackend(object):
    def __init__(self):
        self.dhcp_options_sets = {}
        super(DHCPOptionsSetBackend, self).__init__()

    def associate_dhcp_options(self, dhcp_options, vpc):
        dhcp_options.vpc = vpc
        vpc.dhcp_options = dhcp_options

    def create_dhcp_options(
        self,
        domain_name_servers=None,
        domain_name=None,
        ntp_servers=None,
        netbios_name_servers=None,
        netbios_node_type=None,
    ):

        NETBIOS_NODE_TYPES = [1, 2, 4, 8]

        for field_value in domain_name_servers, ntp_servers, netbios_name_servers:
            if field_value and len(field_value) > 4:
                raise InvalidParameterValueError(",".join(field_value))

        if netbios_node_type and int(netbios_node_type[0]) not in NETBIOS_NODE_TYPES:
            raise InvalidParameterValueError(netbios_node_type)

        options = DHCPOptionsSet(
            self,
            domain_name_servers,
            domain_name,
            ntp_servers,
            netbios_name_servers,
            netbios_node_type,
        )
        self.dhcp_options_sets[options.id] = options
        return options

    def describe_dhcp_options(self, options_ids=None):
        options_sets = []
        for option_id in options_ids or []:
            if option_id in self.dhcp_options_sets:
                options_sets.append(self.dhcp_options_sets[option_id])
            else:
                raise InvalidDHCPOptionsIdError(option_id)
        return options_sets or self.dhcp_options_sets.values()

    def delete_dhcp_options_set(self, options_id):
        if not (options_id and options_id.startswith("dopt-")):
            raise MalformedDHCPOptionsIdError(options_id)

        if options_id in self.dhcp_options_sets:
            if self.dhcp_options_sets[options_id].vpc:
                raise DependencyViolationError("Cannot delete assigned DHCP options.")
            self.dhcp_options_sets.pop(options_id)
        else:
            raise InvalidDHCPOptionsIdError(options_id)
        return True

    def get_all_dhcp_options(self, dhcp_options_ids=None, filters=None):
        dhcp_options_sets = self.dhcp_options_sets.values()

        if dhcp_options_ids:
            dhcp_options_sets = [
                dhcp_options_set
                for dhcp_options_set in dhcp_options_sets
                if dhcp_options_set.id in dhcp_options_ids
            ]
            if len(dhcp_options_sets) != len(dhcp_options_ids):
                invalid_id = list(
                    set(dhcp_options_ids).difference(
                        set(
                            [
                                dhcp_options_set.id
                                for dhcp_options_set in dhcp_options_sets
                            ]
                        )
                    )
                )[0]
                raise InvalidDHCPOptionsIdError(invalid_id)

        return generic_filter(filters, dhcp_options_sets)


class VPNConnection(TaggedEC2Resource):
    def __init__(self, ec2_backend, id, type, customer_gateway_id, vpn_gateway_id):
        self.ec2_backend = ec2_backend
        self.id = id
        self.state = "available"
        self.customer_gateway_configuration = {}
        self.type = type
        self.customer_gateway_id = customer_gateway_id
        self.vpn_gateway_id = vpn_gateway_id
        self.tunnels = None
        self.options = None
        self.static_routes = None

    def get_filter_value(self, filter_name):
        return super(VPNConnection, self).get_filter_value(
            filter_name, "DescribeVpnConnections"
        )


class VPNConnectionBackend(object):
    def __init__(self):
        self.vpn_connections = {}
        super(VPNConnectionBackend, self).__init__()

    def create_vpn_connection(
        self, type, customer_gateway_id, vpn_gateway_id, static_routes_only=None
    ):
        vpn_connection_id = random_vpn_connection_id()
        if static_routes_only:
            pass
        vpn_connection = VPNConnection(
            self,
            id=vpn_connection_id,
            type=type,
            customer_gateway_id=customer_gateway_id,
            vpn_gateway_id=vpn_gateway_id,
        )
        self.vpn_connections[vpn_connection.id] = vpn_connection
        return vpn_connection

    def delete_vpn_connection(self, vpn_connection_id):

        if vpn_connection_id in self.vpn_connections:
            self.vpn_connections.pop(vpn_connection_id)
        else:
            raise InvalidVpnConnectionIdError(vpn_connection_id)
        return True

    def describe_vpn_connections(self, vpn_connection_ids=None):
        vpn_connections = []
        for vpn_connection_id in vpn_connection_ids or []:
            if vpn_connection_id in self.vpn_connections:
                vpn_connections.append(self.vpn_connections[vpn_connection_id])
            else:
                raise InvalidVpnConnectionIdError(vpn_connection_id)
        return vpn_connections or self.vpn_connections.values()

    def get_all_vpn_connections(self, vpn_connection_ids=None, filters=None):
        vpn_connections = self.vpn_connections.values()

        if vpn_connection_ids:
            vpn_connections = [
                vpn_connection
                for vpn_connection in vpn_connections
                if vpn_connection.id in vpn_connection_ids
            ]
            if len(vpn_connections) != len(vpn_connection_ids):
                invalid_id = list(
                    set(vpn_connection_ids).difference(
                        set([vpn_connection.id for vpn_connection in vpn_connections])
                    )
                )[0]
                raise InvalidVpnConnectionIdError(invalid_id)

        return generic_filter(filters, vpn_connections)


class NetworkAclBackend(object):
    def __init__(self):
        self.network_acls = {}
        super(NetworkAclBackend, self).__init__()

    def get_network_acl(self, network_acl_id):
        network_acl = self.network_acls.get(network_acl_id, None)
        if not network_acl:
            raise InvalidNetworkAclIdError(network_acl_id)
        return network_acl

    def create_network_acl(self, vpc_id, default=False):
        network_acl_id = random_network_acl_id()
        self.get_vpc(vpc_id)
        network_acl = NetworkAcl(self, network_acl_id, vpc_id, default)
        self.network_acls[network_acl_id] = network_acl
        if default:
            self.add_default_entries(network_acl_id)
        return network_acl

    def add_default_entries(self, network_acl_id):
        default_acl_entries = [
            {"rule_number": "100", "rule_action": "allow", "egress": "true"},
            {"rule_number": "32767", "rule_action": "deny", "egress": "true"},
            {"rule_number": "100", "rule_action": "allow", "egress": "false"},
            {"rule_number": "32767", "rule_action": "deny", "egress": "false"},
        ]
        for entry in default_acl_entries:
            self.create_network_acl_entry(
                network_acl_id=network_acl_id,
                rule_number=entry["rule_number"],
                protocol="-1",
                rule_action=entry["rule_action"],
                egress=entry["egress"],
                cidr_block="0.0.0.0/0",
                icmp_code=None,
                icmp_type=None,
                port_range_from=None,
                port_range_to=None,
            )

    def get_all_network_acls(self, network_acl_ids=None, filters=None):
        network_acls = self.network_acls.values()

        if network_acl_ids:
            network_acls = [
                network_acl
                for network_acl in network_acls
                if network_acl.id in network_acl_ids
            ]
            if len(network_acls) != len(network_acl_ids):
                invalid_id = list(
                    set(network_acl_ids).difference(
                        set([network_acl.id for network_acl in network_acls])
                    )
                )[0]
                raise InvalidRouteTableIdError(invalid_id)

        return generic_filter(filters, network_acls)

    def delete_network_acl(self, network_acl_id):
        deleted = self.network_acls.pop(network_acl_id, None)
        if not deleted:
            raise InvalidNetworkAclIdError(network_acl_id)
        return deleted

    def create_network_acl_entry(
        self,
        network_acl_id,
        rule_number,
        protocol,
        rule_action,
        egress,
        cidr_block,
        icmp_code,
        icmp_type,
        port_range_from,
        port_range_to,
    ):

        network_acl = self.get_network_acl(network_acl_id)
        if any(
            entry.egress == egress and entry.rule_number == rule_number
            for entry in network_acl.network_acl_entries
        ):
            raise NetworkAclEntryAlreadyExistsError(rule_number)
        network_acl_entry = NetworkAclEntry(
            self,
            network_acl_id,
            rule_number,
            protocol,
            rule_action,
            egress,
            cidr_block,
            icmp_code,
            icmp_type,
            port_range_from,
            port_range_to,
        )

        network_acl.network_acl_entries.append(network_acl_entry)
        return network_acl_entry

    def delete_network_acl_entry(self, network_acl_id, rule_number, egress):
        network_acl = self.get_network_acl(network_acl_id)
        entry = next(
            entry
            for entry in network_acl.network_acl_entries
            if entry.egress == egress and entry.rule_number == rule_number
        )
        if entry is not None:
            network_acl.network_acl_entries.remove(entry)
        return entry

    def replace_network_acl_entry(
        self,
        network_acl_id,
        rule_number,
        protocol,
        rule_action,
        egress,
        cidr_block,
        icmp_code,
        icmp_type,
        port_range_from,
        port_range_to,
    ):

        self.delete_network_acl_entry(network_acl_id, rule_number, egress)
        network_acl_entry = self.create_network_acl_entry(
            network_acl_id,
            rule_number,
            protocol,
            rule_action,
            egress,
            cidr_block,
            icmp_code,
            icmp_type,
            port_range_from,
            port_range_to,
        )
        return network_acl_entry

    def replace_network_acl_association(self, association_id, network_acl_id):

        # lookup existing association for subnet and delete it
        default_acl = next(
            value
            for key, value in self.network_acls.items()
            if association_id in value.associations.keys()
        )

        subnet_id = None
        for key, value in default_acl.associations.items():
            if key == association_id:
                subnet_id = default_acl.associations[key].subnet_id
                del default_acl.associations[key]
                break

        new_assoc_id = random_network_acl_subnet_association_id()
        association = NetworkAclAssociation(
            self, new_assoc_id, subnet_id, network_acl_id
        )
        new_acl = self.get_network_acl(network_acl_id)
        new_acl.associations[new_assoc_id] = association
        return association

    def associate_default_network_acl_with_subnet(self, subnet_id, vpc_id):
        association_id = random_network_acl_subnet_association_id()
        acl = next(
            acl
            for acl in self.network_acls.values()
            if acl.default and acl.vpc_id == vpc_id
        )
        acl.associations[association_id] = NetworkAclAssociation(
            self, association_id, subnet_id, acl.id
        )


class NetworkAclAssociation(object):
    def __init__(self, ec2_backend, new_association_id, subnet_id, network_acl_id):
        self.ec2_backend = ec2_backend
        self.id = new_association_id
        self.new_association_id = new_association_id
        self.subnet_id = subnet_id
        self.network_acl_id = network_acl_id
        super(NetworkAclAssociation, self).__init__()


class NetworkAcl(TaggedEC2Resource):
    def __init__(self, ec2_backend, network_acl_id, vpc_id, default=False):
        self.ec2_backend = ec2_backend
        self.id = network_acl_id
        self.vpc_id = vpc_id
        self.network_acl_entries = []
        self.associations = {}
        self.default = "true" if default is True else "false"

    def get_filter_value(self, filter_name):
        if filter_name == "default":
            return self.default
        elif filter_name == "vpc-id":
            return self.vpc_id
        elif filter_name == "association.network-acl-id":
            return self.id
        elif filter_name == "association.subnet-id":
            return [assoc.subnet_id for assoc in self.associations.values()]
        else:
            return super(NetworkAcl, self).get_filter_value(
                filter_name, "DescribeNetworkAcls"
            )


class NetworkAclEntry(TaggedEC2Resource):
    def __init__(
        self,
        ec2_backend,
        network_acl_id,
        rule_number,
        protocol,
        rule_action,
        egress,
        cidr_block,
        icmp_code,
        icmp_type,
        port_range_from,
        port_range_to,
    ):
        self.ec2_backend = ec2_backend
        self.network_acl_id = network_acl_id
        self.rule_number = rule_number
        self.protocol = protocol
        self.rule_action = rule_action
        self.egress = egress
        self.cidr_block = cidr_block
        self.icmp_code = icmp_code
        self.icmp_type = icmp_type
        self.port_range_from = port_range_from
        self.port_range_to = port_range_to


class VpnGateway(TaggedEC2Resource):
    def __init__(self, ec2_backend, id, type):
        self.ec2_backend = ec2_backend
        self.id = id
        self.type = type
        self.attachments = {}
        super(VpnGateway, self).__init__()

    def get_filter_value(self, filter_name):
        return super(VpnGateway, self).get_filter_value(
            filter_name, "DescribeVpnGateways"
        )


class VpnGatewayAttachment(object):
    def __init__(self, vpc_id, state):
        self.vpc_id = vpc_id
        self.state = state
        super(VpnGatewayAttachment, self).__init__()


class VpnGatewayBackend(object):
    def __init__(self):
        self.vpn_gateways = {}
        super(VpnGatewayBackend, self).__init__()

    def create_vpn_gateway(self, type="ipsec.1"):
        vpn_gateway_id = random_vpn_gateway_id()
        vpn_gateway = VpnGateway(self, vpn_gateway_id, type)
        self.vpn_gateways[vpn_gateway_id] = vpn_gateway
        return vpn_gateway

    def get_all_vpn_gateways(self, filters=None):
        vpn_gateways = self.vpn_gateways.values()
        return generic_filter(filters, vpn_gateways)

    def get_vpn_gateway(self, vpn_gateway_id):
        vpn_gateway = self.vpn_gateways.get(vpn_gateway_id, None)
        if not vpn_gateway:
            raise InvalidVpnGatewayIdError(vpn_gateway_id)
        return vpn_gateway

    def attach_vpn_gateway(self, vpn_gateway_id, vpc_id):
        vpn_gateway = self.get_vpn_gateway(vpn_gateway_id)
        self.get_vpc(vpc_id)
        attachment = VpnGatewayAttachment(vpc_id, state="attached")
        vpn_gateway.attachments[vpc_id] = attachment
        return attachment

    def delete_vpn_gateway(self, vpn_gateway_id):
        deleted = self.vpn_gateways.pop(vpn_gateway_id, None)
        if not deleted:
            raise InvalidVpnGatewayIdError(vpn_gateway_id)
        return deleted

    def detach_vpn_gateway(self, vpn_gateway_id, vpc_id):
        vpn_gateway = self.get_vpn_gateway(vpn_gateway_id)
        self.get_vpc(vpc_id)
        detached = vpn_gateway.attachments.pop(vpc_id, None)
        if not detached:
            raise InvalidVPCIdError(vpc_id)
        return detached


class CustomerGateway(TaggedEC2Resource):
    def __init__(self, ec2_backend, id, type, ip_address, bgp_asn):
        self.ec2_backend = ec2_backend
        self.id = id
        self.type = type
        self.ip_address = ip_address
        self.bgp_asn = bgp_asn
        self.attachments = {}
        super(CustomerGateway, self).__init__()

    def get_filter_value(self, filter_name):
        return super(CustomerGateway, self).get_filter_value(
            filter_name, "DescribeCustomerGateways"
        )


class CustomerGatewayBackend(object):
    def __init__(self):
        self.customer_gateways = {}
        super(CustomerGatewayBackend, self).__init__()

    def create_customer_gateway(self, type="ipsec.1", ip_address=None, bgp_asn=None):
        customer_gateway_id = random_customer_gateway_id()
        customer_gateway = CustomerGateway(
            self, customer_gateway_id, type, ip_address, bgp_asn
        )
        self.customer_gateways[customer_gateway_id] = customer_gateway
        return customer_gateway

    def get_all_customer_gateways(self, filters=None):
        customer_gateways = self.customer_gateways.values()
        return generic_filter(filters, customer_gateways)

    def get_customer_gateway(self, customer_gateway_id):
        customer_gateway = self.customer_gateways.get(customer_gateway_id, None)
        if not customer_gateway:
            raise InvalidCustomerGatewayIdError(customer_gateway_id)
        return customer_gateway

    def delete_customer_gateway(self, customer_gateway_id):
        deleted = self.customer_gateways.pop(customer_gateway_id, None)
        if not deleted:
            raise InvalidCustomerGatewayIdError(customer_gateway_id)
        return deleted


class NatGateway(object):
    def __init__(self, backend, subnet_id, allocation_id):
        # public properties
        self.id = random_nat_gateway_id()
        self.subnet_id = subnet_id
        self.allocation_id = allocation_id
        self.state = "available"
        self.private_ip = random_private_ip()

        # protected properties
        self._created_at = datetime.utcnow()
        self._backend = backend
        # NOTE: this is the core of NAT Gateways creation
        self._eni = self._backend.create_network_interface(
            backend.get_subnet(self.subnet_id), self.private_ip
        )

        # associate allocation with ENI
        self._backend.associate_address(eni=self._eni, allocation_id=self.allocation_id)

    @property
    def vpc_id(self):
        subnet = self._backend.get_subnet(self.subnet_id)
        return subnet.vpc_id

    @property
    def create_time(self):
        return iso_8601_datetime_with_milliseconds(self._created_at)

    @property
    def network_interface_id(self):
        return self._eni.id

    @property
    def public_ip(self):
        eips = self._backend.address_by_allocation([self.allocation_id])
        return eips[0].public_ip

    @classmethod
    def create_from_cloudformation_json(
        cls, resource_name, cloudformation_json, region_name
    ):
        ec2_backend = ec2_backends[region_name]
        nat_gateway = ec2_backend.create_nat_gateway(
            cloudformation_json["Properties"]["SubnetId"],
            cloudformation_json["Properties"]["AllocationId"],
        )
        return nat_gateway


class NatGatewayBackend(object):
    def __init__(self):
        self.nat_gateways = {}
        super(NatGatewayBackend, self).__init__()

    def get_all_nat_gateways(self, filters):
        nat_gateways = self.nat_gateways.values()

        if filters is not None:
            if filters.get("nat-gateway-id") is not None:
                nat_gateways = [
                    nat_gateway
                    for nat_gateway in nat_gateways
                    if nat_gateway.id in filters["nat-gateway-id"]
                ]
            if filters.get("vpc-id") is not None:
                nat_gateways = [
                    nat_gateway
                    for nat_gateway in nat_gateways
                    if nat_gateway.vpc_id in filters["vpc-id"]
                ]
            if filters.get("subnet-id") is not None:
                nat_gateways = [
                    nat_gateway
                    for nat_gateway in nat_gateways
                    if nat_gateway.subnet_id in filters["subnet-id"]
                ]
            if filters.get("state") is not None:
                nat_gateways = [
                    nat_gateway
                    for nat_gateway in nat_gateways
                    if nat_gateway.state in filters["state"]
                ]

        return nat_gateways

    def create_nat_gateway(self, subnet_id, allocation_id):
        nat_gateway = NatGateway(self, subnet_id, allocation_id)
        self.nat_gateways[nat_gateway.id] = nat_gateway
        return nat_gateway

    def delete_nat_gateway(self, nat_gateway_id):
        return self.nat_gateways.pop(nat_gateway_id)


class LaunchTemplateVersion(object):
    def __init__(self, template, number, data, description):
        self.template = template
        self.number = number
        self.data = data
        self.description = description
        self.create_time = utc_date_and_time()


class LaunchTemplate(TaggedEC2Resource):
    def __init__(self, backend, name, template_data, version_description):
        self.ec2_backend = backend
        self.name = name
        self.id = random_launch_template_id()
        self.create_time = utc_date_and_time()

        self.versions = []
        self.create_version(template_data, version_description)
        self.default_version_number = 1

    def create_version(self, data, description):
        num = len(self.versions) + 1
        version = LaunchTemplateVersion(self, num, data, description)
        self.versions.append(version)
        return version

    def is_default(self, version):
        return self.default_version == version.number

    def get_version(self, num):
        return self.versions[num - 1]

    def default_version(self):
        return self.versions[self.default_version_number - 1]

    def latest_version(self):
        return self.versions[-1]

    @property
    def latest_version_number(self):
        return self.latest_version().number

    def get_filter_value(self, filter_name):
        if filter_name == "launch-template-name":
            return self.name
        else:
            return super(LaunchTemplate, self).get_filter_value(
                filter_name, "DescribeLaunchTemplates"
            )


class LaunchTemplateBackend(object):
    def __init__(self):
        self.launch_template_name_to_ids = {}
        self.launch_templates = OrderedDict()
        self.launch_template_insert_order = []
        super(LaunchTemplateBackend, self).__init__()

    def create_launch_template(self, name, description, template_data):
        if name in self.launch_template_name_to_ids:
            raise InvalidLaunchTemplateNameError()
        template = LaunchTemplate(self, name, template_data, description)
        self.launch_templates[template.id] = template
        self.launch_template_name_to_ids[template.name] = template.id
        self.launch_template_insert_order.append(template.id)
        return template

    def get_launch_template(self, template_id):
        return self.launch_templates[template_id]

    def get_launch_template_by_name(self, name):
        return self.get_launch_template(self.launch_template_name_to_ids[name])

    def get_launch_templates(
        self, template_names=None, template_ids=None, filters=None
    ):
        if template_names and not template_ids:
            template_ids = []
            for name in template_names:
                template_ids.append(self.launch_template_name_to_ids[name])

        if template_ids:
            templates = [self.launch_templates[tid] for tid in template_ids]
        else:
            templates = list(self.launch_templates.values())

        return generic_filter(filters, templates)


class EC2Backend(
    BaseBackend,
    InstanceBackend,
    TagBackend,
    EBSBackend,
    RegionsAndZonesBackend,
    SecurityGroupBackend,
    AmiBackend,
    VPCBackend,
    SubnetBackend,
    SubnetRouteTableAssociationBackend,
    NetworkInterfaceBackend,
    VPNConnectionBackend,
    VPCPeeringConnectionBackend,
    RouteTableBackend,
    RouteBackend,
    InternetGatewayBackend,
    VPCGatewayAttachmentBackend,
    SpotFleetBackend,
    SpotRequestBackend,
    ElasticAddressBackend,
    KeyPairBackend,
    DHCPOptionsSetBackend,
    NetworkAclBackend,
    VpnGatewayBackend,
    CustomerGatewayBackend,
    NatGatewayBackend,
    LaunchTemplateBackend,
):
    def __init__(self, region_name):
        self.region_name = region_name
        super(EC2Backend, self).__init__()

        # Default VPC exists by default, which is the current behavior
        # of EC2-VPC. See for detail:
        #
        #   docs.aws.amazon.com/AmazonVPC/latest/UserGuide/default-vpc.html
        #
        if not self.vpcs:
            vpc = self.create_vpc("172.31.0.0/16")
        else:
            # For now this is included for potential
            # backward-compatibility issues
            vpc = self.vpcs.values()[0]

        # Create default subnet for each availability zone
        ip, _ = vpc.cidr_block.split("/")
        ip = ip.split(".")
        ip[2] = 0

        for zone in self.describe_availability_zones():
            az_name = zone.name
            cidr_block = ".".join(str(i) for i in ip) + "/20"
            self.create_subnet(vpc.id, cidr_block, availability_zone=az_name)
            ip[2] += 16

    def reset(self):
        region_name = self.region_name
        self.__dict__ = {}
        self.__init__(region_name)

    # Use this to generate a proper error template response when in a response
    # handler.
    def raise_error(self, code, message):
        raise EC2ClientError(code, message)

    def raise_not_implemented_error(self, blurb):
        raise MotoNotImplementedError(blurb)

    def do_resources_exist(self, resource_ids):
        for resource_id in resource_ids:
            resource_prefix = get_prefix(resource_id)
            if resource_prefix == EC2_RESOURCE_TO_PREFIX["customer-gateway"]:
                self.get_customer_gateway(customer_gateway_id=resource_id)
            elif resource_prefix == EC2_RESOURCE_TO_PREFIX["dhcp-options"]:
                self.describe_dhcp_options(options_ids=[resource_id])
            elif resource_prefix == EC2_RESOURCE_TO_PREFIX["image"]:
                self.describe_images(ami_ids=[resource_id])
            elif resource_prefix == EC2_RESOURCE_TO_PREFIX["instance"]:
                self.get_instance_by_id(instance_id=resource_id)
            elif resource_prefix == EC2_RESOURCE_TO_PREFIX["internet-gateway"]:
                self.describe_internet_gateways(internet_gateway_ids=[resource_id])
            elif resource_prefix == EC2_RESOURCE_TO_PREFIX["launch-template"]:
                self.get_launch_template(resource_id)
            elif resource_prefix == EC2_RESOURCE_TO_PREFIX["network-acl"]:
                self.get_all_network_acls()
            elif resource_prefix == EC2_RESOURCE_TO_PREFIX["network-interface"]:
                self.describe_network_interfaces(
                    filters={"network-interface-id": resource_id}
                )
            elif resource_prefix == EC2_RESOURCE_TO_PREFIX["reserved-instance"]:
                self.raise_not_implemented_error("DescribeReservedInstances")
            elif resource_prefix == EC2_RESOURCE_TO_PREFIX["route-table"]:
                self.get_route_table(route_table_id=resource_id)
            elif resource_prefix == EC2_RESOURCE_TO_PREFIX["security-group"]:
                self.describe_security_groups(group_ids=[resource_id])
            elif resource_prefix == EC2_RESOURCE_TO_PREFIX["snapshot"]:
                self.get_snapshot(snapshot_id=resource_id)
            elif resource_prefix == EC2_RESOURCE_TO_PREFIX["spot-instance-request"]:
                self.describe_spot_instance_requests(
                    filters={"spot-instance-request-id": resource_id}
                )
            elif resource_prefix == EC2_RESOURCE_TO_PREFIX["subnet"]:
                self.get_subnet(subnet_id=resource_id)
            elif resource_prefix == EC2_RESOURCE_TO_PREFIX["volume"]:
                self.get_volume(volume_id=resource_id)
            elif resource_prefix == EC2_RESOURCE_TO_PREFIX["vpc"]:
                self.get_vpc(vpc_id=resource_id)
            elif resource_prefix == EC2_RESOURCE_TO_PREFIX["vpc-peering-connection"]:
                self.get_vpc_peering_connection(vpc_pcx_id=resource_id)
            elif resource_prefix == EC2_RESOURCE_TO_PREFIX["vpn-connection"]:
                self.describe_vpn_connections(vpn_connection_ids=[resource_id])
            elif resource_prefix == EC2_RESOURCE_TO_PREFIX["vpn-gateway"]:
                self.get_vpn_gateway(vpn_gateway_id=resource_id)
        return True


ec2_backends = {
    region.name: EC2Backend(region.name) for region in RegionsAndZonesBackend.regions
}<|MERGE_RESOLUTION|>--- conflicted
+++ resolved
@@ -1520,11 +1520,8 @@
     zones = {
         "af-south-1": [
             Zone(region_name="af-south-1", name="af-south-1a", zone_id="afs1-az1"),
-<<<<<<< HEAD
-=======
             Zone(region_name="af-south-1", name="af-south-1b", zone_id="afs1-az2"),
             Zone(region_name="af-south-1", name="af-south-1c", zone_id="afs1-az3"),
->>>>>>> 69ebf818
         ],
         "ap-south-1": [
             Zone(region_name="ap-south-1", name="ap-south-1a", zone_id="aps1-az1"),
