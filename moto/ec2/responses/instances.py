--- conflicted
+++ resolved
@@ -1,9 +1,5 @@
 from copy import deepcopy
-<<<<<<< HEAD
-from typing import Any, Dict, List
-=======
 from typing import Any, Optional
->>>>>>> 9e7a4107
 
 from moto.core.responses import ActionResult, EmptyResult
 from moto.core.utils import camelcase_to_underscores
