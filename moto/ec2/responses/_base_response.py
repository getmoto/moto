--- conflicted
+++ resolved
@@ -20,17 +20,14 @@
         "AssociateIamInstanceProfileResult.IamInstanceProfileAssociation.State": lambda _: "associating",
         "DisassociateIamInstanceProfileResult.IamInstanceProfileAssociation.State": lambda _: "disassociating",
         "ReplaceIamInstanceProfileAssociationResult.IamInstanceProfileAssociation.State": lambda _: "associating",
-<<<<<<< HEAD
         # Instances
         "Instances.Instance.Tags": return_if_not_empty,
         "RunInstances.Reservation.Instances.Instance.State": lambda _: {
             "Code": 0,
             "Name": "pending",
         },
-=======
         # Key Pairs
         "KeyPair.Tags": return_if_not_empty,
->>>>>>> a2ce4bd7
     }
 
     @property
