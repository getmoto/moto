<<<<<<< HEAD
from moto.core import CloudFormationModel
from moto.kms import kms_backends
=======
from moto.core import get_account_id, CloudFormationModel
>>>>>>> c1bdd764
from moto.packages.boto.ec2.blockdevicemapping import BlockDeviceType
from ..exceptions import (
    InvalidAMIAttributeItemValueError,
    InvalidSnapshotIdError,
    InvalidSnapshotInUse,
    InvalidVolumeIdError,
    VolumeInUseError,
    InvalidVolumeAttachmentError,
    InvalidVolumeDetachmentError,
    InvalidParameterDependency,
)
from .core import TaggedEC2Resource
from ..utils import (
    random_snapshot_id,
    random_volume_id,
    generic_filter,
    utc_date_and_time,
)


class VolumeAttachment(CloudFormationModel):
    def __init__(self, volume, instance, device, status):
        self.volume = volume
        self.attach_time = utc_date_and_time()
        self.instance = instance
        self.device = device
        self.status = status

    @staticmethod
    def cloudformation_name_type():
        return None

    @staticmethod
    def cloudformation_type():
        # https://docs.aws.amazon.com/AWSCloudFormation/latest/UserGuide/aws-resource-ec2-volumeattachment.html
        return "AWS::EC2::VolumeAttachment"

    @classmethod
    def create_from_cloudformation_json(
        cls, resource_name, cloudformation_json, account_id, region_name, **kwargs
    ):
        from ..models import ec2_backends

        properties = cloudformation_json["Properties"]

        instance_id = properties["InstanceId"]
        volume_id = properties["VolumeId"]

        ec2_backend = ec2_backends[account_id][region_name]
        attachment = ec2_backend.attach_volume(
            volume_id=volume_id,
            instance_id=instance_id,
            device_path=properties["Device"],
        )
        return attachment


class Volume(TaggedEC2Resource, CloudFormationModel):
    def __init__(
        self,
        ec2_backend,
        volume_id,
        size,
        zone,
        snapshot_id=None,
        encrypted=False,
        kms_key_id=None,
        volume_type=None,
    ):
        self.id = volume_id
        self.volume_type = volume_type or "gp2"
        self.size = size
        self.zone = zone
        self.create_time = utc_date_and_time()
        self.attachment = None
        self.snapshot_id = snapshot_id
        self.ec2_backend = ec2_backend
        self.encrypted = encrypted
        self.kms_key_id = kms_key_id

    @staticmethod
    def cloudformation_name_type():
        return None

    @staticmethod
    def cloudformation_type():
        # https://docs.aws.amazon.com/AWSCloudFormation/latest/UserGuide/aws-resource-ec2-volume.html
        return "AWS::EC2::Volume"

    @classmethod
    def create_from_cloudformation_json(
        cls, resource_name, cloudformation_json, account_id, region_name, **kwargs
    ):
        from ..models import ec2_backends

        properties = cloudformation_json["Properties"]

        ec2_backend = ec2_backends[account_id][region_name]
        volume = ec2_backend.create_volume(
            size=properties.get("Size"), zone_name=properties.get("AvailabilityZone")
        )
        return volume

    @property
    def physical_resource_id(self):
        return self.id

    @property
    def status(self):
        if self.attachment:
            return "in-use"
        else:
            return "available"

    def get_filter_value(self, filter_name):
        if filter_name.startswith("attachment") and not self.attachment:
            return None
        elif filter_name == "attachment.attach-time":
            return self.attachment.attach_time
        elif filter_name == "attachment.device":
            return self.attachment.device
        elif filter_name == "attachment.instance-id":
            return self.attachment.instance.id
        elif filter_name == "attachment.status":
            return self.attachment.status
        elif filter_name == "create-time":
            return self.create_time
        elif filter_name == "size":
            return self.size
        elif filter_name == "snapshot-id":
            return self.snapshot_id
        elif filter_name == "status":
            return self.status
        elif filter_name == "volume-id":
            return self.id
        elif filter_name == "encrypted":
            return str(self.encrypted).lower()
        elif filter_name == "availability-zone":
            return self.zone.name if self.zone else None
        else:
            return super().get_filter_value(filter_name, "DescribeVolumes")


class Snapshot(TaggedEC2Resource):
    def __init__(
        self,
        ec2_backend,
        snapshot_id,
        volume,
        description,
        encrypted=False,
        owner_id=None,
        from_ami=None,
    ):
        self.id = snapshot_id
        self.volume = volume
        self.description = description
        self.start_time = utc_date_and_time()
        self.create_volume_permission_groups = set()
        self.create_volume_permission_userids = set()
        self.ec2_backend = ec2_backend
        self.status = "completed"
        self.encrypted = encrypted
        self.owner_id = owner_id or ec2_backend.account_id
        self.from_ami = from_ami

    def get_filter_value(self, filter_name):
        if filter_name == "description":
            return self.description
        elif filter_name == "snapshot-id":
            return self.id
        elif filter_name == "start-time":
            return self.start_time
        elif filter_name == "volume-id":
            return self.volume.id
        elif filter_name == "volume-size":
            return self.volume.size
        elif filter_name == "encrypted":
            return str(self.encrypted).lower()
        elif filter_name == "status":
            return self.status
        elif filter_name == "owner-id":
            return self.owner_id
        else:
            return super().get_filter_value(filter_name, "DescribeSnapshots")


class EBSBackend:
    def __init__(self):
        self.volumes = {}
        self.attachments = {}
        self.snapshots = {}

    def create_volume(
        self,
        size,
        zone_name,
        snapshot_id=None,
        encrypted=False,
        kms_key_id=None,
        volume_type=None,
    ):
        if kms_key_id and not encrypted:
            raise InvalidParameterDependency("KmsKeyId", "Encrypted")
        if encrypted and not kms_key_id:
            kms_key_id = self._get_default_encryption_key()
        volume_id = random_volume_id()
        zone = self.get_zone_by_name(zone_name)
        if snapshot_id:
            snapshot = self.get_snapshot(snapshot_id)
            if size is None:
                size = snapshot.volume.size
            if snapshot.encrypted:
                encrypted = snapshot.encrypted
        volume = Volume(
            self,
            volume_id=volume_id,
            size=size,
            zone=zone,
            snapshot_id=snapshot_id,
            encrypted=encrypted,
            kms_key_id=kms_key_id,
            volume_type=volume_type,
        )
        self.volumes[volume_id] = volume
        return volume

    def describe_volumes(self, volume_ids=None, filters=None):
        matches = self.volumes.copy().values()
        if volume_ids:
            matches = [vol for vol in matches if vol.id in volume_ids]
            if len(volume_ids) > len(matches):
                unknown_ids = set(volume_ids) - set(matches)
                raise InvalidVolumeIdError(unknown_ids)
        if filters:
            matches = generic_filter(filters, matches)
        return matches

    def get_volume(self, volume_id):
        volume = self.volumes.get(volume_id, None)
        if not volume:
            raise InvalidVolumeIdError(volume_id)
        return volume

    def delete_volume(self, volume_id):
        if volume_id in self.volumes:
            volume = self.volumes[volume_id]
            if volume.attachment:
                raise VolumeInUseError(volume_id, volume.attachment.instance.id)
            return self.volumes.pop(volume_id)
        raise InvalidVolumeIdError(volume_id)

    def attach_volume(
        self, volume_id, instance_id, device_path, delete_on_termination=False
    ):
        volume = self.get_volume(volume_id)
        instance = self.get_instance(instance_id)

        if not volume or not instance:
            return False

        volume.attachment = VolumeAttachment(volume, instance, device_path, "attached")
        # Modify instance to capture mount of block device.
        bdt = BlockDeviceType(
            volume_id=volume_id,
            status=volume.status,
            size=volume.size,
            attach_time=utc_date_and_time(),
            delete_on_termination=delete_on_termination,
        )
        instance.block_device_mapping[device_path] = bdt
        return volume.attachment

    def detach_volume(self, volume_id, instance_id, device_path):
        volume = self.get_volume(volume_id)
        instance = self.get_instance(instance_id)

        old_attachment = volume.attachment
        if not old_attachment:
            raise InvalidVolumeAttachmentError(volume_id, instance_id)
        device_path = device_path or old_attachment.device

        try:
            del instance.block_device_mapping[device_path]
        except KeyError:
            raise InvalidVolumeDetachmentError(volume_id, instance_id, device_path)

        old_attachment.status = "detached"

        volume.attachment = None
        return old_attachment

    def create_snapshot(self, volume_id, description, owner_id=None, from_ami=None):
        snapshot_id = random_snapshot_id()
        volume = self.get_volume(volume_id)
        params = [self, snapshot_id, volume, description, volume.encrypted]
        if owner_id:
            params.append(owner_id)
        if from_ami:
            params.append(from_ami)
        snapshot = Snapshot(*params)
        self.snapshots[snapshot_id] = snapshot
        return snapshot

    def create_snapshots(self, instance_spec, description, tags):
        """
        The CopyTagsFromSource-parameter is not yet implemented.
        """
        instance = self.get_instance(instance_spec["InstanceId"])
        block_device_mappings = instance.block_device_mapping

        if str(instance_spec.get("ExcludeBootVolume", False)).lower() == "true":
            volumes = [
                m.volume_id
                for k, m in block_device_mappings.items()
                if k != instance.root_device_name
            ]
        else:
            volumes = [m.volume_id for m in block_device_mappings.values()]

        snapshots = [
            self.create_snapshot(v_id, description=description) for v_id in volumes
        ]
        for snapshot in snapshots:
            snapshot.add_tags(tags)
        return snapshots

    def describe_snapshots(self, snapshot_ids=None, filters=None):
        matches = self.snapshots.copy().values()
        if snapshot_ids:
            matches = [snap for snap in matches if snap.id in snapshot_ids]
            if len(snapshot_ids) > len(matches):
                raise InvalidSnapshotIdError()
        if filters:
            matches = generic_filter(filters, matches)
        return matches

    def copy_snapshot(self, source_snapshot_id, source_region, description=None):
        from ..models import ec2_backends

        source_snapshot = ec2_backends[self.account_id][
            source_region
        ].describe_snapshots(snapshot_ids=[source_snapshot_id])[0]
        snapshot_id = random_snapshot_id()
        snapshot = Snapshot(
            self,
            snapshot_id,
            volume=source_snapshot.volume,
            description=description,
            encrypted=source_snapshot.encrypted,
        )
        self.snapshots[snapshot_id] = snapshot
        return snapshot

    def get_snapshot(self, snapshot_id):
        snapshot = self.snapshots.get(snapshot_id, None)
        if not snapshot:
            raise InvalidSnapshotIdError()
        return snapshot

    def delete_snapshot(self, snapshot_id):
        if snapshot_id in self.snapshots:
            snapshot = self.snapshots[snapshot_id]
            if snapshot.from_ami and snapshot.from_ami in self.amis:
                raise InvalidSnapshotInUse(snapshot_id, snapshot.from_ami)
            return self.snapshots.pop(snapshot_id)
        raise InvalidSnapshotIdError()

    def get_create_volume_permission_groups(self, snapshot_id):
        snapshot = self.get_snapshot(snapshot_id)
        return snapshot.create_volume_permission_groups

    def get_create_volume_permission_userids(self, snapshot_id):
        snapshot = self.get_snapshot(snapshot_id)
        return snapshot.create_volume_permission_userids

    def add_create_volume_permission(self, snapshot_id, user_ids=None, groups=None):
        snapshot = self.get_snapshot(snapshot_id)
        if user_ids:
            snapshot.create_volume_permission_userids.update(user_ids)

        if groups and groups != ["all"]:
            raise InvalidAMIAttributeItemValueError("UserGroup", groups)
        else:
            snapshot.create_volume_permission_groups.update(groups)

        return True

    def remove_create_volume_permission(self, snapshot_id, user_ids=None, groups=None):
        snapshot = self.get_snapshot(snapshot_id)
        if user_ids:
            snapshot.create_volume_permission_userids.difference_update(user_ids)

        if groups and groups != ["all"]:
            raise InvalidAMIAttributeItemValueError("UserGroup", groups)
        else:
            snapshot.create_volume_permission_groups.difference_update(groups)

        return True

    def _get_default_encryption_key(self):
        # https://aws.amazon.com/kms/features/#AWS_Service_Integration
        # An AWS managed CMK is created automatically when you first create
        # an encrypted resource using an AWS service integrated with KMS.
<<<<<<< HEAD
        kms = kms_backends[self.account_id][self.region_name]
=======
        from moto.kms import kms_backends

        kms = kms_backends[self.region_name]
>>>>>>> c1bdd764
        ebs_alias = "alias/aws/ebs"
        if not kms.alias_exists(ebs_alias):
            key = kms.create_key(
                policy="",
                key_usage="ENCRYPT_DECRYPT",
                key_spec="SYMMETRIC_DEFAULT",
                description="Default master key that protects my EBS volumes when no other key is defined",
                tags=None,
            )
            kms.add_alias(key.id, ebs_alias)
        ebs_key = kms.describe_key(ebs_alias)
        return ebs_key.arn<|MERGE_RESOLUTION|>--- conflicted
+++ resolved
@@ -1,9 +1,4 @@
-<<<<<<< HEAD
 from moto.core import CloudFormationModel
-from moto.kms import kms_backends
-=======
-from moto.core import get_account_id, CloudFormationModel
->>>>>>> c1bdd764
 from moto.packages.boto.ec2.blockdevicemapping import BlockDeviceType
 from ..exceptions import (
     InvalidAMIAttributeItemValueError,
@@ -408,13 +403,9 @@
         # https://aws.amazon.com/kms/features/#AWS_Service_Integration
         # An AWS managed CMK is created automatically when you first create
         # an encrypted resource using an AWS service integrated with KMS.
-<<<<<<< HEAD
+        from moto.kms import kms_backends
+
         kms = kms_backends[self.account_id][self.region_name]
-=======
-        from moto.kms import kms_backends
-
-        kms = kms_backends[self.region_name]
->>>>>>> c1bdd764
         ebs_alias = "alias/aws/ebs"
         if not kms.alias_exists(ebs_alias):
             key = kms.create_key(
