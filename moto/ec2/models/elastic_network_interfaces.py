from __future__ import annotations

from typing import TYPE_CHECKING, Any, Dict, List, Optional, Union

from moto.core.common_models import CloudFormationModel

from ..exceptions import (
    InvalidNetworkAttachmentIdError,
    InvalidNetworkInterfaceIdError,
    LastEniDetachError,
)
from .core import TaggedEC2Resource
from .security_groups import SecurityGroup

if TYPE_CHECKING:
    from .instances import Instance
from ..utils import (
    generate_dns_from_ip,
    generic_filter,
    random_eni_id,
    random_mac_address,
    random_private_ip,
    random_public_ip,
)


class Attachment:
    def __init__(self, eni: NetworkInterface):
        self.attach_time = eni.attach_time
        self.attachment_id = eni.attachment_id
        self.delete_on_termination = eni.delete_on_termination
        self.device_index = eni.device_index
        self.network_card_index = 0
        assert eni.instance is not None, "ENI must be attached to an instance"
        self.instance_id = eni.instance.id
        self.instance_owner_id = eni.instance.owner_id
        self.status = "attached"


class NetworkInterface(TaggedEC2Resource, CloudFormationModel):
    def __init__(
        self,
        ec2_backend: Any,
        subnet: Any,
        private_ip_address: Union[List[str], str],
        private_ip_addresses: Optional[List[Dict[str, Any]]] = None,
        device_index: int = 0,
        public_ip_auto_assign: bool = False,
        group_ids: Optional[List[str]] = None,
        description: Optional[str] = None,
        tags: Optional[Dict[str, str]] = None,
        delete_on_termination: Optional[bool] = False,
        **kwargs: Any,
    ):
        self.ec2_backend = ec2_backend
        self.id = random_eni_id()
        self.device_index: Optional[int] = device_index
        if isinstance(private_ip_address, list) and private_ip_address:
            private_ip_address = private_ip_address[0]
        self.private_ip_address: Optional[str] = private_ip_address or None  # type: ignore
        self.private_ip_addresses: List[Dict[str, Any]] = private_ip_addresses or []
        self.ipv6_addresses = kwargs.get("ipv6_addresses") or []

        self.subnet = subnet
        if isinstance(subnet, str):
            self.subnet = self.ec2_backend.get_subnet(subnet)
        self.instance: Optional[Instance] = None
        self.attachment_id: Optional[str] = None
        self.attach_time: Optional[str] = None
        self.delete_on_termination = delete_on_termination
        self.description = description or ""
        self.source_dest_check = True

        self.public_ip: Optional[str] = None
        self.public_ip_auto_assign = public_ip_auto_assign
        self.start()
        self.add_tags(tags or {})
        self.status = "available"
        self.mac_address = random_mac_address()
        self.interface_type = "interface"
        # Local set to the ENI. When attached to an instance, @property group_set
        #   returns groups for both self and the attached instance.
        self._group_set = []

        if self.subnet.ipv6_cidr_block_associations:
            association = list(self.subnet.ipv6_cidr_block_associations.values())[0]
            subnet_ipv6_cidr_block = association.get("ipv6CidrBlock")
            if kwargs.get("ipv6_address_count"):
                while len(self.ipv6_addresses) < kwargs["ipv6_address_count"]:
                    ip = random_private_ip(subnet_ipv6_cidr_block, ipv6=True)
                    if ip not in self.ipv6_addresses:
                        self.ipv6_addresses.append(ip)

        if self.private_ip_addresses:
            primary_selected = True if private_ip_address else False
            for item in self.private_ip_addresses.copy():
                if isinstance(item, str):
                    self.private_ip_addresses.remove(item)
                    self.private_ip_addresses.append(
                        {
                            "Primary": True if not primary_selected else False,
                            "PrivateIpAddress": item,
                        }
                    )
                    primary_selected = True

        if not self.private_ip_address:
            if self.private_ip_addresses:
                for private_ip in self.private_ip_addresses:
                    if isinstance(private_ip, dict) and private_ip.get("Primary"):
                        self.private_ip_address = private_ip.get("PrivateIpAddress")
                        break
            if not self.private_ip_addresses:
                self.private_ip_address = random_private_ip(self.subnet.cidr_block)

        if not self.private_ip_addresses:
            self.private_ip_addresses.append(
                {"Primary": True, "PrivateIpAddress": self.private_ip_address}
            )

        secondary_ips = kwargs.get("secondary_ips_count", None)
        if secondary_ips:
            ips = [
                random_private_ip(self.subnet.cidr_block)
                for index in range(0, int(secondary_ips))
            ]
            if ips:
                self.private_ip_addresses.extend(
                    [{"Primary": False, "PrivateIpAddress": ip} for ip in ips]
                )

        if self.subnet:
            vpc = self.ec2_backend.get_vpc(self.subnet.vpc_id)
<<<<<<< HEAD
=======
            # FIXME: Drop the `in` clause once the Vpc attribute is properly typed.
>>>>>>> 59ac3fb8
            if vpc and vpc.enable_dns_hostnames in [True, "True", "true"]:
                self.private_dns_name = generate_dns_from_ip(self.private_ip_address)
                for address in self.private_ip_addresses:
                    if address.get("Primary", None):
                        address["PrivateDnsName"] = self.private_dns_name

        group = None
        if group_ids:
            for group_id in group_ids:
                group = self.ec2_backend.get_security_group_from_id(group_id)
                if not group:
                    # Create with specific group ID.
                    group = SecurityGroup(
                        self.ec2_backend,
                        group_id,
                        group_id,
                        group_id,
                        vpc_id=self.subnet.vpc_id,
                    )
                    self.ec2_backend.groups[self.subnet.vpc_id][group_id] = group
                if group:
                    self._group_set.append(group)
        if not group_ids:
            group = self.ec2_backend.get_default_security_group(vpc.id)
            if group:
                self._group_set.append(group)

    @property
    def owner_id(self) -> str:
        return self.ec2_backend.account_id

    @property
    def attachment(self) -> Optional[Attachment]:
        if self.attachment_id:
            return Attachment(self)
        return None

    @property
    def network_interface_ipv6_addresses_list(self) -> list[dict[str, str]]:
        addresses = [{"Ipv6Address": ip} for ip in self.ipv6_addresses if ip]
        return addresses

    @property
    def association(self) -> Dict[str, Any]:  # type: ignore[misc]
        association: Dict[str, Any] = {}
        if self.public_ip:
            eips = self.ec2_backend.address_by_ip(
                [self.public_ip], fail_if_not_found=False
            )
            eip = eips[0] if len(eips) > 0 else None
            if eip:
                association["allocationId"] = eip.allocation_id or None
                association["associationId"] = eip.association_id or None
            association["natEnabled"] = (
                True  # FIXME: Was hardcoded in original XML template.
            )
        return association

    @property
    def availability_zone(self) -> str:
        return self.subnet.availability_zone

    @property
    def vpc_id(self) -> str:
        return self.subnet.vpc_id

    @property
    def subnet_id(self) -> str:
        return self.subnet.id

    @staticmethod
    def cloudformation_name_type() -> str:
        return ""

    @staticmethod
    def cloudformation_type() -> str:
        # https://docs.aws.amazon.com/AWSCloudFormation/latest/UserGuide/aws-resource-ec2-networkinterface.html
        return "AWS::EC2::NetworkInterface"

    @classmethod
    def create_from_cloudformation_json(  # type: ignore[misc]
        cls,
        resource_name: str,
        cloudformation_json: Any,
        account_id: str,
        region_name: str,
        **kwargs: Any,
    ) -> "NetworkInterface":
        from ..models import ec2_backends

        properties = cloudformation_json["Properties"]

        security_group_ids = properties.get("SecurityGroups", [])

        ec2_backend = ec2_backends[account_id][region_name]
        subnet_id = properties.get("SubnetId")
        if subnet_id:
            subnet = ec2_backend.get_subnet(subnet_id)
        else:
            subnet = None

        private_ip_address = properties.get("PrivateIpAddress", None)
        description = properties.get("Description", None)

        network_interface = ec2_backend.create_network_interface(
            subnet,
            private_ip_address,
            group_ids=security_group_ids,
            description=description,
        )
        return network_interface

    def delete(self) -> None:
        self.ec2_backend.delete_network_interface(eni_id=self.id)
        for priv_ip in self.private_ip_addresses:
            self.subnet.del_subnet_ip(priv_ip["PrivateIpAddress"])

    def stop(self) -> None:
        if self.public_ip_auto_assign:
            self.public_ip = None

    def start(self) -> None:
        self.check_auto_public_ip()

    def check_auto_public_ip(self) -> None:
        if (
            self.public_ip_auto_assign
            and str(self.public_ip_auto_assign).lower() == "true"
        ):
            self.public_ip = random_public_ip()

    @property
    def group_set(self) -> Any:  # type: ignore[misc]
        if self.instance and self.instance.security_groups:
            return set(self._group_set) | set(self.instance.security_groups)
        else:
            return self._group_set

    @classmethod
    def has_cfn_attr(cls, attr: str) -> bool:
        return attr in ["PrimaryPrivateIpAddress", "SecondaryPrivateIpAddresses"]

    def get_cfn_attribute(self, attribute_name: str) -> Any:
        from moto.cloudformation.exceptions import UnformattedGetAttTemplateException

        if attribute_name == "PrimaryPrivateIpAddress":
            return self.private_ip_address
        elif attribute_name == "SecondaryPrivateIpAddresses":
            raise NotImplementedError(
                '"Fn::GetAtt" : [ "{0}" , "SecondaryPrivateIpAddresses" ]"'
            )
        raise UnformattedGetAttTemplateException()

    @property
    def physical_resource_id(self) -> str:
        return self.id

    def get_filter_value(
        self, filter_name: str, method_name: Optional[str] = None
    ) -> Any:
        if filter_name == "network-interface-id":
            return self.id
        elif filter_name in ("addresses.private-ip-address", "private-ip-address"):
            return self.private_ip_address
        elif filter_name == "subnet-id":
            return self.subnet.id
        elif filter_name == "vpc-id":
            return self.subnet.vpc_id
        elif filter_name == "group-id":
            return [group.id for group in self._group_set]
        elif filter_name == "availability-zone":
            return self.subnet.availability_zone
        elif filter_name == "description":
            return self.description
        elif filter_name == "attachment.instance-id":
            return self.instance.id if self.instance else None
        elif filter_name == "attachment.instance-owner-id":
            return self.owner_id
        else:
            return super().get_filter_value(filter_name, "DescribeNetworkInterfaces")


class NetworkInterfaceBackend:
    def __init__(self) -> None:
        self.enis: Dict[str, NetworkInterface] = {}

    def create_network_interface(
        self,
        subnet: Any,
        private_ip_address: Union[str, List[str]],
        private_ip_addresses: Optional[List[Dict[str, Any]]] = None,
        group_ids: Optional[List[str]] = None,
        description: Optional[str] = None,
        tags: Optional[Dict[str, str]] = None,
        delete_on_termination: Optional[bool] = False,
        **kwargs: Any,
    ) -> NetworkInterface:
        eni = NetworkInterface(
            self,
            subnet,
            private_ip_address,
            private_ip_addresses,
            group_ids=group_ids,
            description=description,
            tags=tags,
            delete_on_termination=delete_on_termination,
            **kwargs,
        )
        self.enis[eni.id] = eni
        return eni

    def get_network_interface(self, eni_id: str) -> NetworkInterface:
        for eni in self.enis.values():
            if eni_id == eni.id:
                return eni
        raise InvalidNetworkInterfaceIdError(eni_id)

    def delete_network_interface(self, eni_id: str) -> None:
        deleted = self.enis.pop(eni_id, None)
        if not deleted:
            raise InvalidNetworkInterfaceIdError(eni_id)

    def describe_network_interfaces(
        self, filters: Any = None
    ) -> List[NetworkInterface]:
        # Note: This is only used in EC2Backend#do_resources_exist
        # Client-calls use #get_all_network_interfaces()
        # We should probably merge these at some point..
        enis = list(self.enis.values())

        if filters:
            for _filter, _filter_value in filters.items():
                if _filter == "network-interface-id":
                    _filter = "id"
                    enis = [
                        eni for eni in enis if getattr(eni, _filter) in _filter_value
                    ]
                else:
                    self.raise_not_implemented_error(  # type: ignore
                        f"The filter '{_filter}' for DescribeNetworkInterfaces"
                    )
        return enis

    def attach_network_interface(
        self, eni_id: str, instance_id: str, device_index: int
    ) -> Attachment:
        eni = self.get_network_interface(eni_id)
        instance = self.get_instance(instance_id)  # type: ignore[attr-defined]
        instance.attach_eni(eni, device_index)
        assert isinstance(eni.attachment, Attachment)
        return eni.attachment

    def detach_network_interface(self, attachment_id: str) -> None:
        for eni in self.enis.values():
            if eni.attachment_id == attachment_id:
                if eni.instance and len(eni.instance.nics) == 1:
                    raise LastEniDetachError
                eni.instance.detach_eni(eni)  # type: ignore
                return
        raise InvalidNetworkAttachmentIdError(attachment_id)

    def modify_network_interface_attribute(
        self,
        eni_id: str,
        group_ids: List[str],
        source_dest_check: Optional[bool] = None,
        description: Optional[str] = None,
    ) -> None:
        eni = self.get_network_interface(eni_id)
        groups = [self.get_security_group_from_id(group_id) for group_id in group_ids]  # type: ignore[attr-defined]
        if groups:
            eni._group_set = groups
        if source_dest_check in [True, False]:
            eni.source_dest_check = source_dest_check

        if description:
            eni.description = description

    def get_all_network_interfaces(
        self, eni_ids: Optional[List[str]] = None, filters: Any = None
    ) -> List[NetworkInterface]:
        enis = list(self.enis.values())

        if eni_ids:
            enis = [eni for eni in enis if eni.id in eni_ids]
            if len(enis) != len(eni_ids):
                invalid_id = list(
                    set(eni_ids).difference(set([eni.id for eni in enis]))
                )[0]
                raise InvalidNetworkInterfaceIdError(invalid_id)

        return generic_filter(filters, enis)

    def unassign_private_ip_addresses(
        self, eni_id: str, private_ip_address: Optional[List[str]] = None
    ) -> NetworkInterface:
        eni = self.get_network_interface(eni_id)
        if private_ip_address:
            for item in eni.private_ip_addresses.copy():
                if item.get("PrivateIpAddress") in private_ip_address:
                    eni.private_ip_addresses.remove(item)
        return eni

    def assign_private_ip_addresses(
        self,
        eni_id: str,
        private_ip_addresses: Optional[List[str]] = None,
        secondary_ips_count: Optional[int] = None,
    ) -> NetworkInterface:
        eni = self.get_network_interface(eni_id)
        eni_assigned_ips = [
            item.get("PrivateIpAddress") for item in eni.private_ip_addresses
        ]
        if private_ip_addresses:
            eni.private_ip_addresses.extend(
                {"Primary": False, "PrivateIpAddress": ip}
                for ip in private_ip_addresses
                if ip not in eni_assigned_ips
            )
            return eni
        while secondary_ips_count:
            ip = random_private_ip(eni.subnet.cidr_block)
            if ip not in eni_assigned_ips:
                eni.private_ip_addresses.append(
                    {"Primary": False, "PrivateIpAddress": ip}
                )
                secondary_ips_count -= 1
        return eni

    def assign_ipv6_addresses(
        self,
        eni_id: str,
        ipv6_addresses: Optional[List[str]] = None,
        ipv6_count: Optional[int] = None,
    ) -> NetworkInterface:
        eni = self.get_network_interface(eni_id)
        if ipv6_addresses:
            eni.ipv6_addresses.extend(
                (ip for ip in ipv6_addresses if ip not in eni.ipv6_addresses)
            )

        while ipv6_count:
            association = list(eni.subnet.ipv6_cidr_block_associations.values())[0]
            subnet_ipv6_cidr_block = association.get("ipv6CidrBlock")
            ip = random_private_ip(subnet_ipv6_cidr_block, ipv6=True)
            if ip not in eni.ipv6_addresses:
                eni.ipv6_addresses.append(ip)
                ipv6_count -= 1
        return eni

    def unassign_ipv6_addresses(
        self, eni_id: str, ips: Optional[List[str]] = None
    ) -> list[str]:
        unassigned_addresses = []
        eni = self.get_network_interface(eni_id)
        if ips:
            for ip in eni.ipv6_addresses.copy():
                if ip in ips:
                    unassigned_addresses.append(ip)
                    eni.ipv6_addresses.remove(ip)
        return unassigned_addresses<|MERGE_RESOLUTION|>--- conflicted
+++ resolved
@@ -131,10 +131,7 @@
 
         if self.subnet:
             vpc = self.ec2_backend.get_vpc(self.subnet.vpc_id)
-<<<<<<< HEAD
-=======
             # FIXME: Drop the `in` clause once the Vpc attribute is properly typed.
->>>>>>> 59ac3fb8
             if vpc and vpc.enable_dns_hostnames in [True, "True", "true"]:
                 self.private_dns_name = generate_dns_from_ip(self.private_ip_address)
                 for address in self.private_ip_addresses:
