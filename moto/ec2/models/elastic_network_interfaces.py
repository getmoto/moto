from __future__ import annotations

from typing import TYPE_CHECKING, Any, Dict, List, Optional, Union

from moto.core.common_models import CloudFormationModel

from ..exceptions import (
    InvalidNetworkAttachmentIdError,
    InvalidNetworkInterfaceIdError,
    LastEniDetachError,
)
from .core import TaggedEC2Resource
from .security_groups import SecurityGroup

if TYPE_CHECKING:
    from .instances import Instance
from ..utils import (
    generate_dns_from_ip,
    generic_filter,
    random_eni_id,
    random_mac_address,
    random_private_ip,
    random_public_ip,
)


class Attachment:
    def __init__(self, eni: NetworkInterface):
        self.attach_time = eni.attach_time
        self.attachment_id = eni.attachment_id
        self.delete_on_termination = eni.delete_on_termination
        self.device_index = eni.device_index
        self.network_card_index = 0
        assert eni.instance is not None, "ENI must be attached to an instance"
        self.instance_id = eni.instance.id
        self.instance_owner_id = eni.instance.owner_id
        self.status = "attached"


class NetworkInterface(TaggedEC2Resource, CloudFormationModel):
    def __init__(
        self,
        ec2_backend: Any,
        subnet: Any,
        private_ip_address: Union[List[str], str],
        private_ip_addresses: Optional[List[Dict[str, Any]]] = None,
        device_index: int = 0,
        public_ip_auto_assign: bool = False,
        group_ids: Optional[List[str]] = None,
        description: Optional[str] = None,
        tags: Optional[Dict[str, str]] = None,
        delete_on_termination: Optional[bool] = False,
        **kwargs: Any,
    ):
        self.ec2_backend = ec2_backend
        self.id = random_eni_id()
        self.device_index: Optional[int] = device_index
        if isinstance(private_ip_address, list) and private_ip_address:
            private_ip_address = private_ip_address[0]
        self.private_ip_address: Optional[str] = private_ip_address or None  # type: ignore
        self.private_ip_addresses: List[Dict[str, Any]] = private_ip_addresses or []
        self.ipv6_addresses = kwargs.get("ipv6_addresses") or []

        self.subnet = subnet
        if isinstance(subnet, str):
            self.subnet = self.ec2_backend.get_subnet(subnet)
        self.instance: Optional[Instance] = None
        self.attachment_id: Optional[str] = None
        self.attach_time: Optional[str] = None
        self.delete_on_termination = delete_on_termination
        self.description = description or ""
        self.source_dest_check = True

        self.public_ip: Optional[str] = None
        self.public_ip_auto_assign = public_ip_auto_assign
        self.start()
        self.add_tags(tags or {})
        self.requester_managed = False
        self.requester_id = "AIDAIT2UOQQY3AUEMOTO"
        self.status = "available"
        self.mac_address = random_mac_address()
        self.interface_type = "interface"
        # Local set to the ENI. When attached to an instance, @property group_set
        #   returns groups for both self and the attached instance.
        self._group_set = []

        if self.subnet.ipv6_cidr_block_associations:
            association = list(self.subnet.ipv6_cidr_block_associations.values())[0]
            subnet_ipv6_cidr_block = association.get("ipv6CidrBlock")
            if kwargs.get("ipv6_address_count"):
                while len(self.ipv6_addresses) < kwargs["ipv6_address_count"]:
                    ip = random_private_ip(subnet_ipv6_cidr_block, ipv6=True)
                    if ip not in self.ipv6_addresses:
                        self.ipv6_addresses.append(ip)

        if self.private_ip_addresses:
            primary_selected = True if private_ip_address else False
            for item in self.private_ip_addresses.copy():
                if isinstance(item, str):
                    self.private_ip_addresses.remove(item)
                    self.private_ip_addresses.append(
                        {
                            "Primary": True if not primary_selected else False,
                            "PrivateIpAddress": item,
                        }
                    )
                    primary_selected = True

        if not self.private_ip_address:
            if self.private_ip_addresses:
                for private_ip in self.private_ip_addresses:
                    if isinstance(private_ip, dict) and private_ip.get("Primary"):
                        self.private_ip_address = private_ip.get("PrivateIpAddress")
                        break
            if not self.private_ip_addresses:
                self.private_ip_address = random_private_ip(self.subnet.cidr_block)

        if not self.private_ip_addresses:
            self.private_ip_addresses.append(
                {"Primary": True, "PrivateIpAddress": self.private_ip_address}
            )

        secondary_ips = kwargs.get("secondary_ips_count", None)
        if secondary_ips:
            ips = [
                random_private_ip(self.subnet.cidr_block)
                for index in range(0, int(secondary_ips))
            ]
            if ips:
                self.private_ip_addresses.extend(
                    [{"Primary": False, "PrivateIpAddress": ip} for ip in ips]
                )

        if self.subnet:
            vpc = self.ec2_backend.get_vpc(self.subnet.vpc_id)
            if vpc and vpc.enable_dns_hostnames:
                self.private_dns_name = generate_dns_from_ip(self.private_ip_address)
                for address in self.private_ip_addresses:
                    if address.get("Primary", None):
                        address["PrivateDnsName"] = self.private_dns_name

        group = None
        if group_ids:
            for group_id in group_ids:
                group = self.ec2_backend.get_security_group_from_id(group_id)
                if not group:
                    # Create with specific group ID.
                    group = SecurityGroup(
                        self.ec2_backend,
                        group_id,
                        group_id,
                        group_id,
                        vpc_id=self.subnet.vpc_id,
                    )
                    self.ec2_backend.groups[self.subnet.vpc_id][group_id] = group
                if group:
                    self._group_set.append(group)
        if not group_ids:
            group = self.ec2_backend.get_default_security_group(vpc.id)
            if group:
                self._group_set.append(group)

    @property
    def owner_id(self) -> str:
        return self.ec2_backend.account_id

    @property
    def attachment(self) -> Optional[Attachment]:
        if self.attachment_id:
            return Attachment(self)
        return None

    @property
    def instance_ipv6_address_list(self) -> list[dict[str, Any]]:
        # This matches the original XML template for DescribeInstances...
        ipv6_addresses = [
            {
                "Ipv6Address": ipv6,
                "IsPrimaryIpv6": False,
            }
            for ipv6 in self.ipv6_addresses
        ]
        return ipv6_addresses

    @property
    def network_interface_ipv6_addresses_list(self) -> list[dict[str, str]]:
        addresses = [{"Ipv6Address": ip} for ip in self.ipv6_addresses if ip]
        return addresses

    @property
    def instance_private_ip_address_list(self) -> list[dict[str, Any]]:
        # This matches the original XML template for DescribeInstances...
        ip_addresses = []
        for ip_address in self.private_ip_addresses:
            item = {
                "PrivateIpAddress": ip_address.get("PrivateIpAddress"),
                "Primary": ip_address.get("Primary", False),
            }
            if ip_address.get("PrivateIpAddress") == self.private_ip_address:
                item["Primary"] = True
                if self.public_ip:
                    item["Association"] = {
                        "PublicIp": self.public_ip,
                        "IpOwnerId": self.ec2_backend.account_id,
                    }
            ip_addresses.append(item)
        return ip_addresses

    @property
    def association(self) -> Dict[str, Any]:  # type: ignore[misc]
        association: Dict[str, Any] = {}
        if self.public_ip:
            eips = self.ec2_backend.address_by_ip(
                [self.public_ip], fail_if_not_found=False
            )
            eip = eips[0] if len(eips) > 0 else None
            if eip:
                association["allocationId"] = eip.allocation_id or None
                association["associationId"] = eip.association_id or None
            association["natEnabled"] = True
            association["publicIp"] = self.public_ip
<<<<<<< HEAD
=======
            association["publicDnsName"] = generate_dns_from_ip(self.public_ip)
>>>>>>> 020c0f7b
            association["ipOwnerId"] = self.ec2_backend.account_id
        return association

    @property
    def availability_zone(self) -> str:
        return self.subnet.availability_zone

    @property
    def vpc_id(self) -> str:
        return self.subnet.vpc_id

    @property
    def subnet_id(self) -> str:
        return self.subnet.id

    @staticmethod
    def cloudformation_name_type() -> str:
        return ""

    @staticmethod
    def cloudformation_type() -> str:
        # https://docs.aws.amazon.com/AWSCloudFormation/latest/UserGuide/aws-resource-ec2-networkinterface.html
        return "AWS::EC2::NetworkInterface"

    @classmethod
    def create_from_cloudformation_json(  # type: ignore[misc]
        cls,
        resource_name: str,
        cloudformation_json: Any,
        account_id: str,
        region_name: str,
        **kwargs: Any,
    ) -> "NetworkInterface":
        from ..models import ec2_backends

        properties = cloudformation_json["Properties"]

        security_group_ids = properties.get("SecurityGroups", [])

        ec2_backend = ec2_backends[account_id][region_name]
        subnet_id = properties.get("SubnetId")
        if subnet_id:
            subnet = ec2_backend.get_subnet(subnet_id)
        else:
            subnet = None

        private_ip_address = properties.get("PrivateIpAddress", None)
        description = properties.get("Description", None)

        network_interface = ec2_backend.create_network_interface(
            subnet,
            private_ip_address,
            group_ids=security_group_ids,
            description=description,
        )
        return network_interface

    def delete(self) -> None:
        self.ec2_backend.delete_network_interface(eni_id=self.id)
        for priv_ip in self.private_ip_addresses:
            self.subnet.del_subnet_ip(priv_ip["PrivateIpAddress"])

    def stop(self) -> None:
        if self.public_ip_auto_assign:
            self.public_ip = None

    def start(self) -> None:
        self.check_auto_public_ip()

    def check_auto_public_ip(self) -> None:
        if (
            self.public_ip_auto_assign
            and str(self.public_ip_auto_assign).lower() == "true"
        ):
            self.public_ip = random_public_ip()

    @property
    def group_set(self) -> Any:  # type: ignore[misc]
        if self.instance and self.instance.security_groups:
            return set(self._group_set) | set(self.instance.security_groups)
        else:
            return self._group_set

    @classmethod
    def has_cfn_attr(cls, attr: str) -> bool:
        return attr in ["PrimaryPrivateIpAddress", "SecondaryPrivateIpAddresses"]

    def get_cfn_attribute(self, attribute_name: str) -> Any:
        from moto.cloudformation.exceptions import UnformattedGetAttTemplateException

        if attribute_name == "PrimaryPrivateIpAddress":
            return self.private_ip_address
        elif attribute_name == "SecondaryPrivateIpAddresses":
            raise NotImplementedError(
                '"Fn::GetAtt" : [ "{0}" , "SecondaryPrivateIpAddresses" ]"'
            )
        raise UnformattedGetAttTemplateException()

    @property
    def physical_resource_id(self) -> str:
        return self.id

    def get_filter_value(
        self, filter_name: str, method_name: Optional[str] = None
    ) -> Any:
        if filter_name == "network-interface-id":
            return self.id
        elif filter_name in ("addresses.private-ip-address", "private-ip-address"):
            return self.private_ip_address
        elif filter_name == "subnet-id":
            return self.subnet.id
        elif filter_name == "vpc-id":
            return self.subnet.vpc_id
        elif filter_name == "group-id":
            return [group.id for group in self._group_set]
        elif filter_name == "availability-zone":
            return self.subnet.availability_zone
        elif filter_name == "description":
            return self.description
        elif filter_name == "attachment.instance-id":
            return self.instance.id if self.instance else None
        elif filter_name == "attachment.instance-owner-id":
            return self.owner_id
        else:
            return super().get_filter_value(filter_name, "DescribeNetworkInterfaces")


class NetworkInterfaceBackend:
    def __init__(self) -> None:
        self.enis: Dict[str, NetworkInterface] = {}

    def create_network_interface(
        self,
        subnet: Any,
        private_ip_address: Union[str, List[str]],
        private_ip_addresses: Optional[List[Dict[str, Any]]] = None,
        group_ids: Optional[List[str]] = None,
        description: Optional[str] = None,
        tags: Optional[Dict[str, str]] = None,
        delete_on_termination: Optional[bool] = False,
        **kwargs: Any,
    ) -> NetworkInterface:
        eni = NetworkInterface(
            self,
            subnet,
            private_ip_address,
            private_ip_addresses,
            group_ids=group_ids,
            description=description,
            tags=tags,
            delete_on_termination=delete_on_termination,
            **kwargs,
        )
        self.enis[eni.id] = eni
        return eni

    def get_network_interface(self, eni_id: str) -> NetworkInterface:
        for eni in self.enis.values():
            if eni_id == eni.id:
                return eni
        raise InvalidNetworkInterfaceIdError(eni_id)

    def delete_network_interface(self, eni_id: str) -> None:
        deleted = self.enis.pop(eni_id, None)
        if not deleted:
            raise InvalidNetworkInterfaceIdError(eni_id)

    def describe_network_interfaces(
        self, filters: Any = None
    ) -> List[NetworkInterface]:
        # Note: This is only used in EC2Backend#do_resources_exist
        # Client-calls use #get_all_network_interfaces()
        # We should probably merge these at some point..
        enis = list(self.enis.values())

        if filters:
            for _filter, _filter_value in filters.items():
                if _filter == "network-interface-id":
                    _filter = "id"
                    enis = [
                        eni for eni in enis if getattr(eni, _filter) in _filter_value
                    ]
                else:
                    self.raise_not_implemented_error(  # type: ignore
                        f"The filter '{_filter}' for DescribeNetworkInterfaces"
                    )
        return enis

    def attach_network_interface(
        self, eni_id: str, instance_id: str, device_index: int
    ) -> Attachment:
        eni = self.get_network_interface(eni_id)
        instance = self.get_instance(instance_id)  # type: ignore[attr-defined]
        instance.attach_eni(eni, device_index)
        assert isinstance(eni.attachment, Attachment)
        return eni.attachment

    def detach_network_interface(self, attachment_id: str) -> None:
        for eni in self.enis.values():
            if eni.attachment_id == attachment_id:
                if eni.instance and len(eni.instance.nics) == 1:
                    raise LastEniDetachError
                eni.instance.detach_eni(eni)  # type: ignore
                return
        raise InvalidNetworkAttachmentIdError(attachment_id)

    def modify_network_interface_attribute(
        self,
        eni_id: str,
        group_ids: List[str],
        source_dest_check: Optional[bool] = None,
        description: Optional[str] = None,
    ) -> None:
        eni = self.get_network_interface(eni_id)
        groups = [self.get_security_group_from_id(group_id) for group_id in group_ids]  # type: ignore[attr-defined]
        if groups:
            eni._group_set = groups
        if source_dest_check in [True, False]:
            eni.source_dest_check = source_dest_check

        if description:
            eni.description = description

    def get_all_network_interfaces(
        self, eni_ids: Optional[List[str]] = None, filters: Any = None
    ) -> List[NetworkInterface]:
        enis = list(self.enis.values())

        if eni_ids:
            enis = [eni for eni in enis if eni.id in eni_ids]
            if len(enis) != len(eni_ids):
                invalid_id = list(
                    set(eni_ids).difference(set([eni.id for eni in enis]))
                )[0]
                raise InvalidNetworkInterfaceIdError(invalid_id)

        return generic_filter(filters, enis)

    def unassign_private_ip_addresses(
        self, eni_id: str, private_ip_address: Optional[List[str]] = None
    ) -> NetworkInterface:
        eni = self.get_network_interface(eni_id)
        if private_ip_address:
            for item in eni.private_ip_addresses.copy():
                if item.get("PrivateIpAddress") in private_ip_address:
                    eni.private_ip_addresses.remove(item)
        return eni

    def assign_private_ip_addresses(
        self,
        eni_id: str,
        private_ip_addresses: Optional[List[str]] = None,
        secondary_ips_count: Optional[int] = None,
    ) -> NetworkInterface:
        eni = self.get_network_interface(eni_id)
        eni_assigned_ips = [
            item.get("PrivateIpAddress") for item in eni.private_ip_addresses
        ]
        if private_ip_addresses:
            eni.private_ip_addresses.extend(
                {"Primary": False, "PrivateIpAddress": ip}
                for ip in private_ip_addresses
                if ip not in eni_assigned_ips
            )
            return eni
        while secondary_ips_count:
            ip = random_private_ip(eni.subnet.cidr_block)
            if ip not in eni_assigned_ips:
                eni.private_ip_addresses.append(
                    {"Primary": False, "PrivateIpAddress": ip}
                )
                secondary_ips_count -= 1
        return eni

    def assign_ipv6_addresses(
        self,
        eni_id: str,
        ipv6_addresses: Optional[List[str]] = None,
        ipv6_count: Optional[int] = None,
    ) -> NetworkInterface:
        eni = self.get_network_interface(eni_id)
        if ipv6_addresses:
            eni.ipv6_addresses.extend(
                (ip for ip in ipv6_addresses if ip not in eni.ipv6_addresses)
            )

        while ipv6_count:
            association = list(eni.subnet.ipv6_cidr_block_associations.values())[0]
            subnet_ipv6_cidr_block = association.get("ipv6CidrBlock")
            ip = random_private_ip(subnet_ipv6_cidr_block, ipv6=True)
            if ip not in eni.ipv6_addresses:
                eni.ipv6_addresses.append(ip)
                ipv6_count -= 1
        return eni

    def unassign_ipv6_addresses(
        self, eni_id: str, ips: Optional[List[str]] = None
    ) -> list[str]:
        unassigned_addresses = []
        eni = self.get_network_interface(eni_id)
        if ips:
            for ip in eni.ipv6_addresses.copy():
                if ip in ips:
                    unassigned_addresses.append(ip)
                    eni.ipv6_addresses.remove(ip)
        return unassigned_addresses<|MERGE_RESOLUTION|>--- conflicted
+++ resolved
@@ -219,10 +219,7 @@
                 association["associationId"] = eip.association_id or None
             association["natEnabled"] = True
             association["publicIp"] = self.public_ip
-<<<<<<< HEAD
-=======
             association["publicDnsName"] = generate_dns_from_ip(self.public_ip)
->>>>>>> 020c0f7b
             association["ipOwnerId"] = self.ec2_backend.account_id
         return association
 
