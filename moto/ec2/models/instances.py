--- conflicted
+++ resolved
@@ -7,14 +7,10 @@
 from moto.core import get_account_id
 from moto.core import CloudFormationModel
 from moto.core.utils import camelcase_to_underscores
-<<<<<<< HEAD
 from moto.ec2.models.instance_types import (
     INSTANCE_TYPE_OFFERINGS,
     InstanceTypeOfferingBackend,
 )
-=======
-from moto.ec2.models.instance_types import INSTANCE_TYPE_OFFERINGS
->>>>>>> 6ae0aa52
 from moto.packages.boto.ec2.blockdevicemapping import BlockDeviceMapping
 from moto.packages.boto.ec2.instance import Instance as BotoInstance
 from moto.packages.boto.ec2.instance import Reservation
@@ -553,10 +549,7 @@
 
     def add_instances(self, image_id, count, user_data, security_group_names, **kwargs):
         location_type = "availability-zone" if kwargs.get("placement") else "region"
-<<<<<<< HEAD
         default_region = "us-east-1"
-=======
->>>>>>> 6ae0aa52
         valid_instance_types = INSTANCE_TYPE_OFFERINGS[location_type]
         if "region_name" in kwargs and kwargs.get("placement"):
             valid_availability_zones = {
@@ -565,7 +558,6 @@
             }
             if kwargs["placement"] not in valid_availability_zones:
                 raise AvailabilityZoneNotFromRegionError(kwargs["placement"])
-<<<<<<< HEAD
         match_filters = InstanceTypeOfferingBackend().matches_filters
         if not kwargs["is_instance_type_default"] and not any(
             {
@@ -584,8 +576,6 @@
         ):
             if settings.ec2_enable_instance_type_validation():
                 raise InvalidInstanceTypeError(kwargs["instance_type"])
-=======
->>>>>>> 6ae0aa52
         new_reservation = Reservation()
         new_reservation.id = random_reservation_id()
 
