--- conflicted
+++ resolved
@@ -169,11 +169,7 @@
         state_machine_clone = copy.deepcopy(state_machine)
 
         if execution_input is None:
-<<<<<<< HEAD
             input_data = "{}"
-=======
-            input_data = {}
->>>>>>> 4b18f32d
         else:
             input_data = execution_input
             try:
