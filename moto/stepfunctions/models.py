import json
import re
from datetime import datetime

from boto3 import Session

<<<<<<< HEAD
from moto.core import ACCOUNT_ID, BaseBackend, CloudFormationModel
from moto.core.utils import iso_8601_datetime_without_milliseconds
=======
from moto.core import ACCOUNT_ID, BaseBackend
from moto.core.utils import iso_8601_datetime_with_milliseconds
>>>>>>> 68e3d394
from uuid import uuid4
from .exceptions import (
    ExecutionAlreadyExists,
    ExecutionDoesNotExist,
    InvalidArn,
    InvalidExecutionInput,
    InvalidName,
    StateMachineDoesNotExist,
)
from .utils import paginate


class StateMachine(CloudFormationModel):
    def __init__(self, arn, name, definition, roleArn, tags=None):
        self.creation_date = iso_8601_datetime_with_milliseconds(datetime.now())
        self.arn = arn
        self.name = name
        self.definition = definition
        self.roleArn = roleArn
        self.tags = tags

    @property
    def physical_resource_id(self):
        return self.arn

    def get_cfn_attribute(self, attribute_name):
        from moto.cloudformation.exceptions import UnformattedGetAttTemplateException

        if attribute_name == "Name":
            return self.name
        raise UnformattedGetAttTemplateException()

    @staticmethod
    def cloudformation_name_type():
        return "StateMachine"

    @staticmethod
    def cloudformation_type():
        return "AWS::StepFunctions::StateMachine"

    @classmethod
    def create_from_cloudformation_json(
        cls, resource_name, cloudformation_json, region_name
    ):
        properties = cloudformation_json["Properties"]
        name = properties.get("StateMachineName", resource_name)
        definition = properties.get("DefinitionString", "")
        role_arn = properties.get("RoleArn", "")
        tags = properties.get("Tags", [])
        tags_xform = [{k.lower(): v for k, v in d.items()} for d in tags]
        sf_backend = stepfunction_backends[region_name]
        return sf_backend.create_state_machine(
            name, definition, role_arn, tags=tags_xform
        )

    @classmethod
    def delete_from_cloudformation_json(cls, resource_name, _, region_name):
        sf_backend = stepfunction_backends[region_name]
        sf_backend.delete_state_machine(resource_name)


class Execution:
    def __init__(
        self,
        region_name,
        account_id,
        state_machine_name,
        execution_name,
        state_machine_arn,
        execution_input,
    ):
        execution_arn = "arn:aws:states:{}:{}:execution:{}:{}"
        execution_arn = execution_arn.format(
            region_name, account_id, state_machine_name, execution_name
        )
        self.execution_arn = execution_arn
        self.name = execution_name
        self.start_date = iso_8601_datetime_with_milliseconds(datetime.now())
        self.state_machine_arn = state_machine_arn
        self.execution_input = execution_input
        self.status = "RUNNING"
        self.stop_date = None

    def stop(self):
        self.status = "ABORTED"
        self.stop_date = iso_8601_datetime_with_milliseconds(datetime.now())


class StepFunctionBackend(BaseBackend):

    # https://boto3.amazonaws.com/v1/documentation/api/latest/reference/services/stepfunctions.html#SFN.Client.create_state_machine
    # A name must not contain:
    # whitespace
    # brackets < > { } [ ]
    # wildcard characters ? *
    # special characters " # % \ ^ | ~ ` $ & , ; : /
    invalid_chars_for_name = [
        " ",
        "{",
        "}",
        "[",
        "]",
        "<",
        ">",
        "?",
        "*",
        '"',
        "#",
        "%",
        "\\",
        "^",
        "|",
        "~",
        "`",
        "$",
        "&",
        ",",
        ";",
        ":",
        "/",
    ]
    # control characters (U+0000-001F , U+007F-009F )
    invalid_unicodes_for_name = [
        u"\u0000",
        u"\u0001",
        u"\u0002",
        u"\u0003",
        u"\u0004",
        u"\u0005",
        u"\u0006",
        u"\u0007",
        u"\u0008",
        u"\u0009",
        u"\u000A",
        u"\u000B",
        u"\u000C",
        u"\u000D",
        u"\u000E",
        u"\u000F",
        u"\u0010",
        u"\u0011",
        u"\u0012",
        u"\u0013",
        u"\u0014",
        u"\u0015",
        u"\u0016",
        u"\u0017",
        u"\u0018",
        u"\u0019",
        u"\u001A",
        u"\u001B",
        u"\u001C",
        u"\u001D",
        u"\u001E",
        u"\u001F",
        u"\u007F",
        u"\u0080",
        u"\u0081",
        u"\u0082",
        u"\u0083",
        u"\u0084",
        u"\u0085",
        u"\u0086",
        u"\u0087",
        u"\u0088",
        u"\u0089",
        u"\u008A",
        u"\u008B",
        u"\u008C",
        u"\u008D",
        u"\u008E",
        u"\u008F",
        u"\u0090",
        u"\u0091",
        u"\u0092",
        u"\u0093",
        u"\u0094",
        u"\u0095",
        u"\u0096",
        u"\u0097",
        u"\u0098",
        u"\u0099",
        u"\u009A",
        u"\u009B",
        u"\u009C",
        u"\u009D",
        u"\u009E",
        u"\u009F",
    ]
    accepted_role_arn_format = re.compile(
        "arn:aws:iam::(?P<account_id>[0-9]{12}):role/.+"
    )
    accepted_mchn_arn_format = re.compile(
        "arn:aws:states:[-0-9a-zA-Z]+:(?P<account_id>[0-9]{12}):stateMachine:.+"
    )
    accepted_exec_arn_format = re.compile(
        "arn:aws:states:[-0-9a-zA-Z]+:(?P<account_id>[0-9]{12}):execution:.+"
    )

    def __init__(self, region_name):
        self.state_machines = []
        self.executions = []
        self.region_name = region_name
        self._account_id = None

    def create_state_machine(self, name, definition, roleArn, tags=None):
        self._validate_name(name)
        self._validate_role_arn(roleArn)
        arn = (
            "arn:aws:states:"
            + self.region_name
            + ":"
            + str(self._get_account_id())
            + ":stateMachine:"
            + name
        )
        try:
            return self.describe_state_machine(arn)
        except StateMachineDoesNotExist:
            state_machine = StateMachine(arn, name, definition, roleArn, tags)
            self.state_machines.append(state_machine)
            return state_machine

    @paginate
    def list_state_machines(self):
        state_machines = sorted(self.state_machines, key=lambda x: x.creation_date)
        return state_machines

    def describe_state_machine(self, arn):
        self._validate_machine_arn(arn)
        sm = next((x for x in self.state_machines if x.arn == arn), None)
        if not sm:
            raise StateMachineDoesNotExist(
                "State Machine Does Not Exist: '" + arn + "'"
            )
        return sm

    def delete_state_machine(self, arn):
        self._validate_machine_arn(arn)
        sm = next((x for x in self.state_machines if x.arn == arn), None)
        if sm:
            self.state_machines.remove(sm)

    def start_execution(self, state_machine_arn, name=None, execution_input=None):
        state_machine_name = self.describe_state_machine(state_machine_arn).name
        self._ensure_execution_name_doesnt_exist(name)
        self._validate_execution_input(execution_input)
        execution = Execution(
            region_name=self.region_name,
            account_id=self._get_account_id(),
            state_machine_name=state_machine_name,
            execution_name=name or str(uuid4()),
            state_machine_arn=state_machine_arn,
            execution_input=execution_input,
        )
        self.executions.append(execution)
        return execution

    def stop_execution(self, execution_arn):
        execution = next(
            (x for x in self.executions if x.execution_arn == execution_arn), None
        )
        if not execution:
            raise ExecutionDoesNotExist(
                "Execution Does Not Exist: '" + execution_arn + "'"
            )
        execution.stop()
        return execution

    @paginate
    def list_executions(self, state_machine_arn, status_filter=None):
        executions = [
            execution
            for execution in self.executions
            if execution.state_machine_arn == state_machine_arn
        ]

        if status_filter:
            executions = list(filter(lambda e: e.status == status_filter, executions))

        executions = sorted(executions, key=lambda x: x.start_date, reverse=True)
        return executions

    def describe_execution(self, arn):
        self._validate_execution_arn(arn)
        exctn = next((x for x in self.executions if x.execution_arn == arn), None)
        if not exctn:
            raise ExecutionDoesNotExist("Execution Does Not Exist: '" + arn + "'")
        return exctn

    def reset(self):
        region_name = self.region_name
        self.__dict__ = {}
        self.__init__(region_name)

    def _validate_name(self, name):
        if any(invalid_char in name for invalid_char in self.invalid_chars_for_name):
            raise InvalidName("Invalid Name: '" + name + "'")

        if any(name.find(char) >= 0 for char in self.invalid_unicodes_for_name):
            raise InvalidName("Invalid Name: '" + name + "'")

    def _validate_role_arn(self, role_arn):
        self._validate_arn(
            arn=role_arn,
            regex=self.accepted_role_arn_format,
            invalid_msg="Invalid Role Arn: '" + role_arn + "'",
        )

    def _validate_machine_arn(self, machine_arn):
        self._validate_arn(
            arn=machine_arn,
            regex=self.accepted_mchn_arn_format,
            invalid_msg="Invalid State Machine Arn: '" + machine_arn + "'",
        )

    def _validate_execution_arn(self, execution_arn):
        self._validate_arn(
            arn=execution_arn,
            regex=self.accepted_exec_arn_format,
            invalid_msg="Execution Does Not Exist: '" + execution_arn + "'",
        )

    def _validate_arn(self, arn, regex, invalid_msg):
        match = regex.match(arn)
        if not arn or not match:
            raise InvalidArn(invalid_msg)

    def _ensure_execution_name_doesnt_exist(self, name):
        for execution in self.executions:
            if execution.name == name:
                raise ExecutionAlreadyExists(
                    "Execution Already Exists: '" + execution.execution_arn + "'"
                )

    def _validate_execution_input(self, execution_input):
        try:
            json.loads(execution_input)
        except Exception as ex:
            raise InvalidExecutionInput(
                "Invalid State Machine Execution Input: '" + str(ex) + "'"
            )

    def _get_account_id(self):
        return ACCOUNT_ID


stepfunction_backends = {}
for region in Session().get_available_regions("stepfunctions"):
    stepfunction_backends[region] = StepFunctionBackend(region)
for region in Session().get_available_regions(
    "stepfunctions", partition_name="aws-us-gov"
):
    stepfunction_backends[region] = StepFunctionBackend(region)
for region in Session().get_available_regions("stepfunctions", partition_name="aws-cn"):
    stepfunction_backends[region] = StepFunctionBackend(region)<|MERGE_RESOLUTION|>--- conflicted
+++ resolved
@@ -4,13 +4,8 @@
 
 from boto3 import Session
 
-<<<<<<< HEAD
 from moto.core import ACCOUNT_ID, BaseBackend, CloudFormationModel
-from moto.core.utils import iso_8601_datetime_without_milliseconds
-=======
-from moto.core import ACCOUNT_ID, BaseBackend
 from moto.core.utils import iso_8601_datetime_with_milliseconds
->>>>>>> 68e3d394
 from uuid import uuid4
 from .exceptions import (
     ExecutionAlreadyExists,
