from __future__ import unicode_literals
import functools
import json
import logging
import copy
import warnings
import re

from moto.compat import collections_abc

# This ugly section of imports is necessary because we
# build the list of CloudFormationModel subclasses using
# CloudFormationModel.__subclasses__(). However, if the class
# definition of a subclass hasn't been executed yet - for example, if
# the subclass's module hasn't been imported yet - then that subclass
# doesn't exist yet, and __subclasses__ won't find it.
# So we import here to populate the list of subclasses.
from moto.autoscaling import models as autoscaling_models  # noqa
from moto.awslambda import models as awslambda_models  # noqa
from moto.batch import models as batch_models  # noqa
from moto.cloudwatch import models as cloudwatch_models  # noqa
from moto.datapipeline import models as datapipeline_models  # noqa
from moto.dynamodb2 import models as dynamodb2_models  # noqa
from moto.ecr import models as ecr_models  # noqa
from moto.ecs import models as ecs_models  # noqa
from moto.elb import models as elb_models  # noqa
from moto.elbv2 import models as elbv2_models  # noqa
from moto.events import models as events_models  # noqa
from moto.iam import models as iam_models  # noqa
from moto.kinesis import models as kinesis_models  # noqa
from moto.kms import models as kms_models  # noqa
from moto.rds import models as rds_models  # noqa
from moto.rds2 import models as rds2_models  # noqa
from moto.redshift import models as redshift_models  # noqa
from moto.route53 import models as route53_models  # noqa
from moto.s3 import models as s3_models  # noqa
from moto.sns import models as sns_models  # noqa
from moto.sqs import models as sqs_models  # noqa

# End ugly list of imports

from moto.ec2 import models as ec2_models
<<<<<<< HEAD
from moto.ecs import models as ecs_models
from moto.elb import models as elb_models
from moto.elbv2 import models as elbv2_models
from moto.events import models as events_models
from moto.iam import models as iam_models
from moto.kinesis import models as kinesis_models
from moto.kms import models as kms_models
from moto.rds import models as rds_models
from moto.rds2 import models as rds2_models
from moto.redshift import models as redshift_models
from moto.route53 import models as route53_models
from moto.s3 import s3_backend
from moto.s3.utils import bucket_and_name_from_url
from moto.sns import models as sns_models
from moto.sqs import models as sqs_models
=======
from moto.s3 import models as _, s3_backend  # noqa
from moto.s3.utils import bucket_and_name_from_url
>>>>>>> a3cd699a
from moto.core import ACCOUNT_ID, CloudFormationModel
from .utils import random_suffix
from .exceptions import (
    ExportNotFound,
    MissingParameterError,
    UnformattedGetAttTemplateException,
    ValidationError,
)
from boto.cloudformation.stack import Output

<<<<<<< HEAD
MODEL_LIST = CloudFormationModel.__subclasses__()

MODEL_MAP = {
    "AWS::AutoScaling::AutoScalingGroup": autoscaling_models.FakeAutoScalingGroup,
    "AWS::AutoScaling::LaunchConfiguration": autoscaling_models.FakeLaunchConfiguration,
    "AWS::Batch::JobDefinition": batch_models.JobDefinition,
    "AWS::Batch::JobQueue": batch_models.JobQueue,
    "AWS::Batch::ComputeEnvironment": batch_models.ComputeEnvironment,
    "AWS::DynamoDB::Table": dynamodb2_models.Table,
    "AWS::Kinesis::Stream": kinesis_models.Stream,
    "AWS::Lambda::EventSourceMapping": lambda_models.EventSourceMapping,
    "AWS::Lambda::Function": lambda_models.LambdaFunction,
    "AWS::Lambda::Version": lambda_models.LambdaVersion,
    "AWS::EC2::EIP": ec2_models.ElasticAddress,
    "AWS::EC2::Instance": ec2_models.Instance,
    "AWS::EC2::InternetGateway": ec2_models.InternetGateway,
    "AWS::EC2::NatGateway": ec2_models.NatGateway,
    "AWS::EC2::NetworkInterface": ec2_models.NetworkInterface,
    "AWS::EC2::Route": ec2_models.Route,
    "AWS::EC2::RouteTable": ec2_models.RouteTable,
    "AWS::EC2::SecurityGroup": ec2_models.SecurityGroup,
    "AWS::EC2::SecurityGroupIngress": ec2_models.SecurityGroupIngress,
    "AWS::EC2::SpotFleet": ec2_models.SpotFleetRequest,
    "AWS::EC2::Subnet": ec2_models.Subnet,
    "AWS::EC2::SubnetRouteTableAssociation": ec2_models.SubnetRouteTableAssociation,
    "AWS::EC2::Volume": ec2_models.Volume,
    "AWS::EC2::VolumeAttachment": ec2_models.VolumeAttachment,
    "AWS::EC2::VPC": ec2_models.VPC,
    "AWS::EC2::VPCGatewayAttachment": ec2_models.VPCGatewayAttachment,
    "AWS::EC2::VPCPeeringConnection": ec2_models.VPCPeeringConnection,
    "AWS::ECS::Cluster": ecs_models.Cluster,
    "AWS::ECS::TaskDefinition": ecs_models.TaskDefinition,
    "AWS::ECS::Service": ecs_models.Service,
    "AWS::ElasticLoadBalancing::LoadBalancer": elb_models.FakeLoadBalancer,
    "AWS::ElasticLoadBalancingV2::LoadBalancer": elbv2_models.FakeLoadBalancer,
    "AWS::ElasticLoadBalancingV2::TargetGroup": elbv2_models.FakeTargetGroup,
    "AWS::ElasticLoadBalancingV2::Listener": elbv2_models.FakeListener,
    "AWS::Cognito::IdentityPool": cognitoidentity_models.CognitoIdentity,
    "AWS::DataPipeline::Pipeline": datapipeline_models.Pipeline,
    "AWS::IAM::InstanceProfile": iam_models.InstanceProfile,
    "AWS::IAM::Role": iam_models.Role,
    "AWS::KMS::Key": kms_models.Key,
    "AWS::Logs::LogGroup": cloudwatch_models.LogGroup,
    "AWS::RDS::DBInstance": rds_models.Database,
    "AWS::RDS::DBSecurityGroup": rds_models.SecurityGroup,
    "AWS::RDS::DBSubnetGroup": rds_models.SubnetGroup,
    "AWS::RDS::DBParameterGroup": rds2_models.DBParameterGroup,
    "AWS::Redshift::Cluster": redshift_models.Cluster,
    "AWS::Redshift::ClusterParameterGroup": redshift_models.ParameterGroup,
    "AWS::Redshift::ClusterSubnetGroup": redshift_models.SubnetGroup,
    "AWS::Route53::HealthCheck": route53_models.HealthCheck,
    "AWS::Route53::HostedZone": route53_models.FakeZone,
    "AWS::Route53::RecordSet": route53_models.RecordSet,
    "AWS::Route53::RecordSetGroup": route53_models.RecordSetGroup,
    "AWS::SNS::Topic": sns_models.Topic,
    "AWS::SQS::Queue": sqs_models.Queue,
    "AWS::Events::Rule": events_models.Rule,
    "AWS::Events::EventBus": events_models.EventBus,
}

UNDOCUMENTED_NAME_TYPE_MAP = {
    "AWS::AutoScaling::AutoScalingGroup": "AutoScalingGroupName",
    "AWS::AutoScaling::LaunchConfiguration": "LaunchConfigurationName",
    "AWS::IAM::InstanceProfile": "InstanceProfileName",
}

# http://docs.aws.amazon.com/AWSCloudFormation/latest/UserGuide/aws-properties-name.html
NAME_TYPE_MAP = {
    "AWS::ApiGateway::ApiKey": "Name",
    "AWS::ApiGateway::Model": "Name",
    "AWS::CloudWatch::Alarm": "AlarmName",
    "AWS::DynamoDB::Table": "TableName",
    "AWS::ElasticBeanstalk::Application": "ApplicationName",
    "AWS::ElasticBeanstalk::Environment": "EnvironmentName",
    "AWS::CodeDeploy::Application": "ApplicationName",
    "AWS::CodeDeploy::DeploymentConfig": "DeploymentConfigName",
    "AWS::CodeDeploy::DeploymentGroup": "DeploymentGroupName",
    "AWS::Config::ConfigRule": "ConfigRuleName",
    "AWS::Config::DeliveryChannel": "Name",
    "AWS::Config::ConfigurationRecorder": "Name",
    "AWS::ElasticLoadBalancing::LoadBalancer": "LoadBalancerName",
    "AWS::ElasticLoadBalancingV2::LoadBalancer": "Name",
    "AWS::ElasticLoadBalancingV2::TargetGroup": "Name",
    "AWS::EC2::SecurityGroup": "GroupName",
    "AWS::ElastiCache::CacheCluster": "ClusterName",
    "AWS::ECR::Repository": "RepositoryName",
    "AWS::ECS::Cluster": "ClusterName",
    "AWS::Elasticsearch::Domain": "DomainName",
    "AWS::Events::Rule": "Name",
    "AWS::IAM::Group": "GroupName",
    "AWS::IAM::ManagedPolicy": "ManagedPolicyName",
    "AWS::IAM::Role": "RoleName",
    "AWS::IAM::User": "UserName",
    "AWS::Lambda::Function": "FunctionName",
    "AWS::RDS::DBInstance": "DBInstanceIdentifier",
    "AWS::SNS::Topic": "TopicName",
    "AWS::SQS::Queue": "QueueName",
=======
# List of supported CloudFormation models
MODEL_LIST = CloudFormationModel.__subclasses__()
MODEL_MAP = {model.cloudformation_type(): model for model in MODEL_LIST}
NAME_TYPE_MAP = {
    model.cloudformation_type(): model.cloudformation_name_type()
    for model in MODEL_LIST
>>>>>>> a3cd699a
}

# Just ignore these models types for now
NULL_MODELS = [
    "AWS::CloudFormation::WaitCondition",
    "AWS::CloudFormation::WaitConditionHandle",
]

DEFAULT_REGION = "us-east-1"

logger = logging.getLogger("moto")


class LazyDict(dict):
    def __getitem__(self, key):
        val = dict.__getitem__(self, key)
        if callable(val):
            val = val()
            self[key] = val
        return val


def clean_json(resource_json, resources_map):
    """
    Cleanup the a resource dict. For now, this just means replacing any Ref node
    with the corresponding physical_resource_id.

    Eventually, this is where we would add things like function parsing (fn::)
    """
    if isinstance(resource_json, dict):
        if "Ref" in resource_json:
            # Parse resource reference
            resource = resources_map[resource_json["Ref"]]
            if hasattr(resource, "physical_resource_id"):
                return resource.physical_resource_id
            else:
                return resource

        if "Fn::FindInMap" in resource_json:
            map_name = resource_json["Fn::FindInMap"][0]
            map_path = resource_json["Fn::FindInMap"][1:]
            result = resources_map[map_name]
            for path in map_path:
                if "Fn::Transform" in result:
                    result = resources_map[clean_json(path, resources_map)]
                else:
                    result = result[clean_json(path, resources_map)]
            return result

        if "Fn::GetAtt" in resource_json:
            resource = resources_map.get(resource_json["Fn::GetAtt"][0])
            if resource is None:
                return resource_json
            try:
                return resource.get_cfn_attribute(resource_json["Fn::GetAtt"][1])
            except NotImplementedError as n:
                logger.warning(str(n).format(resource_json["Fn::GetAtt"][0]))
            except UnformattedGetAttTemplateException:
                raise ValidationError(
                    "Bad Request",
                    UnformattedGetAttTemplateException.description.format(
                        resource_json["Fn::GetAtt"][0], resource_json["Fn::GetAtt"][1]
                    ),
                )

        if "Fn::If" in resource_json:
            condition_name, true_value, false_value = resource_json["Fn::If"]
            if resources_map.lazy_condition_map[condition_name]:
                return clean_json(true_value, resources_map)
            else:
                return clean_json(false_value, resources_map)

        if "Fn::Join" in resource_json:
            join_list = clean_json(resource_json["Fn::Join"][1], resources_map)
            return resource_json["Fn::Join"][0].join([str(x) for x in join_list])

        if "Fn::Split" in resource_json:
            to_split = clean_json(resource_json["Fn::Split"][1], resources_map)
            return to_split.split(resource_json["Fn::Split"][0])

        if "Fn::Select" in resource_json:
            select_index = int(resource_json["Fn::Select"][0])
            select_list = clean_json(resource_json["Fn::Select"][1], resources_map)
            return select_list[select_index]

        if "Fn::Sub" in resource_json:
            if isinstance(resource_json["Fn::Sub"], list):
                warnings.warn(
                    "Tried to parse Fn::Sub with variable mapping but it's not supported by moto's CloudFormation implementation"
                )
            else:
                fn_sub_value = clean_json(resource_json["Fn::Sub"], resources_map)
                to_sub = re.findall(r'(?=\${)[^!^"]*?}', fn_sub_value)
                literals = re.findall(r'(?=\${!)[^"]*?}', fn_sub_value)
                for sub in to_sub:
                    if "." in sub:
                        cleaned_ref = clean_json(
                            {
                                "Fn::GetAtt": re.findall(r'(?<=\${)[^"]*?(?=})', sub)[
                                    0
                                ].split(".")
                            },
                            resources_map,
                        )
                    else:
                        cleaned_ref = clean_json(
                            {"Ref": re.findall(r'(?<=\${)[^"]*?(?=})', sub)[0]},
                            resources_map,
                        )
                    fn_sub_value = fn_sub_value.replace(sub, cleaned_ref)
                for literal in literals:
                    fn_sub_value = fn_sub_value.replace(
                        literal, literal.replace("!", "")
                    )
                return fn_sub_value
            pass

        if "Fn::ImportValue" in resource_json:
            cleaned_val = clean_json(resource_json["Fn::ImportValue"], resources_map)
            values = [
                x.value
                for x in resources_map.cross_stack_resources.values()
                if x.name == cleaned_val
            ]
            if any(values):
                return values[0]
            else:
                raise ExportNotFound(cleaned_val)

        if "Fn::GetAZs" in resource_json:
            region = resource_json.get("Fn::GetAZs") or DEFAULT_REGION
            result = []
            # TODO: make this configurable, to reflect the real AWS AZs
            for az in ("a", "b", "c", "d"):
                result.append("%s%s" % (region, az))
            return result

        cleaned_json = {}
        for key, value in resource_json.items():
            cleaned_val = clean_json(value, resources_map)
            if cleaned_val is None:
                # If we didn't find anything, don't add this attribute
                continue
            cleaned_json[key] = cleaned_val
        return cleaned_json
    elif isinstance(resource_json, list):
        return [clean_json(val, resources_map) for val in resource_json]
    else:
        return resource_json


def resource_class_from_type(resource_type):
    if resource_type in NULL_MODELS:
        return None
<<<<<<< HEAD
    for model in MODEL_LIST:
        if model.cloudformation_type() == resource_type:
            return model
=======

>>>>>>> a3cd699a
    if resource_type not in MODEL_MAP:
        logger.warning("No Moto CloudFormation support for %s", resource_type)
        return None

    return MODEL_MAP.get(resource_type)


def resource_name_property_from_type(resource_type):
    for model in MODEL_LIST:
        if model.cloudformation_type() == resource_type:
            return model.cloudformation_name_type()
    return NAME_TYPE_MAP.get(resource_type)


def generate_resource_name(resource_type, stack_name, logical_id):
    if resource_type in [
        "AWS::ElasticLoadBalancingV2::TargetGroup",
        "AWS::ElasticLoadBalancingV2::LoadBalancer",
    ]:
        # Target group names need to be less than 32 characters, so when cloudformation creates a name for you
        # it makes sure to stay under that limit
        name_prefix = "{0}-{1}".format(stack_name, logical_id)
        my_random_suffix = random_suffix()
        truncated_name_prefix = name_prefix[0 : 32 - (len(my_random_suffix) + 1)]
        # if the truncated name ends in a dash, we'll end up with a double dash in the final name, which is
        # not allowed
        if truncated_name_prefix.endswith("-"):
            truncated_name_prefix = truncated_name_prefix[:-1]
        return "{0}-{1}".format(truncated_name_prefix, my_random_suffix)
    elif resource_type == "AWS::S3::Bucket":
        right_hand_part_of_name = "-{0}-{1}".format(logical_id, random_suffix())
        max_stack_name_portion_len = 63 - len(right_hand_part_of_name)
        return "{0}{1}".format(
            stack_name[:max_stack_name_portion_len], right_hand_part_of_name
        ).lower()
    else:
        return "{0}-{1}-{2}".format(stack_name, logical_id, random_suffix())


def parse_resource(
    logical_id, resource_json, resources_map, add_name_to_resource_json=True
):
    resource_type = resource_json["Type"]
    resource_class = resource_class_from_type(resource_type)
    if not resource_class:
        warnings.warn(
            "Tried to parse {0} but it's not supported by moto's CloudFormation implementation".format(
                resource_type
            )
        )
        return None

    resource_json = clean_json(resource_json, resources_map)
    resource_name = generate_resource_name(
        resource_type, resources_map.get("AWS::StackName"), logical_id
    )
    resource_name_property = resource_name_property_from_type(resource_type)
    if resource_name_property:
        if "Properties" not in resource_json:
            resource_json["Properties"] = dict()
        if (
            add_name_to_resource_json
            and resource_name_property not in resource_json["Properties"]
        ):
            resource_json["Properties"][resource_name_property] = resource_name
        if resource_name_property in resource_json["Properties"]:
            resource_name = resource_json["Properties"][resource_name_property]

    return resource_class, resource_json, resource_name


def parse_and_create_resource(logical_id, resource_json, resources_map, region_name):
    condition = resource_json.get("Condition")
    if condition and not resources_map.lazy_condition_map[condition]:
        # If this has a False condition, don't create the resource
        return None

    resource_type = resource_json["Type"]
    resource_tuple = parse_resource(logical_id, resource_json, resources_map)
    if not resource_tuple:
        return None
    resource_class, resource_json, resource_name = resource_tuple
    resource = resource_class.create_from_cloudformation_json(
        resource_name, resource_json, region_name
    )
    resource.type = resource_type
    resource.logical_resource_id = logical_id
    return resource


def parse_and_update_resource(logical_id, resource_json, resources_map, region_name):
    resource_class, new_resource_json, new_resource_name = parse_resource(
        logical_id, resource_json, resources_map, False
    )
    original_resource = resources_map[logical_id]
    new_resource = resource_class.update_from_cloudformation_json(
        original_resource=original_resource,
        new_resource_name=new_resource_name,
        cloudformation_json=new_resource_json,
        region_name=region_name,
    )
    new_resource.type = resource_json["Type"]
    new_resource.logical_resource_id = logical_id
    return new_resource


def parse_and_delete_resource(logical_id, resource_json, resources_map, region_name):
    resource_class, resource_json, resource_name = parse_resource(
        logical_id, resource_json, resources_map
    )
    resource_class.delete_from_cloudformation_json(
        resource_name, resource_json, region_name
    )


def parse_condition(condition, resources_map, condition_map):
    if isinstance(condition, bool):
        return condition

    condition_operator = list(condition.keys())[0]

    condition_values = []
    for value in list(condition.values())[0]:
        # Check if we are referencing another Condition
        if "Condition" in value:
            condition_values.append(condition_map[value["Condition"]])
        else:
            condition_values.append(clean_json(value, resources_map))

    if condition_operator == "Fn::Equals":
        return condition_values[0] == condition_values[1]
    elif condition_operator == "Fn::Not":
        return not parse_condition(condition_values[0], resources_map, condition_map)
    elif condition_operator == "Fn::And":
        return all(
            [
                parse_condition(condition_value, resources_map, condition_map)
                for condition_value in condition_values
            ]
        )
    elif condition_operator == "Fn::Or":
        return any(
            [
                parse_condition(condition_value, resources_map, condition_map)
                for condition_value in condition_values
            ]
        )


def parse_output(output_logical_id, output_json, resources_map):
    output_json = clean_json(output_json, resources_map)
    output = Output()
    output.key = output_logical_id
    output.value = clean_json(output_json["Value"], resources_map)
    output.description = output_json.get("Description")
    return output


class ResourceMap(collections_abc.Mapping):
    """
    This is a lazy loading map for resources. This allows us to create resources
    without needing to create a full dependency tree. Upon creation, each
    each resources is passed this lazy map that it can grab dependencies from.
    """

    def __init__(
        self,
        stack_id,
        stack_name,
        parameters,
        tags,
        region_name,
        template,
        cross_stack_resources,
    ):
        self._template = template
        self._resource_json_map = template["Resources"] if template != {} else {}
        self._region_name = region_name
        self.input_parameters = parameters
        self.tags = copy.deepcopy(tags)
        self.resolved_parameters = {}
        self.cross_stack_resources = cross_stack_resources

        # Create the default resources
        self._parsed_resources = {
            "AWS::AccountId": ACCOUNT_ID,
            "AWS::Region": self._region_name,
            "AWS::StackId": stack_id,
            "AWS::StackName": stack_name,
            "AWS::URLSuffix": "amazonaws.com",
            "AWS::NoValue": None,
            "AWS::Partition": "aws",
        }

    def __getitem__(self, key):
        resource_logical_id = key

        if resource_logical_id in self._parsed_resources:
            return self._parsed_resources[resource_logical_id]
        else:
            resource_json = self._resource_json_map.get(resource_logical_id)

            if not resource_json:
                raise KeyError(resource_logical_id)
            new_resource = parse_and_create_resource(
                resource_logical_id, resource_json, self, self._region_name
            )
            if new_resource is not None:
                self._parsed_resources[resource_logical_id] = new_resource
            return new_resource

    def __iter__(self):
        return iter(self.resources)

    def __len__(self):
        return len(self._resource_json_map)

    def __get_resources_in_dependency_order(self):
        resource_map = copy.deepcopy(self._resource_json_map)
        resources_in_dependency_order = []

        def recursively_get_dependencies(resource):
            resource_info = resource_map[resource]

            if "DependsOn" not in resource_info:
                resources_in_dependency_order.append(resource)
                del resource_map[resource]
                return

            dependencies = resource_info["DependsOn"]
            if isinstance(dependencies, str):  # Dependencies may be a string or list
                dependencies = [dependencies]

            for dependency in dependencies:
                if dependency in resource_map:
                    recursively_get_dependencies(dependency)

            resources_in_dependency_order.append(resource)
            del resource_map[resource]

        while resource_map:
            recursively_get_dependencies(list(resource_map.keys())[0])

        return resources_in_dependency_order

    @property
    def resources(self):
        return self._resource_json_map.keys()

    def load_mapping(self):
        self._parsed_resources.update(self._template.get("Mappings", {}))

    def transform_mapping(self):
        for k, v in self._template.get("Mappings", {}).items():
            if "Fn::Transform" in v:
                name = v["Fn::Transform"]["Name"]
                params = v["Fn::Transform"]["Parameters"]
                if name == "AWS::Include":
                    location = params["Location"]
                    bucket_name, name = bucket_and_name_from_url(location)
                    key = s3_backend.get_object(bucket_name, name)
                    self._parsed_resources.update(json.loads(key.value))

    def load_parameters(self):
        parameter_slots = self._template.get("Parameters", {})
        for parameter_name, parameter in parameter_slots.items():
            # Set the default values.
            self.resolved_parameters[parameter_name] = parameter.get("Default")

        # Set any input parameters that were passed
        self.no_echo_parameter_keys = []
        for key, value in self.input_parameters.items():
            if key in self.resolved_parameters:
                parameter_slot = parameter_slots[key]

                value_type = parameter_slot.get("Type", "String")
                if value_type == "CommaDelimitedList" or value_type.startswith("List"):
                    value = value.split(",")

                def _parse_number_parameter(num_string):
                    """CloudFormation NUMBER types can be an int or float.
                    Try int first and then fall back to float if that fails
                    """
                    try:
                        return int(num_string)
                    except ValueError:
                        return float(num_string)

                if value_type == "List<Number>":
                    # The if statement directly above already converted
                    # to a list. Now we convert each element to a number
                    value = [_parse_number_parameter(v) for v in value]

                if value_type == "Number":
                    value = _parse_number_parameter(value)

                if parameter_slot.get("NoEcho"):
                    self.no_echo_parameter_keys.append(key)

                self.resolved_parameters[key] = value

        # Check if there are any non-default params that were not passed input
        # params
        for key, value in self.resolved_parameters.items():
            if value is None:
                raise MissingParameterError(key)

        self._parsed_resources.update(self.resolved_parameters)

    def load_conditions(self):
        conditions = self._template.get("Conditions", {})
        self.lazy_condition_map = LazyDict()
        for condition_name, condition in conditions.items():
            self.lazy_condition_map[condition_name] = functools.partial(
                parse_condition,
                condition,
                self._parsed_resources,
                self.lazy_condition_map,
            )

        for condition_name in self.lazy_condition_map:
            self.lazy_condition_map[condition_name]

    def load(self):
        self.load_mapping()
        self.transform_mapping()
        self.load_parameters()
        self.load_conditions()

    def create(self, template):
        # Since this is a lazy map, to create every object we just need to
        # iterate through self.
        # Assumes that self.load() has been called before
        self._template = template
        self._resource_json_map = template["Resources"]
        self.tags.update(
            {
                "aws:cloudformation:stack-name": self.get("AWS::StackName"),
                "aws:cloudformation:stack-id": self.get("AWS::StackId"),
            }
        )
        for resource in self.__get_resources_in_dependency_order():
            if isinstance(self[resource], ec2_models.TaggedEC2Resource):
                self.tags["aws:cloudformation:logical-id"] = resource
                ec2_models.ec2_backends[self._region_name].create_tags(
                    [self[resource].physical_resource_id], self.tags
                )

    def diff(self, template, parameters=None):
        if parameters:
            self.input_parameters = parameters
        self.load_mapping()
        self.load_parameters()
        self.load_conditions()

        old_template = self._resource_json_map
        new_template = template["Resources"]

        resource_names_by_action = {
            "Add": set(new_template) - set(old_template),
            "Modify": set(
                name
                for name in new_template
                if name in old_template and new_template[name] != old_template[name]
            ),
            "Remove": set(old_template) - set(new_template),
        }
        resources_by_action = {"Add": {}, "Modify": {}, "Remove": {}}

        for resource_name in resource_names_by_action["Add"]:
            resources_by_action["Add"][resource_name] = {
                "LogicalResourceId": resource_name,
                "ResourceType": new_template[resource_name]["Type"],
            }

        for resource_name in resource_names_by_action["Modify"]:
            resources_by_action["Modify"][resource_name] = {
                "LogicalResourceId": resource_name,
                "ResourceType": new_template[resource_name]["Type"],
            }

        for resource_name in resource_names_by_action["Remove"]:
            resources_by_action["Remove"][resource_name] = {
                "LogicalResourceId": resource_name,
                "ResourceType": old_template[resource_name]["Type"],
            }

        return resources_by_action

    def update(self, template, parameters=None):
        resources_by_action = self.diff(template, parameters)

        old_template = self._resource_json_map
        new_template = template["Resources"]
        self._resource_json_map = new_template

        for resource_name, resource in resources_by_action["Add"].items():
            resource_json = new_template[resource_name]
            new_resource = parse_and_create_resource(
                resource_name, resource_json, self, self._region_name
            )
            self._parsed_resources[resource_name] = new_resource

        for resource_name, resource in resources_by_action["Remove"].items():
            resource_json = old_template[resource_name]
            parse_and_delete_resource(
                resource_name, resource_json, self, self._region_name
            )
            self._parsed_resources.pop(resource_name)

        tries = 1
        while resources_by_action["Modify"] and tries < 5:
            for resource_name, resource in resources_by_action["Modify"].copy().items():
                resource_json = new_template[resource_name]
                try:
                    changed_resource = parse_and_update_resource(
                        resource_name, resource_json, self, self._region_name
                    )
                except Exception as e:
                    # skip over dependency violations, and try again in a
                    # second pass
                    last_exception = e
                else:
                    self._parsed_resources[resource_name] = changed_resource
                    del resources_by_action["Modify"][resource_name]
            tries += 1
        if tries == 5:
            raise last_exception

    def delete(self):
        remaining_resources = set(self.resources)
        tries = 1
        while remaining_resources and tries < 5:
            for resource in remaining_resources.copy():
                parsed_resource = self._parsed_resources.get(resource)
                try:
                    if parsed_resource and hasattr(parsed_resource, "delete"):
                        parsed_resource.delete(self._region_name)
                except Exception as e:
                    # skip over dependency violations, and try again in a
                    # second pass
                    last_exception = e
                else:
                    remaining_resources.remove(resource)
            tries += 1
        if tries == 5:
            raise last_exception


class OutputMap(collections_abc.Mapping):
    def __init__(self, resources, template, stack_id):
        self._template = template
        self._stack_id = stack_id
        self._output_json_map = template.get("Outputs")

        # Create the default resources
        self._resource_map = resources
        self._parsed_outputs = dict()

    def __getitem__(self, key):
        output_logical_id = key

        if output_logical_id in self._parsed_outputs:
            return self._parsed_outputs[output_logical_id]
        else:
            output_json = self._output_json_map.get(output_logical_id)
            new_output = parse_output(
                output_logical_id, output_json, self._resource_map
            )
            self._parsed_outputs[output_logical_id] = new_output
            return new_output

    def __iter__(self):
        return iter(self.outputs)

    def __len__(self):
        return len(self._output_json_map)

    @property
    def outputs(self):
        return self._output_json_map.keys() if self._output_json_map else []

    @property
    def exports(self):
        exports = []
        if self.outputs:
            for key, value in self._output_json_map.items():
                if value.get("Export"):
                    cleaned_name = clean_json(
                        value["Export"].get("Name"), self._resource_map
                    )
                    cleaned_value = clean_json(value.get("Value"), self._resource_map)
                    exports.append(Export(self._stack_id, cleaned_name, cleaned_value))
        return exports

    def create(self):
        for output in self.outputs:
            self[output]


class Export(object):
    def __init__(self, exporting_stack_id, name, value):
        self._exporting_stack_id = exporting_stack_id
        self._name = name
        self._value = value

    @property
    def exporting_stack_id(self):
        return self._exporting_stack_id

    @property
    def name(self):
        return self._name

    @property
    def value(self):
        return self._value<|MERGE_RESOLUTION|>--- conflicted
+++ resolved
@@ -21,6 +21,7 @@
 from moto.cloudwatch import models as cloudwatch_models  # noqa
 from moto.datapipeline import models as datapipeline_models  # noqa
 from moto.dynamodb2 import models as dynamodb2_models  # noqa
+from moto.ec2 import models as ec2_models
 from moto.ecr import models as ecr_models  # noqa
 from moto.ecs import models as ecs_models  # noqa
 from moto.elb import models as elb_models  # noqa
@@ -33,33 +34,13 @@
 from moto.rds2 import models as rds2_models  # noqa
 from moto.redshift import models as redshift_models  # noqa
 from moto.route53 import models as route53_models  # noqa
-from moto.s3 import models as s3_models  # noqa
+from moto.s3 import models as s3_models, s3_backend  # noqa
+from moto.s3.utils import bucket_and_name_from_url
 from moto.sns import models as sns_models  # noqa
 from moto.sqs import models as sqs_models  # noqa
 
 # End ugly list of imports
 
-from moto.ec2 import models as ec2_models
-<<<<<<< HEAD
-from moto.ecs import models as ecs_models
-from moto.elb import models as elb_models
-from moto.elbv2 import models as elbv2_models
-from moto.events import models as events_models
-from moto.iam import models as iam_models
-from moto.kinesis import models as kinesis_models
-from moto.kms import models as kms_models
-from moto.rds import models as rds_models
-from moto.rds2 import models as rds2_models
-from moto.redshift import models as redshift_models
-from moto.route53 import models as route53_models
-from moto.s3 import s3_backend
-from moto.s3.utils import bucket_and_name_from_url
-from moto.sns import models as sns_models
-from moto.sqs import models as sqs_models
-=======
-from moto.s3 import models as _, s3_backend  # noqa
-from moto.s3.utils import bucket_and_name_from_url
->>>>>>> a3cd699a
 from moto.core import ACCOUNT_ID, CloudFormationModel
 from .utils import random_suffix
 from .exceptions import (
@@ -70,112 +51,12 @@
 )
 from boto.cloudformation.stack import Output
 
-<<<<<<< HEAD
-MODEL_LIST = CloudFormationModel.__subclasses__()
-
-MODEL_MAP = {
-    "AWS::AutoScaling::AutoScalingGroup": autoscaling_models.FakeAutoScalingGroup,
-    "AWS::AutoScaling::LaunchConfiguration": autoscaling_models.FakeLaunchConfiguration,
-    "AWS::Batch::JobDefinition": batch_models.JobDefinition,
-    "AWS::Batch::JobQueue": batch_models.JobQueue,
-    "AWS::Batch::ComputeEnvironment": batch_models.ComputeEnvironment,
-    "AWS::DynamoDB::Table": dynamodb2_models.Table,
-    "AWS::Kinesis::Stream": kinesis_models.Stream,
-    "AWS::Lambda::EventSourceMapping": lambda_models.EventSourceMapping,
-    "AWS::Lambda::Function": lambda_models.LambdaFunction,
-    "AWS::Lambda::Version": lambda_models.LambdaVersion,
-    "AWS::EC2::EIP": ec2_models.ElasticAddress,
-    "AWS::EC2::Instance": ec2_models.Instance,
-    "AWS::EC2::InternetGateway": ec2_models.InternetGateway,
-    "AWS::EC2::NatGateway": ec2_models.NatGateway,
-    "AWS::EC2::NetworkInterface": ec2_models.NetworkInterface,
-    "AWS::EC2::Route": ec2_models.Route,
-    "AWS::EC2::RouteTable": ec2_models.RouteTable,
-    "AWS::EC2::SecurityGroup": ec2_models.SecurityGroup,
-    "AWS::EC2::SecurityGroupIngress": ec2_models.SecurityGroupIngress,
-    "AWS::EC2::SpotFleet": ec2_models.SpotFleetRequest,
-    "AWS::EC2::Subnet": ec2_models.Subnet,
-    "AWS::EC2::SubnetRouteTableAssociation": ec2_models.SubnetRouteTableAssociation,
-    "AWS::EC2::Volume": ec2_models.Volume,
-    "AWS::EC2::VolumeAttachment": ec2_models.VolumeAttachment,
-    "AWS::EC2::VPC": ec2_models.VPC,
-    "AWS::EC2::VPCGatewayAttachment": ec2_models.VPCGatewayAttachment,
-    "AWS::EC2::VPCPeeringConnection": ec2_models.VPCPeeringConnection,
-    "AWS::ECS::Cluster": ecs_models.Cluster,
-    "AWS::ECS::TaskDefinition": ecs_models.TaskDefinition,
-    "AWS::ECS::Service": ecs_models.Service,
-    "AWS::ElasticLoadBalancing::LoadBalancer": elb_models.FakeLoadBalancer,
-    "AWS::ElasticLoadBalancingV2::LoadBalancer": elbv2_models.FakeLoadBalancer,
-    "AWS::ElasticLoadBalancingV2::TargetGroup": elbv2_models.FakeTargetGroup,
-    "AWS::ElasticLoadBalancingV2::Listener": elbv2_models.FakeListener,
-    "AWS::Cognito::IdentityPool": cognitoidentity_models.CognitoIdentity,
-    "AWS::DataPipeline::Pipeline": datapipeline_models.Pipeline,
-    "AWS::IAM::InstanceProfile": iam_models.InstanceProfile,
-    "AWS::IAM::Role": iam_models.Role,
-    "AWS::KMS::Key": kms_models.Key,
-    "AWS::Logs::LogGroup": cloudwatch_models.LogGroup,
-    "AWS::RDS::DBInstance": rds_models.Database,
-    "AWS::RDS::DBSecurityGroup": rds_models.SecurityGroup,
-    "AWS::RDS::DBSubnetGroup": rds_models.SubnetGroup,
-    "AWS::RDS::DBParameterGroup": rds2_models.DBParameterGroup,
-    "AWS::Redshift::Cluster": redshift_models.Cluster,
-    "AWS::Redshift::ClusterParameterGroup": redshift_models.ParameterGroup,
-    "AWS::Redshift::ClusterSubnetGroup": redshift_models.SubnetGroup,
-    "AWS::Route53::HealthCheck": route53_models.HealthCheck,
-    "AWS::Route53::HostedZone": route53_models.FakeZone,
-    "AWS::Route53::RecordSet": route53_models.RecordSet,
-    "AWS::Route53::RecordSetGroup": route53_models.RecordSetGroup,
-    "AWS::SNS::Topic": sns_models.Topic,
-    "AWS::SQS::Queue": sqs_models.Queue,
-    "AWS::Events::Rule": events_models.Rule,
-    "AWS::Events::EventBus": events_models.EventBus,
-}
-
-UNDOCUMENTED_NAME_TYPE_MAP = {
-    "AWS::AutoScaling::AutoScalingGroup": "AutoScalingGroupName",
-    "AWS::AutoScaling::LaunchConfiguration": "LaunchConfigurationName",
-    "AWS::IAM::InstanceProfile": "InstanceProfileName",
-}
-
-# http://docs.aws.amazon.com/AWSCloudFormation/latest/UserGuide/aws-properties-name.html
-NAME_TYPE_MAP = {
-    "AWS::ApiGateway::ApiKey": "Name",
-    "AWS::ApiGateway::Model": "Name",
-    "AWS::CloudWatch::Alarm": "AlarmName",
-    "AWS::DynamoDB::Table": "TableName",
-    "AWS::ElasticBeanstalk::Application": "ApplicationName",
-    "AWS::ElasticBeanstalk::Environment": "EnvironmentName",
-    "AWS::CodeDeploy::Application": "ApplicationName",
-    "AWS::CodeDeploy::DeploymentConfig": "DeploymentConfigName",
-    "AWS::CodeDeploy::DeploymentGroup": "DeploymentGroupName",
-    "AWS::Config::ConfigRule": "ConfigRuleName",
-    "AWS::Config::DeliveryChannel": "Name",
-    "AWS::Config::ConfigurationRecorder": "Name",
-    "AWS::ElasticLoadBalancing::LoadBalancer": "LoadBalancerName",
-    "AWS::ElasticLoadBalancingV2::LoadBalancer": "Name",
-    "AWS::ElasticLoadBalancingV2::TargetGroup": "Name",
-    "AWS::EC2::SecurityGroup": "GroupName",
-    "AWS::ElastiCache::CacheCluster": "ClusterName",
-    "AWS::ECR::Repository": "RepositoryName",
-    "AWS::ECS::Cluster": "ClusterName",
-    "AWS::Elasticsearch::Domain": "DomainName",
-    "AWS::Events::Rule": "Name",
-    "AWS::IAM::Group": "GroupName",
-    "AWS::IAM::ManagedPolicy": "ManagedPolicyName",
-    "AWS::IAM::Role": "RoleName",
-    "AWS::IAM::User": "UserName",
-    "AWS::Lambda::Function": "FunctionName",
-    "AWS::RDS::DBInstance": "DBInstanceIdentifier",
-    "AWS::SNS::Topic": "TopicName",
-    "AWS::SQS::Queue": "QueueName",
-=======
 # List of supported CloudFormation models
 MODEL_LIST = CloudFormationModel.__subclasses__()
 MODEL_MAP = {model.cloudformation_type(): model for model in MODEL_LIST}
 NAME_TYPE_MAP = {
     model.cloudformation_type(): model.cloudformation_name_type()
     for model in MODEL_LIST
->>>>>>> a3cd699a
 }
 
 # Just ignore these models types for now
@@ -330,13 +211,6 @@
 def resource_class_from_type(resource_type):
     if resource_type in NULL_MODELS:
         return None
-<<<<<<< HEAD
-    for model in MODEL_LIST:
-        if model.cloudformation_type() == resource_type:
-            return model
-=======
-
->>>>>>> a3cd699a
     if resource_type not in MODEL_MAP:
         logger.warning("No Moto CloudFormation support for %s", resource_type)
         return None
