--- conflicted
+++ resolved
@@ -35,25 +35,6 @@
 from moto.datapipeline import models as data_models  # noqa  # pylint: disable=all
 from moto.dynamodb import models as ddb_models  # noqa  # pylint: disable=all
 from moto.ec2 import models as ec2_models
-<<<<<<< HEAD
-from moto.ecr import models as ecr_models  # noqa
-from moto.ecs import models as ecs_models  # noqa
-from moto.elb import models as elb_models  # noqa
-from moto.elbv2 import models as elbv2_models  # noqa
-from moto.events import models as events_models  # noqa
-from moto.iam import models as iam_models  # noqa
-from moto.kinesis import models as kinesis_models  # noqa
-from moto.kms import models as kms_models  # noqa
-from moto.rds import models as rds_models  # noqa
-from moto.rds2 import models as rds2_models  # noqa
-from moto.redshift import models as redshift_models  # noqa
-from moto.route53 import models as route53_models  # noqa
-from moto.s3 import models as s3_models, s3_backend  # noqa
-from moto.s3.utils import bucket_and_name_from_url
-from moto.sns import models as sns_models  # noqa
-from moto.sqs import models as sqs_models  # noqa
-from moto.ssm import models as ssm_models  # noqa
-=======
 from moto.ec2.models.core import TaggedEC2Resource
 from moto.ecr import models as ecr_models  # noqa  # pylint: disable=all
 from moto.ecs import models as ecs_models  # noqa  # pylint: disable=all
@@ -73,7 +54,6 @@
 from moto.sqs import models as sqs_models  # noqa  # pylint: disable=all
 from moto.stepfunctions import models as sfn_models  # noqa  # pylint: disable=all
 from moto.ssm import models as ssm_models  # noqa  # pylint: disable=all
->>>>>>> 2500affb
 
 # End ugly list of imports
 
