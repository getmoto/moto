--- conflicted
+++ resolved
@@ -71,8 +71,6 @@
         key = s3_backend.get_object(bucket_name, key_name)
         return key.value.decode("utf-8")
 
-<<<<<<< HEAD
-=======
     def _get_params_from_list(self, parameters_list):
         # Hack dict-comprehension
         return dict(
@@ -111,7 +109,6 @@
 
         return 200, {"status": 200}, json.dumps("{}")
 
->>>>>>> 82588b26
     def create_stack(self):
         stack_name = self._get_param("StackName")
         stack_body = self._get_param("TemplateBody")
