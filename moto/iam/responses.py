from moto.core.responses import BaseResponse

from .models import iam_backends, User


class IamResponse(BaseResponse):
<<<<<<< HEAD

    @property
    def backend(self):
        return iam_backends[self.get_current_account()]["global"]
=======
    @property
    def backend(self):
        return iam_backends["global"]
>>>>>>> 67cda6d7

    def attach_role_policy(self):
        policy_arn = self._get_param("PolicyArn")
        role_name = self._get_param("RoleName")
        self.backend.attach_role_policy(policy_arn, role_name)
        template = self.response_template(ATTACH_ROLE_POLICY_TEMPLATE)
        return template.render()

    def detach_role_policy(self):
        role_name = self._get_param("RoleName")
        policy_arn = self._get_param("PolicyArn")
        self.backend.detach_role_policy(policy_arn, role_name)
        template = self.response_template(GENERIC_EMPTY_TEMPLATE)
        return template.render(name="DetachRolePolicy")

    def attach_group_policy(self):
        policy_arn = self._get_param("PolicyArn")
        group_name = self._get_param("GroupName")
        self.backend.attach_group_policy(policy_arn, group_name)
        template = self.response_template(ATTACH_GROUP_POLICY_TEMPLATE)
        return template.render()

    def detach_group_policy(self):
        policy_arn = self._get_param("PolicyArn")
        group_name = self._get_param("GroupName")
        self.backend.detach_group_policy(policy_arn, group_name)
        template = self.response_template(DETACH_GROUP_POLICY_TEMPLATE)
        return template.render()

    def attach_user_policy(self):
        policy_arn = self._get_param("PolicyArn")
        user_name = self._get_param("UserName")
        self.backend.attach_user_policy(policy_arn, user_name)
        template = self.response_template(ATTACH_USER_POLICY_TEMPLATE)
        return template.render()

    def detach_user_policy(self):
        policy_arn = self._get_param("PolicyArn")
        user_name = self._get_param("UserName")
        self.backend.detach_user_policy(policy_arn, user_name)
        template = self.response_template(DETACH_USER_POLICY_TEMPLATE)
        return template.render()

    def create_policy(self):
        description = self._get_param("Description")
        path = self._get_param("Path")
        policy_document = self._get_param("PolicyDocument")
        policy_name = self._get_param("PolicyName")
        tags = self._get_multi_param("Tags.member")
        policy = self.backend.create_policy(
            description, path, policy_document, policy_name, tags
        )
        template = self.response_template(CREATE_POLICY_TEMPLATE)
        return template.render(policy=policy)

    def get_policy(self):
        policy_arn = self._get_param("PolicyArn")
        policy = self.backend.get_policy(policy_arn)
        template = self.response_template(GET_POLICY_TEMPLATE)
        return template.render(policy=policy)

    def list_attached_role_policies(self):
        marker = self._get_param("Marker")
        max_items = self._get_int_param("MaxItems", 100)
        path_prefix = self._get_param("PathPrefix", "/")
        role_name = self._get_param("RoleName")
        policies, marker = self.backend.list_attached_role_policies(
            role_name, marker=marker, max_items=max_items, path_prefix=path_prefix
        )
        template = self.response_template(LIST_ATTACHED_ROLE_POLICIES_TEMPLATE)
        return template.render(policies=policies, marker=marker)

    def list_attached_group_policies(self):
        marker = self._get_param("Marker")
        max_items = self._get_int_param("MaxItems", 100)
        path_prefix = self._get_param("PathPrefix", "/")
        group_name = self._get_param("GroupName")
        policies, marker = self.backend.list_attached_group_policies(
            group_name, marker=marker, max_items=max_items, path_prefix=path_prefix
        )
        template = self.response_template(LIST_ATTACHED_GROUP_POLICIES_TEMPLATE)
        return template.render(policies=policies, marker=marker)

    def list_attached_user_policies(self):
        marker = self._get_param("Marker")
        max_items = self._get_int_param("MaxItems", 100)
        path_prefix = self._get_param("PathPrefix", "/")
        user_name = self._get_param("UserName")
        policies, marker = self.backend.list_attached_user_policies(
            user_name, marker=marker, max_items=max_items, path_prefix=path_prefix
        )
        template = self.response_template(LIST_ATTACHED_USER_POLICIES_TEMPLATE)
        return template.render(policies=policies, marker=marker)

    def list_policies(self):
        marker = self._get_param("Marker")
        max_items = self._get_int_param("MaxItems", 100)
        only_attached = self._get_bool_param("OnlyAttached", False)
        path_prefix = self._get_param("PathPrefix", "/")
        scope = self._get_param("Scope", "All")
        policies, marker = self.backend.list_policies(
            marker, max_items, only_attached, path_prefix, scope
        )
        template = self.response_template(LIST_POLICIES_TEMPLATE)
        return template.render(policies=policies, marker=marker)

    def list_entities_for_policy(self):
        policy_arn = self._get_param("PolicyArn")

        # Options 'User'|'Role'|'Group'|'LocalManagedPolicy'|'AWSManagedPolicy
        entity = self._get_param("EntityFilter")
        path_prefix = self._get_param("PathPrefix")
        # policy_usage_filter = self._get_param('PolicyUsageFilter')
        marker = self._get_param("Marker")
        max_items = self._get_param("MaxItems")

        entity_roles = []
        entity_groups = []
        entity_users = []

        if not entity or entity == "User":
            users = self.backend.list_users(path_prefix, marker, max_items)
            if users:
                for user in users:
                    for p in user.managed_policies:
                        if p == policy_arn:
                            entity_users.append({"name": user.name, "id": user.id})

        if not entity or entity == "Role":
            roles, _ = self.backend.list_roles(path_prefix, marker, max_items)
            if roles:
                for role in roles:
                    for p in role.managed_policies:
                        if p == policy_arn:
                            entity_roles.append({"name": role.name, "id": role.id})

        if not entity or entity == "Group":
            groups = self.backend.list_groups()
            if groups:
                for group in groups:
                    for p in group.managed_policies:
                        if p == policy_arn:
                            entity_groups.append({"name": group.name, "id": group.id})

        if entity == "LocalManagedPolicy" or entity == "AWSManagedPolicy":
            users = self.backend.list_users(path_prefix, marker, max_items)
            if users:
                for user in users:
                    for p in user.managed_policies:
                        if p == policy_arn:
                            entity_users.append({"name": user.name, "id": user.id})

            roles, _ = self.backend.list_roles(path_prefix, marker, max_items)
            if roles:
                for role in roles:
                    for p in role.managed_policies:
                        if p == policy_arn:
                            entity_roles.append({"name": role.name, "id": role.id})

            groups = self.backend.list_groups()
            if groups:
                for group in groups:
                    for p in group.managed_policies:
                        if p == policy_arn:
                            entity_groups.append({"name": group.name, "id": group.id})

        template = self.response_template(LIST_ENTITIES_FOR_POLICY_TEMPLATE)
        return template.render(
            roles=entity_roles, users=entity_users, groups=entity_groups
        )

    def set_default_policy_version(self):
        policy_arn = self._get_param("PolicyArn")
        version_id = self._get_param("VersionId")
        self.backend.set_default_policy_version(policy_arn, version_id)
        template = self.response_template(SET_DEFAULT_POLICY_VERSION_TEMPLATE)
        return template.render()

    def create_role(self):
        role_name = self._get_param("RoleName")
        path = self._get_param("Path")
        assume_role_policy_document = self._get_param("AssumeRolePolicyDocument")
        permissions_boundary = self._get_param("PermissionsBoundary")
        description = self._get_param("Description")
        tags = self._get_multi_param("Tags.member")
        max_session_duration = self._get_param("MaxSessionDuration", 3600)

        role = self.backend.create_role(
            role_name,
            assume_role_policy_document,
            path,
            permissions_boundary,
            description,
            tags,
            max_session_duration,
        )
        template = self.response_template(CREATE_ROLE_TEMPLATE)
        return template.render(role=role)

    def get_role(self):
        role_name = self._get_param("RoleName")
        role = self.backend.get_role(role_name)

        template = self.response_template(GET_ROLE_TEMPLATE)
        return template.render(role=role)

    def delete_role(self):
        role_name = self._get_param("RoleName")
        self.backend.delete_role(role_name)
        template = self.response_template(GENERIC_EMPTY_TEMPLATE)
        return template.render(name="DeleteRole")

    def list_role_policies(self):
        role_name = self._get_param("RoleName")
        role_policies_names = self.backend.list_role_policies(role_name)
        template = self.response_template(LIST_ROLE_POLICIES)
        return template.render(role_policies=role_policies_names)

    def put_role_policy(self):
        role_name = self._get_param("RoleName")
        policy_name = self._get_param("PolicyName")
        policy_document = self._get_param("PolicyDocument")
        self.backend.put_role_policy(role_name, policy_name, policy_document)
        template = self.response_template(GENERIC_EMPTY_TEMPLATE)
        return template.render(name="PutRolePolicy")

    def delete_role_policy(self):
        role_name = self._get_param("RoleName")
        policy_name = self._get_param("PolicyName")
        self.backend.delete_role_policy(role_name, policy_name)
        template = self.response_template(GENERIC_EMPTY_TEMPLATE)
        return template.render(name="DeleteRolePolicy")

    def get_role_policy(self):
        role_name = self._get_param("RoleName")
        policy_name = self._get_param("PolicyName")
        policy_name, policy_document = self.backend.get_role_policy(
            role_name, policy_name
        )
        template = self.response_template(GET_ROLE_POLICY_TEMPLATE)
        return template.render(
            role_name=role_name,
            policy_name=policy_name,
            policy_document=policy_document,
        )

    def update_assume_role_policy(self):
        role_name = self._get_param("RoleName")
        role = self.backend.get_role(role_name)
        role.assume_role_policy_document = self._get_param("PolicyDocument")
        template = self.response_template(GENERIC_EMPTY_TEMPLATE)
        return template.render(name="UpdateAssumeRolePolicy")

    def update_role_description(self):
        role_name = self._get_param("RoleName")
        description = self._get_param("Description")
        role = self.backend.update_role_description(role_name, description)
        template = self.response_template(UPDATE_ROLE_DESCRIPTION_TEMPLATE)
        return template.render(role=role)

    def update_role(self):
        role_name = self._get_param("RoleName")
        description = self._get_param("Description")
        max_session_duration = self._get_param("MaxSessionDuration", 3600)
        role = self.backend.update_role(role_name, description, max_session_duration)
        template = self.response_template(UPDATE_ROLE_TEMPLATE)
        return template.render(role=role)

    def put_role_permissions_boundary(self):
        permissions_boundary = self._get_param("PermissionsBoundary")
        role_name = self._get_param("RoleName")
        self.backend.put_role_permissions_boundary(role_name, permissions_boundary)
        template = self.response_template(GENERIC_EMPTY_TEMPLATE)
        return template.render(name="PutRolePermissionsBoundary")

    def delete_role_permissions_boundary(self):
        role_name = self._get_param("RoleName")
        self.backend.delete_role_permissions_boundary(role_name)
        template = self.response_template(GENERIC_EMPTY_TEMPLATE)
        return template.render(name="DeleteRolePermissionsBoundary")

    def create_policy_version(self):
        policy_arn = self._get_param("PolicyArn")
        policy_document = self._get_param("PolicyDocument")
        set_as_default = self._get_param("SetAsDefault")
        policy_version = self.backend.create_policy_version(
            policy_arn, policy_document, set_as_default
        )
        template = self.response_template(CREATE_POLICY_VERSION_TEMPLATE)
        return template.render(policy_version=policy_version)

    def get_policy_version(self):
        policy_arn = self._get_param("PolicyArn")
        version_id = self._get_param("VersionId")
        policy_version = self.backend.get_policy_version(policy_arn, version_id)
        template = self.response_template(GET_POLICY_VERSION_TEMPLATE)
        return template.render(policy_version=policy_version)

    def list_policy_versions(self):
        policy_arn = self._get_param("PolicyArn")
        policy_versions = self.backend.list_policy_versions(policy_arn)

        template = self.response_template(LIST_POLICY_VERSIONS_TEMPLATE)
        return template.render(policy_versions=policy_versions)

    def list_policy_tags(self):
        policy_arn = self._get_param("PolicyArn")
        marker = self._get_param("Marker")
        max_items = self._get_param("MaxItems", 100)

        tags, marker = self.backend.list_policy_tags(policy_arn, marker, max_items)

        template = self.response_template(LIST_POLICY_TAG_TEMPLATE)
        return template.render(tags=tags, marker=marker)

    def tag_policy(self):
        policy_arn = self._get_param("PolicyArn")
        tags = self._get_multi_param("Tags.member")

        self.backend.tag_policy(policy_arn, tags)

        template = self.response_template(TAG_POLICY_TEMPLATE)
        return template.render()

    def untag_policy(self):
        policy_arn = self._get_param("PolicyArn")
        tag_keys = self._get_multi_param("TagKeys.member")

        self.backend.untag_policy(policy_arn, tag_keys)

        template = self.response_template(UNTAG_POLICY_TEMPLATE)
        return template.render()

    def delete_policy_version(self):
        policy_arn = self._get_param("PolicyArn")
        version_id = self._get_param("VersionId")

        self.backend.delete_policy_version(policy_arn, version_id)
        template = self.response_template(GENERIC_EMPTY_TEMPLATE)
        return template.render(name="DeletePolicyVersion")

    def create_instance_profile(self):
        profile_name = self._get_param("InstanceProfileName")
        path = self._get_param("Path", "/")
        tags = self._get_multi_param("Tags.member")

        profile = self.backend.create_instance_profile(
            profile_name, path, role_names=[], tags=tags
        )
        template = self.response_template(CREATE_INSTANCE_PROFILE_TEMPLATE)
        return template.render(profile=profile)

    def delete_instance_profile(self):
        profile_name = self._get_param("InstanceProfileName")

        profile = self.backend.delete_instance_profile(profile_name)
        template = self.response_template(DELETE_INSTANCE_PROFILE_TEMPLATE)
        return template.render(profile=profile)

    def get_instance_profile(self):
        profile_name = self._get_param("InstanceProfileName")
        profile = self.backend.get_instance_profile(profile_name)

        template = self.response_template(GET_INSTANCE_PROFILE_TEMPLATE)
        return template.render(profile=profile)

    def add_role_to_instance_profile(self):
        profile_name = self._get_param("InstanceProfileName")
        role_name = self._get_param("RoleName")

        self.backend.add_role_to_instance_profile(profile_name, role_name)
        template = self.response_template(ADD_ROLE_TO_INSTANCE_PROFILE_TEMPLATE)
        return template.render()

    def remove_role_from_instance_profile(self):
        profile_name = self._get_param("InstanceProfileName")
        role_name = self._get_param("RoleName")

        self.backend.remove_role_from_instance_profile(profile_name, role_name)
        template = self.response_template(REMOVE_ROLE_FROM_INSTANCE_PROFILE_TEMPLATE)
        return template.render()

    def list_roles(self):
        path_prefix = self._get_param("PathPrefix", "/")
        marker = self._get_param("Marker", "0")
        max_items = self._get_param("MaxItems", 100)

        roles, marker = self.backend.list_roles(path_prefix, marker, max_items)
        template = self.response_template(LIST_ROLES_TEMPLATE)
        return template.render(roles=roles, marker=marker)

    def list_instance_profiles(self):
        profiles = self.backend.get_instance_profiles()

        template = self.response_template(LIST_INSTANCE_PROFILES_TEMPLATE)
        return template.render(instance_profiles=profiles)

    def list_instance_profiles_for_role(self):
        role_name = self._get_param("RoleName")
        profiles = self.backend.get_instance_profiles_for_role(role_name=role_name)

        template = self.response_template(LIST_INSTANCE_PROFILES_FOR_ROLE_TEMPLATE)
        return template.render(instance_profiles=profiles)

    def upload_server_certificate(self):
        cert_name = self._get_param("ServerCertificateName")
        cert_body = self._get_param("CertificateBody")
        path = self._get_param("Path")
        private_key = self._get_param("PrivateKey")
        cert_chain = self._get_param("CertificateName")

        cert = self.backend.upload_server_certificate(
            cert_name, cert_body, private_key, cert_chain=cert_chain, path=path
        )
        template = self.response_template(UPLOAD_CERT_TEMPLATE)
        return template.render(certificate=cert)

    def list_server_certificates(self):
        certs = self.backend.list_server_certificates()
        template = self.response_template(LIST_SERVER_CERTIFICATES_TEMPLATE)
        return template.render(server_certificates=certs)

    def get_server_certificate(self):
        cert_name = self._get_param("ServerCertificateName")
        cert = self.backend.get_server_certificate(cert_name)
        template = self.response_template(GET_SERVER_CERTIFICATE_TEMPLATE)
        return template.render(certificate=cert)

    def delete_server_certificate(self):
        cert_name = self._get_param("ServerCertificateName")
        self.backend.delete_server_certificate(cert_name)
        template = self.response_template(GENERIC_EMPTY_TEMPLATE)
        return template.render(name="DeleteServerCertificate")

    def create_group(self):
        group_name = self._get_param("GroupName")
        path = self._get_param("Path", "/")

        group = self.backend.create_group(group_name, path)
        template = self.response_template(CREATE_GROUP_TEMPLATE)
        return template.render(group=group)

    def get_group(self):
        group_name = self._get_param("GroupName")

        group = self.backend.get_group(group_name)
        template = self.response_template(GET_GROUP_TEMPLATE)
        return template.render(group=group)

    def list_groups(self):
        groups = self.backend.list_groups()
        template = self.response_template(LIST_GROUPS_TEMPLATE)
        return template.render(groups=groups)

    def list_groups_for_user(self):
        user_name = self._get_param("UserName")

        groups = self.backend.get_groups_for_user(user_name)
        template = self.response_template(LIST_GROUPS_FOR_USER_TEMPLATE)
        return template.render(groups=groups)

    def put_group_policy(self):
        group_name = self._get_param("GroupName")
        policy_name = self._get_param("PolicyName")
        policy_document = self._get_param("PolicyDocument")
        self.backend.put_group_policy(group_name, policy_name, policy_document)
        template = self.response_template(GENERIC_EMPTY_TEMPLATE)
        return template.render(name="PutGroupPolicy")

    def list_group_policies(self):
        group_name = self._get_param("GroupName")
        marker = self._get_param("Marker")
        policies = self.backend.list_group_policies(group_name)
        template = self.response_template(LIST_GROUP_POLICIES_TEMPLATE)
        return template.render(
            name="ListGroupPoliciesResponse", policies=policies, marker=marker
        )

    def get_group_policy(self):
        group_name = self._get_param("GroupName")
        policy_name = self._get_param("PolicyName")
        policy_result = self.backend.get_group_policy(group_name, policy_name)
        template = self.response_template(GET_GROUP_POLICY_TEMPLATE)
        return template.render(name="GetGroupPolicyResponse", **policy_result)

    def delete_group_policy(self):
        group_name = self._get_param("GroupName")
        policy_name = self._get_param("PolicyName")
        self.backend.delete_group_policy(group_name, policy_name)
        template = self.response_template(GENERIC_EMPTY_TEMPLATE)
        return template.render(name="DeleteGroupPolicy")

    def delete_group(self):
        group_name = self._get_param("GroupName")
        self.backend.delete_group(group_name)
        template = self.response_template(GENERIC_EMPTY_TEMPLATE)
        return template.render(name="DeleteGroup")

    def update_group(self):
        group_name = self._get_param("GroupName")
        new_group_name = self._get_param("NewGroupName")
        new_path = self._get_param("NewPath")
        self.backend.update_group(group_name, new_group_name, new_path)
        template = self.response_template(GENERIC_EMPTY_TEMPLATE)
        return template.render(name="UpdateGroup")

    def create_user(self):
        user_name = self._get_param("UserName")
        path = self._get_param("Path")
        tags = self._get_multi_param("Tags.member")
        user, user_tags = self.backend.create_user(user_name, path, tags)
        template = self.response_template(USER_TEMPLATE)
        return template.render(action="Create", user=user, tags=user_tags["Tags"])

    def get_user(self):
        user_name = self._get_param("UserName")
        if not user_name:
<<<<<<< HEAD
            access_key_id = self.get_access_key()
=======
            access_key_id = self.get_current_user()
>>>>>>> 67cda6d7
            user = self.backend.get_user_from_access_key_id(access_key_id)
            if user is None:
                user = User("default_user")
        else:
            user = self.backend.get_user(user_name)
        tags = self.backend.tagger.list_tags_for_resource(user.arn).get("Tags", [])
        template = self.response_template(USER_TEMPLATE)
        return template.render(action="Get", user=user, tags=tags)

    def list_users(self):
        path_prefix = self._get_param("PathPrefix")
        marker = self._get_param("Marker")
        max_items = self._get_param("MaxItems")
        users = self.backend.list_users(path_prefix, marker, max_items)
        template = self.response_template(LIST_USERS_TEMPLATE)
        return template.render(action="List", users=users, isTruncated=False)

    def update_user(self):
        user_name = self._get_param("UserName")
        new_path = self._get_param("NewPath")
        new_user_name = self._get_param("NewUserName")
        self.backend.update_user(user_name, new_path, new_user_name)
        if new_user_name:
            user = self.backend.get_user(new_user_name)
        else:
            user = self.backend.get_user(user_name)
        template = self.response_template(USER_TEMPLATE)
        return template.render(action="Update", user=user)

    def create_login_profile(self):
        user_name = self._get_param("UserName")
        password = self._get_param("Password")
        user = self.backend.create_login_profile(user_name, password)

        template = self.response_template(CREATE_LOGIN_PROFILE_TEMPLATE)
        return template.render(user=user)

    def get_login_profile(self):
        user_name = self._get_param("UserName")
        user = self.backend.get_login_profile(user_name)

        template = self.response_template(GET_LOGIN_PROFILE_TEMPLATE)
        return template.render(user=user)

    def update_login_profile(self):
        user_name = self._get_param("UserName")
        password = self._get_param("Password")
        password_reset_required = self._get_param("PasswordResetRequired")
        user = self.backend.update_login_profile(
            user_name, password, password_reset_required
        )

        template = self.response_template(UPDATE_LOGIN_PROFILE_TEMPLATE)
        return template.render(user=user)

    def add_user_to_group(self):
        group_name = self._get_param("GroupName")
        user_name = self._get_param("UserName")

        self.backend.add_user_to_group(group_name, user_name)
        template = self.response_template(GENERIC_EMPTY_TEMPLATE)
        return template.render(name="AddUserToGroup")

    def remove_user_from_group(self):
        group_name = self._get_param("GroupName")
        user_name = self._get_param("UserName")

        self.backend.remove_user_from_group(group_name, user_name)
        template = self.response_template(GENERIC_EMPTY_TEMPLATE)
        return template.render(name="RemoveUserFromGroup")

    def get_user_policy(self):
        user_name = self._get_param("UserName")
        policy_name = self._get_param("PolicyName")

        policy_document = self.backend.get_user_policy(user_name, policy_name)
        template = self.response_template(GET_USER_POLICY_TEMPLATE)
        return template.render(
            user_name=user_name,
            policy_name=policy_name,
            policy_document=policy_document.get("policy_document"),
        )

    def list_user_policies(self):
        user_name = self._get_param("UserName")
        policies = self.backend.list_user_policies(user_name)
        template = self.response_template(LIST_USER_POLICIES_TEMPLATE)
        return template.render(policies=policies)

    def list_user_tags(self):
        user_name = self._get_param("UserName")
        tags = self.backend.list_user_tags(user_name)
        template = self.response_template(LIST_USER_TAGS_TEMPLATE)
        return template.render(user_tags=tags["Tags"])

    def put_user_policy(self):
        user_name = self._get_param("UserName")
        policy_name = self._get_param("PolicyName")
        policy_document = self._get_param("PolicyDocument")

        self.backend.put_user_policy(user_name, policy_name, policy_document)
        template = self.response_template(GENERIC_EMPTY_TEMPLATE)
        return template.render(name="PutUserPolicy")

    def delete_user_policy(self):
        user_name = self._get_param("UserName")
        policy_name = self._get_param("PolicyName")

        self.backend.delete_user_policy(user_name, policy_name)
        template = self.response_template(GENERIC_EMPTY_TEMPLATE)
        return template.render(name="DeleteUserPolicy")

    def create_access_key(self):
        user_name = self._get_param("UserName")
        print(f"create_access_key({user_name})")
        if not user_name:
<<<<<<< HEAD
            access_key_id = self.get_access_key()
=======
            access_key_id = self.get_current_user()
>>>>>>> 67cda6d7
            access_key = self.backend.get_access_key_last_used(access_key_id)
            user_name = access_key["user_name"]

        key = self.backend.create_access_key(user_name)
        template = self.response_template(CREATE_ACCESS_KEY_TEMPLATE)
        return template.render(key=key)

    def update_access_key(self):
        user_name = self._get_param("UserName")
        access_key_id = self._get_param("AccessKeyId")
        status = self._get_param("Status")
        if not user_name:
            access_key = self.backend.get_access_key_last_used(access_key_id)
            user_name = access_key["user_name"]

        self.backend.update_access_key(user_name, access_key_id, status)
        template = self.response_template(GENERIC_EMPTY_TEMPLATE)
        return template.render(name="UpdateAccessKey")

    def get_access_key_last_used(self):
        access_key_id = self._get_param("AccessKeyId")
        last_used_response = self.backend.get_access_key_last_used(access_key_id)
        template = self.response_template(GET_ACCESS_KEY_LAST_USED_TEMPLATE)
        return template.render(
            user_name=last_used_response["user_name"],
            last_used=last_used_response["last_used"],
        )

    def list_access_keys(self):
        user_name = self._get_param("UserName")
        if not user_name:
<<<<<<< HEAD
            access_key_id = self.get_access_key()
=======
            access_key_id = self.get_current_user()
>>>>>>> 67cda6d7
            access_key = self.backend.get_access_key_last_used(access_key_id)
            user_name = access_key["user_name"]

        keys = self.backend.list_access_keys(user_name)
        template = self.response_template(LIST_ACCESS_KEYS_TEMPLATE)
        return template.render(user_name=user_name, keys=keys)

    def delete_access_key(self):
        user_name = self._get_param("UserName")
        access_key_id = self._get_param("AccessKeyId")
        if not user_name:
            access_key = self.backend.get_access_key_last_used(access_key_id)
            user_name = access_key["user_name"]

        self.backend.delete_access_key(access_key_id, user_name)
        template = self.response_template(GENERIC_EMPTY_TEMPLATE)
        return template.render(name="DeleteAccessKey")

    def upload_ssh_public_key(self):
        user_name = self._get_param("UserName")
        ssh_public_key_body = self._get_param("SSHPublicKeyBody")

        key = self.backend.upload_ssh_public_key(user_name, ssh_public_key_body)
        template = self.response_template(UPLOAD_SSH_PUBLIC_KEY_TEMPLATE)
        return template.render(key=key)

    def get_ssh_public_key(self):
        user_name = self._get_param("UserName")
        ssh_public_key_id = self._get_param("SSHPublicKeyId")

        key = self.backend.get_ssh_public_key(user_name, ssh_public_key_id)
        template = self.response_template(GET_SSH_PUBLIC_KEY_TEMPLATE)
        return template.render(key=key)

    def list_ssh_public_keys(self):
        user_name = self._get_param("UserName")

        keys = self.backend.get_all_ssh_public_keys(user_name)
        template = self.response_template(LIST_SSH_PUBLIC_KEYS_TEMPLATE)
        return template.render(keys=keys)

    def update_ssh_public_key(self):
        user_name = self._get_param("UserName")
        ssh_public_key_id = self._get_param("SSHPublicKeyId")
        status = self._get_param("Status")

        self.backend.update_ssh_public_key(user_name, ssh_public_key_id, status)
        template = self.response_template(UPDATE_SSH_PUBLIC_KEY_TEMPLATE)
        return template.render()

    def delete_ssh_public_key(self):
        user_name = self._get_param("UserName")
        ssh_public_key_id = self._get_param("SSHPublicKeyId")

        self.backend.delete_ssh_public_key(user_name, ssh_public_key_id)
        template = self.response_template(DELETE_SSH_PUBLIC_KEY_TEMPLATE)
        return template.render()

    def deactivate_mfa_device(self):
        user_name = self._get_param("UserName")
        serial_number = self._get_param("SerialNumber")

        self.backend.deactivate_mfa_device(user_name, serial_number)
        template = self.response_template(GENERIC_EMPTY_TEMPLATE)
        return template.render(name="DeactivateMFADevice")

    def enable_mfa_device(self):
        user_name = self._get_param("UserName")
        serial_number = self._get_param("SerialNumber")
        authentication_code_1 = self._get_param("AuthenticationCode1")
        authentication_code_2 = self._get_param("AuthenticationCode2")

        self.backend.enable_mfa_device(
            user_name, serial_number, authentication_code_1, authentication_code_2
        )
        template = self.response_template(GENERIC_EMPTY_TEMPLATE)
        return template.render(name="EnableMFADevice")

    def list_mfa_devices(self):
        user_name = self._get_param("UserName")
        devices = self.backend.list_mfa_devices(user_name)
        template = self.response_template(LIST_MFA_DEVICES_TEMPLATE)
        return template.render(user_name=user_name, devices=devices)

    def create_virtual_mfa_device(self):
        path = self._get_param("Path")
        virtual_mfa_device_name = self._get_param("VirtualMFADeviceName")

        virtual_mfa_device = self.backend.create_virtual_mfa_device(
            virtual_mfa_device_name, path
        )

        template = self.response_template(CREATE_VIRTUAL_MFA_DEVICE_TEMPLATE)
        return template.render(device=virtual_mfa_device)

    def delete_virtual_mfa_device(self):
        serial_number = self._get_param("SerialNumber")

        self.backend.delete_virtual_mfa_device(serial_number)

        template = self.response_template(DELETE_VIRTUAL_MFA_DEVICE_TEMPLATE)
        return template.render()

    def list_virtual_mfa_devices(self):
        assignment_status = self._get_param("AssignmentStatus", "Any")
        marker = self._get_param("Marker")
        max_items = self._get_param("MaxItems", 100)

        devices, marker = self.backend.list_virtual_mfa_devices(
            assignment_status, marker, max_items
        )

        template = self.response_template(LIST_VIRTUAL_MFA_DEVICES_TEMPLATE)
        return template.render(devices=devices, marker=marker)

    def delete_user(self):
        user_name = self._get_param("UserName")
        self.backend.delete_user(user_name)
        template = self.response_template(GENERIC_EMPTY_TEMPLATE)
        return template.render(name="DeleteUser")

    def delete_policy(self):
        policy_arn = self._get_param("PolicyArn")
        self.backend.delete_policy(policy_arn)
        template = self.response_template(GENERIC_EMPTY_TEMPLATE)
        return template.render(name="DeletePolicy")

    def delete_login_profile(self):
        user_name = self._get_param("UserName")
        self.backend.delete_login_profile(user_name)
        template = self.response_template(GENERIC_EMPTY_TEMPLATE)
        return template.render(name="DeleteLoginProfile")

    def generate_credential_report(self):
        if self.backend.report_generated():
            template = self.response_template(CREDENTIAL_REPORT_GENERATED)
        else:
            template = self.response_template(CREDENTIAL_REPORT_GENERATING)
        self.backend.generate_report()
        return template.render()

    def get_credential_report(self):
        report = self.backend.get_credential_report()
        template = self.response_template(CREDENTIAL_REPORT)
        return template.render(report=report)

    def list_account_aliases(self):
        aliases = self.backend.list_account_aliases()
        template = self.response_template(LIST_ACCOUNT_ALIASES_TEMPLATE)
        return template.render(aliases=aliases)

    def create_account_alias(self):
        alias = self._get_param("AccountAlias")
        self.backend.create_account_alias(alias)
        template = self.response_template(CREATE_ACCOUNT_ALIAS_TEMPLATE)
        return template.render()

    def delete_account_alias(self):
        self.backend.delete_account_alias()
        template = self.response_template(DELETE_ACCOUNT_ALIAS_TEMPLATE)
        return template.render()

    def get_account_authorization_details(self):
        filter_param = self._get_multi_param("Filter.member")
        account_details = self.backend.get_account_authorization_details(filter_param)
        template = self.response_template(GET_ACCOUNT_AUTHORIZATION_DETAILS_TEMPLATE)
        return template.render(
            instance_profiles=account_details["instance_profiles"],
            policies=account_details["managed_policies"],
            users=account_details["users"],
            groups=account_details["groups"],
            roles=account_details["roles"],
            get_groups_for_user=self.backend.get_groups_for_user,
        )

    def create_saml_provider(self):
        saml_provider_name = self._get_param("Name")
        saml_metadata_document = self._get_param("SAMLMetadataDocument")
        saml_provider = self.backend.create_saml_provider(
            saml_provider_name, saml_metadata_document
        )

        template = self.response_template(CREATE_SAML_PROVIDER_TEMPLATE)
        return template.render(saml_provider=saml_provider)

    def update_saml_provider(self):
        saml_provider_arn = self._get_param("SAMLProviderArn")
        saml_metadata_document = self._get_param("SAMLMetadataDocument")
        saml_provider = self.backend.update_saml_provider(
            saml_provider_arn, saml_metadata_document
        )

        template = self.response_template(UPDATE_SAML_PROVIDER_TEMPLATE)
        return template.render(saml_provider=saml_provider)

    def delete_saml_provider(self):
        saml_provider_arn = self._get_param("SAMLProviderArn")
        self.backend.delete_saml_provider(saml_provider_arn)

        template = self.response_template(DELETE_SAML_PROVIDER_TEMPLATE)
        return template.render()

    def list_saml_providers(self):
        saml_providers = self.backend.list_saml_providers()

        template = self.response_template(LIST_SAML_PROVIDERS_TEMPLATE)
        return template.render(saml_providers=saml_providers)

    def get_saml_provider(self):
        saml_provider_arn = self._get_param("SAMLProviderArn")
        saml_provider = self.backend.get_saml_provider(saml_provider_arn)

        template = self.response_template(GET_SAML_PROVIDER_TEMPLATE)
        return template.render(saml_provider=saml_provider)

    def upload_signing_certificate(self):
        user_name = self._get_param("UserName")
        cert_body = self._get_param("CertificateBody")

        cert = self.backend.upload_signing_certificate(user_name, cert_body)
        template = self.response_template(UPLOAD_SIGNING_CERTIFICATE_TEMPLATE)
        return template.render(cert=cert)

    def update_signing_certificate(self):
        user_name = self._get_param("UserName")
        cert_id = self._get_param("CertificateId")
        status = self._get_param("Status")

        self.backend.update_signing_certificate(user_name, cert_id, status)
        template = self.response_template(UPDATE_SIGNING_CERTIFICATE_TEMPLATE)
        return template.render()

    def delete_signing_certificate(self):
        user_name = self._get_param("UserName")
        cert_id = self._get_param("CertificateId")

        self.backend.delete_signing_certificate(user_name, cert_id)
        template = self.response_template(DELETE_SIGNING_CERTIFICATE_TEMPLATE)
        return template.render()

    def list_signing_certificates(self):
        user_name = self._get_param("UserName")

        certs = self.backend.list_signing_certificates(user_name)
        template = self.response_template(LIST_SIGNING_CERTIFICATES_TEMPLATE)
        return template.render(user_name=user_name, certificates=certs)

    def list_role_tags(self):
        role_name = self._get_param("RoleName")
        marker = self._get_param("Marker")
        max_items = self._get_param("MaxItems", 100)

        tags, marker = self.backend.list_role_tags(role_name, marker, max_items)

        template = self.response_template(LIST_ROLE_TAG_TEMPLATE)
        return template.render(tags=tags, marker=marker)

    def tag_role(self):
        role_name = self._get_param("RoleName")
        tags = self._get_multi_param("Tags.member")

        self.backend.tag_role(role_name, tags)

        template = self.response_template(TAG_ROLE_TEMPLATE)
        return template.render()

    def untag_role(self):
        role_name = self._get_param("RoleName")
        tag_keys = self._get_multi_param("TagKeys.member")

        self.backend.untag_role(role_name, tag_keys)

        template = self.response_template(UNTAG_ROLE_TEMPLATE)
        return template.render()

    def create_open_id_connect_provider(self):
        open_id_provider_url = self._get_param("Url")
        thumbprint_list = self._get_multi_param("ThumbprintList.member")
        client_id_list = self._get_multi_param("ClientIDList.member")
        tags = self._get_multi_param("Tags.member")

        open_id_provider = self.backend.create_open_id_connect_provider(
            open_id_provider_url, thumbprint_list, client_id_list, tags
        )

        template = self.response_template(CREATE_OPEN_ID_CONNECT_PROVIDER_TEMPLATE)
        return template.render(open_id_provider=open_id_provider)

    def update_open_id_connect_provider_thumbprint(self):
        open_id_provider_arn = self._get_param("OpenIDConnectProviderArn")
        thumbprint_list = self._get_multi_param("ThumbprintList.member")

        self.backend.update_open_id_connect_provider_thumbprint(
            open_id_provider_arn, thumbprint_list
        )

        template = self.response_template(UPDATE_OPEN_ID_CONNECT_PROVIDER_THUMBPRINT)
        return template.render()

    def tag_open_id_connect_provider(self):
        open_id_provider_arn = self._get_param("OpenIDConnectProviderArn")
        tags = self._get_multi_param("Tags.member")

        self.backend.tag_open_id_connect_provider(open_id_provider_arn, tags)

        template = self.response_template(TAG_OPEN_ID_CONNECT_PROVIDER)
        return template.render()

    def untag_open_id_connect_provider(self):
        open_id_provider_arn = self._get_param("OpenIDConnectProviderArn")
        tag_keys = self._get_multi_param("TagKeys.member")

        self.backend.untag_open_id_connect_provider(open_id_provider_arn, tag_keys)

        template = self.response_template(UNTAG_OPEN_ID_CONNECT_PROVIDER)
        return template.render()

    def list_open_id_connect_provider_tags(self):
        open_id_provider_arn = self._get_param("OpenIDConnectProviderArn")
        marker = self._get_param("Marker")
        max_items = self._get_param("MaxItems", 100)
        tags, marker = self.backend.list_open_id_connect_provider_tags(
            open_id_provider_arn, marker, max_items
        )
        template = self.response_template(LIST_OPEN_ID_CONNECT_PROVIDER_TAGS)
        return template.render(tags=tags, marker=marker)

    def delete_open_id_connect_provider(self):
        open_id_provider_arn = self._get_param("OpenIDConnectProviderArn")

        self.backend.delete_open_id_connect_provider(open_id_provider_arn)

        template = self.response_template(DELETE_OPEN_ID_CONNECT_PROVIDER_TEMPLATE)
        return template.render()

    def get_open_id_connect_provider(self):
        open_id_provider_arn = self._get_param("OpenIDConnectProviderArn")

        open_id_provider = self.backend.get_open_id_connect_provider(
            open_id_provider_arn
        )

        template = self.response_template(GET_OPEN_ID_CONNECT_PROVIDER_TEMPLATE)
        return template.render(open_id_provider=open_id_provider)

    def list_open_id_connect_providers(self):
        open_id_provider_arns = self.backend.list_open_id_connect_providers()

        template = self.response_template(LIST_OPEN_ID_CONNECT_PROVIDERS_TEMPLATE)
        return template.render(open_id_provider_arns=open_id_provider_arns)

    def update_account_password_policy(self):
        allow_change_password = self._get_bool_param(
            "AllowUsersToChangePassword", False
        )
        hard_expiry = self._get_bool_param("HardExpiry", False)
        max_password_age = self._get_int_param("MaxPasswordAge", 0)
        minimum_password_length = self._get_int_param("MinimumPasswordLength", 6)
        password_reuse_prevention = self._get_int_param("PasswordReusePrevention")
        require_lowercase_characters = self._get_bool_param(
            "RequireLowercaseCharacters", False
        )
        require_numbers = self._get_bool_param("RequireNumbers", False)
        require_symbols = self._get_bool_param("RequireSymbols", False)
        require_uppercase_characters = self._get_bool_param(
            "RequireUppercaseCharacters", False
        )

        self.backend.update_account_password_policy(
            allow_change_password,
            hard_expiry,
            max_password_age,
            minimum_password_length,
            password_reuse_prevention,
            require_lowercase_characters,
            require_numbers,
            require_symbols,
            require_uppercase_characters,
        )

        template = self.response_template(UPDATE_ACCOUNT_PASSWORD_POLICY_TEMPLATE)
        return template.render()

    def get_account_password_policy(self):
        account_password_policy = self.backend.get_account_password_policy()

        template = self.response_template(GET_ACCOUNT_PASSWORD_POLICY_TEMPLATE)
        return template.render(password_policy=account_password_policy)

    def delete_account_password_policy(self):
        self.backend.delete_account_password_policy()

        template = self.response_template(DELETE_ACCOUNT_PASSWORD_POLICY_TEMPLATE)
        return template.render()

    def get_account_summary(self):
        account_summary = self.backend.get_account_summary()

        template = self.response_template(GET_ACCOUNT_SUMMARY_TEMPLATE)
        return template.render(summary_map=account_summary.summary_map)

    def tag_user(self):
        name = self._get_param("UserName")
        tags = self._get_multi_param("Tags.member")

        self.backend.tag_user(name, tags)

        template = self.response_template(TAG_USER_TEMPLATE)
        return template.render()

    def untag_user(self):
        name = self._get_param("UserName")
        tag_keys = self._get_multi_param("TagKeys.member")

        self.backend.untag_user(name, tag_keys)

        template = self.response_template(UNTAG_USER_TEMPLATE)
        return template.render()

    def create_service_linked_role(self):
        service_name = self._get_param("AWSServiceName")
        description = self._get_param("Description")
        suffix = self._get_param("CustomSuffix")

<<<<<<< HEAD
        role = self.backend.create_service_linked_role(service_name, description, suffix)
=======
        role = self.backend.create_service_linked_role(
            service_name, description, suffix
        )
>>>>>>> 67cda6d7

        template = self.response_template(CREATE_SERVICE_LINKED_ROLE_TEMPLATE)
        return template.render(role=role)

    def delete_service_linked_role(self):
        role_name = self._get_param("RoleName")

        deletion_task_id = self.backend.delete_service_linked_role(role_name)

        template = self.response_template(DELETE_SERVICE_LINKED_ROLE_TEMPLATE)
        return template.render(deletion_task_id=deletion_task_id)

    def get_service_linked_role_deletion_status(self):
        self.backend.get_service_linked_role_deletion_status()

        template = self.response_template(
            GET_SERVICE_LINKED_ROLE_DELETION_STATUS_TEMPLATE
        )
        return template.render()


LIST_ENTITIES_FOR_POLICY_TEMPLATE = """<ListEntitiesForPolicyResponse>
 <ListEntitiesForPolicyResult>
 <PolicyRoles>
       {% for role in roles %}
      <member>
        <RoleName>{{ role.name }}</RoleName>
        <RoleId>{{ role.id }}</RoleId>
      </member>
      {% endfor %}
 </PolicyRoles>
 <PolicyGroups>
       {% for group in groups %}
      <member>
        <GroupName>{{ group.name }}</GroupName>
        <GroupId>{{ group.id }}</GroupId>
      </member>
      {% endfor %}
 </PolicyGroups>
 <IsTruncated>false</IsTruncated>
 <PolicyUsers>
      {% for user in users %}
      <member>
        <UserName>{{ user.name }}</UserName>
        <UserId>{{ user.id }}</UserId>
      </member>
      {% endfor %}
 </PolicyUsers>
 </ListEntitiesForPolicyResult>
 <ResponseMetadata>
 <RequestId>eb358e22-9d1f-11e4-93eb-190ecEXAMPLE</RequestId>
 </ResponseMetadata>
</ListEntitiesForPolicyResponse>"""


SET_DEFAULT_POLICY_VERSION_TEMPLATE = """<SetDefaultPolicyVersionResponse xmlns="https://iam.amazonaws.com/doc/2010-05-08/">
  <ResponseMetadata>
    <RequestId>35f241af-3ebc-11e4-9d0d-6f969EXAMPLE</RequestId>
  </ResponseMetadata>
</SetDefaultPolicyVersionResponse>"""


ATTACH_ROLE_POLICY_TEMPLATE = """<AttachRolePolicyResponse>
  <ResponseMetadata>
    <RequestId>7a62c49f-347e-4fc4-9331-6e8eEXAMPLE</RequestId>
  </ResponseMetadata>
</AttachRolePolicyResponse>"""

DETACH_ROLE_POLICY_TEMPLATE = """<DetachRolePolicyResponse>
  <ResponseMetadata>
    <RequestId>7a62c49f-347e-4fc4-9331-6e8eEXAMPLE</RequestId>
  </ResponseMetadata>
</DetachRolePolicyResponse>"""

ATTACH_USER_POLICY_TEMPLATE = """<AttachUserPolicyResponse>
  <ResponseMetadata>
    <RequestId>7a62c49f-347e-4fc4-9331-6e8eEXAMPLE</RequestId>
  </ResponseMetadata>
</AttachUserPolicyResponse>"""

DETACH_USER_POLICY_TEMPLATE = """<DetachUserPolicyResponse>
  <ResponseMetadata>
    <RequestId>7a62c49f-347e-4fc4-9331-6e8eEXAMPLE</RequestId>
  </ResponseMetadata>
</DetachUserPolicyResponse>"""

ATTACH_GROUP_POLICY_TEMPLATE = """<AttachGroupPolicyResponse>
  <ResponseMetadata>
    <RequestId>7a62c49f-347e-4fc4-9331-6e8eEXAMPLE</RequestId>
  </ResponseMetadata>
</AttachGroupPolicyResponse>"""

DETACH_GROUP_POLICY_TEMPLATE = """<DetachGroupPolicyResponse>
  <ResponseMetadata>
    <RequestId>7a62c49f-347e-4fc4-9331-6e8eEXAMPLE</RequestId>
  </ResponseMetadata>
</DetachGroupPolicyResponse>"""

CREATE_POLICY_TEMPLATE = """<CreatePolicyResponse>
  <CreatePolicyResult>
    <Policy>
      <Arn>{{ policy.arn }}</Arn>
      <AttachmentCount>{{ policy.attachment_count }}</AttachmentCount>
      <CreateDate>{{ policy.created_iso_8601 }}</CreateDate>
      <DefaultVersionId>{{ policy.default_version_id }}</DefaultVersionId>
      <Path>{{ policy.path }}</Path>
      <PolicyId>{{ policy.id }}</PolicyId>
      <PolicyName>{{ policy.name }}</PolicyName>
      <UpdateDate>{{ policy.updated_iso_8601 }}</UpdateDate>
      <Tags>
        {% for tag_key, tag_value in policy.tags.items() %}
        <member>
          <Key>{{ tag_key }}</Key>
          <Value>{{ tag_value }}</Value>
        </member>
        {% endfor %}
      </Tags>
    </Policy>
  </CreatePolicyResult>
  <ResponseMetadata>
    <RequestId>7a62c49f-347e-4fc4-9331-6e8eEXAMPLE</RequestId>
  </ResponseMetadata>
</CreatePolicyResponse>"""

GET_POLICY_TEMPLATE = """<GetPolicyResponse>
  <GetPolicyResult>
    <Policy>
      <PolicyName>{{ policy.name }}</PolicyName>
      <Description>{{ policy.description }}</Description>
      <DefaultVersionId>{{ policy.default_version_id }}</DefaultVersionId>
      <PolicyId>{{ policy.id }}</PolicyId>
      <Path>{{ policy.path }}</Path>
      <Arn>{{ policy.arn }}</Arn>
      <AttachmentCount>{{ policy.attachment_count }}</AttachmentCount>
      <CreateDate>{{ policy.created_iso_8601 }}</CreateDate>
      <UpdateDate>{{ policy.updated_iso_8601 }}</UpdateDate>
      {% if policy.tags %}
      <Tags>
        {% for tag in policy.get_tags() %}
        <member>
            <Key>{{ tag['Key'] }}</Key>
            <Value>{{ tag['Value'] }}</Value>
        </member>
        {% endfor %}
      </Tags>
      {% endif %}
    </Policy>
  </GetPolicyResult>
  <ResponseMetadata>
    <RequestId>684f0917-3d22-11e4-a4a0-cffb9EXAMPLE</RequestId>
  </ResponseMetadata>
</GetPolicyResponse>"""

LIST_ATTACHED_ROLE_POLICIES_TEMPLATE = """<ListAttachedRolePoliciesResponse>
  <ListAttachedRolePoliciesResult>
    {% if marker is none %}
    <IsTruncated>false</IsTruncated>
    {% else %}
    <IsTruncated>true</IsTruncated>
    <Marker>{{ marker }}</Marker>
    {% endif %}
    <AttachedPolicies>
      {% for policy in policies %}
      <member>
        <PolicyName>{{ policy.name }}</PolicyName>
        <PolicyArn>{{ policy.arn }}</PolicyArn>
      </member>
      {% endfor %}
    </AttachedPolicies>
  </ListAttachedRolePoliciesResult>
  <ResponseMetadata>
    <RequestId>7a62c49f-347e-4fc4-9331-6e8eEXAMPLE</RequestId>
  </ResponseMetadata>
</ListAttachedRolePoliciesResponse>"""

LIST_ATTACHED_GROUP_POLICIES_TEMPLATE = """<ListAttachedGroupPoliciesResponse>
  <ListAttachedGroupPoliciesResult>
    {% if marker is none %}
    <IsTruncated>false</IsTruncated>
    {% else %}
    <IsTruncated>true</IsTruncated>
    <Marker>{{ marker }}</Marker>
    {% endif %}
    <AttachedPolicies>
      {% for policy in policies %}
      <member>
        <PolicyName>{{ policy.name }}</PolicyName>
        <PolicyArn>{{ policy.arn }}</PolicyArn>
      </member>
      {% endfor %}
    </AttachedPolicies>
  </ListAttachedGroupPoliciesResult>
  <ResponseMetadata>
    <RequestId>7a62c49f-347e-4fc4-9331-6e8eEXAMPLE</RequestId>
  </ResponseMetadata>
</ListAttachedGroupPoliciesResponse>"""

LIST_ATTACHED_USER_POLICIES_TEMPLATE = """<ListAttachedUserPoliciesResponse>
  <ListAttachedUserPoliciesResult>
    {% if marker is none %}
    <IsTruncated>false</IsTruncated>
    {% else %}
    <IsTruncated>true</IsTruncated>
    <Marker>{{ marker }}</Marker>
    {% endif %}
    <AttachedPolicies>
      {% for policy in policies %}
      <member>
        <PolicyName>{{ policy.name }}</PolicyName>
        <PolicyArn>{{ policy.arn }}</PolicyArn>
      </member>
      {% endfor %}
    </AttachedPolicies>
  </ListAttachedUserPoliciesResult>
  <ResponseMetadata>
    <RequestId>7a62c49f-347e-4fc4-9331-6e8eEXAMPLE</RequestId>
  </ResponseMetadata>
</ListAttachedUserPoliciesResponse>"""

LIST_POLICIES_TEMPLATE = """<ListPoliciesResponse>
  <ListPoliciesResult>
    {% if marker is none %}
    <IsTruncated>false</IsTruncated>
    {% else %}
    <IsTruncated>true</IsTruncated>
    <Marker>{{ marker }}</Marker>
    {% endif %}
    <Policies>
      {% for policy in policies %}
      <member>
        <Arn>{{ policy.arn }}</Arn>
        <AttachmentCount>{{ policy.attachment_count }}</AttachmentCount>
        <CreateDate>{{ policy.created_iso_8601 }}</CreateDate>
        <DefaultVersionId>{{ policy.default_version_id }}</DefaultVersionId>
        <Path>{{ policy.path }}</Path>
        <PolicyId>{{ policy.id }}</PolicyId>
        <PolicyName>{{ policy.name }}</PolicyName>
        <UpdateDate>{{ policy.updated_iso_8601 }}</UpdateDate>
      </member>
      {% endfor %}
    </Policies>
  </ListPoliciesResult>
  <ResponseMetadata>
    <RequestId>7a62c49f-347e-4fc4-9331-6e8eEXAMPLE</RequestId>
  </ResponseMetadata>
</ListPoliciesResponse>"""

GENERIC_EMPTY_TEMPLATE = """<{{ name }}Response>
   <ResponseMetadata>
      <RequestId>7a62c49f-347e-4fc4-9331-6e8eEXAMPLE</RequestId>
   </ResponseMetadata>
</{{ name }}Response>"""

CREATE_INSTANCE_PROFILE_TEMPLATE = """<CreateInstanceProfileResponse xmlns="https://iam.amazonaws.com/doc/2010-05-08/">
  <CreateInstanceProfileResult>
    <InstanceProfile>
      <InstanceProfileId>{{ profile.id }}</InstanceProfileId>
      <Roles>
        {% for role in profile.roles %}
        <member>
          <Path>{{ role.path }}</Path>
          <Arn>{{ role.arn }}</Arn>
          <RoleName>{{ role.name }}</RoleName>
          <AssumeRolePolicyDocument>{{ role.assume_role_policy_document }}</AssumeRolePolicyDocument>
          <CreateDate>{{ role.created_iso_8601 }}</CreateDate>
          <RoleId>{{ role.id }}</RoleId>
        </member>
        {% endfor %}
      </Roles>
      <InstanceProfileName>{{ profile.name }}</InstanceProfileName>
      <Path>{{ profile.path }}</Path>
      <Arn>{{ profile.arn }}</Arn>
      <CreateDate>{{ profile.created_iso_8601 }}</CreateDate>
      <Tags>
        {% for tag_key, tag_value in profile.tags.items() %}
        <member>
          <Key>{{ tag_key }}</Key>
          <Value>{{ tag_value }}</Value>
        </member>
        {% endfor %}
      </Tags>
    </InstanceProfile>
  </CreateInstanceProfileResult>
  <ResponseMetadata>
    <RequestId>974142ee-99f1-11e1-a4c3-27EXAMPLE804</RequestId>
  </ResponseMetadata>
</CreateInstanceProfileResponse>"""

DELETE_INSTANCE_PROFILE_TEMPLATE = """<DeleteInstanceProfileResponse xmlns="https://iam.amazonaws.com/doc/2010-05-08/">
  <ResponseMetadata>
    <RequestId>786dff92-6cfd-4fa4-b1eb-27EXAMPLE804</RequestId>
  </ResponseMetadata>
</DeleteInstanceProfileResponse>"""

GET_INSTANCE_PROFILE_TEMPLATE = """<GetInstanceProfileResponse xmlns="https://iam.amazonaws.com/doc/2010-05-08/">
  <GetInstanceProfileResult>
    <InstanceProfile>
      <InstanceProfileId>{{ profile.id }}</InstanceProfileId>
      <Roles>
        {% for role in profile.roles %}
        <member>
          <Path>{{ role.path }}</Path>
          <Arn>{{ role.arn }}</Arn>
          <RoleName>{{ role.name }}</RoleName>
          <AssumeRolePolicyDocument>{{ role.assume_role_policy_document }}</AssumeRolePolicyDocument>
          <CreateDate>{{ role.created_iso_8601 }}</CreateDate>
          <RoleId>{{ role.id }}</RoleId>
        </member>
        {% endfor %}
      </Roles>
      <InstanceProfileName>{{ profile.name }}</InstanceProfileName>
      <Path>{{ profile.path }}</Path>
      <Arn>{{ profile.arn }}</Arn>
      <CreateDate>{{ profile.created_iso_8601 }}</CreateDate>
      <Tags>
        {% for tag_key, tag_value in profile.tags.items() %}
        <member>
          <Key>{{ tag_key }}</Key>
          <Value>{{ tag_value }}</Value>
        </member>
        {% endfor %}
      </Tags>
    </InstanceProfile>
  </GetInstanceProfileResult>
  <ResponseMetadata>
    <RequestId>37289fda-99f2-11e1-a4c3-27EXAMPLE804</RequestId>
  </ResponseMetadata>
</GetInstanceProfileResponse>"""

CREATE_ROLE_TEMPLATE = """<CreateRoleResponse xmlns="https://iam.amazonaws.com/doc/2010-05-08/">
  <CreateRoleResult>
    {{ role.to_xml() }}
  </CreateRoleResult>
  <ResponseMetadata>
    <RequestId>4a93ceee-9966-11e1-b624-b1aEXAMPLE7c</RequestId>
  </ResponseMetadata>
</CreateRoleResponse>"""

GET_ROLE_POLICY_TEMPLATE = """<GetRolePolicyResponse xmlns="https://iam.amazonaws.com/doc/2010-05-08/">
<GetRolePolicyResult>
  <PolicyName>{{ policy_name }}</PolicyName>
  <RoleName>{{ role_name }}</RoleName>
  <PolicyDocument>{{ policy_document }}</PolicyDocument>
</GetRolePolicyResult>
<ResponseMetadata>
  <RequestId>7e7cd8bc-99ef-11e1-a4c3-27EXAMPLE804</RequestId>
</ResponseMetadata>
</GetRolePolicyResponse>"""

CREATE_SERVICE_LINKED_ROLE_TEMPLATE = """<CreateServiceLinkedRoleResponse xmlns="https://iam.amazonaws.com/doc/2010-05-08/">
  <CreateServiceLinkedRoleResult>
    {{ role.to_xml() }}
  </CreateServiceLinkedRoleResult>
  <ResponseMetadata>
    <RequestId>4a93ceee-9966-11e1-b624-b1aEXAMPLE7c</RequestId>
  </ResponseMetadata>
</CreateServiceLinkedRoleResponse>"""

DELETE_SERVICE_LINKED_ROLE_TEMPLATE = """<DeleteServiceLinkedRoleResponse xmlns="https://iam.amazonaws.com/doc/2010-05-08/">
  <DeleteServiceLinkedRoleResult>
    <DeletionTaskId>{{ deletion_task_id }}</DeletionTaskId>
  </DeleteServiceLinkedRoleResult>
  <ResponseMetadata>
    <RequestId>4a93ceee-9966-11e1-b624-b1aEXAMPLE7c</RequestId>
  </ResponseMetadata>
</DeleteServiceLinkedRoleResponse>"""

GET_SERVICE_LINKED_ROLE_DELETION_STATUS_TEMPLATE = """<GetServiceLinkedRoleDeletionStatusResponse xmlns="https://iam.amazonaws.com/doc/2010-05-08/">
  <GetServiceLinkedRoleDeletionStatusResult>
    <Status>SUCCEEDED</Status>
  </GetServiceLinkedRoleDeletionStatusResult>
  <ResponseMetadata>
    <RequestId>4a93ceee-9966-11e1-b624-b1aEXAMPLE7c</RequestId>
  </ResponseMetadata>
</GetServiceLinkedRoleDeletionStatusResponse>"""

UPDATE_ROLE_TEMPLATE = """<UpdateRoleResponse xmlns="https://iam.amazonaws.com/doc/2010-05-08/">
  <UpdateRoleResult>
  </UpdateRoleResult>
  <ResponseMetadata>
    <RequestId>df37e965-9967-11e1-a4c3-270EXAMPLE04</RequestId>
  </ResponseMetadata>
</UpdateRoleResponse>"""

UPDATE_ROLE_DESCRIPTION_TEMPLATE = """<UpdateRoleDescriptionResponse xmlns="https://iam.amazonaws.com/doc/2010-05-08/">
  <UpdateRoleDescriptionResult>
    {{ role.to_xml() }}
  </UpdateRoleDescriptionResult>
  <ResponseMetadata>
    <RequestId>df37e965-9967-11e1-a4c3-270EXAMPLE04</RequestId>
  </ResponseMetadata>
</UpdateRoleDescriptionResponse>"""

GET_ROLE_TEMPLATE = """<GetRoleResponse xmlns="https://iam.amazonaws.com/doc/2010-05-08/">
  <GetRoleResult>
    {{ role.to_xml() }}
  </GetRoleResult>
  <ResponseMetadata>
    <RequestId>df37e965-9967-11e1-a4c3-270EXAMPLE04</RequestId>
  </ResponseMetadata>
</GetRoleResponse>"""

ADD_ROLE_TO_INSTANCE_PROFILE_TEMPLATE = """<AddRoleToInstanceProfileResponse xmlns="https://iam.amazonaws.com/doc/2010-05-08/">
  <ResponseMetadata>
    <RequestId>12657608-99f2-11e1-a4c3-27EXAMPLE804</RequestId>
  </ResponseMetadata>
</AddRoleToInstanceProfileResponse>"""

REMOVE_ROLE_FROM_INSTANCE_PROFILE_TEMPLATE = """<RemoveRoleFromInstanceProfileResponse xmlns="https://iam.amazonaws.com/doc/2010-05-08/">
  <ResponseMetadata>
    <RequestId>12657608-99f2-11e1-a4c3-27EXAMPLE804</RequestId>
  </ResponseMetadata>
</RemoveRoleFromInstanceProfileResponse>"""

LIST_ROLES_TEMPLATE = """<ListRolesResponse xmlns="https://iam.amazonaws.com/doc/2010-05-08/">
  <ListRolesResult>
    <IsTruncated>{{ 'true' if marker else 'false' }}</IsTruncated>
    {% if marker %}
    <Marker>{{ marker }}</Marker>
    {% endif %}
    <Roles>
      {% for role in roles %}
      <member>
        <Path>{{ role.path }}</Path>
        <Arn>{{ role.arn }}</Arn>
        <RoleName>{{ role.name }}</RoleName>
        <AssumeRolePolicyDocument>{{ role.assume_role_policy_document }}</AssumeRolePolicyDocument>
        <CreateDate>{{ role.created_iso_8601 }}</CreateDate>
        <RoleId>{{ role.id }}</RoleId>
        <MaxSessionDuration>{{ role.max_session_duration }}</MaxSessionDuration>
        {% if role.permissions_boundary %}
        <PermissionsBoundary>
          <PermissionsBoundaryType>PermissionsBoundaryPolicy</PermissionsBoundaryType>
          <PermissionsBoundaryArn>{{ role.permissions_boundary }}</PermissionsBoundaryArn>
        </PermissionsBoundary>
        {% endif %}
        {% if role.description is not none %}
        <Description>{{ role.description_escaped }}</Description>
        {% endif %}
      </member>
      {% endfor %}
    </Roles>
  </ListRolesResult>
  <ResponseMetadata>
    <RequestId>20f7279f-99ee-11e1-a4c3-27EXAMPLE804</RequestId>
  </ResponseMetadata>
</ListRolesResponse>"""

LIST_ROLE_POLICIES = """<ListRolePoliciesResponse xmlns="https://iam.amazonaws.com/doc/2010-05-08/">
<ListRolePoliciesResult>
  <PolicyNames>
    {% for policy_name in role_policies %}
    <member>{{ policy_name }}</member>
    {% endfor %}
  </PolicyNames>
  <IsTruncated>false</IsTruncated>
</ListRolePoliciesResult>
<ResponseMetadata>
  <RequestId>8c7e1816-99f0-11e1-a4c3-27EXAMPLE804</RequestId>
</ResponseMetadata>
</ListRolePoliciesResponse>"""

CREATE_POLICY_VERSION_TEMPLATE = """<CreatePolicyVersionResponse xmlns="https://iam.amazonaws.com/doc/2010-05-08/">
  <CreatePolicyVersionResult>
    <PolicyVersion>
      <Document>{{ policy_version.document }}</Document>
      <VersionId>{{ policy_version.version_id }}</VersionId>
      <IsDefaultVersion>{{ policy_version.is_default | lower }}</IsDefaultVersion>
      <CreateDate>{{ policy_version.created_iso_8601 }}</CreateDate>
    </PolicyVersion>
  </CreatePolicyVersionResult>
  <ResponseMetadata>
    <RequestId>20f7279f-99ee-11e1-a4c3-27EXAMPLE804</RequestId>
  </ResponseMetadata>
</CreatePolicyVersionResponse>"""

GET_POLICY_VERSION_TEMPLATE = """<GetPolicyVersionResponse xmlns="https://iam.amazonaws.com/doc/2010-05-08/">
  <GetPolicyVersionResult>
    <PolicyVersion>
      <Document>{{ policy_version.document }}</Document>
      <VersionId>{{ policy_version.version_id }}</VersionId>
      <IsDefaultVersion>{{ policy_version.is_default | lower }}</IsDefaultVersion>
      <CreateDate>{{ policy_version.created_iso_8601 }}</CreateDate>
    </PolicyVersion>
  </GetPolicyVersionResult>
  <ResponseMetadata>
    <RequestId>20f7279f-99ee-11e1-a4c3-27EXAMPLE804</RequestId>
  </ResponseMetadata>
</GetPolicyVersionResponse>"""

LIST_POLICY_VERSIONS_TEMPLATE = """<ListPolicyVersionsResponse xmlns="https://iam.amazonaws.com/doc/2010-05-08/">
  <ListPolicyVersionsResult>
    <IsTruncated>false</IsTruncated>
    <Versions>
      {% for policy_version in policy_versions %}
      <member>
        <Document>{{ policy_version.document }}</Document>
        <VersionId>{{ policy_version.version_id }}</VersionId>
        <IsDefaultVersion>{{ policy_version.is_default | lower }}</IsDefaultVersion>
        <CreateDate>{{ policy_version.created_iso_8601 }}</CreateDate>
      </member>
      {% endfor %}
    </Versions>
  </ListPolicyVersionsResult>
  <ResponseMetadata>
    <RequestId>20f7279f-99ee-11e1-a4c3-27EXAMPLE804</RequestId>
  </ResponseMetadata>
</ListPolicyVersionsResponse>"""

LIST_INSTANCE_PROFILES_TEMPLATE = """<ListInstanceProfilesResponse xmlns="https://iam.amazonaws.com/doc/2010-05-08/">
  <ListInstanceProfilesResult>
    <IsTruncated>false</IsTruncated>
    <InstanceProfiles>
      {% for instance in instance_profiles %}
      <member>
        <InstanceProfileId>{{ instance.id }}</InstanceProfileId>
        <Roles>
          {% for role in instance.roles %}
          <member>
            <Path>{{ role.path }}</Path>
            <Arn>{{ role.arn }}</Arn>
            <RoleName>{{ role.name }}</RoleName>
            <AssumeRolePolicyDocument>{{ role.assume_role_policy_document }}</AssumeRolePolicyDocument>
            <CreateDate>{{ role.created_iso_8601 }}</CreateDate>
            <RoleId>{{ role.id }}</RoleId>
          </member>
          {% endfor %}
        </Roles>
        <InstanceProfileName>{{ instance.name }}</InstanceProfileName>
        <Path>{{ instance.path }}</Path>
        <Arn>{{ instance.arn }}</Arn>
        <CreateDate>{{ instance.created_iso_8601 }}</CreateDate>
      </member>
      {% endfor %}
    </InstanceProfiles>
  </ListInstanceProfilesResult>
  <ResponseMetadata>
    <RequestId>fd74fa8d-99f3-11e1-a4c3-27EXAMPLE804</RequestId>
  </ResponseMetadata>
</ListInstanceProfilesResponse>"""

UPLOAD_CERT_TEMPLATE = """<UploadServerCertificateResponse>
  <UploadServerCertificateResult>
    <ServerCertificateMetadata>
      <ServerCertificateName>{{ certificate.cert_name }}</ServerCertificateName>
      {% if certificate.path %}
      <Path>{{ certificate.path }}</Path>
      {% endif %}
      <Arn>{{ certificate.arn }}</Arn>
      <UploadDate>2010-05-08T01:02:03.004Z</UploadDate>
      <ServerCertificateId>ASCACKCEVSQ6C2EXAMPLE</ServerCertificateId>
      <Expiration>2012-05-08T01:02:03.004Z</Expiration>
    </ServerCertificateMetadata>
  </UploadServerCertificateResult>
  <ResponseMetadata>
    <RequestId>7a62c49f-347e-4fc4-9331-6e8eEXAMPLE</RequestId>
  </ResponseMetadata>
</UploadServerCertificateResponse>"""

LIST_SERVER_CERTIFICATES_TEMPLATE = """<ListServerCertificatesResponse>
  <ListServerCertificatesResult>
    <IsTruncated>false</IsTruncated>
    <ServerCertificateMetadataList>
      {% for certificate in server_certificates %}
      <member>
        <ServerCertificateName>{{ certificate.cert_name }}</ServerCertificateName>
        {% if certificate.path %}
            <Path>{{ certificate.path }}</Path>
        {% endif %}
        <Arn>{{ certificate.arn }}</Arn>
        <UploadDate>2010-05-08T01:02:03.004Z</UploadDate>
        <ServerCertificateId>ASCACKCEVSQ6C2EXAMPLE</ServerCertificateId>
        <Expiration>2012-05-08T01:02:03.004Z</Expiration>
      </member>
      {% endfor %}
    </ServerCertificateMetadataList>
  </ListServerCertificatesResult>
  <ResponseMetadata>
    <RequestId>7a62c49f-347e-4fc4-9331-6e8eEXAMPLE</RequestId>
  </ResponseMetadata>
</ListServerCertificatesResponse>"""

GET_SERVER_CERTIFICATE_TEMPLATE = """<GetServerCertificateResponse>
  <GetServerCertificateResult>
    <ServerCertificate>
      <ServerCertificateMetadata>
        <ServerCertificateName>{{ certificate.cert_name }}</ServerCertificateName>
        {% if certificate.path %}
            <Path>{{ certificate.path }}</Path>
        {% endif %}
        <Arn>{{ certificate.arn }}</Arn>
        <UploadDate>2010-05-08T01:02:03.004Z</UploadDate>
        <ServerCertificateId>ASCACKCEVSQ6C2EXAMPLE</ServerCertificateId>
        <Expiration>2012-05-08T01:02:03.004Z</Expiration>
      </ServerCertificateMetadata>
      <CertificateBody>{{ certificate.cert_body }}</CertificateBody>
    </ServerCertificate>
  </GetServerCertificateResult>
  <ResponseMetadata>
    <RequestId>7a62c49f-347e-4fc4-9331-6e8eEXAMPLE</RequestId>
  </ResponseMetadata>
</GetServerCertificateResponse>"""

CREATE_GROUP_TEMPLATE = """<CreateGroupResponse>
   <CreateGroupResult>
      <Group>
         <Path>{{ group.path }}</Path>
         <GroupName>{{ group.name }}</GroupName>
         <GroupId>{{ group.id }}</GroupId>
         <Arn>{{ group.arn }}</Arn>
         <CreateDate>{{ group.created_iso_8601 }}</CreateDate>
      </Group>
   </CreateGroupResult>
   <ResponseMetadata>
      <RequestId>7a62c49f-347e-4fc4-9331-6e8eEXAMPLE</RequestId>
   </ResponseMetadata>
</CreateGroupResponse>"""

GET_GROUP_TEMPLATE = """<GetGroupResponse>
   <GetGroupResult>
      <Group>
         <Path>{{ group.path }}</Path>
         <GroupName>{{ group.name }}</GroupName>
         <GroupId>{{ group.id }}</GroupId>
         <Arn>{{ group.arn }}</Arn>
         <CreateDate>{{ group.created_iso_8601 }}</CreateDate>
      </Group>
      <Users>
        {% for user in group.users %}
          <member>
            <Path>{{ user.path }}</Path>
            <UserName>{{ user.name }}</UserName>
            <UserId>{{ user.id }}</UserId>
            <Arn>{{ user.arn }}</Arn>
          </member>
        {% endfor %}
      </Users>
      <IsTruncated>false</IsTruncated>
   </GetGroupResult>
   <ResponseMetadata>
      <RequestId>7a62c49f-347e-4fc4-9331-6e8eEXAMPLE</RequestId>
   </ResponseMetadata>
</GetGroupResponse>"""

LIST_GROUPS_TEMPLATE = """<ListGroupsResponse>
  <ListGroupsResult>
    <Groups>
        {% for group in groups %}
        <member>
            <Path>{{ group.path }}</Path>
            <GroupName>{{ group.name }}</GroupName>
            <GroupId>{{ group.id }}</GroupId>
            <Arn>{{ group.arn }}</Arn>
        </member>
        {% endfor %}
    </Groups>
    <IsTruncated>false</IsTruncated>
  </ListGroupsResult>
  <ResponseMetadata>
    <RequestId>7a62c49f-347e-4fc4-9331-6e8eEXAMPLE</RequestId>
  </ResponseMetadata>
</ListGroupsResponse>"""

LIST_GROUP_POLICIES_TEMPLATE = """<ListGroupPoliciesResponse>
  <ListGroupPoliciesResult>
    {% if marker is none %}
    <IsTruncated>false</IsTruncated>
    {% else %}
    <IsTruncated>true</IsTruncated>
    <Marker>{{ marker }}</Marker>
    {% endif %}
    <PolicyNames>
    {% for policy in policies %}
        <member>{{ policy }}</member>
    {% endfor %}
    </PolicyNames>
  </ListGroupPoliciesResult>
  <ResponseMetadata>
    <RequestId>7a62c49f-347e-4fc4-9331-6e8eEXAMPLE</RequestId>
  </ResponseMetadata>
</ListGroupPoliciesResponse>"""

GET_GROUP_POLICY_TEMPLATE = """<GetGroupPolicyResponse xmlns="https://iam.amazonaws.com/doc/2010-05-08/">
<GetGroupPolicyResult>
  <PolicyName>{{ policy_name }}</PolicyName>
  <GroupName>{{ group_name }}</GroupName>
  <PolicyDocument>{{ policy_document }}</PolicyDocument>
</GetGroupPolicyResult>
<ResponseMetadata>
  <RequestId>7e7cd8bc-99ef-11e1-a4c3-27EXAMPLE804</RequestId>
</ResponseMetadata>
</GetGroupPolicyResponse>"""

USER_TEMPLATE = """<{{ action }}UserResponse>
   <{{ action }}UserResult>
      <User>
         <Path>{{ user.path }}</Path>
         <UserName>{{ user.name }}</UserName>
         <UserId>{{ user.id }}</UserId>
         <CreateDate>{{ user.created_iso_8601 }}</CreateDate>
         <Arn>{{ user.arn }}</Arn>
         {% if tags %}
         <Tags>
            {% for tag in tags %}
            <member>
                <Key>{{ tag['Key'] }}</Key>
                <Value>{{ tag['Value'] }}</Value>
            </member>
            {% endfor %}
         </Tags>
         {% endif %}
     </User>
   </{{ action }}UserResult>
   <ResponseMetadata>
      <RequestId>7a62c49f-347e-4fc4-9331-6e8eEXAMPLE</RequestId>
   </ResponseMetadata>
</{{ action }}UserResponse>"""

LIST_USERS_TEMPLATE = """<{{ action }}UsersResponse>
   <{{ action }}UsersResult>
    <IsTruncated>{{ isTruncated }}</IsTruncated>
      <Users>
         {% for user in users %}
         <member>
             <UserId>{{ user.id }}</UserId>
             <Path>{{ user.path }}</Path>
             <UserName>{{ user.name }}</UserName>
             <CreateDate>{{ user.created_iso_8601 }}</CreateDate>
             <Arn>{{ user.arn }}</Arn>
         </member>
         {% endfor %}
     </Users>
   </{{ action }}UsersResult>
   <ResponseMetadata>
      <RequestId>7a62c49f-347e-4fc4-9331-6e8eEXAMPLE</RequestId>
   </ResponseMetadata>
</{{ action }}UsersResponse>"""

CREATE_LOGIN_PROFILE_TEMPLATE = """<CreateLoginProfileResponse>
   <CreateLoginProfileResult>
      <LoginProfile>
         <UserName>{{ user.name }}</UserName>
         <CreateDate>{{ user.created_iso_8601 }}</CreateDate>
      </LoginProfile>
   </CreateLoginProfileResult>
   <ResponseMetadata>
      <RequestId>7a62c49f-347e-4fc4-9331-6e8eEXAMPLE</RequestId>
   </ResponseMetadata>
</CreateLoginProfileResponse>
"""

GET_LOGIN_PROFILE_TEMPLATE = """<GetLoginProfileResponse>
   <GetLoginProfileResult>
      <LoginProfile>
         <UserName>{{ user.name }}</UserName>
         <CreateDate>{{ user.created_iso_8601 }}</CreateDate>
         {% if user.password_reset_required %}
         <PasswordResetRequired>true</PasswordResetRequired>
         {% endif %}
      </LoginProfile>
   </GetLoginProfileResult>
   <ResponseMetadata>
      <RequestId>7a62c49f-347e-4fc4-9331-6e8eEXAMPLE</RequestId>
   </ResponseMetadata>
</GetLoginProfileResponse>
"""

UPDATE_LOGIN_PROFILE_TEMPLATE = """<UpdateLoginProfileResponse>
   <ResponseMetadata>
      <RequestId>7a62c49f-347e-4fc4-9331-6e8eEXAMPLE</RequestId>
   </ResponseMetadata>
</UpdateLoginProfileResponse>
"""

GET_USER_POLICY_TEMPLATE = """<GetUserPolicyResponse>
   <GetUserPolicyResult>
      <UserName>{{ user_name }}</UserName>
      <PolicyName>{{ policy_name }}</PolicyName>
      <PolicyDocument>
      {{ policy_document }}
      </PolicyDocument>
   </GetUserPolicyResult>
   <ResponseMetadata>
      <RequestId>7a62c49f-347e-4fc4-9331-6e8eEXAMPLE</RequestId>
   </ResponseMetadata>
</GetUserPolicyResponse>"""

LIST_USER_POLICIES_TEMPLATE = """<ListUserPoliciesResponse>
   <ListUserPoliciesResult>
      <PolicyNames>
        {% for policy in policies %}
         <member>{{ policy }}</member>
        {% endfor %}
      </PolicyNames>
      <IsTruncated>false</IsTruncated>
   </ListUserPoliciesResult>
   <ResponseMetadata>
      <RequestId>7a62c49f-347e-4fc4-9331-6e8eEXAMPLE</RequestId>
   </ResponseMetadata>
</ListUserPoliciesResponse>"""

LIST_USER_TAGS_TEMPLATE = """<ListUserTagsResponse>
   <ListUserTagsResult>
      <Tags>
        {% for tag in user_tags %}
          <member>
            <Key>{{ tag.Key }}</Key>
            <Value>{{ tag.Value }}</Value>
          </member>
        {% endfor %}
       </Tags>
      <IsTruncated>false</IsTruncated>
   </ListUserTagsResult>
   <ResponseMetadata>
      <RequestId>7a62c49f-347e-4fc4-9331-6e8eEXAMPLE</RequestId>
   </ResponseMetadata>
</ListUserTagsResponse>"""

CREATE_ACCESS_KEY_TEMPLATE = """<CreateAccessKeyResponse>
   <CreateAccessKeyResult>
     <AccessKey>
         <UserName>{{ key.user_name }}</UserName>
         <AccessKeyId>{{ key.access_key_id }}</AccessKeyId>
         <Status>{{ key.status }}</Status>
         <SecretAccessKey>{{ key.secret_access_key }}</SecretAccessKey>
         <CreateDate>{{ key.created_iso_8601 }}</CreateDate>
      </AccessKey>
   </CreateAccessKeyResult>
   <ResponseMetadata>
      <RequestId>7a62c49f-347e-4fc4-9331-6e8eEXAMPLE</RequestId>
   </ResponseMetadata>
</CreateAccessKeyResponse>"""

LIST_ACCESS_KEYS_TEMPLATE = """<ListAccessKeysResponse>
   <ListAccessKeysResult>
      <UserName>{{ user_name }}</UserName>
      <AccessKeyMetadata>
        {% for key in keys %}
         <member>
            <UserName>{{ user_name }}</UserName>
            <AccessKeyId>{{ key.access_key_id }}</AccessKeyId>
            <Status>{{ key.status }}</Status>
            <CreateDate>{{ key.created_iso_8601 }}</CreateDate>
         </member>
        {% endfor %}
      </AccessKeyMetadata>
      <IsTruncated>false</IsTruncated>
   </ListAccessKeysResult>
   <ResponseMetadata>
      <RequestId>7a62c49f-347e-4fc4-9331-6e8eEXAMPLE</RequestId>
   </ResponseMetadata>
</ListAccessKeysResponse>"""


GET_ACCESS_KEY_LAST_USED_TEMPLATE = """
<GetAccessKeyLastUsedResponse>
    <GetAccessKeyLastUsedResult>
        <UserName>{{ user_name }}</UserName>
        <AccessKeyLastUsed>
        {% if last_used %}
          <LastUsedDate>{{ last_used }}</LastUsedDate>
        {% endif %}
          <ServiceName>N/A</ServiceName>
          <Region>N/A</Region>
        </AccessKeyLastUsed>
    </GetAccessKeyLastUsedResult>
</GetAccessKeyLastUsedResponse>
"""

UPLOAD_SSH_PUBLIC_KEY_TEMPLATE = """<UploadSSHPublicKeyResponse>
   <UploadSSHPublicKeyResult>
     <SSHPublicKey>
         <UserName>{{ key.user_name }}</UserName>
         <SSHPublicKeyBody>{{ key.ssh_public_key_body }}</SSHPublicKeyBody>
         <SSHPublicKeyId>{{ key.ssh_public_key_id }}</SSHPublicKeyId>
         <Fingerprint>{{ key.fingerprint }}</Fingerprint>
         <Status>{{ key.status }}</Status>
         <UploadDate>{{ key.uploaded_iso_8601 }}</UploadDate>
      </SSHPublicKey>
   </UploadSSHPublicKeyResult>
   <ResponseMetadata>
      <RequestId>7a62c49f-347e-4fc4-9331-6e8eEXAMPLE</RequestId>
   </ResponseMetadata>
</UploadSSHPublicKeyResponse>"""

GET_SSH_PUBLIC_KEY_TEMPLATE = """<GetSSHPublicKeyResponse>
   <GetSSHPublicKeyResult>
     <SSHPublicKey>
         <UserName>{{ key.user_name }}</UserName>
         <SSHPublicKeyBody>{{ key.ssh_public_key_body }}</SSHPublicKeyBody>
         <SSHPublicKeyId>{{ key.ssh_public_key_id }}</SSHPublicKeyId>
         <Fingerprint>{{ key.fingerprint }}</Fingerprint>
         <Status>{{ key.status }}</Status>
         <UploadDate>{{ key.uploaded_iso_8601 }}</UploadDate>
      </SSHPublicKey>
   </GetSSHPublicKeyResult>
   <ResponseMetadata>
      <RequestId>7a62c49f-347e-4fc4-9331-6e8eEXAMPLE</RequestId>
   </ResponseMetadata>
</GetSSHPublicKeyResponse>"""

LIST_SSH_PUBLIC_KEYS_TEMPLATE = """<ListSSHPublicKeysResponse>
   <ListSSHPublicKeysResult>
      <SSHPublicKeys>
        {% for key in keys %}
            <member>
                <UserName>{{ key.user_name }}</UserName>
                <SSHPublicKeyId>{{ key.ssh_public_key_id }}</SSHPublicKeyId>
                <Status>{{ key.status }}</Status>
                <UploadDate>{{ key.uploaded_iso_8601 }}</UploadDate>
            </member>
        {% endfor %}
      </SSHPublicKeys>
      <IsTruncated>false</IsTruncated>
   </ListSSHPublicKeysResult>
   <ResponseMetadata>
      <RequestId>7a62c49f-347e-4fc4-9331-6e8eEXAMPLE</RequestId>
   </ResponseMetadata>
</ListSSHPublicKeysResponse>"""

UPDATE_SSH_PUBLIC_KEY_TEMPLATE = """<UpdateSSHPublicKeyResponse>
   <UpdateSSHPublicKeyResult>
   </UpdateSSHPublicKeyResult>
   <ResponseMetadata>
      <RequestId>7a62c49f-347e-4fc4-9331-6e8eEXAMPLE</RequestId>
   </ResponseMetadata>
</UpdateSSHPublicKeyResponse>"""

DELETE_SSH_PUBLIC_KEY_TEMPLATE = """<DeleteSSHPublicKeyResponse>
   <DeleteSSHPublicKeyResult>
   </DeleteSSHPublicKeyResult>
   <ResponseMetadata>
      <RequestId>7a62c49f-347e-4fc4-9331-6e8eEXAMPLE</RequestId>
   </ResponseMetadata>
</DeleteSSHPublicKeyResponse>"""

CREDENTIAL_REPORT_GENERATING = """
<GenerateCredentialReportResponse>
    <GenerateCredentialReportResult>
        <State>STARTED</State>
        <Description>No report exists. Starting a new report generation task</Description>
    </GenerateCredentialReportResult>
    <ResponseMetadata>
        <RequestId>fa788a82-aa8a-11e4-a278-1786c418872b"</RequestId>
    </ResponseMetadata>
</GenerateCredentialReportResponse>"""


CREDENTIAL_REPORT_GENERATED = """<GenerateCredentialReportResponse>
    <GenerateCredentialReportResult>
        <State>COMPLETE</State>
    </GenerateCredentialReportResult>
    <ResponseMetadata>
        <RequestId>fa788a82-aa8a-11e4-a278-1786c418872b"</RequestId>
    </ResponseMetadata>
</GenerateCredentialReportResponse>"""


CREDENTIAL_REPORT = """<GetCredentialReportResponse>
    <GetCredentialReportResult>
        <Content>{{ report }}</Content>
        <GeneratedTime>2015-02-02T20:02:02Z</GeneratedTime>
        <ReportFormat>text/csv</ReportFormat>
    </GetCredentialReportResult>
    <ResponseMetadata>
        <RequestId>fa788a82-aa8a-11e4-a278-1786c418872b"</RequestId>
    </ResponseMetadata>
</GetCredentialReportResponse>"""


LIST_INSTANCE_PROFILES_FOR_ROLE_TEMPLATE = """<ListInstanceProfilesForRoleResponse>
<ListInstanceProfilesForRoleResult>
  <IsTruncated>false</IsTruncated>
  <InstanceProfiles>
    {% for profile in instance_profiles %}
    <member>
    <InstanceProfileId>{{ profile.id }}</InstanceProfileId>
    <Roles>
      {% for role in profile.roles %}
      <member>
        <Path>{{ role.path }}</Path>
        <Arn>{{ role.arn }}</Arn>
        <RoleName>{{ role.name }}</RoleName>
        <AssumeRolePolicyDocument>{{ role.assume_policy_document }}</AssumeRolePolicyDocument>
        <CreateDate>{{ role.created_iso_8601 }}</CreateDate>
        <RoleId>{{ role.id }}</RoleId>
      </member>
      {% endfor %}
    </Roles>
    <InstanceProfileName>{{ profile.name }}</InstanceProfileName>
    <Path>{{ profile.path }}</Path>
    <Arn>{{ profile.arn }}</Arn>
    <CreateDate>{{ profile.created_iso_8601 }}</CreateDate>
    </member>
    {% endfor %}
  </InstanceProfiles>
</ListInstanceProfilesForRoleResult>
<ResponseMetadata>
  <RequestId>6a8c3992-99f4-11e1-a4c3-27EXAMPLE804</RequestId>
</ResponseMetadata>
</ListInstanceProfilesForRoleResponse>"""


LIST_MFA_DEVICES_TEMPLATE = """<ListMFADevicesResponse>
   <ListMFADevicesResult>
      <MFADevices>
        {% for device in devices %}
         <member>
            <UserName>{{ user_name }}</UserName>
            <SerialNumber>{{ device.serial_number }}</SerialNumber>
         </member>
        {% endfor %}
      </MFADevices>
      <IsTruncated>false</IsTruncated>
   </ListMFADevicesResult>
   <ResponseMetadata>
      <RequestId>7a62c49f-347e-4fc4-9331-6e8eEXAMPLE</RequestId>
   </ResponseMetadata>
</ListMFADevicesResponse>"""


CREATE_VIRTUAL_MFA_DEVICE_TEMPLATE = """<CreateVirtualMFADeviceResponse xmlns="https://iam.amazonaws.com/doc/2010-05-08/">
  <CreateVirtualMFADeviceResult>
    <VirtualMFADevice>
      <SerialNumber>{{ device.serial_number }}</SerialNumber>
      <Base32StringSeed>{{ device.base32_string_seed }}</Base32StringSeed>
      <QRCodePNG>{{ device.qr_code_png }}</QRCodePNG>
    </VirtualMFADevice>
  </CreateVirtualMFADeviceResult>
  <ResponseMetadata>
    <RequestId>7a62c49f-347e-4fc4-9331-6e8eEXAMPLE</RequestId>
  </ResponseMetadata>
</CreateVirtualMFADeviceResponse>"""


DELETE_VIRTUAL_MFA_DEVICE_TEMPLATE = """<DeleteVirtualMFADeviceResponse xmlns="https://iam.amazonaws.com/doc/2010-05-08/">
  <ResponseMetadata>
    <RequestId>7a62c49f-347e-4fc4-9331-6e8eEXAMPLE</RequestId>
  </ResponseMetadata>
</DeleteVirtualMFADeviceResponse>"""


LIST_VIRTUAL_MFA_DEVICES_TEMPLATE = """<ListVirtualMFADevicesResponse xmlns="https://iam.amazonaws.com/doc/2010-05-08/">
<ListVirtualMFADevicesResult>
  {% if marker is none %}
  <IsTruncated>false</IsTruncated>
  {% else %}
  <IsTruncated>true</IsTruncated>
  <Marker>{{ marker }}</Marker>
  {% endif %}
  <VirtualMFADevices>
    {% for device in devices %}
    <member>
      <SerialNumber>{{ device.serial_number }}</SerialNumber>
      {% if device.enable_date %}
      <EnableDate>{{ device.enabled_iso_8601 }}</EnableDate>
      {% endif %}
      {% if device.user_attribute %}
      <User>
        <Path>{{ device.user_attribute.Path }}</Path>
        <UserName>{{ device.user_attribute.UserName }}</UserName>
        <UserId>{{ device.user_attribute.UserId }}</UserId>
        <CreateDate>{{ device.user_attribute.CreateDate }}</CreateDate>
        <Arn>{{ device.user_attribute.Arn }}</Arn>
        {% if device.user_attribute.Tags %}
        <Tags>
          {% for tag in device.user_attribute.Tags %}
          <member>
            <Key>{{ tag['Key'] }}</Key>
            <Value>{{ tag['Value'] }}</Value>
          </member>
          {% endfor %}
        </Tags>
        {% endif %}
      </User>
      {% endif %}
    </member>
    {% endfor %}
  </VirtualMFADevices>
</ListVirtualMFADevicesResult>
<ResponseMetadata>
  <RequestId>b61ce1b1-0401-11e1-b2f8-2dEXAMPLEbfc</RequestId>
</ResponseMetadata>
</ListVirtualMFADevicesResponse>"""


LIST_ACCOUNT_ALIASES_TEMPLATE = """<ListAccountAliasesResponse xmlns="https://iam.amazonaws.com/doc/2010-05-08/">
<ListAccountAliasesResult>
  <IsTruncated>false</IsTruncated>
  <AccountAliases>
    {% for alias in aliases %}
    <member>{{ alias }}</member>
    {% endfor %}
  </AccountAliases>
</ListAccountAliasesResult>
<ResponseMetadata>
  <RequestId>c5a076e9-f1b0-11df-8fbe-45274EXAMPLE</RequestId>
</ResponseMetadata>
</ListAccountAliasesResponse>"""


CREATE_ACCOUNT_ALIAS_TEMPLATE = """<CreateAccountAliasResponse xmlns="https://iam.amazonaws.com/doc/2010-05-08/">
  <ResponseMetadata>
    <RequestId>36b5db08-f1b0-11df-8fbe-45274EXAMPLE</RequestId>
  </ResponseMetadata>
</CreateAccountAliasResponse>"""


DELETE_ACCOUNT_ALIAS_TEMPLATE = """<DeleteAccountAliasResponse xmlns="https://iam.amazonaws.com/doc/2010-05-08/">
  <ResponseMetadata>
    <RequestId>7a62c49f-347e-4fc4-9331-6e8eEXAMPLE</RequestId>
  </ResponseMetadata>
</DeleteAccountAliasResponse>"""


GET_ACCOUNT_AUTHORIZATION_DETAILS_TEMPLATE = """<GetAccountAuthorizationDetailsResponse xmlns="https://iam.amazonaws.com/doc/2010-05-08/">
  <GetAccountAuthorizationDetailsResult>
    <IsTruncated>false</IsTruncated>
    <UserDetailList>
    {% for user in users %}
      <member>
        <GroupList>
        {% for group in get_groups_for_user(user.name) %}
          <member>{{ group.name }}</member>
        {% endfor %}
        </GroupList>
        <AttachedManagedPolicies>
        {% for policy in user.managed_policies %}
          <member>
            <PolicyName>{{ user.managed_policies[policy].name }}</PolicyName>
            <PolicyArn>{{ policy }}</PolicyArn>
          </member>
        {% endfor %}
        </AttachedManagedPolicies>
        <UserId>{{ user.id }}</UserId>
        <Path>{{ user.path }}</Path>
        <UserName>{{ user.name }}</UserName>
        <Arn>{{ user.arn }}</Arn>
        <CreateDate>{{ user.created_iso_8601 }}</CreateDate>
        {% if user.policies %}
        <UserPolicyList>
        {% for policy in user.policies %}
            <member>
                <PolicyName>{{ policy }}</PolicyName>
                <PolicyDocument>{{ user.policies[policy] }}</PolicyDocument>
            </member>
        {% endfor %}
        </UserPolicyList>
        {% endif %}
      </member>
    {% endfor %}
    </UserDetailList>
    <GroupDetailList>
    {% for group in groups %}
      <member>
        <GroupId>{{ group.id }}</GroupId>
        <AttachedManagedPolicies>
          {% for policy_arn in group.managed_policies %}
            <member>
                <PolicyName>{{ group.managed_policies[policy_arn].name }}</PolicyName>
                <PolicyArn>{{ policy_arn }}</PolicyArn>
            </member>
          {% endfor %}
        </AttachedManagedPolicies>
        <GroupName>{{ group.name }}</GroupName>
        <Path>{{ group.path }}</Path>
        <Arn>{{ group.arn }}</Arn>
        <CreateDate>{{ group.created_iso_8601 }}</CreateDate>
        <GroupPolicyList>
        {% for policy in group.policies %}
            <member>
                <PolicyName>{{ policy }}</PolicyName>
                <PolicyDocument>{{ group.policies[policy] }}</PolicyDocument>
            </member>
        {% endfor %}
        </GroupPolicyList>
      </member>
    {% endfor %}
    </GroupDetailList>
    <RoleDetailList>
    {% for role in roles %}
      <member>
        <RolePolicyList>
        {% for inline_policy in role.policies %}
            <member>
                <PolicyName>{{ inline_policy }}</PolicyName>
                <PolicyDocument>{{ role.policies[inline_policy] }}</PolicyDocument>
            </member>
        {% endfor %}
        </RolePolicyList>
        <AttachedManagedPolicies>
        {% for policy_arn in role.managed_policies %}
            <member>
                <PolicyName>{{ role.managed_policies[policy_arn].name }}</PolicyName>
                <PolicyArn>{{ policy_arn }}</PolicyArn>
            </member>
        {% endfor %}
        </AttachedManagedPolicies>
        <Tags>
        {% for tag in role.get_tags() %}
        <member>
            <Key>{{ tag['Key'] }}</Key>
            <Value>{{ tag['Value'] }}</Value>
        </member>
        {% endfor %}
        </Tags>
        <InstanceProfileList>
            {% for profile in instance_profiles %}
            <member>
            <InstanceProfileId>{{ profile.id }}</InstanceProfileId>
            <Roles>
              {% for role in profile.roles %}
              <member>
                <Path>{{ role.path }}</Path>
                <Arn>{{ role.arn }}</Arn>
                <RoleName>{{ role.name }}</RoleName>
                <AssumeRolePolicyDocument>{{ role.assume_role_policy_document }}</AssumeRolePolicyDocument>
                {% if role.description is not none %}
                <Description>{{ role.description_escaped }}</Description>
                {% endif %}
                <CreateDate>{{ role.created_iso_8601 }}</CreateDate>
                <RoleId>{{ role.id }}</RoleId>
                {% if role.permissions_boundary %}
                <PermissionsBoundary>
                  <PermissionsBoundaryType>PermissionsBoundaryPolicy</PermissionsBoundaryType>
                  <PermissionsBoundaryArn>{{ role.permissions_boundary }}</PermissionsBoundaryArn>
                </PermissionsBoundary>
                {% endif %}
              </member>
              {% endfor %}
            </Roles>
            <InstanceProfileName>{{ profile.name }}</InstanceProfileName>
            <Path>{{ profile.path }}</Path>
            <Arn>{{ profile.arn }}</Arn>
            <CreateDate>{{ profile.created_iso_8601 }}</CreateDate>
            </member>
            {% endfor %}
        </InstanceProfileList>
        <Path>{{ role.path }}</Path>
        <Arn>{{ role.arn }}</Arn>
        <RoleName>{{ role.name }}</RoleName>
        <AssumeRolePolicyDocument>{{ role.assume_role_policy_document }}</AssumeRolePolicyDocument>
        <CreateDate>{{ role.created_iso_8601 }}</CreateDate>
        <RoleId>{{ role.id }}</RoleId>
      </member>
    {% endfor %}
    </RoleDetailList>
    <Policies>
    {% for policy in policies %}
      <member>
        <PolicyName>{{ policy.name }}</PolicyName>
        <DefaultVersionId>{{ policy.default_version_id }}</DefaultVersionId>
        <PolicyId>{{ policy.id }}</PolicyId>
        <Path>{{ policy.path }}</Path>
        <PolicyVersionList>
        {% for policy_version in policy.versions %}
          <member>
            <Document>{{ policy_version.document }}</Document>
            <IsDefaultVersion>{{ policy_version.is_default | lower }}</IsDefaultVersion>
            <VersionId>{{ policy_version.version_id }}</VersionId>
            <CreateDate>{{ policy_version.created_iso_8601 }}</CreateDate>
          </member>
        {% endfor %}
        </PolicyVersionList>
        <Arn>{{ policy.arn }}</Arn>
        <AttachmentCount>1</AttachmentCount>
        <CreateDate>{{ policy.created_iso_8601 }}</CreateDate>
        <IsAttachable>true</IsAttachable>
        <UpdateDate>{{ policy.updated_iso_8601 }}</UpdateDate>
      </member>
    {% endfor %}
    </Policies>
  </GetAccountAuthorizationDetailsResult>
  <ResponseMetadata>
    <RequestId>92e79ae7-7399-11e4-8c85-4b53eEXAMPLE</RequestId>
  </ResponseMetadata>
</GetAccountAuthorizationDetailsResponse>"""

CREATE_SAML_PROVIDER_TEMPLATE = """<CreateSAMLProviderResponse xmlns="https://iam.amazonaws.com/doc/2010-05-08/">
  <CreateSAMLProviderResult>
    <SAMLProviderArn>{{ saml_provider.arn }}</SAMLProviderArn>
  </CreateSAMLProviderResult>
  <ResponseMetadata>
    <RequestId>29f47818-99f5-11e1-a4c3-27EXAMPLE804</RequestId>
  </ResponseMetadata>
</CreateSAMLProviderResponse>"""

LIST_SAML_PROVIDERS_TEMPLATE = """<ListSAMLProvidersResponse xmlns="https://iam.amazonaws.com/doc/2010-05-08/">
<ListSAMLProvidersResult>
  <SAMLProviderList>
    {% for saml_provider in saml_providers %}
    <member>
      <Arn>{{ saml_provider.arn }}</Arn>
      <ValidUntil>2032-05-09T16:27:11Z</ValidUntil>
      <CreateDate>2012-05-09T16:27:03Z</CreateDate>
    </member>
    {% endfor %}
  </SAMLProviderList>
</ListSAMLProvidersResult>
<ResponseMetadata>
  <RequestId>fd74fa8d-99f3-11e1-a4c3-27EXAMPLE804</RequestId>
</ResponseMetadata>
</ListSAMLProvidersResponse>"""

GET_SAML_PROVIDER_TEMPLATE = """<GetSAMLProviderResponse xmlns="https://iam.amazonaws.com/doc/2010-05-08/">
<GetSAMLProviderResult>
  <CreateDate>2012-05-09T16:27:11Z</CreateDate>
  <ValidUntil>2015-12-31T21:59:59Z</ValidUntil>
  <SAMLMetadataDocument>{{ saml_provider.saml_metadata_document }}</SAMLMetadataDocument>
</GetSAMLProviderResult>
<ResponseMetadata>
  <RequestId>29f47818-99f5-11e1-a4c3-27EXAMPLE804</RequestId>
</ResponseMetadata>
</GetSAMLProviderResponse>"""

DELETE_SAML_PROVIDER_TEMPLATE = """<DeleteSAMLProviderResponse xmlns="https://iam.amazonaws.com/doc/2010-05-08/">
  <ResponseMetadata>
    <RequestId>c749ee7f-99ef-11e1-a4c3-27EXAMPLE804</RequestId>
  </ResponseMetadata>
</DeleteSAMLProviderResponse>"""

UPDATE_SAML_PROVIDER_TEMPLATE = """<UpdateSAMLProviderResponse xmlns="https://iam.amazonaws.com/doc/2010-05-08/">
<UpdateSAMLProviderResult>
  <SAMLProviderArn>{{ saml_provider.arn }}</SAMLProviderArn>
</UpdateSAMLProviderResult>
<ResponseMetadata>
  <RequestId>29f47818-99f5-11e1-a4c3-27EXAMPLE804</RequestId>
</ResponseMetadata>
</UpdateSAMLProviderResponse>"""

UPLOAD_SIGNING_CERTIFICATE_TEMPLATE = """<UploadSigningCertificateResponse xmlns="https://iam.amazonaws.com/doc/2010-05-08/">
  <UploadSigningCertificateResult>
    <Certificate>
      <UserName>{{ cert.user_name }}</UserName>
      <CertificateId>{{ cert.id }}</CertificateId>
      <CertificateBody>{{ cert.body }}</CertificateBody>
      <Status>{{ cert.status }}</Status>
    </Certificate>
 </UploadSigningCertificateResult>
 <ResponseMetadata>
    <RequestId>7a62c49f-347e-4fc4-9331-6e8eEXAMPLE</RequestId>
 </ResponseMetadata>
</UploadSigningCertificateResponse>"""


UPDATE_SIGNING_CERTIFICATE_TEMPLATE = """<UpdateSigningCertificateResponse xmlns="https://iam.amazonaws.com/doc/2010-05-08/">
 <ResponseMetadata>
    <RequestId>EXAMPLE8-90ab-cdef-fedc-ba987EXAMPLE</RequestId>
 </ResponseMetadata>
</UpdateSigningCertificateResponse>"""


DELETE_SIGNING_CERTIFICATE_TEMPLATE = """<DeleteSigningCertificateResponse xmlns="https://iam.amazonaws.com/doc/2010-05-08/">
  <ResponseMetadata>
    <RequestId>7a62c49f-347e-4fc4-9331-6e8eEXAMPLE</RequestId>
  </ResponseMetadata>
</DeleteSigningCertificateResponse>"""


LIST_SIGNING_CERTIFICATES_TEMPLATE = """<ListSigningCertificatesResponse>
  <ListSigningCertificatesResult>
    <UserName>{{ user_name }}</UserName>
    <Certificates>
       {% for cert in certificates %}
       <member>
          <UserName>{{ user_name }}</UserName>
          <CertificateId>{{ cert.id }}</CertificateId>
          <CertificateBody>{{ cert.body }}</CertificateBody>
          <Status>{{ cert.status }}</Status>
       </member>
       {% endfor %}
    </Certificates>
    <IsTruncated>false</IsTruncated>
 </ListSigningCertificatesResult>
 <ResponseMetadata>
    <RequestId>7a62c49f-347e-4fc4-9331-6e8eEXAMPLE</RequestId>
 </ResponseMetadata>
</ListSigningCertificatesResponse>"""


TAG_ROLE_TEMPLATE = """<TagRoleResponse xmlns="https://iam.amazonaws.com/doc/2010-05-08/">
  <ResponseMetadata>
    <RequestId>EXAMPLE8-90ab-cdef-fedc-ba987EXAMPLE</RequestId>
  </ResponseMetadata>
</TagRoleResponse>"""


LIST_ROLE_TAG_TEMPLATE = """<ListRoleTagsResponse xmlns="https://iam.amazonaws.com/doc/2010-05-08/">
  <ListRoleTagsResult>
    <IsTruncated>{{ 'true' if marker else 'false' }}</IsTruncated>
    {% if marker %}
    <Marker>{{ marker }}</Marker>
    {% endif %}
    <Tags>
      {% for tag in tags %}
      <member>
        <Key>{{ tag['Key'] }}</Key>
        <Value>{{ tag['Value'] }}</Value>
      </member>
      {% endfor %}
    </Tags>
  </ListRoleTagsResult>
  <ResponseMetadata>
    <RequestId>EXAMPLE8-90ab-cdef-fedc-ba987EXAMPLE</RequestId>
  </ResponseMetadata>
</ListRoleTagsResponse>"""


UNTAG_ROLE_TEMPLATE = """<UntagRoleResponse xmlns="https://iam.amazonaws.com/doc/2010-05-08/">
  <ResponseMetadata>
    <RequestId>EXAMPLE8-90ab-cdef-fedc-ba987EXAMPLE</RequestId>
  </ResponseMetadata>
</UntagRoleResponse>"""


TAG_POLICY_TEMPLATE = """<TagPolicyResponse xmlns="https://iam.amazonaws.com/doc/2010-05-08/">
  <ResponseMetadata>
    <RequestId>EXAMPLE8-90ab-cdef-fedc-ba987EXAMPLE</RequestId>
  </ResponseMetadata>
</TagPolicyResponse>"""


LIST_POLICY_TAG_TEMPLATE = """<ListPolicyTagsResponse xmlns="https://iam.amazonaws.com/doc/2010-05-08/">
  <ListPolicyTagsResult>
    <IsTruncated>{{ 'true' if marker else 'false' }}</IsTruncated>
    {% if marker %}
    <Marker>{{ marker }}</Marker>
    {% endif %}
    <Tags>
      {% for tag in tags %}
      <member>
        <Key>{{ tag['Key'] }}</Key>
        <Value>{{ tag['Value'] }}</Value>
      </member>
      {% endfor %}
    </Tags>
  </ListPolicyTagsResult>
  <ResponseMetadata>
    <RequestId>EXAMPLE8-90ab-cdef-fedc-ba987EXAMPLE</RequestId>
  </ResponseMetadata>
</ListPolicyTagsResponse>"""


UNTAG_POLICY_TEMPLATE = """<UntagPolicyResponse xmlns="https://iam.amazonaws.com/doc/2010-05-08/">
  <ResponseMetadata>
    <RequestId>EXAMPLE8-90ab-cdef-fedc-ba987EXAMPLE</RequestId>
  </ResponseMetadata>
</UntagPolicyResponse>"""

LIST_OPEN_ID_CONNECT_PROVIDER_TAGS = """<ListOpenIDConnectProviderTagsResponse xmlns="https://iam.amazonaws.com/doc/2010-05-08/">
  <ListOpenIDConnectProviderTagsResult>
    <IsTruncated>{{ 'true' if marker else 'false' }}</IsTruncated>
    {% if marker %}
    <Marker>{{ marker }}</Marker>
    {% endif %}
    <Tags>
      {% for tag in tags %}
      <member>
        <Key>{{ tag['Key'] }}</Key>
        <Value>{{ tag['Value'] }}</Value>
      </member>
      {% endfor %}
    </Tags>
  </ListOpenIDConnectProviderTagsResult>
  <ResponseMetadata>
    <RequestId>EXAMPLE8-90ab-cdef-fedc-ba987EXAMPLE</RequestId>
  </ResponseMetadata>
</ListOpenIDConnectProviderTagsResponse>
"""


CREATE_OPEN_ID_CONNECT_PROVIDER_TEMPLATE = """<CreateOpenIDConnectProviderResponse xmlns="https://iam.amazonaws.com/doc/2010-05-08/">
  <CreateOpenIDConnectProviderResult>
    <OpenIDConnectProviderArn>{{ open_id_provider.arn }}</OpenIDConnectProviderArn>
  </CreateOpenIDConnectProviderResult>
  <ResponseMetadata>
    <RequestId>f248366a-4f64-11e4-aefa-bfd6aEXAMPLE</RequestId>
  </ResponseMetadata>
</CreateOpenIDConnectProviderResponse>"""

UPDATE_OPEN_ID_CONNECT_PROVIDER_THUMBPRINT = """<UpdateOpenIDConnectProviderThumbprintResponse xmlns="https://iam.amazonaws.com/doc/2010-05-08/">
  <ResponseMetadata>
    <RequestId>29b6031c-4f66-11e4-aefa-bfd6aEXAMPLE</RequestId>
  </ResponseMetadata>
</UpdateOpenIDConnectProviderThumbprintResponse>
"""

TAG_OPEN_ID_CONNECT_PROVIDER = """<TagOpenIDConnectProviderResponse xmlns="https://iam.amazonaws.com/doc/2010-05-08/">
  <ResponseMetadata>
    <RequestId>EXAMPLE8-90ab-cdef-fedc-ba987EXAMPLE</RequestId>
  </ResponseMetadata>
</TagOpenIDConnectProviderResponse>
"""

UNTAG_OPEN_ID_CONNECT_PROVIDER = """<UntagOpenIDConnectProviderResponse xmlns="https://iam.amazonaws.com/doc/2010-05-08/">
  <ResponseMetadata>
    <RequestId>EXAMPLE8-90ab-cdef-fedc-ba987EXAMPLE</RequestId>
  </ResponseMetadata>
</UntagOpenIDConnectProviderResponse>
"""

DELETE_OPEN_ID_CONNECT_PROVIDER_TEMPLATE = """<DeleteOpenIDConnectProviderResponse xmlns="https://iam.amazonaws.com/doc/2010-05-08/">
  <ResponseMetadata>
    <RequestId>b5e49e29-4f64-11e4-aefa-bfd6aEXAMPLE</RequestId>
  </ResponseMetadata>
</DeleteOpenIDConnectProviderResponse>"""


GET_OPEN_ID_CONNECT_PROVIDER_TEMPLATE = """<GetOpenIDConnectProviderResponse xmlns="https://iam.amazonaws.com/doc/2010-05-08/">
  <GetOpenIDConnectProviderResult>
    <ThumbprintList>
      {% for thumbprint in open_id_provider.thumbprint_list %}
      <member>{{ thumbprint }}</member>
      {% endfor %}
    </ThumbprintList>
    <CreateDate>{{ open_id_provider.created_iso_8601 }}</CreateDate>
    <ClientIDList>
      {% for client_id in open_id_provider.client_id_list %}
      <member>{{ client_id }}</member>
      {% endfor %}
    </ClientIDList>
    <Url>{{ open_id_provider.url }}</Url>
    {% if open_id_provider.tags %}
    <Tags>
    {% for tag in open_id_provider.get_tags() %}
        <member>
            <Key>{{ tag['Key'] }}</Key>
            <Value>{{ tag['Value'] }}</Value>
        </member>
    {% endfor %}
    </Tags>
    {% endif %}
  </GetOpenIDConnectProviderResult>
  <ResponseMetadata>
    <RequestId>2c91531b-4f65-11e4-aefa-bfd6aEXAMPLE</RequestId>
  </ResponseMetadata>
</GetOpenIDConnectProviderResponse>"""


LIST_OPEN_ID_CONNECT_PROVIDERS_TEMPLATE = """<ListOpenIDConnectProvidersResponse xmlns="https://iam.amazonaws.com/doc/2010-05-08/">
  <ListOpenIDConnectProvidersResult>
    <OpenIDConnectProviderList>
      {% for open_id_provider_arn in open_id_provider_arns %}
      <member>
        <Arn>{{ open_id_provider_arn }}</Arn>
      </member>
      {% endfor %}
    </OpenIDConnectProviderList>
  </ListOpenIDConnectProvidersResult>
  <ResponseMetadata>
    <RequestId>de2c0228-4f63-11e4-aefa-bfd6aEXAMPLE</RequestId>
  </ResponseMetadata>
</ListOpenIDConnectProvidersResponse>"""


UPDATE_ACCOUNT_PASSWORD_POLICY_TEMPLATE = """<UpdateAccountPasswordPolicyResponse xmlns="https://iam.amazonaws.com/doc/2010-05-08/">
 <ResponseMetadata>
    <RequestId>7a62c49f-347e-4fc4-9331-6e8eEXAMPLE</RequestId>
 </ResponseMetadata>
</UpdateAccountPasswordPolicyResponse>"""


GET_ACCOUNT_PASSWORD_POLICY_TEMPLATE = """<GetAccountPasswordPolicyResponse xmlns="https://iam.amazonaws.com/doc/2010-05-08/">
  <GetAccountPasswordPolicyResult>
    <PasswordPolicy>
      <AllowUsersToChangePassword>{{ password_policy.allow_users_to_change_password | lower }}</AllowUsersToChangePassword>
      <ExpirePasswords>{{ password_policy.expire_passwords | lower }}</ExpirePasswords>
      <HardExpiry>{{ password_policy.hard_expiry | lower }}</HardExpiry>
      {% if password_policy.max_password_age %}
      <MaxPasswordAge>{{ password_policy.max_password_age }}</MaxPasswordAge>
      {% endif %}
      <MinimumPasswordLength>{{ password_policy.minimum_password_length }}</MinimumPasswordLength>
      {% if password_policy.password_reuse_prevention %}
      <PasswordReusePrevention>{{ password_policy.password_reuse_prevention }}</PasswordReusePrevention>
      {% endif %}
      <RequireLowercaseCharacters>{{ password_policy.require_lowercase_characters | lower }}</RequireLowercaseCharacters>
      <RequireNumbers>{{ password_policy.require_numbers | lower }}</RequireNumbers>
      <RequireSymbols>{{ password_policy.require_symbols | lower }}</RequireSymbols>
      <RequireUppercaseCharacters>{{ password_policy.require_uppercase_characters | lower }}</RequireUppercaseCharacters>
    </PasswordPolicy>
  </GetAccountPasswordPolicyResult>
  <ResponseMetadata>
    <RequestId>7a62c49f-347e-4fc4-9331-6e8eEXAMPLE</RequestId>
  </ResponseMetadata>
</GetAccountPasswordPolicyResponse>"""


DELETE_ACCOUNT_PASSWORD_POLICY_TEMPLATE = """<DeleteAccountPasswordPolicyResponse xmlns="https://iam.amazonaws.com/doc/2010-05-08/">
  <ResponseMetadata>
    <RequestId>7a62c49f-347e-4fc4-9331-6e8eEXAMPLE</RequestId>
  </ResponseMetadata>
</DeleteAccountPasswordPolicyResponse>"""


GET_ACCOUNT_SUMMARY_TEMPLATE = """<GetAccountSummaryResponse xmlns="https://iam.amazonaws.com/doc/2010-05-08/">
  <GetAccountSummaryResult>
    <SummaryMap>
      {% for key, value in summary_map.items() %}
      <entry>
        <key>{{ key }}</key>
        <value>{{ value }}</value>
      </entry>
      {% endfor %}
    </SummaryMap>
  </GetAccountSummaryResult>
  <ResponseMetadata>
    <RequestId>85cb9b90-ac28-11e4-a88d-97964EXAMPLE</RequestId>
  </ResponseMetadata>
</GetAccountSummaryResponse>"""


TAG_USER_TEMPLATE = """<TagUserResponse xmlns="https://iam.amazonaws.com/doc/2010-05-08/">
  <ResponseMetadata>
    <RequestId>EXAMPLE8-90ab-cdef-fedc-ba987EXAMPLE</RequestId>
  </ResponseMetadata>
</TagUserResponse>"""


UNTAG_USER_TEMPLATE = """<UntagUserResponse xmlns="https://iam.amazonaws.com/doc/2010-05-08/">
  <ResponseMetadata>
    <RequestId>EXAMPLE8-90ab-cdef-fedc-ba987EXAMPLE</RequestId>
  </ResponseMetadata>
</UntagUserResponse>"""<|MERGE_RESOLUTION|>--- conflicted
+++ resolved
@@ -4,16 +4,10 @@
 
 
 class IamResponse(BaseResponse):
-<<<<<<< HEAD
 
     @property
     def backend(self):
         return iam_backends[self.get_current_account()]["global"]
-=======
-    @property
-    def backend(self):
-        return iam_backends["global"]
->>>>>>> 67cda6d7
 
     def attach_role_policy(self):
         policy_arn = self._get_param("PolicyArn")
@@ -531,11 +525,7 @@
     def get_user(self):
         user_name = self._get_param("UserName")
         if not user_name:
-<<<<<<< HEAD
             access_key_id = self.get_access_key()
-=======
-            access_key_id = self.get_current_user()
->>>>>>> 67cda6d7
             user = self.backend.get_user_from_access_key_id(access_key_id)
             if user is None:
                 user = User("default_user")
@@ -652,11 +642,7 @@
         user_name = self._get_param("UserName")
         print(f"create_access_key({user_name})")
         if not user_name:
-<<<<<<< HEAD
             access_key_id = self.get_access_key()
-=======
-            access_key_id = self.get_current_user()
->>>>>>> 67cda6d7
             access_key = self.backend.get_access_key_last_used(access_key_id)
             user_name = access_key["user_name"]
 
@@ -688,11 +674,7 @@
     def list_access_keys(self):
         user_name = self._get_param("UserName")
         if not user_name:
-<<<<<<< HEAD
             access_key_id = self.get_access_key()
-=======
-            access_key_id = self.get_current_user()
->>>>>>> 67cda6d7
             access_key = self.backend.get_access_key_last_used(access_key_id)
             user_name = access_key["user_name"]
 
@@ -1117,13 +1099,9 @@
         description = self._get_param("Description")
         suffix = self._get_param("CustomSuffix")
 
-<<<<<<< HEAD
-        role = self.backend.create_service_linked_role(service_name, description, suffix)
-=======
         role = self.backend.create_service_linked_role(
             service_name, description, suffix
         )
->>>>>>> 67cda6d7
 
         template = self.response_template(CREATE_SERVICE_LINKED_ROLE_TEMPLATE)
         return template.render(role=role)
