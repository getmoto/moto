--- conflicted
+++ resolved
@@ -38,11 +38,7 @@
     BucketSignatureDoesNotMatchError,
     S3SignatureDoesNotMatchError,
 )
-<<<<<<< HEAD
-from moto.sts.models import sts_backend
-=======
 from moto.sts.models import sts_backends
->>>>>>> 67cda6d7
 from .models import iam_backends, Policy
 
 log = logging.getLogger(__name__)
@@ -55,20 +51,15 @@
         return AssumedRoleAccessKey(account_id, access_key_id, headers)
 
 
-<<<<<<< HEAD
 class IAMUserAccessKey:
+    @property
+    def backend(self):
+        return iam_backends["global"]
+
     def __init__(self, account_id, access_key_id, headers):
         self.account_id = account_id
         iam_users = self.iam_backend.list_users("/", None, None)
-=======
-class IAMUserAccessKey(object):
-    @property
-    def backend(self):
-        return iam_backends["global"]
-
-    def __init__(self, access_key_id, headers):
-        iam_users = self.backend.list_users("/", None, None)
->>>>>>> 67cda6d7
+
         for iam_user in iam_users:
             for access_key in iam_user.access_keys:
                 if access_key.access_key_id == access_key_id:
@@ -96,35 +87,18 @@
     def collect_policies(self):
         user_policies = []
 
-<<<<<<< HEAD
-        inline_policy_names = self.iam_backend.list_user_policies(self._owner_user_name)
-        for inline_policy_name in inline_policy_names:
-            inline_policy = self.iam_backend.get_user_policy(
-=======
         inline_policy_names = self.backend.list_user_policies(self._owner_user_name)
         for inline_policy_name in inline_policy_names:
             inline_policy = self.backend.get_user_policy(
->>>>>>> 67cda6d7
                 self._owner_user_name, inline_policy_name
             )
             user_policies.append(inline_policy)
 
-<<<<<<< HEAD
-        attached_policies, _ = self.iam_backend.list_attached_user_policies(
-=======
         attached_policies, _ = self.backend.list_attached_user_policies(
->>>>>>> 67cda6d7
             self._owner_user_name
         )
         user_policies += attached_policies
 
-<<<<<<< HEAD
-        user_groups = self.iam_backend.get_groups_for_user(self._owner_user_name)
-        for user_group in user_groups:
-            inline_group_policy_names = self.iam_backend.list_group_policies(user_group.name)
-            for inline_group_policy_name in inline_group_policy_names:
-                inline_user_group_policy = self.iam_backend.get_group_policy(
-=======
         user_groups = self.backend.get_groups_for_user(self._owner_user_name)
         for user_group in user_groups:
             inline_group_policy_names = self.backend.list_group_policies(
@@ -132,16 +106,11 @@
             )
             for inline_group_policy_name in inline_group_policy_names:
                 inline_user_group_policy = self.backend.get_group_policy(
->>>>>>> 67cda6d7
                     user_group.name, inline_group_policy_name
                 )
                 user_policies.append(inline_user_group_policy)
 
-<<<<<<< HEAD
-            attached_group_policies, _ = self.iam_backend.list_attached_group_policies(
-=======
             attached_group_policies, _ = self.backend.list_attached_group_policies(
->>>>>>> 67cda6d7
                 user_group.name
             )
             user_policies += attached_group_policies
@@ -150,18 +119,13 @@
 
 
 class AssumedRoleAccessKey(object):
-<<<<<<< HEAD
+    @property
+    def backend(self):
+        return iam_backends["global"]
+
     def __init__(self, account_id, access_key_id, headers):
         self.account_id = account_id
-        for assumed_role in sts_backend.assumed_roles:
-=======
-    @property
-    def backend(self):
-        return iam_backends["global"]
-
-    def __init__(self, access_key_id, headers):
         for assumed_role in sts_backends["global"].assumed_roles:
->>>>>>> 67cda6d7
             if assumed_role.access_key_id == access_key_id:
                 self._access_key_id = access_key_id
                 self._secret_access_key = assumed_role.secret_access_key
@@ -195,24 +159,14 @@
     def collect_policies(self):
         role_policies = []
 
-<<<<<<< HEAD
-        inline_policy_names = self.iam_backend.list_role_policies(self._owner_role_name)
-        for inline_policy_name in inline_policy_names:
-            _, inline_policy = self.iam_backend.get_role_policy(
-=======
         inline_policy_names = self.backend.list_role_policies(self._owner_role_name)
         for inline_policy_name in inline_policy_names:
             _, inline_policy = self.backend.get_role_policy(
->>>>>>> 67cda6d7
                 self._owner_role_name, inline_policy_name
             )
             role_policies.append(inline_policy)
 
-<<<<<<< HEAD
-        attached_policies, _ = self.iam_backend.list_attached_role_policies(
-=======
         attached_policies, _ = self.backend.list_attached_role_policies(
->>>>>>> 67cda6d7
             self._owner_role_name
         )
         role_policies += attached_policies
