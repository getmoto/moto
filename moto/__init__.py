import importlib
import sys


def lazy_load(
    module_name, element, boto3_name=None, backend=None, warn_repurpose=False
):
    def f(*args, **kwargs):
        if warn_repurpose:
            import warnings

            warnings.warn(
<<<<<<< HEAD
                "Module {} has been deprecated, and will be repurposed in a later release."
                "Please see //ISSUE// for more information.".format(element)
=======
                f"Module {element} has been deprecated, and will be repurposed in a later release. "
                "Please see https://github.com/spulec/moto/issues/4526 for more information."
>>>>>>> 701465df
            )
        module = importlib.import_module(module_name, "moto")
        return getattr(module, element)(*args, **kwargs)

    setattr(f, "name", module_name.replace(".", ""))
    setattr(f, "element", element)
    setattr(f, "boto3_name", boto3_name or f.name)
    setattr(f, "backend", backend or f"{f.name}_backends")
    return f


mock_acm = lazy_load(".acm", "mock_acm")
mock_apigateway = lazy_load(".apigateway", "mock_apigateway")
mock_athena = lazy_load(".athena", "mock_athena")
mock_applicationautoscaling = lazy_load(
    ".applicationautoscaling", "mock_applicationautoscaling"
)
mock_autoscaling = lazy_load(".autoscaling", "mock_autoscaling")
mock_lambda = lazy_load(
    ".awslambda", "mock_lambda", boto3_name="lambda", backend="lambda_backends"
)
mock_batch = lazy_load(".batch", "mock_batch")
mock_cloudformation = lazy_load(".cloudformation", "mock_cloudformation")
mock_cloudtrail = lazy_load(".cloudtrail", "mock_cloudtrail", boto3_name="cloudtrail")
mock_cloudwatch = lazy_load(".cloudwatch", "mock_cloudwatch")
mock_codecommit = lazy_load(".codecommit", "mock_codecommit")
mock_codepipeline = lazy_load(".codepipeline", "mock_codepipeline")
mock_cognitoidentity = lazy_load(
    ".cognitoidentity", "mock_cognitoidentity", boto3_name="cognito-identity"
)
mock_cognitoidp = lazy_load(".cognitoidp", "mock_cognitoidp", boto3_name="cognito-idp")
mock_config = lazy_load(".config", "mock_config")
mock_datapipeline = lazy_load(".datapipeline", "mock_datapipeline")
mock_datasync = lazy_load(".datasync", "mock_datasync")
mock_dms = lazy_load(".dms", "mock_dms")
mock_dynamodb = lazy_load(".dynamodb", "mock_dynamodb", warn_repurpose=True)
mock_ds = lazy_load(".ds", "mock_ds", boto3_name="ds")
<<<<<<< HEAD
=======
mock_dynamodb = lazy_load(".dynamodb", "mock_dynamodb", warn_repurpose=True)
mock_dynamodb_deprecated = lazy_load(".dynamodb", "mock_dynamodb_deprecated")
>>>>>>> 701465df
mock_dynamodb2 = lazy_load(".dynamodb2", "mock_dynamodb2", backend="dynamodb_backends2")
mock_dynamodbstreams = lazy_load(".dynamodbstreams", "mock_dynamodbstreams")
mock_elasticbeanstalk = lazy_load(
    ".elasticbeanstalk", "mock_elasticbeanstalk", backend="eb_backends"
)
mock_ec2 = lazy_load(".ec2", "mock_ec2")
mock_ec2instanceconnect = lazy_load(".ec2instanceconnect", "mock_ec2instanceconnect")
mock_ecr = lazy_load(".ecr", "mock_ecr")
mock_ecs = lazy_load(".ecs", "mock_ecs")
mock_elastictranscoder = lazy_load(".elastictranscoder", "mock_elastictranscoder")
mock_elb = lazy_load(".elb", "mock_elb")
mock_elbv2 = lazy_load(".elbv2", "mock_elbv2")
mock_emr = lazy_load(".emr", "mock_emr")
mock_emrcontainers = lazy_load(
    ".emrcontainers", "mock_emrcontainers", boto3_name="emr-containers"
)
mock_events = lazy_load(".events", "mock_events")
mock_firehose = lazy_load(".firehose", "mock_firehose")
mock_forecast = lazy_load(".forecast", "mock_forecast")
mock_glacier = lazy_load(".glacier", "mock_glacier")
mock_glue = lazy_load(".glue", "mock_glue")
mock_iam = lazy_load(".iam", "mock_iam")
mock_iot = lazy_load(".iot", "mock_iot")
mock_iotdata = lazy_load(".iotdata", "mock_iotdata", boto3_name="iot-data")
mock_kinesis = lazy_load(".kinesis", "mock_kinesis")
mock_kms = lazy_load(".kms", "mock_kms")
mock_logs = lazy_load(".logs", "mock_logs")
mock_managedblockchain = lazy_load(".managedblockchain", "mock_managedblockchain")
mock_opsworks = lazy_load(".opsworks", "mock_opsworks")
mock_organizations = lazy_load(".organizations", "mock_organizations")
mock_polly = lazy_load(".polly", "mock_polly")
mock_ram = lazy_load(".ram", "mock_ram")
mock_rds = lazy_load(".rds", "mock_rds", warn_repurpose=True)
<<<<<<< HEAD
=======
mock_rds_deprecated = lazy_load(".rds", "mock_rds_deprecated")
>>>>>>> 701465df
mock_rds2 = lazy_load(".rds2", "mock_rds2", boto3_name="rds")
mock_redshift = lazy_load(".redshift", "mock_redshift")
mock_resourcegroups = lazy_load(
    ".resourcegroups", "mock_resourcegroups", boto3_name="resource-groups"
)
mock_resourcegroupstaggingapi = lazy_load(
    ".resourcegroupstaggingapi", "mock_resourcegroupstaggingapi"
)
mock_route53 = lazy_load(".route53", "mock_route53")
mock_s3 = lazy_load(".s3", "mock_s3")
mock_sagemaker = lazy_load(".sagemaker", "mock_sagemaker")
mock_secretsmanager = lazy_load(".secretsmanager", "mock_secretsmanager")
mock_ses = lazy_load(".ses", "mock_ses")
mock_sns = lazy_load(".sns", "mock_sns")
mock_sqs = lazy_load(".sqs", "mock_sqs")
mock_ssm = lazy_load(".ssm", "mock_ssm")
mock_stepfunctions = lazy_load(
    ".stepfunctions", "mock_stepfunctions", backend="stepfunction_backends"
)
mock_sts = lazy_load(".sts", "mock_sts")
mock_swf = lazy_load(".swf", "mock_swf")
mock_timestreamwrite = lazy_load(
    ".timestreamwrite", "mock_timestreamwrite", boto3_name="timestream-write"
)
mock_transcribe = lazy_load(".transcribe", "mock_transcribe")
XRaySegment = lazy_load(".xray", "XRaySegment")
mock_xray = lazy_load(".xray", "mock_xray")
mock_xray_client = lazy_load(".xray", "mock_xray_client")
mock_kinesisvideo = lazy_load(".kinesisvideo", "mock_kinesisvideo")
mock_kinesisvideoarchivedmedia = lazy_load(
    ".kinesisvideoarchivedmedia",
    "mock_kinesisvideoarchivedmedia",
    boto3_name="kinesis-video-archived-media",
)
mock_medialive = lazy_load(".medialive", "mock_medialive")
mock_support = lazy_load(".support", "mock_support")
mock_mediaconnect = lazy_load(".mediaconnect", "mock_mediaconnect")
mock_mediapackage = lazy_load(".mediapackage", "mock_mediapackage")
mock_mediastore = lazy_load(".mediastore", "mock_mediastore")
mock_eks = lazy_load(".eks", "mock_eks")
mock_mediastoredata = lazy_load(
    ".mediastoredata", "mock_mediastoredata", boto3_name="mediastore-data"
)
mock_efs = lazy_load(".efs", "mock_efs")
mock_wafv2 = lazy_load(".wafv2", "mock_wafv2")


def mock_all():
    dec_names = [
        d
        for d in dir(sys.modules["moto"])
        if d.startswith("mock_")
        and not d.endswith("_deprecated")
        and not d == "mock_all"
    ]

    def deco(f):
        for dec_name in reversed(dec_names):
            dec = globals()[dec_name]
            f = dec(f)
        return f

    return deco


# import logging
# logging.getLogger('boto').setLevel(logging.CRITICAL)

__title__ = "moto"
__version__ = "2.2.14.dev"


try:
    # Need to monkey-patch botocore requests back to underlying urllib3 classes
    from botocore.awsrequest import (
        HTTPSConnectionPool,
        HTTPConnectionPool,
        HTTPConnection,
        VerifiedHTTPSConnection,
    )
except ImportError:
    pass
else:
    HTTPSConnectionPool.ConnectionCls = VerifiedHTTPSConnection
    HTTPConnectionPool.ConnectionCls = HTTPConnection<|MERGE_RESOLUTION|>--- conflicted
+++ resolved
@@ -10,13 +10,8 @@
             import warnings
 
             warnings.warn(
-<<<<<<< HEAD
-                "Module {} has been deprecated, and will be repurposed in a later release."
-                "Please see //ISSUE// for more information.".format(element)
-=======
                 f"Module {element} has been deprecated, and will be repurposed in a later release. "
                 "Please see https://github.com/spulec/moto/issues/4526 for more information."
->>>>>>> 701465df
             )
         module = importlib.import_module(module_name, "moto")
         return getattr(module, element)(*args, **kwargs)
@@ -52,13 +47,8 @@
 mock_datapipeline = lazy_load(".datapipeline", "mock_datapipeline")
 mock_datasync = lazy_load(".datasync", "mock_datasync")
 mock_dms = lazy_load(".dms", "mock_dms")
+mock_ds = lazy_load(".ds", "mock_ds", boto3_name="ds")
 mock_dynamodb = lazy_load(".dynamodb", "mock_dynamodb", warn_repurpose=True)
-mock_ds = lazy_load(".ds", "mock_ds", boto3_name="ds")
-<<<<<<< HEAD
-=======
-mock_dynamodb = lazy_load(".dynamodb", "mock_dynamodb", warn_repurpose=True)
-mock_dynamodb_deprecated = lazy_load(".dynamodb", "mock_dynamodb_deprecated")
->>>>>>> 701465df
 mock_dynamodb2 = lazy_load(".dynamodb2", "mock_dynamodb2", backend="dynamodb_backends2")
 mock_dynamodbstreams = lazy_load(".dynamodbstreams", "mock_dynamodbstreams")
 mock_elasticbeanstalk = lazy_load(
@@ -92,10 +82,6 @@
 mock_polly = lazy_load(".polly", "mock_polly")
 mock_ram = lazy_load(".ram", "mock_ram")
 mock_rds = lazy_load(".rds", "mock_rds", warn_repurpose=True)
-<<<<<<< HEAD
-=======
-mock_rds_deprecated = lazy_load(".rds", "mock_rds_deprecated")
->>>>>>> 701465df
 mock_rds2 = lazy_load(".rds2", "mock_rds2", boto3_name="rds")
 mock_redshift = lazy_load(".redshift", "mock_redshift")
 mock_resourcegroups = lazy_load(
