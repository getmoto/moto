from __future__ import unicode_literals

import importlib


def lazy_load(module_name, element):
    def f(*args, **kwargs):
        module = importlib.import_module(module_name, "moto")
        return getattr(module, element)(*args, **kwargs)

    return f


mock_acm = lazy_load(".acm", "mock_acm")
mock_apigateway = lazy_load(".apigateway", "mock_apigateway")
mock_apigateway_deprecated = lazy_load(".apigateway", "mock_apigateway_deprecated")
mock_athena = lazy_load(".athena", "mock_athena")
mock_applicationautoscaling = lazy_load(
    ".applicationautoscaling", "mock_applicationautoscaling"
)
mock_autoscaling = lazy_load(".autoscaling", "mock_autoscaling")
mock_autoscaling_deprecated = lazy_load(".autoscaling", "mock_autoscaling_deprecated")
mock_lambda = lazy_load(".awslambda", "mock_lambda")
mock_lambda_deprecated = lazy_load(".awslambda", "mock_lambda_deprecated")
mock_batch = lazy_load(".batch", "mock_batch")
mock_batch = lazy_load(".batch", "mock_batch")
mock_cloudformation = lazy_load(".cloudformation", "mock_cloudformation")
mock_cloudformation_deprecated = lazy_load(
    ".cloudformation", "mock_cloudformation_deprecated"
)
mock_cloudwatch = lazy_load(".cloudwatch", "mock_cloudwatch")
mock_cloudwatch_deprecated = lazy_load(".cloudwatch", "mock_cloudwatch_deprecated")
mock_codecommit = lazy_load(".codecommit", "mock_codecommit")
mock_codepipeline = lazy_load(".codepipeline", "mock_codepipeline")
mock_cognitoidentity = lazy_load(".cognitoidentity", "mock_cognitoidentity")
mock_cognitoidentity_deprecated = lazy_load(
    ".cognitoidentity", "mock_cognitoidentity_deprecated"
)
mock_cognitoidp = lazy_load(".cognitoidp", "mock_cognitoidp")
mock_cognitoidp_deprecated = lazy_load(".cognitoidp", "mock_cognitoidp_deprecated")
mock_config = lazy_load(".config", "mock_config")
mock_datapipeline = lazy_load(".datapipeline", "mock_datapipeline")
mock_datapipeline_deprecated = lazy_load(
    ".datapipeline", "mock_datapipeline_deprecated"
)
mock_datasync = lazy_load(".datasync", "mock_datasync")
mock_dms = lazy_load(".dms", "mock_dms")
mock_dynamodb = lazy_load(".dynamodb", "mock_dynamodb")
mock_dynamodb_deprecated = lazy_load(".dynamodb", "mock_dynamodb_deprecated")
mock_dynamodb2 = lazy_load(".dynamodb2", "mock_dynamodb2")
mock_dynamodb2_deprecated = lazy_load(".dynamodb2", "mock_dynamodb2_deprecated")
mock_dynamodbstreams = lazy_load(".dynamodbstreams", "mock_dynamodbstreams")
mock_elasticbeanstalk = lazy_load(".elasticbeanstalk", "mock_elasticbeanstalk")
mock_ec2 = lazy_load(".ec2", "mock_ec2")
mock_ec2_deprecated = lazy_load(".ec2", "mock_ec2_deprecated")
mock_ec2instanceconnect = lazy_load(".ec2instanceconnect", "mock_ec2instanceconnect")
mock_ecr = lazy_load(".ecr", "mock_ecr")
mock_ecr_deprecated = lazy_load(".ecr", "mock_ecr_deprecated")
mock_ecs = lazy_load(".ecs", "mock_ecs")
mock_ecs_deprecated = lazy_load(".ecs", "mock_ecs_deprecated")
mock_elb = lazy_load(".elb", "mock_elb")
mock_elb_deprecated = lazy_load(".elb", "mock_elb_deprecated")
mock_elbv2 = lazy_load(".elbv2", "mock_elbv2")
mock_emr = lazy_load(".emr", "mock_emr")
mock_emr_deprecated = lazy_load(".emr", "mock_emr_deprecated")
mock_events = lazy_load(".events", "mock_events")
mock_forecast = lazy_load(".forecast", "mock_forecast")
mock_glacier = lazy_load(".glacier", "mock_glacier")
mock_glacier_deprecated = lazy_load(".glacier", "mock_glacier_deprecated")
mock_glue = lazy_load(".glue", "mock_glue")
mock_iam = lazy_load(".iam", "mock_iam")
mock_iam_deprecated = lazy_load(".iam", "mock_iam_deprecated")
mock_iot = lazy_load(".iot", "mock_iot")
mock_iotdata = lazy_load(".iotdata", "mock_iotdata")
mock_kinesis = lazy_load(".kinesis", "mock_kinesis")
mock_kinesis_deprecated = lazy_load(".kinesis", "mock_kinesis_deprecated")
mock_kms = lazy_load(".kms", "mock_kms")
mock_kms_deprecated = lazy_load(".kms", "mock_kms_deprecated")
mock_logs = lazy_load(".logs", "mock_logs")
mock_logs_deprecated = lazy_load(".logs", "mock_logs_deprecated")
mock_managedblockchain = lazy_load(".managedblockchain", "mock_managedblockchain")
mock_opsworks = lazy_load(".opsworks", "mock_opsworks")
mock_opsworks_deprecated = lazy_load(".opsworks", "mock_opsworks_deprecated")
mock_organizations = lazy_load(".organizations", "mock_organizations")
mock_polly = lazy_load(".polly", "mock_polly")
mock_ram = lazy_load(".ram", "mock_ram")
mock_rds = lazy_load(".rds", "mock_rds")
mock_rds_deprecated = lazy_load(".rds", "mock_rds_deprecated")
mock_rds2 = lazy_load(".rds2", "mock_rds2")
mock_rds2_deprecated = lazy_load(".rds2", "mock_rds2_deprecated")
mock_redshift = lazy_load(".redshift", "mock_redshift")
mock_redshift_deprecated = lazy_load(".redshift", "mock_redshift_deprecated")
mock_resourcegroups = lazy_load(".resourcegroups", "mock_resourcegroups")
mock_resourcegroupstaggingapi = lazy_load(
    ".resourcegroupstaggingapi", "mock_resourcegroupstaggingapi"
)
mock_route53 = lazy_load(".route53", "mock_route53")
mock_route53_deprecated = lazy_load(".route53", "mock_route53_deprecated")
mock_s3 = lazy_load(".s3", "mock_s3")
mock_s3_deprecated = lazy_load(".s3", "mock_s3_deprecated")
mock_sagemaker = lazy_load(".sagemaker", "mock_sagemaker")
mock_secretsmanager = lazy_load(".secretsmanager", "mock_secretsmanager")
mock_ses = lazy_load(".ses", "mock_ses")
mock_ses_deprecated = lazy_load(".ses", "mock_ses_deprecated")
mock_sns = lazy_load(".sns", "mock_sns")
mock_sns_deprecated = lazy_load(".sns", "mock_sns_deprecated")
mock_sqs = lazy_load(".sqs", "mock_sqs")
mock_sqs_deprecated = lazy_load(".sqs", "mock_sqs_deprecated")
mock_ssm = lazy_load(".ssm", "mock_ssm")
mock_stepfunctions = lazy_load(".stepfunctions", "mock_stepfunctions")
mock_sts = lazy_load(".sts", "mock_sts")
mock_sts_deprecated = lazy_load(".sts", "mock_sts_deprecated")
mock_swf = lazy_load(".swf", "mock_swf")
mock_swf_deprecated = lazy_load(".swf", "mock_swf_deprecated")
mock_transcribe = lazy_load(".transcribe", "mock_transcribe")
XRaySegment = lazy_load(".xray", "XRaySegment")
mock_xray = lazy_load(".xray", "mock_xray")
mock_xray_client = lazy_load(".xray", "mock_xray_client")
mock_kinesisvideo = lazy_load(".kinesisvideo", "mock_kinesisvideo")
mock_kinesisvideoarchivedmedia = lazy_load(
    ".kinesisvideoarchivedmedia", "mock_kinesisvideoarchivedmedia"
)
mock_medialive = lazy_load(".medialive", "mock_medialive")
mock_support = lazy_load(".support", "mock_support")
mock_mediaconnect = lazy_load(".mediaconnect", "mock_mediaconnect")
mock_mediapackage = lazy_load(".mediapackage", "mock_mediapackage")
mock_mediastore = lazy_load(".mediastore", "mock_mediastore")
mock_eks = lazy_load(".eks", "mock_eks")
mock_mediastoredata = lazy_load(".mediastoredata", "mock_mediastoredata")

# import logging
# logging.getLogger('boto').setLevel(logging.CRITICAL)

__title__ = "moto"
<<<<<<< HEAD
__version__ = "2.0.3.40"
=======
__version__ = "2.1.1.dev"
>>>>>>> d01bd59e


try:
    # Need to monkey-patch botocore requests back to underlying urllib3 classes
    from botocore.awsrequest import (
        HTTPSConnectionPool,
        HTTPConnectionPool,
        HTTPConnection,
        VerifiedHTTPSConnection,
    )
except ImportError:
    pass
else:
    HTTPSConnectionPool.ConnectionCls = VerifiedHTTPSConnection
    HTTPConnectionPool.ConnectionCls = HTTPConnection<|MERGE_RESOLUTION|>--- conflicted
+++ resolved
@@ -132,11 +132,7 @@
 # logging.getLogger('boto').setLevel(logging.CRITICAL)
 
 __title__ = "moto"
-<<<<<<< HEAD
-__version__ = "2.0.3.40"
-=======
-__version__ = "2.1.1.dev"
->>>>>>> d01bd59e
+__version__ = "2.0.3.41"
 
 
 try:
