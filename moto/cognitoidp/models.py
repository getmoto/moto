from __future__ import unicode_literals

import datetime
import functools
import itertools
import json
import os
import time
import uuid

import boto.cognito.identity
from jose import jws

from moto.compat import OrderedDict
from moto.core import BaseBackend, BaseModel
from .exceptions import GroupExistsException, NotAuthorizedError, ResourceNotFoundError, UserNotFoundError

UserStatus = {
    "FORCE_CHANGE_PASSWORD": "FORCE_CHANGE_PASSWORD",
    "CONFIRMED": "CONFIRMED",
    "UNCONFIRMED": "UNCONFIRMED"
}


def paginate(limit, start_arg="next_token", limit_arg="max_results"):
    """Returns a limited result list, and an offset into list of remaining items

    Takes the next_token, and max_results kwargs given to a function and handles
    the slicing of the results. The kwarg `next_token` is the offset into the
    list to begin slicing from. `max_results` is the size of the result required

    If the max_results is not supplied then the `limit` parameter is used as a
    default

    :param limit_arg: the name of argument in the decorated function that
    controls amount of items returned
    :param start_arg: the name of the argument in the decorated that provides
    the starting offset
    :param limit: A default maximum items to return
    :return: a tuple containing a list of items, and the offset into the list
    """
    default_start = 0

    def outer_wrapper(func):
        @functools.wraps(func)
        def wrapper(*args, **kwargs):
            start = int(default_start if kwargs.get(start_arg) is None else kwargs[start_arg])
            lim = int(limit if kwargs.get(limit_arg) is None else kwargs[limit_arg])
            stop = start + lim
            result = func(*args, **kwargs)
            limited_results = list(itertools.islice(result, start, stop))
            next_token = stop if stop < len(result) else None
            return limited_results, next_token
        return wrapper
    return outer_wrapper


class CognitoIdpUserPool(BaseModel):

    def __init__(self, region, name, extended_config):
        self.region = region
        self.id = "{}_{}".format(self.region, str(uuid.uuid4().hex))
        self.name = name
        self.status = None
        self.extended_config = extended_config or {}
        self.creation_date = datetime.datetime.utcnow()
        self.last_modified_date = datetime.datetime.utcnow()

        self.clients = OrderedDict()
        self.identity_providers = OrderedDict()
        self.groups = OrderedDict()
        self.users = OrderedDict()
        self.refresh_tokens = {}
        self.access_tokens = {}
        self.id_tokens = {}

        with open(os.path.join(os.path.dirname(__file__), "resources/jwks-private.json")) as f:
            self.json_web_key = json.loads(f.read())

    def _base_json(self):
        return {
            "Id": self.id,
            "Name": self.name,
            "Status": self.status,
            "CreationDate": time.mktime(self.creation_date.timetuple()),
            "LastModifiedDate": time.mktime(self.last_modified_date.timetuple()),
        }

    def to_json(self, extended=False):
        user_pool_json = self._base_json()
        if extended:
            user_pool_json.update(self.extended_config)
        else:
            user_pool_json["LambdaConfig"] = self.extended_config.get("LambdaConfig") or {}

        return user_pool_json

    def create_jwt(self, client_id, username, expires_in=60 * 60, token_use="id", extra_data={}):
        now = int(time.time())
        payload = {
            "iss": "https://cognito-idp.{}.amazonaws.com/{}".format(self.region, self.id),
            "sub": self.users[username].id,
            "aud": client_id,
            "token_use": token_use,
            "auth_time": now,
            "exp": now + expires_in,
        }
        payload.update(extra_data)
        headers = {"alg": self.json_web_key["alg"], "kid": self.json_web_key["kid"]}
        return jws.sign(payload, self.json_web_key, headers=headers, algorithm='RS256'), expires_in

    def create_id_token(self, client_id, username):
        id_token, expires_in = self.create_jwt(client_id, username)
        self.id_tokens[id_token] = (client_id, username)
        return id_token, expires_in

    def create_refresh_token(self, client_id, username):
        refresh_token = str(uuid.uuid4())
        self.refresh_tokens[refresh_token] = (client_id, username)
        return refresh_token

    def create_access_token(self, client_id, username):
        extra_data = self.get_user_extra_data_by_client_id(
            client_id, username
        )
        access_token, expires_in = self.create_jwt(client_id, username,
                                                   token_use="access",
                                                   extra_data=extra_data)
        self.access_tokens[access_token] = (client_id, username)
        return access_token, expires_in

    def create_tokens_from_refresh_token(self, refresh_token):
        client_id, username = self.refresh_tokens.get(refresh_token)
        if not username:
            raise NotAuthorizedError(refresh_token)

        access_token, expires_in = self.create_access_token(client_id, username)
        id_token, _ = self.create_id_token(client_id, username)
        return access_token, id_token, expires_in

    def get_user_extra_data_by_client_id(self, client_id, username):
        extra_data = {}
        current_client = self.clients.get(client_id, None)
        if current_client:
            for readable_field in current_client.get_readable_fields():
                attribute = list(filter(
                    lambda f: f['Name'] == readable_field,
                    self.users.get(username).attributes
                ))
                if len(attribute) > 0:
                    extra_data.update({
                        attribute[0]['Name']: attribute[0]['Value']
                    })
        return extra_data


class CognitoIdpUserPoolDomain(BaseModel):

    def __init__(self, user_pool_id, domain):
        self.user_pool_id = user_pool_id
        self.domain = domain

    def to_json(self):
        return {
            "UserPoolId": self.user_pool_id,
            "AWSAccountId": str(uuid.uuid4()),
            "CloudFrontDistribution": None,
            "Domain": self.domain,
            "S3Bucket": None,
            "Status": "ACTIVE",
            "Version": None,
        }


class CognitoIdpUserPoolClient(BaseModel):

    def __init__(self, user_pool_id, extended_config):
        self.user_pool_id = user_pool_id
        self.id = str(uuid.uuid4())
        self.secret = str(uuid.uuid4())
        self.extended_config = extended_config or {}

    def _base_json(self):
        return {
            "ClientId": self.id,
            "ClientName": self.extended_config.get("ClientName"),
            "UserPoolId": self.user_pool_id,
        }

    def to_json(self, extended=False):
        user_pool_client_json = self._base_json()
        if extended:
            user_pool_client_json.update(self.extended_config)

        return user_pool_client_json

    def get_readable_fields(self):
        return self.extended_config.get('ReadAttributes', [])


class CognitoIdpIdentityProvider(BaseModel):

    def __init__(self, name, extended_config):
        self.name = name
        self.extended_config = extended_config or {}
        self.creation_date = datetime.datetime.utcnow()
        self.last_modified_date = datetime.datetime.utcnow()

    def _base_json(self):
        return {
            "ProviderName": self.name,
            "ProviderType": self.extended_config.get("ProviderType"),
            "CreationDate": time.mktime(self.creation_date.timetuple()),
            "LastModifiedDate": time.mktime(self.last_modified_date.timetuple()),
        }

    def to_json(self, extended=False):
        identity_provider_json = self._base_json()
        if extended:
            identity_provider_json.update(self.extended_config)

        return identity_provider_json


class CognitoIdpGroup(BaseModel):

    def __init__(self, user_pool_id, group_name, description, role_arn, precedence):
        self.user_pool_id = user_pool_id
        self.group_name = group_name
        self.description = description or ""
        self.role_arn = role_arn
        self.precedence = precedence
        self.last_modified_date = datetime.datetime.now()
        self.creation_date = self.last_modified_date

        # Users who are members of this group.
        # Note that these links are bidirectional.
        self.users = set()

    def to_json(self):
        return {
            "GroupName": self.group_name,
            "UserPoolId": self.user_pool_id,
            "Description": self.description,
            "RoleArn": self.role_arn,
            "Precedence": self.precedence,
            "LastModifiedDate": time.mktime(self.last_modified_date.timetuple()),
            "CreationDate": time.mktime(self.creation_date.timetuple()),
        }


class CognitoIdpUser(BaseModel):

    def __init__(self, user_pool_id, username, password, status, attributes):
        self.id = str(uuid.uuid4())
        self.user_pool_id = user_pool_id
        self.username = username
        self.password = password
        self.status = status
        self.enabled = True
        self.attributes = attributes
        self.create_date = datetime.datetime.utcnow()
        self.last_modified_date = datetime.datetime.utcnow()

        # Groups this user is a member of.
        # Note that these links are bidirectional.
        self.groups = set()

    def _base_json(self):
        return {
            "UserPoolId": self.user_pool_id,
            "Username": self.username,
            "UserStatus": self.status,
            "UserCreateDate": time.mktime(self.create_date.timetuple()),
            "UserLastModifiedDate": time.mktime(self.last_modified_date.timetuple()),
        }

    # list_users brings back "Attributes" while admin_get_user brings back "UserAttributes".
    def to_json(self, extended=False, attributes_key="Attributes"):
        user_json = self._base_json()
        if extended:
            user_json.update(
                {
                    "Enabled": self.enabled,
                    attributes_key: self.attributes,
                    "MFAOptions": []
                }
            )

        return user_json

    def update_attributes(self, new_attributes):

        def flatten_attrs(attrs):
            return {attr['Name']: attr['Value'] for attr in attrs}

        def expand_attrs(attrs):
            return [{'Name': k, 'Value': v} for k, v in attrs.items()]

        flat_attributes = flatten_attrs(self.attributes)
        flat_attributes.update(flatten_attrs(new_attributes))
        self.attributes = expand_attrs(flat_attributes)


class CognitoIdpBackend(BaseBackend):

    def __init__(self, region):
        super(CognitoIdpBackend, self).__init__()
        self.region = region
        self.user_pools = OrderedDict()
        self.user_pool_domains = OrderedDict()
        self.sessions = {}

    def reset(self):
        region = self.region
        self.__dict__ = {}
        self.__init__(region)

    # User pool
    def create_user_pool(self, name, extended_config):
        user_pool = CognitoIdpUserPool(self.region, name, extended_config)
        self.user_pools[user_pool.id] = user_pool
        return user_pool

    @paginate(60)
    def list_user_pools(self, max_results=None, next_token=None):
        return self.user_pools.values()

    def describe_user_pool(self, user_pool_id):
        user_pool = self.user_pools.get(user_pool_id)
        if not user_pool:
            raise ResourceNotFoundError(user_pool_id)

        return user_pool

    def delete_user_pool(self, user_pool_id):
        if user_pool_id not in self.user_pools:
            raise ResourceNotFoundError(user_pool_id)

        del self.user_pools[user_pool_id]

    # User pool domain
    def create_user_pool_domain(self, user_pool_id, domain):
        if user_pool_id not in self.user_pools:
            raise ResourceNotFoundError(user_pool_id)

        user_pool_domain = CognitoIdpUserPoolDomain(user_pool_id, domain)
        self.user_pool_domains[domain] = user_pool_domain
        return user_pool_domain

    def describe_user_pool_domain(self, domain):
        if domain not in self.user_pool_domains:
            return None

        return self.user_pool_domains[domain]

    def delete_user_pool_domain(self, domain):
        if domain not in self.user_pool_domains:
            raise ResourceNotFoundError(domain)

        del self.user_pool_domains[domain]

    # User pool client
    def create_user_pool_client(self, user_pool_id, extended_config):
        user_pool = self.user_pools.get(user_pool_id)
        if not user_pool:
            raise ResourceNotFoundError(user_pool_id)

        user_pool_client = CognitoIdpUserPoolClient(user_pool_id, extended_config)
        user_pool.clients[user_pool_client.id] = user_pool_client
        return user_pool_client

    @paginate(60)
    def list_user_pool_clients(self, user_pool_id, max_results=None, next_token=None):
        user_pool = self.user_pools.get(user_pool_id)
        if not user_pool:
            raise ResourceNotFoundError(user_pool_id)

        return user_pool.clients.values()

    def describe_user_pool_client(self, user_pool_id, client_id):
        user_pool = self.user_pools.get(user_pool_id)
        if not user_pool:
            raise ResourceNotFoundError(user_pool_id)

        client = user_pool.clients.get(client_id)
        if not client:
            raise ResourceNotFoundError(client_id)

        return client

    def update_user_pool_client(self, user_pool_id, client_id, extended_config):
        user_pool = self.user_pools.get(user_pool_id)
        if not user_pool:
            raise ResourceNotFoundError(user_pool_id)

        client = user_pool.clients.get(client_id)
        if not client:
            raise ResourceNotFoundError(client_id)

        client.extended_config.update(extended_config)
        return client

    def delete_user_pool_client(self, user_pool_id, client_id):
        user_pool = self.user_pools.get(user_pool_id)
        if not user_pool:
            raise ResourceNotFoundError(user_pool_id)

        if client_id not in user_pool.clients:
            raise ResourceNotFoundError(client_id)

        del user_pool.clients[client_id]

    # Identity provider
    def create_identity_provider(self, user_pool_id, name, extended_config):
        user_pool = self.user_pools.get(user_pool_id)
        if not user_pool:
            raise ResourceNotFoundError(user_pool_id)

        identity_provider = CognitoIdpIdentityProvider(name, extended_config)
        user_pool.identity_providers[name] = identity_provider
        return identity_provider

    @paginate(60)
    def list_identity_providers(self, user_pool_id, max_results=None, next_token=None):
        user_pool = self.user_pools.get(user_pool_id)
        if not user_pool:
            raise ResourceNotFoundError(user_pool_id)

        return user_pool.identity_providers.values()

    def describe_identity_provider(self, user_pool_id, name):
        user_pool = self.user_pools.get(user_pool_id)
        if not user_pool:
            raise ResourceNotFoundError(user_pool_id)

        identity_provider = user_pool.identity_providers.get(name)
        if not identity_provider:
            raise ResourceNotFoundError(name)

        return identity_provider

    def update_identity_provider(self, user_pool_id, name, extended_config):
        user_pool = self.user_pools.get(user_pool_id)
        if not user_pool:
            raise ResourceNotFoundError(user_pool_id)

        identity_provider = user_pool.identity_providers.get(name)
        if not identity_provider:
            raise ResourceNotFoundError(name)

        identity_provider.extended_config.update(extended_config)

        return identity_provider

    def delete_identity_provider(self, user_pool_id, name):
        user_pool = self.user_pools.get(user_pool_id)
        if not user_pool:
            raise ResourceNotFoundError(user_pool_id)

        if name not in user_pool.identity_providers:
            raise ResourceNotFoundError(name)

        del user_pool.identity_providers[name]

    # Group
    def create_group(self, user_pool_id, group_name, description, role_arn, precedence):
        user_pool = self.user_pools.get(user_pool_id)
        if not user_pool:
            raise ResourceNotFoundError(user_pool_id)

        group = CognitoIdpGroup(user_pool_id, group_name, description, role_arn, precedence)
        if group.group_name in user_pool.groups:
            raise GroupExistsException("A group with the name already exists")
        user_pool.groups[group.group_name] = group

        return group

    def get_group(self, user_pool_id, group_name):
        user_pool = self.user_pools.get(user_pool_id)
        if not user_pool:
            raise ResourceNotFoundError(user_pool_id)

        if group_name not in user_pool.groups:
            raise ResourceNotFoundError(group_name)

        return user_pool.groups[group_name]

    def list_groups(self, user_pool_id):
        user_pool = self.user_pools.get(user_pool_id)
        if not user_pool:
            raise ResourceNotFoundError(user_pool_id)

        return user_pool.groups.values()

    def delete_group(self, user_pool_id, group_name):
        user_pool = self.user_pools.get(user_pool_id)
        if not user_pool:
            raise ResourceNotFoundError(user_pool_id)

        if group_name not in user_pool.groups:
            raise ResourceNotFoundError(group_name)

        group = user_pool.groups[group_name]
        for user in group.users:
            user.groups.remove(group)

        del user_pool.groups[group_name]

    def admin_add_user_to_group(self, user_pool_id, group_name, username):
        group = self.get_group(user_pool_id, group_name)
        user = self.admin_get_user(user_pool_id, username)

        group.users.add(user)
        user.groups.add(group)

    def list_users_in_group(self, user_pool_id, group_name):
        group = self.get_group(user_pool_id, group_name)
        return list(group.users)

    def admin_list_groups_for_user(self, user_pool_id, username):
        user = self.admin_get_user(user_pool_id, username)
        return list(user.groups)

    def admin_remove_user_from_group(self, user_pool_id, group_name, username):
        group = self.get_group(user_pool_id, group_name)
        user = self.admin_get_user(user_pool_id, username)

        group.users.discard(user)
        user.groups.discard(group)

    # User
    def admin_create_user(self, user_pool_id, username, temporary_password, attributes):
        user_pool = self.user_pools.get(user_pool_id)
        if not user_pool:
            raise ResourceNotFoundError(user_pool_id)

        user = CognitoIdpUser(user_pool_id, username, temporary_password, UserStatus["FORCE_CHANGE_PASSWORD"], attributes)
        user_pool.users[user.username] = user
        return user

    def admin_get_user(self, user_pool_id, username):
        user_pool = self.user_pools.get(user_pool_id)
        if not user_pool:
            raise ResourceNotFoundError(user_pool_id)

        if username not in user_pool.users:
            raise UserNotFoundError(username)

        return user_pool.users[username]

    @paginate(60, "pagination_token", "limit")
    def list_users(self, user_pool_id, pagination_token=None, limit=None):
        user_pool = self.user_pools.get(user_pool_id)
        if not user_pool:
            raise ResourceNotFoundError(user_pool_id)

        return user_pool.users.values()

    def admin_disable_user(self, user_pool_id, username):
        user = self.admin_get_user(user_pool_id, username)
        user.enabled = False

    def admin_enable_user(self, user_pool_id, username):
        user = self.admin_get_user(user_pool_id, username)
        user.enabled = True

    def admin_delete_user(self, user_pool_id, username):
        user_pool = self.user_pools.get(user_pool_id)
        if not user_pool:
            raise ResourceNotFoundError(user_pool_id)

        if username not in user_pool.users:
            raise UserNotFoundError(username)

        user = user_pool.users[username]
        for group in user.groups:
            group.users.remove(user)

        del user_pool.users[username]

    def _log_user_in(self, user_pool, client, username):
        refresh_token = user_pool.create_refresh_token(client.id, username)
        access_token, id_token, expires_in = user_pool.create_tokens_from_refresh_token(refresh_token)

        return {
            "AuthenticationResult": {
                "IdToken": id_token,
                "AccessToken": access_token,
                "RefreshToken": refresh_token,
                "ExpiresIn": expires_in,
                "TokenType": "Bearer"
            }
        }

    def admin_initiate_auth(self, user_pool_id, client_id, auth_flow, auth_parameters):
        user_pool = self.user_pools.get(user_pool_id)
        if not user_pool:
            raise ResourceNotFoundError(user_pool_id)

        client = user_pool.clients.get(client_id)
        if not client:
            raise ResourceNotFoundError(client_id)

        if auth_flow == "ADMIN_NO_SRP_AUTH":
            username = auth_parameters.get("USERNAME")
            password = auth_parameters.get("PASSWORD")
            user = user_pool.users.get(username)
            if not user:
                raise UserNotFoundError(username)

            if user.password != password:
                raise NotAuthorizedError(username)

            if user.status == UserStatus["FORCE_CHANGE_PASSWORD"]:
                session = str(uuid.uuid4())
                self.sessions[session] = user_pool

                return {
                    "ChallengeName": "NEW_PASSWORD_REQUIRED",
                    "ChallengeParameters": {},
                    "Session": session,
                }

            return self._log_user_in(user_pool, client, username)
        elif auth_flow == "REFRESH_TOKEN":
            refresh_token = auth_parameters.get("REFRESH_TOKEN")
            id_token, access_token, expires_in = user_pool.create_tokens_from_refresh_token(refresh_token)

            return {
                "AuthenticationResult": {
                    "IdToken": id_token,
                    "AccessToken": access_token,
                    "ExpiresIn": expires_in,
                    "TokenType": "Bearer"
                }
            }
        else:
            return {}

    def respond_to_auth_challenge(self, session, client_id, challenge_name, challenge_responses):
        user_pool = self.sessions.get(session)
        if not user_pool:
            raise ResourceNotFoundError(session)

        client = user_pool.clients.get(client_id)
        if not client:
            raise ResourceNotFoundError(client_id)

        if challenge_name == "NEW_PASSWORD_REQUIRED":
            username = challenge_responses.get("USERNAME")
            new_password = challenge_responses.get("NEW_PASSWORD")
            user = user_pool.users.get(username)
            if not user:
                raise UserNotFoundError(username)

            user.password = new_password
            user.status = UserStatus["CONFIRMED"]
            del self.sessions[session]

            return self._log_user_in(user_pool, client, username)
        else:
            return {}

    def confirm_forgot_password(self, client_id, username, password):
        for user_pool in self.user_pools.values():
            if client_id in user_pool.clients and username in user_pool.users:
                user_pool.users[username].password = password
                break
        else:
            raise ResourceNotFoundError(client_id)

    def change_password(self, access_token, previous_password, proposed_password):
        for user_pool in self.user_pools.values():
            if access_token in user_pool.access_tokens:
                _, username = user_pool.access_tokens[access_token]
                user = user_pool.users.get(username)
                if not user:
                    raise UserNotFoundError(username)

                if user.password != previous_password:
                    raise NotAuthorizedError(username)

                user.password = proposed_password
                if user.status == UserStatus["FORCE_CHANGE_PASSWORD"]:
                    user.status = UserStatus["CONFIRMED"]

                break
        else:
            raise NotAuthorizedError(access_token)

<<<<<<< HEAD
    def sign_up(self, client_id, username, password, attributes):
        user_pool = None
        for p in self.user_pools.values():
            if client_id in p.clients:
                user_pool = p
        if user_pool is None:
            raise ResourceNotFoundError(client_id)

        user = CognitoIdpUser(
            user_pool_id=user_pool.id,
            username=username,
            password=password,
            attributes=attributes,
            status=UserStatus["UNCONFIRMED"]
        )
        user_pool.users[user.username] = user
        return user
=======
    def admin_update_user_attributes(self, user_pool_id, username, attributes):
        user_pool = self.user_pools.get(user_pool_id)
        if not user_pool:
            raise ResourceNotFoundError(user_pool_id)

        if username not in user_pool.users:
            raise UserNotFoundError(username)

        user = user_pool.users[username]
        user.update_attributes(attributes)
>>>>>>> 8f53b16b


cognitoidp_backends = {}
for region in boto.cognito.identity.regions():
    cognitoidp_backends[region.name] = CognitoIdpBackend(region.name)


# Hack to help moto-server process requests on localhost, where the region isn't
# specified in the host header. Some endpoints (change password, confirm forgot
# password) have no authorization header from which to extract the region.
def find_region_by_value(key, value):
    for region in cognitoidp_backends:
        backend = cognitoidp_backends[region]
        for user_pool in backend.user_pools.values():
            if key == "client_id" and value in user_pool.clients:
                return region

            if key == "access_token" and value in user_pool.access_tokens:
                return region

    return cognitoidp_backends.keys()[0]<|MERGE_RESOLUTION|>--- conflicted
+++ resolved
@@ -689,7 +689,17 @@
         else:
             raise NotAuthorizedError(access_token)
 
-<<<<<<< HEAD
+    def admin_update_user_attributes(self, user_pool_id, username, attributes):
+        user_pool = self.user_pools.get(user_pool_id)
+        if not user_pool:
+            raise ResourceNotFoundError(user_pool_id)
+
+        if username not in user_pool.users:
+            raise UserNotFoundError(username)
+
+        user = user_pool.users[username]
+        user.update_attributes(attributes)
+
     def sign_up(self, client_id, username, password, attributes):
         user_pool = None
         for p in self.user_pools.values():
@@ -707,18 +717,6 @@
         )
         user_pool.users[user.username] = user
         return user
-=======
-    def admin_update_user_attributes(self, user_pool_id, username, attributes):
-        user_pool = self.user_pools.get(user_pool_id)
-        if not user_pool:
-            raise ResourceNotFoundError(user_pool_id)
-
-        if username not in user_pool.users:
-            raise UserNotFoundError(username)
-
-        user = user_pool.users[username]
-        user.update_attributes(attributes)
->>>>>>> 8f53b16b
 
 
 cognitoidp_backends = {}
