--- conflicted
+++ resolved
@@ -357,8 +357,6 @@
         self.user_pools[user_pool.id] = user_pool
         return user_pool
 
-<<<<<<< HEAD
-=======
     def set_user_pool_mfa_config(
         self, user_pool_id, sms_config, token_config, mfa_config
     ):
@@ -378,7 +376,6 @@
             "MfaConfiguration": user_pool.mfa_config,
         }
 
->>>>>>> c642e8b4
     @paginate(pagination_model=PAGINATION_MODEL)
     def list_user_pools(self, max_results=None, next_token=None):
         return list(self.user_pools.values())
@@ -635,8 +632,6 @@
 
         return user_pool.users[username]
 
-<<<<<<< HEAD
-=======
     def get_user(self, access_token):
         for user_pool in self.user_pools.values():
             if access_token in user_pool.access_tokens:
@@ -651,7 +646,6 @@
                 return user
         raise NotAuthorizedError("Invalid token")
 
->>>>>>> c642e8b4
     @paginate(pagination_model=PAGINATION_MODEL)
     def list_users(self, user_pool_id, pagination_token=None, limit=None):
         user_pool = self.user_pools.get(user_pool_id)
