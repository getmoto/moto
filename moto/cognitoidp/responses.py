from __future__ import unicode_literals

import json
import os

from moto.core.responses import BaseResponse
from .models import cognitoidp_backends, find_region_by_value, UserStatus


class CognitoIdpResponse(BaseResponse):

    @property
    def parameters(self):
        return json.loads(self.body)

    # User pool
    def create_user_pool(self):
        name = self.parameters.pop("PoolName")
        user_pool = cognitoidp_backends[self.region].create_user_pool(name, self.parameters)
        return json.dumps({
            "UserPool": user_pool.to_json(extended=True)
        })

    def list_user_pools(self):
        max_results = self._get_param("MaxResults")
        next_token = self._get_param("NextToken", "0")
        user_pools, next_token = cognitoidp_backends[self.region].list_user_pools(
            max_results=max_results, next_token=next_token
        )
        response = {
            "UserPools": [user_pool.to_json() for user_pool in user_pools],
        }
        if next_token:
            response["NextToken"] = str(next_token)
        return json.dumps(response)

    def describe_user_pool(self):
        user_pool_id = self._get_param("UserPoolId")
        user_pool = cognitoidp_backends[self.region].describe_user_pool(user_pool_id)
        return json.dumps({
            "UserPool": user_pool.to_json(extended=True)
        })

    def delete_user_pool(self):
        user_pool_id = self._get_param("UserPoolId")
        cognitoidp_backends[self.region].delete_user_pool(user_pool_id)
        return ""

    # User pool domain
    def create_user_pool_domain(self):
        domain = self._get_param("Domain")
        user_pool_id = self._get_param("UserPoolId")
        cognitoidp_backends[self.region].create_user_pool_domain(user_pool_id, domain)
        return ""

    def describe_user_pool_domain(self):
        domain = self._get_param("Domain")
        user_pool_domain = cognitoidp_backends[self.region].describe_user_pool_domain(domain)
        domain_description = {}
        if user_pool_domain:
            domain_description = user_pool_domain.to_json()

        return json.dumps({
            "DomainDescription": domain_description
        })

    def delete_user_pool_domain(self):
        domain = self._get_param("Domain")
        cognitoidp_backends[self.region].delete_user_pool_domain(domain)
        return ""

    # User pool client
    def create_user_pool_client(self):
        user_pool_id = self.parameters.pop("UserPoolId")
        user_pool_client = cognitoidp_backends[self.region].create_user_pool_client(user_pool_id, self.parameters)
        return json.dumps({
            "UserPoolClient": user_pool_client.to_json(extended=True)
        })

    def list_user_pool_clients(self):
        user_pool_id = self._get_param("UserPoolId")
        max_results = self._get_param("MaxResults")
        next_token = self._get_param("NextToken", "0")
        user_pool_clients, next_token = cognitoidp_backends[self.region].list_user_pool_clients(user_pool_id,
            max_results=max_results, next_token=next_token)
        response = {
            "UserPoolClients": [user_pool_client.to_json() for user_pool_client in user_pool_clients]
        }
        if next_token:
            response["NextToken"] = str(next_token)
        return json.dumps(response)

    def describe_user_pool_client(self):
        user_pool_id = self._get_param("UserPoolId")
        client_id = self._get_param("ClientId")
        user_pool_client = cognitoidp_backends[self.region].describe_user_pool_client(user_pool_id, client_id)
        return json.dumps({
            "UserPoolClient": user_pool_client.to_json(extended=True)
        })

    def update_user_pool_client(self):
        user_pool_id = self.parameters.pop("UserPoolId")
        client_id = self.parameters.pop("ClientId")
        user_pool_client = cognitoidp_backends[self.region].update_user_pool_client(user_pool_id, client_id, self.parameters)
        return json.dumps({
            "UserPoolClient": user_pool_client.to_json(extended=True)
        })

    def delete_user_pool_client(self):
        user_pool_id = self._get_param("UserPoolId")
        client_id = self._get_param("ClientId")
        cognitoidp_backends[self.region].delete_user_pool_client(user_pool_id, client_id)
        return ""

    # Identity provider
    def create_identity_provider(self):
        user_pool_id = self._get_param("UserPoolId")
        name = self.parameters.pop("ProviderName")
        identity_provider = cognitoidp_backends[self.region].create_identity_provider(user_pool_id, name, self.parameters)
        return json.dumps({
            "IdentityProvider": identity_provider.to_json(extended=True)
        })

    def list_identity_providers(self):
        user_pool_id = self._get_param("UserPoolId")
        max_results = self._get_param("MaxResults")
        next_token = self._get_param("NextToken", "0")
        identity_providers, next_token = cognitoidp_backends[self.region].list_identity_providers(
            user_pool_id, max_results=max_results, next_token=next_token
        )
        response = {
            "Providers": [identity_provider.to_json() for identity_provider in identity_providers]
        }
        if next_token:
            response["NextToken"] = str(next_token)
        return json.dumps(response)

    def describe_identity_provider(self):
        user_pool_id = self._get_param("UserPoolId")
        name = self._get_param("ProviderName")
        identity_provider = cognitoidp_backends[self.region].describe_identity_provider(user_pool_id, name)
        return json.dumps({
            "IdentityProvider": identity_provider.to_json(extended=True)
        })

    def update_identity_provider(self):
        user_pool_id = self._get_param("UserPoolId")
        name = self._get_param("ProviderName")
        identity_provider = cognitoidp_backends[self.region].update_identity_provider(user_pool_id, name, self.parameters)
        return json.dumps({
            "IdentityProvider": identity_provider.to_json(extended=True)
        })

    def delete_identity_provider(self):
        user_pool_id = self._get_param("UserPoolId")
        name = self._get_param("ProviderName")
        cognitoidp_backends[self.region].delete_identity_provider(user_pool_id, name)
        return ""

    # Group
    def create_group(self):
        group_name = self._get_param("GroupName")
        user_pool_id = self._get_param("UserPoolId")
        description = self._get_param("Description")
        role_arn = self._get_param("RoleArn")
        precedence = self._get_param("Precedence")

        group = cognitoidp_backends[self.region].create_group(
            user_pool_id,
            group_name,
            description,
            role_arn,
            precedence,
        )

        return json.dumps({
            "Group": group.to_json(),
        })

    def get_group(self):
        group_name = self._get_param("GroupName")
        user_pool_id = self._get_param("UserPoolId")
        group = cognitoidp_backends[self.region].get_group(user_pool_id, group_name)
        return json.dumps({
            "Group": group.to_json(),
        })

    def list_groups(self):
        user_pool_id = self._get_param("UserPoolId")
        groups = cognitoidp_backends[self.region].list_groups(user_pool_id)
        return json.dumps({
            "Groups": [group.to_json() for group in groups],
        })

    def delete_group(self):
        group_name = self._get_param("GroupName")
        user_pool_id = self._get_param("UserPoolId")
        cognitoidp_backends[self.region].delete_group(user_pool_id, group_name)
        return ""

    def admin_add_user_to_group(self):
        user_pool_id = self._get_param("UserPoolId")
        username = self._get_param("Username")
        group_name = self._get_param("GroupName")

        cognitoidp_backends[self.region].admin_add_user_to_group(
            user_pool_id,
            group_name,
            username,
        )

        return ""

    def list_users_in_group(self):
        user_pool_id = self._get_param("UserPoolId")
        group_name = self._get_param("GroupName")
        users = cognitoidp_backends[self.region].list_users_in_group(user_pool_id, group_name)
        return json.dumps({
            "Users": [user.to_json(extended=True) for user in users],
        })

    def admin_list_groups_for_user(self):
        username = self._get_param("Username")
        user_pool_id = self._get_param("UserPoolId")
        groups = cognitoidp_backends[self.region].admin_list_groups_for_user(user_pool_id, username)
        return json.dumps({
            "Groups": [group.to_json() for group in groups],
        })

    def admin_remove_user_from_group(self):
        user_pool_id = self._get_param("UserPoolId")
        username = self._get_param("Username")
        group_name = self._get_param("GroupName")

        cognitoidp_backends[self.region].admin_remove_user_from_group(
            user_pool_id,
            group_name,
            username,
        )

        return ""

    # User
    def admin_create_user(self):
        user_pool_id = self._get_param("UserPoolId")
        username = self._get_param("Username")
        temporary_password = self._get_param("TemporaryPassword")
        user = cognitoidp_backends[self.region].admin_create_user(
            user_pool_id,
            username,
            temporary_password,
            self._get_param("UserAttributes", [])
        )

        return json.dumps({
            "User": user.to_json(extended=True)
        })

    def admin_get_user(self):
        user_pool_id = self._get_param("UserPoolId")
        username = self._get_param("Username")
        user = cognitoidp_backends[self.region].admin_get_user(user_pool_id, username)
        return json.dumps(
            user.to_json(extended=True, attributes_key="UserAttributes")
        )

    def list_users(self):
        user_pool_id = self._get_param("UserPoolId")
        limit = self._get_param("Limit")
        token = self._get_param("PaginationToken")
        users, token = cognitoidp_backends[self.region].list_users(user_pool_id,
                                                                   limit=limit,
                                                                   pagination_token=token)
        response = {"Users": [user.to_json(extended=True) for user in users]}
        if token:
            response["PaginationToken"] = str(token)
        return json.dumps(response)

    def admin_disable_user(self):
        user_pool_id = self._get_param("UserPoolId")
        username = self._get_param("Username")
        cognitoidp_backends[self.region].admin_disable_user(user_pool_id, username)
        return ""

    def admin_enable_user(self):
        user_pool_id = self._get_param("UserPoolId")
        username = self._get_param("Username")
        cognitoidp_backends[self.region].admin_enable_user(user_pool_id, username)
        return ""

    def admin_delete_user(self):
        user_pool_id = self._get_param("UserPoolId")
        username = self._get_param("Username")
        cognitoidp_backends[self.region].admin_delete_user(user_pool_id, username)
        return ""

    def admin_initiate_auth(self):
        user_pool_id = self._get_param("UserPoolId")
        client_id = self._get_param("ClientId")
        auth_flow = self._get_param("AuthFlow")
        auth_parameters = self._get_param("AuthParameters")

        auth_result = cognitoidp_backends[self.region].admin_initiate_auth(
            user_pool_id,
            client_id,
            auth_flow,
            auth_parameters,
        )

        return json.dumps(auth_result)

    def respond_to_auth_challenge(self):
        session = self._get_param("Session")
        client_id = self._get_param("ClientId")
        challenge_name = self._get_param("ChallengeName")
        challenge_responses = self._get_param("ChallengeResponses")
        auth_result = cognitoidp_backends[self.region].respond_to_auth_challenge(
            session,
            client_id,
            challenge_name,
            challenge_responses,
        )

        return json.dumps(auth_result)

    def forgot_password(self):
        return json.dumps({
            "CodeDeliveryDetails": {
                "DeliveryMedium": "EMAIL",
                "Destination": "...",
            }
        })

    # This endpoint receives no authorization header, so if moto-server is listening
    # on localhost (doesn't get a region in the host header), it doesn't know what
    # region's backend should handle the traffic, and we use `find_region_by_value` to
    # solve that problem.
    def confirm_forgot_password(self):
        client_id = self._get_param("ClientId")
        username = self._get_param("Username")
        password = self._get_param("Password")
        region = find_region_by_value("client_id", client_id)
        cognitoidp_backends[region].confirm_forgot_password(client_id, username, password)
        return ""

    # Ditto the comment on confirm_forgot_password.
    def change_password(self):
        access_token = self._get_param("AccessToken")
        previous_password = self._get_param("PreviousPassword")
        proposed_password = self._get_param("ProposedPassword")
        region = find_region_by_value("access_token", access_token)
        cognitoidp_backends[region].change_password(access_token, previous_password, proposed_password)
        return ""

<<<<<<< HEAD
    def sign_up(self):
        client_id = self._get_param("ClientId")
        username = self._get_param("Username")
        password = self._get_param("Password")
        user = cognitoidp_backends[self.region].sign_up(
            client_id=client_id,
            username=username,
            password=password,
            attributes=self._get_param("UserAttributes", [])

        )
        return json.dumps({
            "UserConfirmed": user.status == UserStatus["CONFIRMED"],
            "UserSub": user.id
        })
=======
    def admin_update_user_attributes(self):
        user_pool_id = self._get_param("UserPoolId")
        username = self._get_param("Username")
        attributes = self._get_param("UserAttributes")
        cognitoidp_backends[self.region].admin_update_user_attributes(user_pool_id, username, attributes)
        return ""
>>>>>>> 8f53b16b


class CognitoIdpJsonWebKeyResponse(BaseResponse):

    def __init__(self):
        with open(os.path.join(os.path.dirname(__file__), "resources/jwks-public.json")) as f:
            self.json_web_key = f.read()

    def serve_json_web_key(self, request, full_url, headers):
        return 200, {"Content-Type": "application/json"}, self.json_web_key<|MERGE_RESOLUTION|>--- conflicted
+++ resolved
@@ -352,7 +352,13 @@
         cognitoidp_backends[region].change_password(access_token, previous_password, proposed_password)
         return ""
 
-<<<<<<< HEAD
+    def admin_update_user_attributes(self):
+        user_pool_id = self._get_param("UserPoolId")
+        username = self._get_param("Username")
+        attributes = self._get_param("UserAttributes")
+        cognitoidp_backends[self.region].admin_update_user_attributes(user_pool_id, username, attributes)
+        return ""
+
     def sign_up(self):
         client_id = self._get_param("ClientId")
         username = self._get_param("Username")
@@ -368,14 +374,6 @@
             "UserConfirmed": user.status == UserStatus["CONFIRMED"],
             "UserSub": user.id
         })
-=======
-    def admin_update_user_attributes(self):
-        user_pool_id = self._get_param("UserPoolId")
-        username = self._get_param("Username")
-        attributes = self._get_param("UserAttributes")
-        cognitoidp_backends[self.region].admin_update_user_attributes(user_pool_id, username, attributes)
-        return ""
->>>>>>> 8f53b16b
 
 
 class CognitoIdpJsonWebKeyResponse(BaseResponse):
