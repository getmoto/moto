from __future__ import unicode_literals
from moto.core.exceptions import RESTError
from moto.core.utils import amzn_request_id
from moto.core.responses import BaseResponse
from .models import elbv2_backends
from .exceptions import DuplicateTagKeysError
from .exceptions import LoadBalancerNotFoundError
from .exceptions import TargetGroupNotFoundError
from .exceptions import ListenerNotFoundError
from .exceptions import ListenerOrBalancerMissingError

SSL_POLICIES = [
    {
        "name": "ELBSecurityPolicy-2016-08",
        "ssl_protocols": ["TLSv1", "TLSv1.1", "TLSv1.2"],
        "ciphers": [
            {"name": "ECDHE-ECDSA-AES128-GCM-SHA256", "priority": 1},
            {"name": "ECDHE-RSA-AES128-GCM-SHA256", "priority": 2},
            {"name": "ECDHE-ECDSA-AES128-SHA256", "priority": 3},
            {"name": "ECDHE-RSA-AES128-SHA256", "priority": 4},
            {"name": "ECDHE-ECDSA-AES128-SHA", "priority": 5},
            {"name": "ECDHE-RSA-AES128-SHA", "priority": 6},
            {"name": "ECDHE-ECDSA-AES256-GCM-SHA384", "priority": 7},
            {"name": "ECDHE-RSA-AES256-GCM-SHA384", "priority": 8},
            {"name": "ECDHE-ECDSA-AES256-SHA384", "priority": 9},
            {"name": "ECDHE-RSA-AES256-SHA384", "priority": 10},
            {"name": "ECDHE-RSA-AES256-SHA", "priority": 11},
            {"name": "ECDHE-ECDSA-AES256-SHA", "priority": 12},
            {"name": "AES128-GCM-SHA256", "priority": 13},
            {"name": "AES128-SHA256", "priority": 14},
            {"name": "AES128-SHA", "priority": 15},
            {"name": "AES256-GCM-SHA384", "priority": 16},
            {"name": "AES256-SHA256", "priority": 17},
            {"name": "AES256-SHA", "priority": 18},
        ],
    },
    {
        "name": "ELBSecurityPolicy-TLS-1-2-2017-01",
        "ssl_protocols": ["TLSv1.2"],
        "ciphers": [
            {"name": "ECDHE-ECDSA-AES128-GCM-SHA256", "priority": 1},
            {"name": "ECDHE-RSA-AES128-GCM-SHA256", "priority": 2},
            {"name": "ECDHE-ECDSA-AES128-SHA256", "priority": 3},
            {"name": "ECDHE-RSA-AES128-SHA256", "priority": 4},
            {"name": "ECDHE-ECDSA-AES256-GCM-SHA384", "priority": 5},
            {"name": "ECDHE-RSA-AES256-GCM-SHA384", "priority": 6},
            {"name": "ECDHE-ECDSA-AES256-SHA384", "priority": 7},
            {"name": "ECDHE-RSA-AES256-SHA384", "priority": 8},
            {"name": "AES128-GCM-SHA256", "priority": 9},
            {"name": "AES128-SHA256", "priority": 10},
            {"name": "AES256-GCM-SHA384", "priority": 11},
            {"name": "AES256-SHA256", "priority": 12},
        ],
    },
    {
        "name": "ELBSecurityPolicy-TLS-1-1-2017-01",
        "ssl_protocols": ["TLSv1.1", "TLSv1.2"],
        "ciphers": [
            {"name": "ECDHE-ECDSA-AES128-GCM-SHA256", "priority": 1},
            {"name": "ECDHE-RSA-AES128-GCM-SHA256", "priority": 2},
            {"name": "ECDHE-ECDSA-AES128-SHA256", "priority": 3},
            {"name": "ECDHE-RSA-AES128-SHA256", "priority": 4},
            {"name": "ECDHE-ECDSA-AES128-SHA", "priority": 5},
            {"name": "ECDHE-RSA-AES128-SHA", "priority": 6},
            {"name": "ECDHE-ECDSA-AES256-GCM-SHA384", "priority": 7},
            {"name": "ECDHE-RSA-AES256-GCM-SHA384", "priority": 8},
            {"name": "ECDHE-ECDSA-AES256-SHA384", "priority": 9},
            {"name": "ECDHE-RSA-AES256-SHA384", "priority": 10},
            {"name": "ECDHE-RSA-AES256-SHA", "priority": 11},
            {"name": "ECDHE-ECDSA-AES256-SHA", "priority": 12},
            {"name": "AES128-GCM-SHA256", "priority": 13},
            {"name": "AES128-SHA256", "priority": 14},
            {"name": "AES128-SHA", "priority": 15},
            {"name": "AES256-GCM-SHA384", "priority": 16},
            {"name": "AES256-SHA256", "priority": 17},
            {"name": "AES256-SHA", "priority": 18},
        ],
    },
    {
        "name": "ELBSecurityPolicy-2015-05",
        "ssl_protocols": ["TLSv1", "TLSv1.1", "TLSv1.2"],
        "ciphers": [
            {"name": "ECDHE-ECDSA-AES128-GCM-SHA256", "priority": 1},
            {"name": "ECDHE-RSA-AES128-GCM-SHA256", "priority": 2},
            {"name": "ECDHE-ECDSA-AES128-SHA256", "priority": 3},
            {"name": "ECDHE-RSA-AES128-SHA256", "priority": 4},
            {"name": "ECDHE-ECDSA-AES128-SHA", "priority": 5},
            {"name": "ECDHE-RSA-AES128-SHA", "priority": 6},
            {"name": "ECDHE-ECDSA-AES256-GCM-SHA384", "priority": 7},
            {"name": "ECDHE-RSA-AES256-GCM-SHA384", "priority": 8},
            {"name": "ECDHE-ECDSA-AES256-SHA384", "priority": 9},
            {"name": "ECDHE-RSA-AES256-SHA384", "priority": 10},
            {"name": "ECDHE-RSA-AES256-SHA", "priority": 11},
            {"name": "ECDHE-ECDSA-AES256-SHA", "priority": 12},
            {"name": "AES128-GCM-SHA256", "priority": 13},
            {"name": "AES128-SHA256", "priority": 14},
            {"name": "AES128-SHA", "priority": 15},
            {"name": "AES256-GCM-SHA384", "priority": 16},
            {"name": "AES256-SHA256", "priority": 17},
            {"name": "AES256-SHA", "priority": 18},
        ],
    },
    {
        "name": "ELBSecurityPolicy-TLS-1-0-2015-04",
        "ssl_protocols": ["TLSv1", "TLSv1.1", "TLSv1.2"],
        "ciphers": [
            {"name": "ECDHE-ECDSA-AES128-GCM-SHA256", "priority": 1},
            {"name": "ECDHE-RSA-AES128-GCM-SHA256", "priority": 2},
            {"name": "ECDHE-ECDSA-AES128-SHA256", "priority": 3},
            {"name": "ECDHE-RSA-AES128-SHA256", "priority": 4},
            {"name": "ECDHE-ECDSA-AES128-SHA", "priority": 5},
            {"name": "ECDHE-RSA-AES128-SHA", "priority": 6},
            {"name": "ECDHE-ECDSA-AES256-GCM-SHA384", "priority": 7},
            {"name": "ECDHE-RSA-AES256-GCM-SHA384", "priority": 8},
            {"name": "ECDHE-ECDSA-AES256-SHA384", "priority": 9},
            {"name": "ECDHE-RSA-AES256-SHA384", "priority": 10},
            {"name": "ECDHE-RSA-AES256-SHA", "priority": 11},
            {"name": "ECDHE-ECDSA-AES256-SHA", "priority": 12},
            {"name": "AES128-GCM-SHA256", "priority": 13},
            {"name": "AES128-SHA256", "priority": 14},
            {"name": "AES128-SHA", "priority": 15},
            {"name": "AES256-GCM-SHA384", "priority": 16},
            {"name": "AES256-SHA256", "priority": 17},
            {"name": "AES256-SHA", "priority": 18},
            {"name": "DES-CBC3-SHA", "priority": 19},
        ],
    },
]


class ELBV2Response(BaseResponse):
    @property
    def elbv2_backend(self):
        return elbv2_backends[self.region]

    @amzn_request_id
    def create_load_balancer(self):
        load_balancer_name = self._get_param("Name")
        subnet_ids = self._get_multi_param("Subnets.member")
        security_groups = self._get_multi_param("SecurityGroups.member")
        scheme = self._get_param("Scheme")
        loadbalancer_type = self._get_param("Type")

        load_balancer = self.elbv2_backend.create_load_balancer(
            name=load_balancer_name,
            security_groups=security_groups,
            subnet_ids=subnet_ids,
            scheme=scheme,
            loadbalancer_type=loadbalancer_type,
        )
        self._add_tags(load_balancer)
        template = self.response_template(CREATE_LOAD_BALANCER_TEMPLATE)
        return template.render(load_balancer=load_balancer)

    @amzn_request_id
    def create_rule(self):
<<<<<<< HEAD
        listener_arn = self._get_param("ListenerArn")
        _conditions = self._get_list_prefix("Conditions.member")
        conditions = []
        for _condition in _conditions:
            condition = {}
            condition["field"] = _condition["field"]
            values = sorted(
                [e for e in _condition.items() if "values.member" in e[0]],
                key=lambda x: x[0],
            )
            condition["values"] = []
            # fix: preserve original request dict items, instead of flattening everything into "values" list
            # NOTE: validations had to be fixed to accommodate this new structure
            from moto.config.models import snake_to_camels

            for entry in values:
                if entry[0].startswith("values.member"):
                    condition["values"].append(entry[1])
                else:
                    prefix, _, foo = entry[0].partition(".")
                    prefix = snake_to_camels(prefix, cap_start=False, cap_arn=False)
                    condition[prefix] = condition.get(prefix) or {"values": []}
                    if entry[0].endswith("._key"):
                        condition[prefix]["values"].append(
                            {
                                "Key": entry[1],
                                "Value": _condition.get(
                                    entry[0].replace("._key", "._value")
                                ),
                            }
                        )
                    elif entry[0].endswith("._value"):
                        pass  # skip, already covered above
                    else:
                        condition[prefix]["values"].append(entry[1])
            # condition["values"] = [e[1] for e in values]
            conditions.append(condition)
        priority = self._get_int_param("Priority")
=======
        params = self._get_params()
>>>>>>> d01bd59e
        actions = self._get_list_prefix("Actions.member")
        rules = self.elbv2_backend.create_rule(
            listener_arn=params["ListenerArn"],
            conditions=params["Conditions"],
            priority=params["Priority"],
            actions=actions,
        )
        template = self.response_template(CREATE_RULE_TEMPLATE)
        return template.render(rules=rules)

    @amzn_request_id
    def create_target_group(self):
        name = self._get_param("Name")
        vpc_id = self._get_param("VpcId")
        protocol = self._get_param("Protocol")
        port = self._get_param("Port")
        healthcheck_protocol = self._get_param("HealthCheckProtocol")
        healthcheck_port = self._get_param("HealthCheckPort")
        healthcheck_path = self._get_param("HealthCheckPath")
        healthcheck_interval_seconds = self._get_param("HealthCheckIntervalSeconds")
        healthcheck_timeout_seconds = self._get_param("HealthCheckTimeoutSeconds")
        healthcheck_enabled = self._get_param("HealthCheckEnabled")
        healthy_threshold_count = self._get_param("HealthyThresholdCount")
        unhealthy_threshold_count = self._get_param("UnhealthyThresholdCount")
        matcher = self._get_param("Matcher")
        target_type = self._get_param("TargetType")

        target_group = self.elbv2_backend.create_target_group(
            name,
            vpc_id=vpc_id,
            protocol=protocol,
            port=port,
            healthcheck_protocol=healthcheck_protocol,
            healthcheck_port=healthcheck_port,
            healthcheck_path=healthcheck_path,
            healthcheck_interval_seconds=healthcheck_interval_seconds,
            healthcheck_timeout_seconds=healthcheck_timeout_seconds,
            healthcheck_enabled=healthcheck_enabled,
            healthy_threshold_count=healthy_threshold_count,
            unhealthy_threshold_count=unhealthy_threshold_count,
            matcher=matcher,
            target_type=target_type,
        )

        template = self.response_template(CREATE_TARGET_GROUP_TEMPLATE)
        return template.render(target_group=target_group)

    @amzn_request_id
    def create_listener(self):
        load_balancer_arn = self._get_param("LoadBalancerArn")
        protocol = self._get_param("Protocol")
        port = self._get_param("Port")
        ssl_policy = self._get_param("SslPolicy", "ELBSecurityPolicy-2016-08")
        certificates = self._get_list_prefix("Certificates.member")
        if certificates:
            certificate = certificates[0].get("certificate_arn")
        else:
            certificate = None
        default_actions = self._get_list_prefix("DefaultActions.member")

        listener = self.elbv2_backend.create_listener(
            load_balancer_arn=load_balancer_arn,
            protocol=protocol,
            port=port,
            ssl_policy=ssl_policy,
            certificate=certificate,
            default_actions=default_actions,
        )

        template = self.response_template(CREATE_LISTENER_TEMPLATE)
        return template.render(listener=listener)

    @amzn_request_id
    def describe_load_balancers(self):
        arns = self._get_multi_param("LoadBalancerArns.member")
        names = self._get_multi_param("Names.member")
        all_load_balancers = list(
            self.elbv2_backend.describe_load_balancers(arns, names)
        )
        marker = self._get_param("Marker")
        all_names = [balancer.name for balancer in all_load_balancers]
        if marker:
            start = all_names.index(marker) + 1
        else:
            start = 0
        page_size = self._get_int_param(
            "PageSize", 50
        )  # the default is 400, but using 50 to make testing easier
        load_balancers_resp = all_load_balancers[start : start + page_size]
        next_marker = None
        if len(all_load_balancers) > start + page_size:
            next_marker = load_balancers_resp[-1].name

        template = self.response_template(DESCRIBE_LOAD_BALANCERS_TEMPLATE)
        return template.render(load_balancers=load_balancers_resp, marker=next_marker)

    @amzn_request_id
    def describe_rules(self):
        listener_arn = self._get_param("ListenerArn")
        rule_arns = (
            self._get_multi_param("RuleArns.member")
            if any(
                k
                for k in list(self.querystring.keys())
                if k.startswith("RuleArns.member")
            )
            else None
        )
        all_rules = list(self.elbv2_backend.describe_rules(listener_arn, rule_arns))
        all_arns = [rule.arn for rule in all_rules]
        page_size = self._get_int_param("PageSize", 50)  # set 50 for temporary

        marker = self._get_param("Marker")
        if marker:
            start = all_arns.index(marker) + 1
        else:
            start = 0
        rules_resp = all_rules[start : start + page_size]
        next_marker = None

        if len(all_rules) > start + page_size:
            next_marker = rules_resp[-1].arn
        template = self.response_template(DESCRIBE_RULES_TEMPLATE)
        return template.render(rules=rules_resp, marker=next_marker)

    @amzn_request_id
    def describe_target_groups(self):
        load_balancer_arn = self._get_param("LoadBalancerArn")
        target_group_arns = self._get_multi_param("TargetGroupArns.member")
        names = self._get_multi_param("Names.member")

        target_groups = self.elbv2_backend.describe_target_groups(
            load_balancer_arn, target_group_arns, names
        )
        template = self.response_template(DESCRIBE_TARGET_GROUPS_TEMPLATE)
        return template.render(target_groups=target_groups)

    @amzn_request_id
    def describe_target_group_attributes(self):
        target_group_arn = self._get_param("TargetGroupArn")
        target_group = self.elbv2_backend.target_groups.get(target_group_arn)
        if not target_group:
            raise TargetGroupNotFoundError()
        template = self.response_template(DESCRIBE_TARGET_GROUP_ATTRIBUTES_TEMPLATE)
        return template.render(attributes=target_group.attributes)

    @amzn_request_id
    def describe_listeners(self):
        load_balancer_arn = self._get_param("LoadBalancerArn")
        listener_arns = self._get_multi_param("ListenerArns.member")
        if not load_balancer_arn and not listener_arns:
            raise ListenerOrBalancerMissingError()

        listeners = self.elbv2_backend.describe_listeners(
            load_balancer_arn, listener_arns
        )
        template = self.response_template(DESCRIBE_LISTENERS_TEMPLATE)
        return template.render(listeners=listeners)

    @amzn_request_id
    def delete_load_balancer(self):
        arn = self._get_param("LoadBalancerArn")
        self.elbv2_backend.delete_load_balancer(arn)
        template = self.response_template(DELETE_LOAD_BALANCER_TEMPLATE)
        return template.render()

    @amzn_request_id
    def delete_rule(self):
        arn = self._get_param("RuleArn")
        self.elbv2_backend.delete_rule(arn)
        template = self.response_template(DELETE_RULE_TEMPLATE)
        return template.render()

    @amzn_request_id
    def delete_target_group(self):
        arn = self._get_param("TargetGroupArn")
        self.elbv2_backend.delete_target_group(arn)
        template = self.response_template(DELETE_TARGET_GROUP_TEMPLATE)
        return template.render()

    @amzn_request_id
    def delete_listener(self):
        arn = self._get_param("ListenerArn")
        self.elbv2_backend.delete_listener(arn)
        template = self.response_template(DELETE_LISTENER_TEMPLATE)
        return template.render()

    @amzn_request_id
    def modify_rule(self):
        rule_arn = self._get_param("RuleArn")
        params = self._get_params()
        conditions = params["Conditions"]
        actions = self._get_list_prefix("Actions.member")
        rules = self.elbv2_backend.modify_rule(
            rule_arn=rule_arn, conditions=conditions, actions=actions
        )
        template = self.response_template(MODIFY_RULE_TEMPLATE)
        return template.render(rules=rules)

    @amzn_request_id
    def modify_target_group_attributes(self):
        target_group_arn = self._get_param("TargetGroupArn")
        target_group = self.elbv2_backend.target_groups.get(target_group_arn)
        attributes = {
            attr["key"]: attr["value"]
            for attr in self._get_list_prefix("Attributes.member")
        }
        target_group.attributes.update(attributes)
        if not target_group:
            raise TargetGroupNotFoundError()
        template = self.response_template(MODIFY_TARGET_GROUP_ATTRIBUTES_TEMPLATE)
        return template.render(attributes=attributes)

    @amzn_request_id
    def register_targets(self):
        target_group_arn = self._get_param("TargetGroupArn")
        targets = self._get_list_prefix("Targets.member")
        self.elbv2_backend.register_targets(target_group_arn, targets)

        template = self.response_template(REGISTER_TARGETS_TEMPLATE)
        return template.render()

    @amzn_request_id
    def deregister_targets(self):
        target_group_arn = self._get_param("TargetGroupArn")
        targets = self._get_list_prefix("Targets.member")
        self.elbv2_backend.deregister_targets(target_group_arn, targets)

        template = self.response_template(DEREGISTER_TARGETS_TEMPLATE)
        return template.render()

    @amzn_request_id
    def describe_target_health(self):
        target_group_arn = self._get_param("TargetGroupArn")
        targets = self._get_list_prefix("Targets.member")
        target_health_descriptions = self.elbv2_backend.describe_target_health(
            target_group_arn, targets
        )

        template = self.response_template(DESCRIBE_TARGET_HEALTH_TEMPLATE)
        return template.render(target_health_descriptions=target_health_descriptions)

    @amzn_request_id
    def set_rule_priorities(self):
        rule_priorities = self._get_list_prefix("RulePriorities.member")
        for rule_priority in rule_priorities:
            rule_priority["priority"] = int(rule_priority["priority"])
        rules = self.elbv2_backend.set_rule_priorities(rule_priorities)
        template = self.response_template(SET_RULE_PRIORITIES_TEMPLATE)
        return template.render(rules=rules)

    @amzn_request_id
    def add_tags(self):
        resource_arns = self._get_multi_param("ResourceArns.member")

        for arn in resource_arns:
            if ":targetgroup" in arn:
                resource = self.elbv2_backend.target_groups.get(arn)
                if not resource:
                    raise TargetGroupNotFoundError()
            elif ":loadbalancer" in arn:
                resource = self.elbv2_backend.load_balancers.get(arn)
                if not resource:
                    raise LoadBalancerNotFoundError()
            else:
                raise LoadBalancerNotFoundError()
            self._add_tags(resource)

        template = self.response_template(ADD_TAGS_TEMPLATE)
        return template.render()

    @amzn_request_id
    def remove_tags(self):
        resource_arns = self._get_multi_param("ResourceArns.member")
        tag_keys = self._get_multi_param("TagKeys.member")

        for arn in resource_arns:
            if ":targetgroup" in arn:
                resource = self.elbv2_backend.target_groups.get(arn)
                if not resource:
                    raise TargetGroupNotFoundError()
            elif ":loadbalancer" in arn:
                resource = self.elbv2_backend.load_balancers.get(arn)
                if not resource:
                    raise LoadBalancerNotFoundError()
            else:
                raise LoadBalancerNotFoundError()
            [resource.remove_tag(key) for key in tag_keys]

        template = self.response_template(REMOVE_TAGS_TEMPLATE)
        return template.render()

    @amzn_request_id
    def describe_tags(self):
        resource_arns = self._get_multi_param("ResourceArns.member")
        resources = []
        for arn in resource_arns:
            if ":targetgroup" in arn:
                resource = self.elbv2_backend.target_groups.get(arn)
                if not resource:
                    raise TargetGroupNotFoundError()
            elif ":loadbalancer" in arn:
                resource = self.elbv2_backend.load_balancers.get(arn)
                if not resource:
                    raise LoadBalancerNotFoundError()
            elif ":listener" in arn:
                lb_arn, _, _ = arn.replace(":listener", ":loadbalancer").rpartition("/")
                balancer = self.elbv2_backend.load_balancers.get(lb_arn)
                if not balancer:
                    raise LoadBalancerNotFoundError()
                resource = balancer.listeners.get(arn)
                if not resource:
                    raise ListenerNotFoundError()
            else:
                raise LoadBalancerNotFoundError()
            resources.append(resource)

        template = self.response_template(DESCRIBE_TAGS_TEMPLATE)
        return template.render(resources=resources)

    @amzn_request_id
    def describe_account_limits(self):
        # Supports paging but not worth implementing yet
        # marker = self._get_param('Marker')
        # page_size = self._get_int_param('PageSize')

        limits = {
            "application-load-balancers": 20,
            "target-groups": 3000,
            "targets-per-application-load-balancer": 30,
            "listeners-per-application-load-balancer": 50,
            "rules-per-application-load-balancer": 100,
            "network-load-balancers": 20,
            "targets-per-network-load-balancer": 200,
            "listeners-per-network-load-balancer": 50,
        }

        template = self.response_template(DESCRIBE_LIMITS_TEMPLATE)
        return template.render(limits=limits)

    @amzn_request_id
    def describe_ssl_policies(self):
        names = self._get_multi_param("Names.member.")
        # Supports paging but not worth implementing yet
        # marker = self._get_param('Marker')
        # page_size = self._get_int_param('PageSize')

        policies = SSL_POLICIES
        if names:
            policies = filter(lambda policy: policy["name"] in names, policies)

        template = self.response_template(DESCRIBE_SSL_POLICIES_TEMPLATE)
        return template.render(policies=policies)

    @amzn_request_id
    def set_ip_address_type(self):
        arn = self._get_param("LoadBalancerArn")
        ip_type = self._get_param("IpAddressType")

        self.elbv2_backend.set_ip_address_type(arn, ip_type)

        template = self.response_template(SET_IP_ADDRESS_TYPE_TEMPLATE)
        return template.render(ip_type=ip_type)

    @amzn_request_id
    def set_security_groups(self):
        arn = self._get_param("LoadBalancerArn")
        sec_groups = self._get_multi_param("SecurityGroups.member.")

        self.elbv2_backend.set_security_groups(arn, sec_groups)

        template = self.response_template(SET_SECURITY_GROUPS_TEMPLATE)
        return template.render(sec_groups=sec_groups)

    @amzn_request_id
    def set_subnets(self):
        arn = self._get_param("LoadBalancerArn")
        subnets = self._get_multi_param("Subnets.member.")

        subnet_zone_list = self.elbv2_backend.set_subnets(arn, subnets)

        template = self.response_template(SET_SUBNETS_TEMPLATE)
        return template.render(subnets=subnet_zone_list)

    @amzn_request_id
    def modify_load_balancer_attributes(self):
        arn = self._get_param("LoadBalancerArn")
        attrs = self._get_map_prefix(
            "Attributes.member", key_end="Key", value_end="Value"
        )

        all_attrs = self.elbv2_backend.modify_load_balancer_attributes(arn, attrs)

        template = self.response_template(MODIFY_LOADBALANCER_ATTRS_TEMPLATE)
        return template.render(attrs=all_attrs)

    @amzn_request_id
    def describe_load_balancer_attributes(self):
        arn = self._get_param("LoadBalancerArn")
        attrs = self.elbv2_backend.describe_load_balancer_attributes(arn)

        template = self.response_template(DESCRIBE_LOADBALANCER_ATTRS_TEMPLATE)
        return template.render(attrs=attrs)

    @amzn_request_id
    def modify_target_group(self):
        arn = self._get_param("TargetGroupArn")

        health_check_proto = self._get_param(
            "HealthCheckProtocol"
        )  # 'HTTP' | 'HTTPS' | 'TCP',
        health_check_port = self._get_param("HealthCheckPort")
        health_check_path = self._get_param("HealthCheckPath")
        health_check_interval = self._get_param("HealthCheckIntervalSeconds")
        health_check_timeout = self._get_param("HealthCheckTimeoutSeconds")
        health_check_enabled = self._get_param("HealthCheckEnabled")
        healthy_threshold_count = self._get_param("HealthyThresholdCount")
        unhealthy_threshold_count = self._get_param("UnhealthyThresholdCount")
        http_codes = self._get_param("Matcher.HttpCode")

        target_group = self.elbv2_backend.modify_target_group(
            arn,
            health_check_proto,
            health_check_port,
            health_check_path,
            health_check_interval,
            health_check_timeout,
            healthy_threshold_count,
            unhealthy_threshold_count,
            http_codes,
            health_check_enabled=health_check_enabled,
        )

        template = self.response_template(MODIFY_TARGET_GROUP_TEMPLATE)
        return template.render(target_group=target_group)

    @amzn_request_id
    def modify_listener(self):
        arn = self._get_param("ListenerArn")
        port = self._get_param("Port")
        protocol = self._get_param("Protocol")
        ssl_policy = self._get_param("SslPolicy")
        certificates = self._get_list_prefix("Certificates.member")
        default_actions = self._get_list_prefix("DefaultActions.member")

        # Should really move SSL Policies to models
        if ssl_policy is not None and ssl_policy not in [
            item["name"] for item in SSL_POLICIES
        ]:
            raise RESTError(
                "SSLPolicyNotFound", "Policy {0} not found".format(ssl_policy)
            )

        listener = self.elbv2_backend.modify_listener(
            arn, port, protocol, ssl_policy, certificates, default_actions
        )

        template = self.response_template(MODIFY_LISTENER_TEMPLATE)
        return template.render(listener=listener)

    def _add_tags(self, resource):
        tag_values = []
        tag_keys = []

        for t_key, t_val in sorted(self.querystring.items()):
            if t_key.startswith("Tags.member."):
                if t_key.split(".")[3] == "Key":
                    tag_keys.extend(t_val)
                elif t_key.split(".")[3] == "Value":
                    tag_values.extend(t_val)

        counts = {}
        for i in tag_keys:
            counts[i] = tag_keys.count(i)

        counts = sorted(counts.items(), key=lambda i: i[1], reverse=True)

        if counts and counts[0][1] > 1:
            # We have dupes...
            raise DuplicateTagKeysError(counts[0])

        for tag_key, tag_value in zip(tag_keys, tag_values):
            resource.add_tag(tag_key, tag_value)


ADD_TAGS_TEMPLATE = """<AddTagsResponse xmlns="http://elasticloadbalancing.amazonaws.com/doc/2015-12-01/">
  <AddTagsResult/>
  <ResponseMetadata>
    <RequestId>{{ request_id }}</RequestId>
  </ResponseMetadata>
</AddTagsResponse>"""

REMOVE_TAGS_TEMPLATE = """<RemoveTagsResponse xmlns="http://elasticloadbalancing.amazonaws.com/doc/2015-12-01/">
  <RemoveTagsResult/>
  <ResponseMetadata>
    <RequestId>{{ request_id }}</RequestId>
  </ResponseMetadata>
</RemoveTagsResponse>"""

DESCRIBE_TAGS_TEMPLATE = """<DescribeTagsResponse xmlns="http://elasticloadbalancing.amazonaws.com/doc/2015-12-01/">
  <DescribeTagsResult>
    <TagDescriptions>
      {% for resource in resources %}
      <member>
        <ResourceArn>{{ resource.arn }}</ResourceArn>
        <Tags>
          {% for key, value in resource.tags.items() %}
          <member>
            <Value>{{ value }}</Value>
            <Key>{{ key }}</Key>
          </member>
          {% endfor %}
        </Tags>
      </member>
      {% endfor %}
    </TagDescriptions>
  </DescribeTagsResult>
  <ResponseMetadata>
    <RequestId>{{ request_id }}</RequestId>
  </ResponseMetadata>
</DescribeTagsResponse>"""

CREATE_LOAD_BALANCER_TEMPLATE = """<CreateLoadBalancerResponse xmlns="http://elasticloadbalancing.amazonaws.com/doc/2015-12-01/">
  <CreateLoadBalancerResult>
    <LoadBalancers>
      <member>
        <LoadBalancerArn>{{ load_balancer.arn }}</LoadBalancerArn>
        <Scheme>{{ load_balancer.scheme }}</Scheme>
        <LoadBalancerName>{{ load_balancer.name }}</LoadBalancerName>
        <VpcId>{{ load_balancer.vpc_id }}</VpcId>
        <CanonicalHostedZoneId>Z2P70J7EXAMPLE</CanonicalHostedZoneId>
        <CreatedTime>{{ load_balancer.created_time }}</CreatedTime>
        <AvailabilityZones>
          {% for subnet in load_balancer.subnets %}
          <member>
            <SubnetId>{{ subnet.id }}</SubnetId>
            <ZoneName>{{ subnet.availability_zone }}</ZoneName>
          </member>
          {% endfor %}
        </AvailabilityZones>
        <SecurityGroups>
          {% for security_group in load_balancer.security_groups %}
          <member>{{ security_group }}</member>
          {% endfor %}
        </SecurityGroups>
        <DNSName>{{ load_balancer.dns_name }}</DNSName>
        <State>
          <Code>{{ load_balancer.state }}</Code>
        </State>
        <Type>{{ load_balancer.loadbalancer_type }}</Type>
      </member>
    </LoadBalancers>
  </CreateLoadBalancerResult>
  <ResponseMetadata>
    <RequestId>{{ request_id }}</RequestId>
  </ResponseMetadata>
</CreateLoadBalancerResponse>"""

CREATE_RULE_TEMPLATE = """<CreateRuleResponse xmlns="http://elasticloadbalancing.amazonaws.com/doc/2015-12-01/">
  <CreateRuleResult>
    <Rules>
      <member>
        <IsDefault>{{ "true" if rules.is_default else "false" }}</IsDefault>
        <Conditions>
          {% for condition in rules.conditions %}
          <member>
            <Field>{{ condition["Field"] }}</Field>
            {% if "Values" in condition %}
            <Values>
              {% for value in condition["Values"] %}
              <member>{{ value }}</member>
              {% endfor %}
            </Values>
            {% endif %}
            {% if "HttpHeaderConfig" in condition %}
            <HttpHeaderConfig>
              <HttpHeaderName>{{ condition["HttpHeaderConfig"]["HttpHeaderName"] }}</HttpHeaderName>
              <Values>
                {% for value in condition["HttpHeaderConfig"]["Values"] %}
                <member>{{ value }}</member>
                {% endfor %}
              </Values>
            </HttpHeaderConfig>
            {% endif %}
            {% if "HttpRequestMethodConfig" in condition %}
            <HttpRequestMethodConfig>
              <Values>
                {% for value in condition["HttpRequestMethodConfig"]["Values"] %}
                <member>{{ value }}</member>
                {% endfor %}
              </Values>
            </HttpRequestMethodConfig>
            {% endif %}
            {% if "QueryStringConfig" in condition %}
            <QueryStringConfig>
              <Values>
                {% for value in condition["QueryStringConfig"]["Values"] %}
                <member>
                    <Key>{{ value["Key"] }}</Key>
                    <Value>{{ value["Value"] }}</Value>
                </member>
                {% endfor %}
              </Values>
            </QueryStringConfig>
            {% endif %}
            {% if "SourceIpConfig" in condition %}
            <SourceIpConfig>
              <Values>
                {% for value in condition["SourceIpConfig"]["Values"] %}
                <member>{{ value }}</member>
                {% endfor %}
              </Values>
            </SourceIpConfig>
            {% endif %}
            {% if "PathPatternConfig" in condition %}
            <PathPatternConfig>
              <Values>
                {% for value in condition["PathPatternConfig"]["Values"] %}
                <member>{{ value }}</member>
                {% endfor %}
              </Values>
            </PathPatternConfig>
            {% endif %}
            {% if "HostHeaderConfig" in condition %}
            <HostHeaderConfig>
              <Values>
                {% for value in condition["HostHeaderConfig"]["Values"] %}
                <member>{{ value }}</member>
                {% endfor %}
              </Values>
            </HostHeaderConfig>
            {% endif %}
          </member>
          {% endfor %}
        </Conditions>
        <Priority>{{ rules.priority }}</Priority>
        <RuleArn>{{ rules.arn }}</RuleArn>
        <Actions>
          {% for action in rules.actions %}
          <member>
            <Type>{{ action["type"] }}</Type>
            {% if action["type"] == "forward" and "forward_config" in action.data %}
            <ForwardConfig>
              <TargetGroups>
                {% for target_group in action.data["forward_config"]["target_groups"] %}
                <member>
                  <TargetGroupArn>{{ target_group["target_group_arn"] }}</TargetGroupArn>
                  <Weight>{{ target_group["weight"] }}</Weight>
                </member>
                {% endfor %}
              </TargetGroups>
            </ForwardConfig>
            {% endif %}
            {% if action["type"] == "forward" and "forward_config" not in action.data %}
            <TargetGroupArn>{{ action["target_group_arn"] }}</TargetGroupArn>
            {% elif action["type"] == "redirect" %}
            <RedirectConfig>{{ action["redirect_config"] }}</RedirectConfig>
            {% endif %}
          </member>
          {% endfor %}
        </Actions>
      </member>
    </Rules>
  </CreateRuleResult>
  <ResponseMetadata>
    <RequestId>{{ request_id }}</RequestId>
  </ResponseMetadata>
</CreateRuleResponse>"""

CREATE_TARGET_GROUP_TEMPLATE = """<CreateTargetGroupResponse xmlns="http://elasticloadbalancing.amazonaws.com/doc/2015-12-01/">
  <CreateTargetGroupResult>
    <TargetGroups>
      <member>
        <TargetGroupArn>{{ target_group.arn }}</TargetGroupArn>
        <TargetGroupName>{{ target_group.name }}</TargetGroupName>
        <Protocol>{{ target_group.protocol }}</Protocol>
        <Port>{{ target_group.port }}</Port>
        <VpcId>{{ target_group.vpc_id }}</VpcId>
        <HealthCheckProtocol>{{ target_group.health_check_protocol }}</HealthCheckProtocol>
        <HealthCheckPort>{{ target_group.healthcheck_port or '' }}</HealthCheckPort>
        <HealthCheckPath>{{ target_group.healthcheck_path or '' }}</HealthCheckPath>
        <HealthCheckIntervalSeconds>{{ target_group.healthcheck_interval_seconds }}</HealthCheckIntervalSeconds>
        <HealthCheckTimeoutSeconds>{{ target_group.healthcheck_timeout_seconds }}</HealthCheckTimeoutSeconds>
        <HealthCheckEnabled>{{ target_group.healthcheck_enabled and 'true' or 'false' }}</HealthCheckEnabled>
        <HealthyThresholdCount>{{ target_group.healthy_threshold_count }}</HealthyThresholdCount>
        <UnhealthyThresholdCount>{{ target_group.unhealthy_threshold_count }}</UnhealthyThresholdCount>
        {% if target_group.matcher %}
        <Matcher>
          <HttpCode>{{ target_group.matcher['HttpCode'] }}</HttpCode>
        </Matcher>
        {% endif %}
        {% if target_group.target_type %}
        <TargetType>{{ target_group.target_type }}</TargetType>
        {% endif %}
      </member>
    </TargetGroups>
  </CreateTargetGroupResult>
  <ResponseMetadata>
    <RequestId>{{ request_id }}</RequestId>
  </ResponseMetadata>
</CreateTargetGroupResponse>"""

CREATE_LISTENER_TEMPLATE = """<CreateListenerResponse xmlns="http://elasticloadbalancing.amazonaws.com/doc/2015-12-01/">
  <CreateListenerResult>
    <Listeners>
      <member>
        <LoadBalancerArn>{{ listener.load_balancer_arn }}</LoadBalancerArn>
        <Protocol>{{ listener.protocol }}</Protocol>
        {% if listener.certificates %}
        <Certificates>
          {% for cert in listener.certificates %}
          <member>
            <CertificateArn>{{ cert }}</CertificateArn>
          </member>
          {% endfor %}
        </Certificates>
        {% endif %}
        <Port>{{ listener.port }}</Port>
        <SslPolicy>{{ listener.ssl_policy }}</SslPolicy>
        <ListenerArn>{{ listener.arn }}</ListenerArn>
        <DefaultActions>
          {% for action in listener.default_actions %}
          <member>
            {{ action.to_xml() }}
          </member>
          {% endfor %}
        </DefaultActions>
      </member>
    </Listeners>
  </CreateListenerResult>
  <ResponseMetadata>
    <RequestId>{{ request_id }}</RequestId>
  </ResponseMetadata>
</CreateListenerResponse>"""

DELETE_LOAD_BALANCER_TEMPLATE = """<DeleteLoadBalancerResponse xmlns="http://elasticloadbalancing.amazonaws.com/doc/2015-12-01/">
  <DeleteLoadBalancerResult/>
  <ResponseMetadata>
    <RequestId>{{ request_id }}</RequestId>
  </ResponseMetadata>
</DeleteLoadBalancerResponse>"""

DELETE_RULE_TEMPLATE = """<DeleteRuleResponse xmlns="http://elasticloadbalancing.amazonaws.com/doc/2015-12-01/">
  <DeleteRuleResult/>
  <ResponseMetadata>
    <RequestId>{{ request_id }}</RequestId>
  </ResponseMetadata>
</DeleteRuleResponse>"""

DELETE_TARGET_GROUP_TEMPLATE = """<DeleteTargetGroupResponse xmlns="http://elasticloadbalancing.amazonaws.com/doc/2015-12-01/">
  <DeleteTargetGroupResult/>
  <ResponseMetadata>
    <RequestId>{{ request_id }}</RequestId>
  </ResponseMetadata>
</DeleteTargetGroupResponse>"""

DELETE_LISTENER_TEMPLATE = """<DeleteListenerResponse xmlns="http://elasticloadbalancing.amazonaws.com/doc/2015-12-01/">
  <DeleteListenerResult/>
  <ResponseMetadata>
    <RequestId>{{ request_id }}</RequestId>
  </ResponseMetadata>
</DeleteListenerResponse>"""

DESCRIBE_LOAD_BALANCERS_TEMPLATE = """<DescribeLoadBalancersResponse xmlns="http://elasticloadbalancing.amazonaws.com/doc/2015-12-01/">
  <DescribeLoadBalancersResult>
    <LoadBalancers>
      {% for load_balancer in load_balancers %}
      <member>
        <LoadBalancerArn>{{ load_balancer.arn }}</LoadBalancerArn>
        <Scheme>{{ load_balancer.scheme }}</Scheme>
        <LoadBalancerName>{{ load_balancer.name }}</LoadBalancerName>
        <VpcId>{{ load_balancer.vpc_id }}</VpcId>
        <CanonicalHostedZoneId>Z2P70J7EXAMPLE</CanonicalHostedZoneId>
        <CreatedTime>{{ load_balancer.created_time }}</CreatedTime>
        <AvailabilityZones>
          {% for subnet in load_balancer.subnets %}
          <member>
            <SubnetId>{{ subnet.id }}</SubnetId>
            <ZoneName>{{ subnet.availability_zone }}</ZoneName>
          </member>
          {% endfor %}
        </AvailabilityZones>
        <SecurityGroups>
          {% for security_group in load_balancer.security_groups %}
          <member>{{ security_group }}</member>
          {% endfor %}
        </SecurityGroups>
        <DNSName>{{ load_balancer.dns_name }}</DNSName>
        <State>
          <Code>{{ load_balancer.state }}</Code>
        </State>
        <Type>{{ load_balancer.loadbalancer_type }}</Type>
        <IpAddressType>ipv4</IpAddressType>
      </member>
      {% endfor %}
    </LoadBalancers>
    {% if marker %}
    <NextMarker>{{ marker }}</NextMarker>
    {% endif %}
  </DescribeLoadBalancersResult>
  <ResponseMetadata>
    <RequestId>{{ request_id }}</RequestId>
  </ResponseMetadata>
</DescribeLoadBalancersResponse>"""

DESCRIBE_RULES_TEMPLATE = """<DescribeRulesResponse xmlns="http://elasticloadbalancing.amazonaws.com/doc/2015-12-01/">
  <DescribeRulesResult>
    <Rules>
      {% for rule in rules %}
      <member>
        <IsDefault>{{ "true" if rules.is_default else "false" }}</IsDefault>
        <Conditions>
          {% for condition in rule.conditions %}
          <member>
            <Field>{{ condition["Field"] }}</Field>
            {% if "HttpHeaderConfig" in condition %}
            <HttpHeaderConfig>
              <HttpHeaderName>{{ condition["HttpHeaderConfig"]["HttpHeaderName"] }}</HttpHeaderName>
              <Values>
                {% for value in condition["HttpHeaderConfig"]["Values"] %}
                  <member>{{ value }}</member>
                {% endfor %}
              </Values>
            </HttpHeaderConfig>
            {% endif %}
            {% if "HttpRequestMethodConfig" in condition %}
            <HttpRequestMethodConfig>
              <Values>
                {% for value in condition["HttpRequestMethodConfig"]["Values"] %}
                <member>{{ value }}</member>
                {% endfor %}
              </Values>
            </HttpRequestMethodConfig>
            {% endif %}
            {% if "QueryStringConfig" in condition %}
            <QueryStringConfig>
              <Values>
                {% for value in condition["QueryStringConfig"]["Values"] %}
                <member>
                    <Key>{{ value["Key"] }}</Key>
                    <Value>{{ value["Value"] }}</Value>
                </member>
                {% endfor %}
              </Values>
            </QueryStringConfig>
            {% endif %}
            {% if "SourceIpConfig" in condition %}
            <SourceIpConfig>
              <Values>
                {% for value in condition["SourceIpConfig"]["Values"] %}
                <member>{{ value }}</member>
                {% endfor %}
              </Values>
            </SourceIpConfig>
            {% endif %}
            {% if "PathPatternConfig" in condition %}
            <PathPatternConfig>
              <Values>
                {% for value in condition["PathPatternConfig"]["Values"] %}
                <member>{{ value }}</member>
                {% endfor %}
              </Values>
            </PathPatternConfig>
            {% endif %}
            {% if "HostHeaderConfig" in condition %}
            <HostHeaderConfig>
              <Values>
                {% for value in condition["HostHeaderConfig"]["Values"] %}
                <member>{{ value }}</member>
                {% endfor %}
              </Values>
            </HostHeaderConfig>
            {% endif %}
            {% if "Values" in condition %}
            <Values>
              {% for value in condition["Values"] %}
              <member>{{ value }}</member>
              {% endfor %}
            </Values>
            {% endif %}
          </member>
          {% endfor %}
        </Conditions>
        <Priority>{{ rule.priority }}</Priority>
        <RuleArn>{{ rule.arn }}</RuleArn>
        <Actions>
          {% for action in rule.actions %}
          <member>
            {{ action.to_xml() }}
          </member>
          {% endfor %}
        </Actions>
      </member>
      {% endfor %}
    </Rules>
    {% if marker %}
    <NextMarker>{{ marker }}</NextMarker>
    {% endif %}
  </DescribeRulesResult>
  <ResponseMetadata>
    <RequestId>{{ request_id }}</RequestId>
  </ResponseMetadata>
</DescribeRulesResponse>"""

DESCRIBE_TARGET_GROUPS_TEMPLATE = """<DescribeTargetGroupsResponse xmlns="http://elasticloadbalancing.amazonaws.com/doc/2015-12-01/">
  <DescribeTargetGroupsResult>
    <TargetGroups>
      {% for target_group in target_groups %}
      <member>
        <TargetGroupArn>{{ target_group.arn }}</TargetGroupArn>
        <TargetGroupName>{{ target_group.name }}</TargetGroupName>
        <Protocol>{{ target_group.protocol }}</Protocol>
        <Port>{{ target_group.port }}</Port>
        <VpcId>{{ target_group.vpc_id }}</VpcId>
        <HealthCheckProtocol>{{ target_group.healthcheck_protocol }}</HealthCheckProtocol>
        <HealthCheckPort>{{ target_group.healthcheck_port or '' }}</HealthCheckPort>
        <HealthCheckPath>{{ target_group.healthcheck_path or '' }}</HealthCheckPath>
        <HealthCheckIntervalSeconds>{{ target_group.healthcheck_interval_seconds }}</HealthCheckIntervalSeconds>
        <HealthCheckTimeoutSeconds>{{ target_group.healthcheck_timeout_seconds }}</HealthCheckTimeoutSeconds>
        <HealthCheckEnabled>{{ target_group.healthcheck_enabled and 'true' or 'false' }}</HealthCheckEnabled>
        <HealthyThresholdCount>{{ target_group.healthy_threshold_count }}</HealthyThresholdCount>
        <UnhealthyThresholdCount>{{ target_group.unhealthy_threshold_count }}</UnhealthyThresholdCount>
        {% if target_group.matcher %}
        <Matcher>
          <HttpCode>{{ target_group.matcher['HttpCode'] }}</HttpCode>
        </Matcher>
        {% endif %}
        {% if target_group.target_type %}
        <TargetType>{{ target_group.target_type }}</TargetType>
        {% endif %}
        <LoadBalancerArns>
          {% for load_balancer_arn in target_group.load_balancer_arns %}
          <member>{{ load_balancer_arn }}</member>
          {% endfor %}
        </LoadBalancerArns>
      </member>
      {% endfor %}
    </TargetGroups>
  </DescribeTargetGroupsResult>
  <ResponseMetadata>
    <RequestId>{{ request_id }}</RequestId>
  </ResponseMetadata>
</DescribeTargetGroupsResponse>"""

DESCRIBE_TARGET_GROUP_ATTRIBUTES_TEMPLATE = """<DescribeTargetGroupAttributesResponse xmlns="http://elasticloadbalancing.amazonaws.com/doc/2015-12-01/">
  <DescribeTargetGroupAttributesResult>
    <Attributes>
      {% for key, value in attributes.items() %}
      <member>
        <Key>{{ key }}</Key>
        <Value>{{ value }}</Value>
      </member>
      {% endfor %}
    </Attributes>
  </DescribeTargetGroupAttributesResult>
  <ResponseMetadata>
    <RequestId>{{ request_id }}</RequestId>
  </ResponseMetadata>
</DescribeTargetGroupAttributesResponse>"""

DESCRIBE_LISTENERS_TEMPLATE = """<DescribeLoadBalancersResponse xmlns="http://elasticloadbalancing.amazonaws.com/doc/2015-12-01/">
  <DescribeListenersResult>
    <Listeners>
      {% for listener in listeners %}
      <member>
        <LoadBalancerArn>{{ listener.load_balancer_arn }}</LoadBalancerArn>
        <Protocol>{{ listener.protocol }}</Protocol>
        {% if listener.certificate %}
        <Certificates>
          <member>
            <CertificateArn>{{ listener.certificate }}</CertificateArn>
          </member>
        </Certificates>
        {% endif %}
        <Port>{{ listener.port }}</Port>
        <SslPolicy>{{ listener.ssl_policy }}</SslPolicy>
        <ListenerArn>{{ listener.arn }}</ListenerArn>
        <DefaultActions>
          {% for action in listener.default_actions %}
          <member>
            {{ action.to_xml() }}
          </member>
          {% endfor %}
        </DefaultActions>
      </member>
      {% endfor %}
    </Listeners>
  </DescribeListenersResult>
  <ResponseMetadata>
    <RequestId>{{ request_id }}</RequestId>
  </ResponseMetadata>
</DescribeLoadBalancersResponse>"""

CONFIGURE_HEALTH_CHECK_TEMPLATE = """<ConfigureHealthCheckResponse xmlns="http://elasticloadbalancing.amazonaws.com/doc/2015-12-01/">
  <ConfigureHealthCheckResult>
    <HealthCheck>
      <Interval>{{ check.interval }}</Interval>
      <Target>{{ check.target }}</Target>
      <HealthyThreshold>{{ check.healthy_threshold }}</HealthyThreshold>
      <Timeout>{{ check.timeout }}</Timeout>
      <UnhealthyThreshold>{{ check.unhealthy_threshold }}</UnhealthyThreshold>
    </HealthCheck>
  </ConfigureHealthCheckResult>
  <ResponseMetadata>
    <RequestId>{{ request_id }}</RequestId>
  </ResponseMetadata>
</ConfigureHealthCheckResponse>"""

MODIFY_RULE_TEMPLATE = """<ModifyRuleResponse xmlns="http://elasticloadbalancing.amazonaws.com/doc/2015-12-01/">
  <ModifyRuleResult>
    <Rules>
      <member>
        <IsDefault>{{ "true" if rules.is_default else "false" }}</IsDefault>
        <Conditions>
          {% for condition in rules.conditions %}
          <member>
            <Field>{{ condition["Field"] }}</Field>
            {% if "PathPatternConfig" in condition %}
            <PathPatternConfig>
              <Values>
                {% for value in condition["PathPatternConfig"]["Values"] %}
                <member>{{ value }}</member>
                {% endfor %}
              </Values>
            </PathPatternConfig>
            {% endif %}
            {% if "HostHeaderConfig" in condition %}
            <HostHeaderConfig>
              <Values>
                {% for value in condition["HostHeaderConfig"]["Values"] %}
                <member>{{ value }}</member>
                {% endfor %}
              </Values>
            </HostHeaderConfig>
            {% endif %}
            {% if "HttpHeaderConfig" in condition %}
            <HttpHeaderConfig>
              <HttpHeaderName>{{ condition["HttpHeaderConfig"]["HttpHeaderName"] }}</HttpHeaderName>
              <Values>
                {% for value in condition["HttpHeaderConfig"]["Values"] %}
                <member>{{ value }}</member>
                {% endfor %}
              </Values>
            </HttpHeaderConfig>
            {% endif %}
            {% if "HttpRequestMethodConfig" in condition %}
            <HttpRequestMethodConfig>
              <Values>
                {% for value in condition["HttpRequestMethodConfig"]["Values"] %}
                <member>{{ value }}</member>
                {% endfor %}
              </Values>
            </HttpRequestMethodConfig>
            {% endif %}
            {% if "QueryStringConfig" in condition %}
            <QueryStringConfig>
              <Values>
                {% for value in condition["QueryStringConfig"]["Values"] %}
                <member>
                    <Key>{{ value["Key"] }}</Key>
                    <Value>{{ value["Value"] }}</Value>
                </member>
                {% endfor %}
              </Values>
            </QueryStringConfig>
            {% endif %}
            {% if "SourceIpConfig" in condition %}
            <SourceIpConfig>
              <Values>
                {% for value in condition["SourceIpConfig"]["Values"] %}
                <member>{{ value }}</member>
                {% endfor %}
              </Values>
            </SourceIpConfig>
            {% endif %}
            {% if "Values" in condition %}
            <Values>
              {% for value in condition["Values"] %}
              <member>{{ value }}</member>
              {% endfor %}
            </Values>
            {% endif %}
          </member>
          {% endfor %}
        </Conditions>
        <Priority>{{ rules.priority }}</Priority>
        <RuleArn>{{ rules.arn }}</RuleArn>
        <Actions>
          {% for action in rules.actions %}
          <member>
            {{ action.to_xml() }}
          </member>
          {% endfor %}
        </Actions>
      </member>
    </Rules>
  </ModifyRuleResult>
  <ResponseMetadata>
    <RequestId>{{ request_id }}</RequestId>
  </ResponseMetadata>
</ModifyRuleResponse>"""

MODIFY_TARGET_GROUP_ATTRIBUTES_TEMPLATE = """<ModifyTargetGroupAttributesResponse xmlns="http://elasticloadbalancing.amazonaws.com/doc/2015-12-01/">
  <ModifyTargetGroupAttributesResult>
    <Attributes>
      {% for key, value in attributes.items() %}
      <member>
        <Key>{{ key }}</Key>
        <Value>{{ value }}</Value>
      </member>
      {% endfor %}
    </Attributes>
  </ModifyTargetGroupAttributesResult>
  <ResponseMetadata>
    <RequestId>{{ request_id }}</RequestId>
  </ResponseMetadata>
</ModifyTargetGroupAttributesResponse>"""

REGISTER_TARGETS_TEMPLATE = """<RegisterTargetsResponse xmlns="http://elasticloadbalancing.amazonaws.com/doc/2015-12-01/">
  <RegisterTargetsResult>
  </RegisterTargetsResult>
  <ResponseMetadata>
    <RequestId>{{ request_id }}</RequestId>
  </ResponseMetadata>
</RegisterTargetsResponse>"""

DEREGISTER_TARGETS_TEMPLATE = """<DeregisterTargetsResponse xmlns="http://elasticloadbalancing.amazonaws.com/doc/2015-12-01/">
  <DeregisterTargetsResult>
  </DeregisterTargetsResult>
  <ResponseMetadata>
    <RequestId>{{ request_id }}</RequestId>
  </ResponseMetadata>
</DeregisterTargetsResponse>"""

SET_LOAD_BALANCER_SSL_CERTIFICATE = """<SetLoadBalancerListenerSSLCertificateResponse xmlns="http://elasticloadbalan cing.amazonaws.com/doc/2015-12-01/">
 <SetLoadBalancerListenerSSLCertificateResult/>
<ResponseMetadata>
    <RequestId>{{ request_id }}</RequestId>
</ResponseMetadata>
</SetLoadBalancerListenerSSLCertificateResponse>"""

DELETE_LOAD_BALANCER_LISTENERS = """<DeleteLoadBalancerListenersResponse xmlns="http://elasticloadbalan cing.amazonaws.com/doc/2015-12-01/">
 <DeleteLoadBalancerListenersResult/>
<ResponseMetadata>
    <RequestId>{{ request_id }}</RequestId>
</ResponseMetadata>
</DeleteLoadBalancerListenersResponse>"""

DESCRIBE_ATTRIBUTES_TEMPLATE = """<DescribeLoadBalancerAttributesResponse  xmlns="http://elasticloadbalancing.amazonaws.com/doc/2015-12-01/">
  <DescribeLoadBalancerAttributesResult>
    <LoadBalancerAttributes>
      <AccessLog>
        <Enabled>{{ attributes.access_log.enabled }}</Enabled>
        {% if attributes.access_log.enabled %}
        <S3BucketName>{{ attributes.access_log.s3_bucket_name }}</S3BucketName>
        <S3BucketPrefix>{{ attributes.access_log.s3_bucket_prefix }}</S3BucketPrefix>
        <EmitInterval>{{ attributes.access_log.emit_interval }}</EmitInterval>
        {% endif %}
      </AccessLog>
      <ConnectionSettings>
        <IdleTimeout>{{ attributes.connecting_settings.idle_timeout }}</IdleTimeout>
      </ConnectionSettings>
      <CrossZoneLoadBalancing>
        <Enabled>{{ attributes.cross_zone_load_balancing.enabled }}</Enabled>
      </CrossZoneLoadBalancing>
      <ConnectionDraining>
        {% if attributes.connection_draining.enabled %}
        <Enabled>true</Enabled>
        <Timeout>{{ attributes.connection_draining.timeout }}</Timeout>
        {% else %}
        <Enabled>false</Enabled>
        {% endif %}
      </ConnectionDraining>
    </LoadBalancerAttributes>
  </DescribeLoadBalancerAttributesResult>
  <ResponseMetadata>
    <RequestId>{{ request_id }}</RequestId>
  </ResponseMetadata>
</DescribeLoadBalancerAttributesResponse>
"""

MODIFY_ATTRIBUTES_TEMPLATE = """<ModifyLoadBalancerAttributesResponse xmlns="http://elasticloadbalancing.amazonaws.com/doc/2015-12-01/">
  <ModifyLoadBalancerAttributesResult>
  <LoadBalancerName>{{ load_balancer.name }}</LoadBalancerName>
    <LoadBalancerAttributes>
      <AccessLog>
        <Enabled>{{ attributes.access_log.enabled }}</Enabled>
        {% if attributes.access_log.enabled %}
        <S3BucketName>{{ attributes.access_log.s3_bucket_name }}</S3BucketName>
        <S3BucketPrefix>{{ attributes.access_log.s3_bucket_prefix }}</S3BucketPrefix>
        <EmitInterval>{{ attributes.access_log.emit_interval }}</EmitInterval>
        {% endif %}
      </AccessLog>
      <ConnectionSettings>
        <IdleTimeout>{{ attributes.connecting_settings.idle_timeout }}</IdleTimeout>
      </ConnectionSettings>
      <CrossZoneLoadBalancing>
        <Enabled>{{ attributes.cross_zone_load_balancing.enabled }}</Enabled>
      </CrossZoneLoadBalancing>
      <ConnectionDraining>
        {% if attributes.connection_draining.enabled %}
        <Enabled>true</Enabled>
        <Timeout>{{ attributes.connection_draining.timeout }}</Timeout>
        {% else %}
        <Enabled>false</Enabled>
        {% endif %}
      </ConnectionDraining>
    </LoadBalancerAttributes>
  </ModifyLoadBalancerAttributesResult>
  <ResponseMetadata>
    <RequestId>{{ request_id }}</RequestId>
  </ResponseMetadata>
</ModifyLoadBalancerAttributesResponse>
"""

CREATE_LOAD_BALANCER_POLICY_TEMPLATE = """<CreateLoadBalancerPolicyResponse xmlns="http://elasticloadbalancing.amazonaws.com/doc/2015-12-01/">
  <CreateLoadBalancerPolicyResult/>
  <ResponseMetadata>
      <RequestId>{{ request_id }}</RequestId>
  </ResponseMetadata>
</CreateLoadBalancerPolicyResponse>
"""

SET_LOAD_BALANCER_POLICIES_OF_LISTENER_TEMPLATE = """<SetLoadBalancerPoliciesOfListenerResponse xmlns="http://elasticloadbalancing.amazonaws.com/doc/2015-12-01/">
    <SetLoadBalancerPoliciesOfListenerResult/>
    <ResponseMetadata>
        <RequestId>{{ request_id }}</RequestId>
    </ResponseMetadata>
</SetLoadBalancerPoliciesOfListenerResponse>
"""

SET_LOAD_BALANCER_POLICIES_FOR_BACKEND_SERVER_TEMPLATE = """<SetLoadBalancerPoliciesForBackendServerResponse xmlns="http://elasticloadbalancing.amazonaws.com/doc/2015-12-01/">
    <SetLoadBalancerPoliciesForBackendServerResult/>
    <ResponseMetadata>
        <RequestId>{{ request_id }}</RequestId>
    </ResponseMetadata>
</SetLoadBalancerPoliciesForBackendServerResponse>
"""

DESCRIBE_TARGET_HEALTH_TEMPLATE = """<DescribeTargetHealthResponse xmlns="http://elasticloadbalancing.amazonaws.com/doc/2015-12-01/">
  <DescribeTargetHealthResult>
    <TargetHealthDescriptions>
      {% for target_health in target_health_descriptions %}
      <member>
        <HealthCheckPort>{{ target_health.health_port }}</HealthCheckPort>
        <TargetHealth>
          <State>{{ target_health.status }}</State>
          {% if target_health.reason %}
            <Reason>{{ target_health.reason }}</Reason>
          {% endif %}
          {% if target_health.description %}
            <Description>{{ target_health.description }}</Description>
          {% endif %}
        </TargetHealth>
        <Target>
          <Port>{{ target_health.port }}</Port>
          <Id>{{ target_health.instance_id }}</Id>
        </Target>
      </member>
      {% endfor %}
    </TargetHealthDescriptions>
  </DescribeTargetHealthResult>
  <ResponseMetadata>
    <RequestId>{{ request_id }}</RequestId>
  </ResponseMetadata>
</DescribeTargetHealthResponse>"""

SET_RULE_PRIORITIES_TEMPLATE = """<SetRulePrioritiesResponse xmlns="http://elasticloadbalancing.amazonaws.com/doc/2015-12-01/">
  <SetRulePrioritiesResult>
    <Rules>
      <member>
        <IsDefault>{{ "true" if rules.is_default else "false" }}</IsDefault>
        <Conditions>
          {% for condition in rules.conditions %}
          <member>
            <Field>{{ condition["field"] }}</Field>
            <Values>
              {% for value in condition["values"] %}
              <member>{{ value }}</member>
              {% endfor %}
            </Values>
          </member>
          {% endfor %}
        </Conditions>
        <Priority>{{ rules.priority }}</Priority>
        <RuleArn>{{ rules.arn }}</RuleArn>
        <Actions>
          {% for action in rules.actions %}
          <member>
            <Type>{{ action["type"] }}</Type>
            {% if action["type"] == "forward" and "forward_config" in action.data %}
            <ForwardConfig>
              <TargetGroups>
                {% for target_group in action.data["forward_config"]["target_groups"] %}
                <member>
                  <TargetGroupArn>{{ target_group["target_group_arn"] }}</TargetGroupArn>
                  <Weight>{{ target_group["weight"] }}</Weight>
                </member>
                {% endfor %}
              </TargetGroups>
            </ForwardConfig>
            {% endif %}
            {% if action["type"] == "forward" and "forward_config" not in action.data %}
            <TargetGroupArn>{{ action["target_group_arn"] }}</TargetGroupArn>
            {% endif %}
          </member>
          {% endfor %}
        </Actions>
      </member>
    </Rules>
  </SetRulePrioritiesResult>
  <ResponseMetadata>
    <RequestId>{{ request_id }}</RequestId>
  </ResponseMetadata>
</SetRulePrioritiesResponse>"""

DESCRIBE_LIMITS_TEMPLATE = """<DescribeAccountLimitsResponse xmlns="http://elasticloadbalancing.amazonaws.com/doc/2015-12-01/">
  <DescribeAccountLimitsResult>
    <Limits>
      {% for key, value in limits.items() %}
      <member>
        <Name>{{ key }}</Name>
        <Max>{{ value }}</Max>
      </member>
      {% endfor %}
    </Limits>
  </DescribeAccountLimitsResult>
  <ResponseMetadata>
    <RequestId>{{ request_id }}</RequestId>
  </ResponseMetadata>
</DescribeAccountLimitsResponse>"""

DESCRIBE_SSL_POLICIES_TEMPLATE = """<DescribeSSLPoliciesResponse xmlns="http://elasticloadbalancing.amazonaws.com/doc/2015-12-01/">
  <DescribeSSLPoliciesResult>
    <SslPolicies>
      {% for policy in policies %}
      <member>
        <Name>{{ policy['name'] }}</Name>
        <Ciphers>
          {% for cipher in policy['ciphers'] %}
          <member>
            <Name>{{ cipher['name'] }}</Name>
            <Priority>{{ cipher['priority'] }}</Priority>
          </member>
          {% endfor %}
        </Ciphers>
        <SslProtocols>
          {% for proto in policy['ssl_protocols'] %}
          <member>{{ proto }}</member>
          {% endfor %}
        </SslProtocols>
      </member>
      {% endfor %}
    </SslPolicies>
  </DescribeSSLPoliciesResult>
  <ResponseMetadata>
    <RequestId>{{ request_id }}</RequestId>
  </ResponseMetadata>
</DescribeSSLPoliciesResponse>"""

SET_IP_ADDRESS_TYPE_TEMPLATE = """<SetIpAddressTypeResponse xmlns="http://elasticloadbalancing.amazonaws.com/doc/2015-12-01/">
  <SetIpAddressTypeResult>
    <IpAddressType>{{ ip_type }}</IpAddressType>
  </SetIpAddressTypeResult>
  <ResponseMetadata>
    <RequestId>{{ request_id }}</RequestId>
  </ResponseMetadata>
</SetIpAddressTypeResponse>"""

SET_SECURITY_GROUPS_TEMPLATE = """<SetSecurityGroupsResponse xmlns="http://elasticloadbalancing.amazonaws.com/doc/2015-12-01/">
  <SetSecurityGroupsResult>
    <SecurityGroupIds>
      {% for group in sec_groups %}
      <member>{{ group }}</member>
      {% endfor %}
    </SecurityGroupIds>
  </SetSecurityGroupsResult>
  <ResponseMetadata>
    <RequestId>{{ request_id }}</RequestId>
  </ResponseMetadata>
</SetSecurityGroupsResponse>"""

SET_SUBNETS_TEMPLATE = """<SetSubnetsResponse xmlns="http://elasticloadbalancing.amazonaws.com/doc/2015-12-01/">
  <SetSubnetsResult>
    <AvailabilityZones>
      {% for zone_id, subnet_id in subnets %}
      <member>
        <SubnetId>{{ subnet_id }}</SubnetId>
        <ZoneName>{{ zone_id }}</ZoneName>
      </member>
      {% endfor %}
    </AvailabilityZones>
  </SetSubnetsResult>
  <ResponseMetadata>
    <RequestId>{{ request_id }}</RequestId>
  </ResponseMetadata>
</SetSubnetsResponse>"""

MODIFY_LOADBALANCER_ATTRS_TEMPLATE = """<ModifyLoadBalancerAttributesResponse xmlns="http://elasticloadbalancing.amazonaws.com/doc/2015-12-01/">
  <ModifyLoadBalancerAttributesResult>
    <Attributes>
      {% for key, value in attrs.items() %}
      <member>
        {% if value == None %}<Value />{% else %}<Value>{{ value }}</Value>{% endif %}
        <Key>{{ key }}</Key>
      </member>
      {% endfor %}
    </Attributes>
  </ModifyLoadBalancerAttributesResult>
  <ResponseMetadata>
    <RequestId>{{ request_id }}</RequestId>
  </ResponseMetadata>
</ModifyLoadBalancerAttributesResponse>"""

DESCRIBE_LOADBALANCER_ATTRS_TEMPLATE = """<DescribeLoadBalancerAttributesResponse xmlns="http://elasticloadbalancing.amazonaws.com/doc/2015-12-01/">
  <DescribeLoadBalancerAttributesResult>
    <Attributes>
      {% for key, value in attrs.items() %}
      <member>
        {% if value == None %}<Value />{% else %}<Value>{{ value }}</Value>{% endif %}
        <Key>{{ key }}</Key>
      </member>
      {% endfor %}
    </Attributes>
  </DescribeLoadBalancerAttributesResult>
  <ResponseMetadata>
    <RequestId>{{ request_id }}</RequestId>
  </ResponseMetadata>
</DescribeLoadBalancerAttributesResponse>"""

MODIFY_TARGET_GROUP_TEMPLATE = """<ModifyTargetGroupResponse xmlns="http://elasticloadbalancing.amazonaws.com/doc/2015-12-01/">
  <ModifyTargetGroupResult>
    <TargetGroups>
      <member>
        <TargetGroupArn>{{ target_group.arn }}</TargetGroupArn>
        <TargetGroupName>{{ target_group.name }}</TargetGroupName>
        <Protocol>{{ target_group.protocol }}</Protocol>
        <Port>{{ target_group.port }}</Port>
        <VpcId>{{ target_group.vpc_id }}</VpcId>
        <HealthCheckProtocol>{{ target_group.healthcheck_protocol }}</HealthCheckProtocol>
        <HealthCheckPort>{{ target_group.healthcheck_port }}</HealthCheckPort>
        <HealthCheckPath>{{ target_group.healthcheck_path }}</HealthCheckPath>
        <HealthCheckIntervalSeconds>{{ target_group.healthcheck_interval_seconds }}</HealthCheckIntervalSeconds>
        <HealthCheckTimeoutSeconds>{{ target_group.healthcheck_timeout_seconds }}</HealthCheckTimeoutSeconds>
        <HealthyThresholdCount>{{ target_group.healthy_threshold_count }}</HealthyThresholdCount>
        <UnhealthyThresholdCount>{{ target_group.unhealthy_threshold_count }}</UnhealthyThresholdCount>
        <Matcher>
          <HttpCode>{{ target_group.matcher['HttpCode'] }}</HttpCode>
        </Matcher>
        <LoadBalancerArns>
          {% for load_balancer_arn in target_group.load_balancer_arns %}
          <member>{{ load_balancer_arn }}</member>
          {% endfor %}
        </LoadBalancerArns>
      </member>
    </TargetGroups>
  </ModifyTargetGroupResult>
  <ResponseMetadata>
    <RequestId>{{ request_id }}</RequestId>
  </ResponseMetadata>
</ModifyTargetGroupResponse>"""

MODIFY_LISTENER_TEMPLATE = """<ModifyListenerResponse xmlns="http://elasticloadbalancing.amazonaws.com/doc/2015-12-01/">
  <ModifyListenerResult>
    <Listeners>
      <member>
        <LoadBalancerArn>{{ listener.load_balancer_arn }}</LoadBalancerArn>
        <Protocol>{{ listener.protocol }}</Protocol>
        {% if listener.certificates %}
        <Certificates>
          {% for cert in listener.certificates %}
          <member>
            <CertificateArn>{{ cert }}</CertificateArn>
          </member>
          {% endfor %}
        </Certificates>
        {% endif %}
        <Port>{{ listener.port }}</Port>
        <SslPolicy>{{ listener.ssl_policy }}</SslPolicy>
        <ListenerArn>{{ listener.arn }}</ListenerArn>
        <DefaultActions>
          {% for action in listener.default_actions %}
          <member>
            {{ action.to_xml() }}
          </member>
          {% endfor %}
        </DefaultActions>
      </member>
    </Listeners>
  </ModifyListenerResult>
  <ResponseMetadata>
    <RequestId>{{ request_id }}</RequestId>
  </ResponseMetadata>
</ModifyListenerResponse>"""<|MERGE_RESOLUTION|>--- conflicted
+++ resolved
@@ -154,48 +154,7 @@
 
     @amzn_request_id
     def create_rule(self):
-<<<<<<< HEAD
-        listener_arn = self._get_param("ListenerArn")
-        _conditions = self._get_list_prefix("Conditions.member")
-        conditions = []
-        for _condition in _conditions:
-            condition = {}
-            condition["field"] = _condition["field"]
-            values = sorted(
-                [e for e in _condition.items() if "values.member" in e[0]],
-                key=lambda x: x[0],
-            )
-            condition["values"] = []
-            # fix: preserve original request dict items, instead of flattening everything into "values" list
-            # NOTE: validations had to be fixed to accommodate this new structure
-            from moto.config.models import snake_to_camels
-
-            for entry in values:
-                if entry[0].startswith("values.member"):
-                    condition["values"].append(entry[1])
-                else:
-                    prefix, _, foo = entry[0].partition(".")
-                    prefix = snake_to_camels(prefix, cap_start=False, cap_arn=False)
-                    condition[prefix] = condition.get(prefix) or {"values": []}
-                    if entry[0].endswith("._key"):
-                        condition[prefix]["values"].append(
-                            {
-                                "Key": entry[1],
-                                "Value": _condition.get(
-                                    entry[0].replace("._key", "._value")
-                                ),
-                            }
-                        )
-                    elif entry[0].endswith("._value"):
-                        pass  # skip, already covered above
-                    else:
-                        condition[prefix]["values"].append(entry[1])
-            # condition["values"] = [e[1] for e in values]
-            conditions.append(condition)
-        priority = self._get_int_param("Priority")
-=======
         params = self._get_params()
->>>>>>> d01bd59e
         actions = self._get_list_prefix("Actions.member")
         rules = self.elbv2_backend.create_rule(
             listener_arn=params["ListenerArn"],
