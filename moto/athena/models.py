--- conflicted
+++ resolved
@@ -173,14 +173,13 @@
         self.executions[execution.id] = execution
         return execution.id
 
-<<<<<<< HEAD
-    def get_query_execution(self, exec_id):
+    def get_query_execution(self, exec_id: str) -> Execution:
         return self.executions[exec_id]
 
-    def list_query_executions(self):
+    def list_query_executions(self) -> list:
         return self.executions
 
-    def get_query_results(self, exec_id):
+    def get_query_results(self, exec_id: str) -> dict:
         return {
             "ResultSet": {
                 "Rows": [
@@ -209,13 +208,7 @@
             }
         }
 
-    def stop_query_execution(self, exec_id):
-=======
-    def get_execution(self, exec_id: str) -> Execution:
-        return self.executions[exec_id]
-
     def stop_query_execution(self, exec_id: str) -> None:
->>>>>>> 2500affb
         execution = self.executions[exec_id]
         execution.status = "CANCELLED"
 
