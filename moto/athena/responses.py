import json

from moto.core.responses import BaseResponse
from .models import athena_backends, AthenaBackend
from typing import Dict, Tuple, Union


class AthenaResponse(BaseResponse):
    def __init__(self) -> None:
        super().__init__(service_name="athena")

    @property
    def athena_backend(self) -> AthenaBackend:
        return athena_backends[self.current_account][self.region]

    def create_work_group(self) -> Union[Tuple[str, Dict[str, int]], str]:
        name = self._get_param("Name")
        description = self._get_param("Description")
        configuration = self._get_param("Configuration")
        tags = self._get_param("Tags")
        work_group = self.athena_backend.create_work_group(
            name, configuration, description, tags
        )
        if not work_group:
            return self.error("WorkGroup already exists", 400)
        return json.dumps(
            {
                "CreateWorkGroupResponse": {
                    "ResponseMetadata": {
                        "RequestId": "384ac68d-3775-11df-8963-01868b7c937a"
                    }
                }
            }
        )

    def list_work_groups(self) -> str:
        return json.dumps({"WorkGroups": self.athena_backend.list_work_groups()})

    def get_work_group(self) -> str:
        name = self._get_param("WorkGroup")
        return json.dumps({"WorkGroup": self.athena_backend.get_work_group(name)})

    def start_query_execution(self) -> Union[Tuple[str, Dict[str, int]], str]:
        query = self._get_param("QueryString")
        context = self._get_param("QueryExecutionContext")
        config = self._get_param("ResultConfiguration")
        workgroup = self._get_param("WorkGroup")
        if workgroup and not self.athena_backend.get_work_group(workgroup):
            return self.error("WorkGroup does not exist", 400)
        q_exec_id = self.athena_backend.start_query_execution(
            query=query, context=context, config=config, workgroup=workgroup
        )
        return json.dumps({"QueryExecutionId": q_exec_id})

    def get_query_execution(self) -> str:
        exec_id = self._get_param("QueryExecutionId")
        execution = self.athena_backend.get_query_execution(exec_id)
        result = {
            "QueryExecution": {
                "QueryExecutionId": exec_id,
                "Query": execution.query,
                "StatementType": "DDL",
                "ResultConfiguration": execution.config,
                "QueryExecutionContext": execution.context,
                "Status": {
                    "State": execution.status,
                    "SubmissionDateTime": execution.start_time,
                },
                "Statistics": {
                    "EngineExecutionTimeInMillis": 0,
                    "DataScannedInBytes": 0,
                    "TotalExecutionTimeInMillis": 0,
                    "QueryQueueTimeInMillis": 0,
                    "QueryPlanningTimeInMillis": 0,
                    "ServiceProcessingTimeInMillis": 0,
                },
                "WorkGroup": execution.workgroup,
            }
        }
        return json.dumps(result)

<<<<<<< HEAD
    def get_query_results(self):
        exec_id = self._get_param("QueryExecutionId")
        result = self.athena_backend.get_query_results(exec_id)
        return json.dumps(result)

    def list_query_executions(self):
        workgroup = self._get_param("WorkGroup")
        executions = self.athena_backend.list_query_executions()
        return json.dumps(
            {"QueryExecutionIds": [i for i in executions.keys()]}
        )  # executions

    def stop_query_execution(self):
=======
    def stop_query_execution(self) -> str:
>>>>>>> 2500affb
        exec_id = self._get_param("QueryExecutionId")
        self.athena_backend.stop_query_execution(exec_id)
        return json.dumps({})

    def error(self, msg: str, status: int) -> Tuple[str, Dict[str, int]]:
        return (
            json.dumps({"__type": "InvalidRequestException", "Message": msg}),
            dict(status=status),
        )

    def create_named_query(self) -> Union[Tuple[str, Dict[str, int]], str]:
        name = self._get_param("Name")
        description = self._get_param("Description")
        database = self._get_param("Database")
        query_string = self._get_param("QueryString")
        workgroup = self._get_param("WorkGroup")
        if workgroup and not self.athena_backend.get_work_group(workgroup):
            return self.error("WorkGroup does not exist", 400)
        query_id = self.athena_backend.create_named_query(
            name, description, database, query_string, workgroup
        )
        return json.dumps({"NamedQueryId": query_id})

    def get_named_query(self) -> str:
        query_id = self._get_param("NamedQueryId")
        nq = self.athena_backend.get_named_query(query_id)
        return json.dumps(
            {
                "NamedQuery": {
                    "Name": nq.name,  # type: ignore[union-attr]
                    "Description": nq.description,  # type: ignore[union-attr]
                    "Database": nq.database,  # type: ignore[union-attr]
                    "QueryString": nq.query_string,  # type: ignore[union-attr]
                    "NamedQueryId": nq.id,  # type: ignore[union-attr]
                    "WorkGroup": nq.workgroup,  # type: ignore[union-attr]
                }
            }
        )

    def list_data_catalogs(self) -> str:
        return json.dumps(
            {"DataCatalogsSummary": self.athena_backend.list_data_catalogs()}
        )

    def get_data_catalog(self) -> str:
        name = self._get_param("Name")
        return json.dumps({"DataCatalog": self.athena_backend.get_data_catalog(name)})

    def create_data_catalog(self) -> Union[Tuple[str, Dict[str, int]], str]:
        name = self._get_param("Name")
        catalog_type = self._get_param("Type")
        description = self._get_param("Description")
        parameters = self._get_param("Parameters")
        tags = self._get_param("Tags")
        data_catalog = self.athena_backend.create_data_catalog(
            name, catalog_type, description, parameters, tags
        )
        if not data_catalog:
            return self.error("DataCatalog already exists", 400)
        return json.dumps(
            {
                "CreateDataCatalogResponse": {
                    "ResponseMetadata": {
                        "RequestId": "384ac68d-3775-11df-8963-01868b7c937a"
                    }
                }
            }
        )<|MERGE_RESOLUTION|>--- conflicted
+++ resolved
@@ -79,23 +79,19 @@
         }
         return json.dumps(result)
 
-<<<<<<< HEAD
-    def get_query_results(self):
+    def get_query_results(self) -> dict:
         exec_id = self._get_param("QueryExecutionId")
         result = self.athena_backend.get_query_results(exec_id)
         return json.dumps(result)
 
-    def list_query_executions(self):
+    def list_query_executions(self) -> dict:
         workgroup = self._get_param("WorkGroup")
         executions = self.athena_backend.list_query_executions()
         return json.dumps(
             {"QueryExecutionIds": [i for i in executions.keys()]}
         )  # executions
 
-    def stop_query_execution(self):
-=======
     def stop_query_execution(self) -> str:
->>>>>>> 2500affb
         exec_id = self._get_param("QueryExecutionId")
         self.athena_backend.stop_query_execution(exec_id)
         return json.dumps({})
