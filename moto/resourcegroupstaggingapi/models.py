--- conflicted
+++ resolved
@@ -536,8 +536,6 @@
                     "Tags": tags,
                 }
 
-<<<<<<< HEAD
-=======
 
         # Workspaces
         if not resource_type_filters or "workspaces" in resource_type_filters:
@@ -581,7 +579,6 @@
                     "Tags": tags,
                 }
 
->>>>>>> 8123e6d7
         # VPC
         if (
             not resource_type_filters
