--- conflicted
+++ resolved
@@ -313,14 +313,11 @@
         source_snapshot_identifier = self._get_param("SourceDBSnapshotIdentifier")
         target_snapshot_identifier = self._get_param("TargetDBSnapshotIdentifier")
         tags = self.unpack_list_params("Tags", "Tag")
-<<<<<<< HEAD
+        copy_tags = self._get_param("CopyTags")
         self.backend.validate_db_snapshot_identifier(
             target_snapshot_identifier, parameter_name="TargetDBSnapshotIdentifier"
         )
 
-=======
-        copy_tags = self._get_param("CopyTags")
->>>>>>> 3b468c9d
         snapshot = self.backend.copy_db_snapshot(
             source_snapshot_identifier, target_snapshot_identifier, tags, copy_tags
         )
