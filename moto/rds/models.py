import copy
import os
import re
import string

from collections import defaultdict
from jinja2 import Template
from re import compile as re_compile
from collections import OrderedDict
from typing import Any, Dict, List, Optional, Iterable, Tuple, Union
from moto.core import BaseBackend, BackendDict, BaseModel, CloudFormationModel
from moto.core.utils import iso_8601_datetime_with_milliseconds
from moto.ec2.models import ec2_backends
from moto.moto_api._internal import mock_random as random
from moto.neptune.models import neptune_backends, NeptuneBackend
from moto.utilities.utils import load_resource
from .exceptions import (
    RDSClientError,
    DBClusterNotFoundError,
    DBClusterSnapshotAlreadyExistsError,
    DBClusterSnapshotNotFoundError,
    DBClusterToBeDeletedHasActiveMembers,
    DBInstanceNotFoundError,
    DBSnapshotNotFoundError,
    DBSecurityGroupNotFoundError,
    DBSubnetGroupNotFoundError,
    DBParameterGroupNotFoundError,
    DBClusterParameterGroupNotFoundError,
    OptionGroupNotFoundFaultError,
    InvalidDBClusterStateFaultError,
    InvalidDBInstanceEngine,
    InvalidDBInstanceStateError,
    SnapshotQuotaExceededError,
    DBSnapshotAlreadyExistsError,
    InvalidParameterValue,
    InvalidParameterCombination,
    InvalidDBClusterStateFault,
    InvalidDBInstanceIdentifier,
    InvalidGlobalClusterStateFault,
    ExportTaskNotFoundError,
    ExportTaskAlreadyExistsError,
    InvalidExportSourceStateError,
    SubscriptionNotFoundError,
    SubscriptionAlreadyExistError,
)
from .utils import (
    FilterDef,
    apply_filter,
    merge_filters,
    validate_filters,
    valid_preferred_maintenance_window,
<<<<<<< HEAD
    DbInstanceEngine,
=======
    ClusterEngine,
>>>>>>> ac401f69
)


def find_cluster(cluster_arn: str) -> "Cluster":
    arn_parts = cluster_arn.split(":")
    region, account = arn_parts[3], arn_parts[4]
    return rds_backends[account][region].describe_db_clusters(cluster_arn)[0]


class GlobalCluster(BaseModel):
    def __init__(
        self,
        account_id: str,
        global_cluster_identifier: str,
        engine: str,
        engine_version: Optional[str],
        storage_encrypted: Optional[str],
        deletion_protection: Optional[str],
    ):
        self.global_cluster_identifier = global_cluster_identifier
        self.global_cluster_resource_id = "cluster-" + random.get_random_hex(8)
        self.global_cluster_arn = (
            f"arn:aws:rds::{account_id}:global-cluster:{global_cluster_identifier}"
        )
        self.engine = engine
        self.engine_version = engine_version or "5.7.mysql_aurora.2.11.2"
        self.storage_encrypted = (
            storage_encrypted and storage_encrypted.lower() == "true"
        )
        self.deletion_protection = (
            deletion_protection and deletion_protection.lower() == "true"
        )
        self.members: List[Cluster] = []

    def to_xml(self) -> str:
        template = Template(
            """
          <GlobalClusterIdentifier>{{ cluster.global_cluster_identifier }}</GlobalClusterIdentifier>
          <GlobalClusterResourceId>{{ cluster.global_cluster_resource_id }}</GlobalClusterResourceId>
          <GlobalClusterArn>{{ cluster.global_cluster_arn }}</GlobalClusterArn>
          <Engine>{{ cluster.engine }}</Engine>
          <Status>available</Status>
          <EngineVersion>{{ cluster.engine_version }}</EngineVersion>
          <StorageEncrypted>{{ 'true' if cluster.storage_encrypted else 'false' }}</StorageEncrypted>
          <DeletionProtection>{{ 'true' if cluster.deletion_protection else 'false' }}</DeletionProtection>
          <GlobalClusterMembers>
          {% for cluster_member in cluster.members %}
          <GlobalClusterMember>
            <DBClusterArn>{{ cluster_member.db_cluster_arn }}</DBClusterArn>
            <IsWriter>{{ 'true' if cluster_member.is_writer else 'false' }}</IsWriter>
            {% if not cluster_member.is_writer %}<GlobalWriteForwardingStatus>disabled</GlobalWriteForwardingStatus>{% endif %}
                <Readers>
                    {% if cluster_member.is_writer %}
                        {% for reader in cluster.members %}
                            {% if not reader.is_writer %}<Reader>{{ reader.db_cluster_arn }}</Reader>{% endif %}
                        {% endfor %}
                    {% endif %}
                </Readers>
          </GlobalClusterMember>
          {% endfor %}
          </GlobalClusterMembers>
          """
        )
        return template.render(cluster=self)


class Cluster:
    SUPPORTED_FILTERS = {
        "db-cluster-id": FilterDef(
            ["db_cluster_arn", "db_cluster_identifier"], "DB Cluster Identifiers"
        ),
        "engine": FilterDef(["engine"], "Engine Names"),
    }

    def __init__(self, **kwargs: Any):
        self.db_name = kwargs.get("db_name")
        self.db_cluster_identifier = kwargs.get("db_cluster_identifier")
        self.db_cluster_instance_class = kwargs.get("db_cluster_instance_class")
        self.deletion_protection = kwargs.get("deletion_protection")
        self.engine = kwargs.get("engine")
        if self.engine not in ClusterEngine.list_cluster_engines():
            raise InvalidParameterValue(
                (
                    "Engine '{engine}' is not supported "
                    "to satisfy constraint: Member must satisfy enum value set: "
                    "{valid_engines}"
                ).format(
                    engine=self.engine,
                    valid_engines=ClusterEngine.list_cluster_engines(),
                )
            )
        self.engine_version = kwargs.get("engine_version") or Cluster.default_engine_version(self.engine)  # type: ignore
        self.engine_mode = kwargs.get("engine_mode") or "provisioned"
        self.iops = kwargs.get("iops")
        self.kms_key_id = kwargs.get("kms_key_id")
        self.network_type = kwargs.get("network_type") or "IPV4"
        self.status = "active"
        self.account_id = kwargs.get("account_id")
        self.region_name = kwargs.get("region")
        self.cluster_create_time = iso_8601_datetime_with_milliseconds()
        self.copy_tags_to_snapshot = kwargs.get("copy_tags_to_snapshot")
        if self.copy_tags_to_snapshot is None:
            self.copy_tags_to_snapshot = True
        self.storage_type = kwargs.get("storage_type")
        if self.storage_type is None:
            self.storage_type = Cluster.default_storage_type(iops=self.iops)
        self.allocated_storage = kwargs.get("allocated_storage")
        if self.allocated_storage is None:
            self.allocated_storage = Cluster.default_allocated_storage(
                engine=self.engine, storage_type=self.storage_type  # type: ignore
            )
        self.master_username = kwargs.get("master_username")
        self.global_cluster_identifier = kwargs.get("global_cluster_identifier")
        if not self.master_username and self.global_cluster_identifier:
            pass
        elif not self.master_username:
            raise InvalidParameterValue(
                "The parameter MasterUsername must be provided and must not be blank."
            )
        else:
            self.master_user_password = kwargs.get("master_user_password")  # type: ignore

        self.availability_zones = kwargs.get("availability_zones")
        if not self.availability_zones:
            self.availability_zones = [
                f"{self.region_name}a",
                f"{self.region_name}b",
                f"{self.region_name}c",
            ]
        self.parameter_group = kwargs.get("parameter_group") or "default.aurora8.0"
        self.subnet_group = kwargs.get("db_subnet_group_name") or "default"
        self.status = "creating"
        self.url_identifier = "".join(
            random.choice(string.ascii_lowercase + string.digits) for _ in range(12)
        )
        self.endpoint = f"{self.db_cluster_identifier}.cluster-{self.url_identifier}.{self.region_name}.rds.amazonaws.com"
        self.reader_endpoint = f"{self.db_cluster_identifier}.cluster-ro-{self.url_identifier}.{self.region_name}.rds.amazonaws.com"
        self.port: int = kwargs.get("port")  # type: ignore
        if self.port is None:
            self.port = Cluster.default_port(self.engine)
        self.preferred_backup_window = "01:37-02:07"
        self.preferred_maintenance_window = "wed:02:40-wed:03:10"
        # This should default to the default security group
        self.vpc_security_group_ids: List[str] = kwargs["vpc_security_group_ids"]
        self.hosted_zone_id = "".join(
            random.choice(string.ascii_uppercase + string.digits) for _ in range(14)
        )
        self.resource_id = "cluster-" + "".join(
            random.choice(string.ascii_uppercase + string.digits) for _ in range(26)
        )
        self.tags = kwargs.get("tags", [])
        self.enabled_cloudwatch_logs_exports = (
            kwargs.get("enable_cloudwatch_logs_exports") or []
        )
        self.enable_http_endpoint = kwargs.get("enable_http_endpoint")  # type: ignore
        self.earliest_restorable_time = iso_8601_datetime_with_milliseconds()
        self.scaling_configuration = kwargs.get("scaling_configuration")
        if not self.scaling_configuration and self.engine_mode == "serverless":
            # In AWS, this default configuration only shows up when the Cluster is in a ready state, so a few minutes after creation
            self.scaling_configuration = {
                "min_capacity": 1,
                "max_capacity": 16,
                "auto_pause": True,
                "seconds_until_auto_pause": 300,
                "timeout_action": "RollbackCapacityChange",
                "seconds_before_timeout": 300,
            }
        self.serverless_v2_scaling_configuration = kwargs.get(
            "serverless_v2_scaling_configuration"
        )
        self.cluster_members: List[str] = list()
        self.replication_source_identifier = kwargs.get("replication_source_identifier")
        self.read_replica_identifiers: List[str] = list()
        self.is_writer: bool = False

    @property
    def is_multi_az(self) -> bool:
        return (
            len(self.read_replica_identifiers) > 0
            or self.replication_source_identifier is not None
        )

    @property
    def arn(self) -> str:
        return self.db_cluster_arn

    @property
    def db_cluster_arn(self) -> str:
        return f"arn:aws:rds:{self.region_name}:{self.account_id}:cluster:{self.db_cluster_identifier}"

    @property
    def master_user_password(self) -> str:
        return self._master_user_password

    @master_user_password.setter
    def master_user_password(self, val: str) -> None:
        if not val:
            raise InvalidParameterValue(
                "The parameter MasterUserPassword must be provided and must not be blank."
            )
        if len(val) < 8:
            raise InvalidParameterValue(
                "The parameter MasterUserPassword is not a valid password because it is shorter than 8 characters."
            )
        self._master_user_password = val

    @property
    def enable_http_endpoint(self) -> bool:
        return self._enable_http_endpoint

    @enable_http_endpoint.setter
    def enable_http_endpoint(self, val: Optional[bool]) -> None:
        # instead of raising an error on aws rds create-db-cluster commands with
        # incompatible configurations with enable_http_endpoint
        # (e.g. engine_mode is not set to "serverless"), the API
        # automatically sets the enable_http_endpoint parameter to False
        self._enable_http_endpoint = False
        if val is not None:
            if self.engine_mode == "serverless":
                if self.engine == "aurora-mysql" and self.engine_version in [
                    "5.6.10a",
                    "5.6.1",
                    "2.07.1",
                    "5.7.2",
                    "5.7.mysql_aurora.2.07.1",
                    "5.7.mysql_aurora.2.07.2",
                    "5.7.mysql_aurora.2.08.3",
                ]:
                    self._enable_http_endpoint = val
                elif self.engine == "aurora-postgresql" and self.engine_version in [
                    "10.12",
                    "10.14",
                    "10.18",
                    "11.13",
                ]:
                    self._enable_http_endpoint = val
                elif self.engine == "aurora" and self.engine_version in [
                    "5.6.mysql_aurora.1.22.5"
                ]:
                    self._enable_http_endpoint = val

    def get_cfg(self) -> Dict[str, Any]:
        cfg = self.__dict__
        cfg["master_user_password"] = cfg.pop("_master_user_password")
        cfg["enable_http_endpoint"] = cfg.pop("_enable_http_endpoint")
        return cfg

    def to_xml(self) -> str:
        template = Template(
            """<DBCluster>
              <AllocatedStorage>{{ cluster.allocated_storage }}</AllocatedStorage>
              <AvailabilityZones>
              {% for zone in cluster.availability_zones %}
                  <AvailabilityZone>{{ zone }}</AvailabilityZone>
              {% endfor %}
              </AvailabilityZones>
              <BackupRetentionPeriod>1</BackupRetentionPeriod>
              <BacktrackWindow>0</BacktrackWindow>
              <DBInstanceStatus>{{ cluster.status }}</DBInstanceStatus>
              {% if cluster.db_name %}<DatabaseName>{{ cluster.db_name }}</DatabaseName>{% endif %}
              {% if cluster.kms_key_id %}<KmsKeyId>{{ cluster.kms_key_id }}</KmsKeyId>{% endif %}
              {% if cluster.network_type %}<NetworkType>{{ cluster.network_type }}</NetworkType>{% endif %}
              <DBClusterIdentifier>{{ cluster.db_cluster_identifier }}</DBClusterIdentifier>
              <DBClusterParameterGroup>{{ cluster.parameter_group }}</DBClusterParameterGroup>
              <DBSubnetGroup>{{ cluster.subnet_group }}</DBSubnetGroup>
              <ClusterCreateTime>{{ cluster.cluster_create_time }}</ClusterCreateTime>
              <EarliestRestorableTime>{{ cluster.earliest_restorable_time }}</EarliestRestorableTime>
              <Engine>{{ cluster.engine }}</Engine>
              <Status>{{ cluster.status }}</Status>
              <Endpoint>{{ cluster.endpoint }}</Endpoint>
              <ReaderEndpoint>{{ cluster.reader_endpoint }}</ReaderEndpoint>
              <MultiAZ>{{ 'true' if cluster.is_multi_az else 'false' }}</MultiAZ>
              <EngineVersion>{{ cluster.engine_version }}</EngineVersion>
              <Port>{{ cluster.port }}</Port>
              {% if cluster.iops %}
                <Iops>{{ cluster.iops }}</Iops>
                <StorageType>io1</StorageType>
              {% endif %}
              {% if cluster.db_cluster_instance_class %}<DBClusterInstanceClass>{{ cluster.db_cluster_instance_class }}</DBClusterInstanceClass>{% endif %}
              <MasterUsername>{{ cluster.master_username }}</MasterUsername>
              <PreferredBackupWindow>{{ cluster.preferred_backup_window }}</PreferredBackupWindow>
              <PreferredMaintenanceWindow>{{ cluster.preferred_maintenance_window }}</PreferredMaintenanceWindow>
              <ReadReplicaIdentifiers>
              {% for replica_id in cluster.read_replica_identifiers %}
                <ReadReplicaIdentifier>{{ replica_id }}</ReadReplicaIdentifier>
              {% endfor %}
              </ReadReplicaIdentifiers>
              <DBClusterMembers>
              {% for member in cluster.cluster_members %}
              <DBClusterMember>
                <DBInstanceIdentifier>{{ member }}</DBInstanceIdentifier>
                <IsClusterWriter>true</IsClusterWriter>
                <DBClusterParameterGroupStatus>in-sync</DBClusterParameterGroupStatus>
                <PromotionTier>1</PromotionTier>
              </DBClusterMember>
              {% endfor %}
              </DBClusterMembers>
              <VpcSecurityGroups>
              {% for id in cluster.vpc_security_group_ids %}
                  <VpcSecurityGroup>
                      <VpcSecurityGroupId>{{ id }}</VpcSecurityGroupId>
                      <Status>active</Status>
                  </VpcSecurityGroup>
              {% endfor %}
              </VpcSecurityGroups>
              <HostedZoneId>{{ cluster.hosted_zone_id }}</HostedZoneId>
              <StorageEncrypted>false</StorageEncrypted>
              <DbClusterResourceId>{{ cluster.resource_id }}</DbClusterResourceId>
              <DBClusterArn>{{ cluster.db_cluster_arn }}</DBClusterArn>
              <AssociatedRoles></AssociatedRoles>
              <IAMDatabaseAuthenticationEnabled>false</IAMDatabaseAuthenticationEnabled>
              <EngineMode>{{ cluster.engine_mode }}</EngineMode>
              <DeletionProtection>{{ 'true' if cluster.deletion_protection else 'false' }}</DeletionProtection>
              <HttpEndpointEnabled>{{ 'true' if cluster.enable_http_endpoint else 'false' }}</HttpEndpointEnabled>
              <CopyTagsToSnapshot>{{ cluster.copy_tags_to_snapshot }}</CopyTagsToSnapshot>
              <CrossAccountClone>false</CrossAccountClone>
              <DomainMemberships></DomainMemberships>
              <EnabledCloudwatchLogsExports>
              {% for export in cluster.enabled_cloudwatch_logs_exports %}
              <member>{{ export }}</member>
              {% endfor %}
              </EnabledCloudwatchLogsExports>
              <TagList>
              {%- for tag in cluster.tags -%}
                <Tag>
                  <Key>{{ tag['Key'] }}</Key>
                  <Value>{{ tag['Value'] }}</Value>
                </Tag>
              {%- endfor -%}
              </TagList>
              {% if cluster.scaling_configuration %}
              <ScalingConfigurationInfo>
                {% if "min_capacity" in cluster.scaling_configuration %}<MinCapacity>{{ cluster.scaling_configuration["min_capacity"] }}</MinCapacity>{% endif %}
                {% if "max_capacity" in cluster.scaling_configuration %}<MaxCapacity>{{ cluster.scaling_configuration["max_capacity"] }}</MaxCapacity>{% endif %}
                {% if "auto_pause" in cluster.scaling_configuration %}<AutoPause>{{ cluster.scaling_configuration["auto_pause"] }}</AutoPause>{% endif %}
                {% if "seconds_until_auto_pause" in cluster.scaling_configuration %}<SecondsUntilAutoPause>{{ cluster.scaling_configuration["seconds_until_auto_pause"] }}</SecondsUntilAutoPause>{% endif %}
                {% if "timeout_action" in cluster.scaling_configuration %}<TimeoutAction>{{ cluster.scaling_configuration["timeout_action"] }}</TimeoutAction>{% endif %}
                {% if "seconds_before_timeout" in cluster.scaling_configuration %}<SecondsBeforeTimeout>{{ cluster.scaling_configuration["seconds_before_timeout"] }}</SecondsBeforeTimeout>{% endif %}
              </ScalingConfigurationInfo>
              {% endif %}
              {% if cluster.serverless_v2_scaling_configuration %}
              <ServerlessV2ScalingConfiguration>
                {% if "MinCapacity" in cluster.serverless_v2_scaling_configuration %}<MinCapacity>{{ cluster.serverless_v2_scaling_configuration["MinCapacity"] }}</MinCapacity>{% endif %}
                {% if "MaxCapacity" in cluster.serverless_v2_scaling_configuration %}<MaxCapacity>{{ cluster.serverless_v2_scaling_configuration["MaxCapacity"] }}</MaxCapacity>{% endif %}
              </ServerlessV2ScalingConfiguration>
              {% endif %}
              {%- if cluster.global_cluster_identifier -%}
              <GlobalClusterIdentifier>{{ cluster.global_cluster_identifier }}</GlobalClusterIdentifier>
              {%- endif -%}
              {%- if cluster.replication_source_identifier -%}<ReplicationSourceIdentifier>{{ cluster.replication_source_identifier }}</ReplicationSourceIdentifier>{%- endif -%}
            </DBCluster>"""
        )
        return template.render(cluster=self)

    @staticmethod
    def default_engine_version(engine: str) -> str:
        return {
            "aurora": "5.6.mysql_aurora.1.22.5",
            "aurora-mysql": "5.7.mysql_aurora.2.07.2",
            "aurora-postgresql": "12.7",
            "mysql": "8.0.23",
            "postgres": "13.4",
        }[engine]

    @staticmethod
    def default_port(engine: str) -> int:
        return {
            "aurora": 3306,
            "aurora-mysql": 3306,
            "aurora-postgresql": 5432,
            "mysql": 3306,
            "postgres": 5432,
        }[engine]

    @staticmethod
    def default_storage_type(iops: Any) -> str:  # type: ignore[misc]
        if iops is None:
            return "gp2"
        else:
            return "io1"

    @staticmethod
    def default_allocated_storage(engine: str, storage_type: str) -> int:
        return {
            "aurora": {"gp2": 0, "io1": 0, "standard": 0},
            "aurora-mysql": {"gp2": 20, "io1": 100, "standard": 10},
            "aurora-postgresql": {"gp2": 20, "io1": 100, "standard": 10},
            "mysql": {"gp2": 20, "io1": 100, "standard": 5},
            "postgres": {"gp2": 20, "io1": 100, "standard": 5},
        }[engine][storage_type]

    def get_tags(self) -> List[Dict[str, str]]:
        return self.tags

    def add_tags(self, tags: List[Dict[str, str]]) -> List[Dict[str, str]]:
        new_keys = [tag_set["Key"] for tag_set in tags]
        self.tags = [tag_set for tag_set in self.tags if tag_set["Key"] not in new_keys]
        self.tags.extend(tags)
        return self.tags

    def remove_tags(self, tag_keys: List[str]) -> None:
        self.tags = [tag_set for tag_set in self.tags if tag_set["Key"] not in tag_keys]


class ClusterSnapshot(BaseModel):
    SUPPORTED_FILTERS = {
        "db-cluster-id": FilterDef(
            ["cluster.db_cluster_arn", "cluster.db_cluster_identifier"],
            "DB Cluster Identifiers",
        ),
        "db-cluster-snapshot-id": FilterDef(
            ["snapshot_id"], "DB Cluster Snapshot Identifiers"
        ),
        "snapshot-type": FilterDef(["snapshot_type"], "Snapshot Types"),
        "engine": FilterDef(["cluster.engine"], "Engine Names"),
    }

    def __init__(
        self,
        cluster: Cluster,
        snapshot_id: str,
        snapshot_type: str,
        tags: List[Dict[str, str]],
    ):
        self.cluster = cluster
        self.snapshot_id = snapshot_id
        self.snapshot_type = snapshot_type
        self.tags = tags
        self.status = "available"
        self.created_at = iso_8601_datetime_with_milliseconds()

    @property
    def arn(self) -> str:
        return self.snapshot_arn

    @property
    def snapshot_arn(self) -> str:
        return f"arn:aws:rds:{self.cluster.region_name}:{self.cluster.account_id}:cluster-snapshot:{self.snapshot_id}"

    def to_xml(self) -> str:
        template = Template(
            """
            <DBClusterSnapshot>
                <DBClusterSnapshotIdentifier>{{ snapshot.snapshot_id }}</DBClusterSnapshotIdentifier>
                <SnapshotCreateTime>{{ snapshot.created_at }}</SnapshotCreateTime>
                <DBClusterIdentifier>{{ cluster.db_cluster_identifier }}</DBClusterIdentifier>
                <ClusterCreateTime>{{ snapshot.created_at }}</ClusterCreateTime>
                <PercentProgress>{{ 100 }}</PercentProgress>
                <AllocatedStorage>{{ cluster.allocated_storage }}</AllocatedStorage>
                <MasterUsername>{{ cluster.master_username }}</MasterUsername>
                <Port>{{ cluster.port }}</Port>
                <Engine>{{ cluster.engine }}</Engine>
                <Status>{{ snapshot.status }}</Status>
                <SnapshotType>{{ snapshot.snapshot_type }}</SnapshotType>
                <DBClusterSnapshotArn>{{ snapshot.snapshot_arn }}</DBClusterSnapshotArn>
                <SourceRegion>{{ cluster.region }}</SourceRegion>
                {% if cluster.iops %}
                <Iops>{{ cluster.iops }}</Iops>
                <StorageType>io1</StorageType>
                {% else %}
                <StorageType>{{ cluster.storage_type }}</StorageType>
                {% endif %}
                <TagList>
                {%- for tag in snapshot.tags -%}
                    <Tag><Key>{{ tag['Key'] }}</Key><Value>{{ tag['Value'] }}</Value></Tag>
                {%- endfor -%}
                </TagList>
                <Timezone></Timezone>
                <LicenseModel>{{ cluster.license_model }}</LicenseModel>
            </DBClusterSnapshot>
            """
        )
        return template.render(snapshot=self, cluster=self.cluster)

    def get_tags(self) -> List[Dict[str, str]]:
        return self.tags

    def add_tags(self, tags: List[Dict[str, str]]) -> List[Dict[str, str]]:
        new_keys = [tag_set["Key"] for tag_set in tags]
        self.tags = [tag_set for tag_set in self.tags if tag_set["Key"] not in new_keys]
        self.tags.extend(tags)
        return self.tags

    def remove_tags(self, tag_keys: List[str]) -> None:
        self.tags = [tag_set for tag_set in self.tags if tag_set["Key"] not in tag_keys]


class Database(CloudFormationModel):
    SUPPORTED_FILTERS = {
        "db-cluster-id": FilterDef(["db_cluster_identifier"], "DB Cluster Identifiers"),
        "db-instance-id": FilterDef(
            ["db_instance_arn", "db_instance_identifier"], "DB Instance Identifiers"
        ),
        "dbi-resource-id": FilterDef(["dbi_resource_id"], "Dbi Resource Ids"),
        "domain": FilterDef(None, ""),
        "engine": FilterDef(["engine"], "Engine Names"),
    }

    default_engine_versions = {
        "MySQL": "5.6.21",
        "mysql": "5.6.21",
        "oracle-se1": "11.2.0.4.v3",
        "oracle-se": "11.2.0.4.v3",
        "oracle-ee": "11.2.0.4.v3",
        "sqlserver-ee": "11.00.2100.60.v1",
        "sqlserver-se": "11.00.2100.60.v1",
        "sqlserver-ex": "11.00.2100.60.v1",
        "sqlserver-web": "11.00.2100.60.v1",
        "postgres": "9.3.3",
    }

    def __init__(self, **kwargs: Any):
        self.status = "available"
        self.is_replica = False
        self.replicas: List[str] = []
        self.account_id: str = kwargs["account_id"]
        self.region_name: str = kwargs["region"]
        self.engine = kwargs.get("engine")
        if self.engine not in DbInstanceEngine.valid_db_instance_engine():
            raise InvalidParameterValue(
                f"Value {self.engine} for parameter Engine is invalid. Reason: engine {self.engine} not supported"
            )
        self.engine_version = kwargs.get("engine_version", None)
        if not self.engine_version and self.engine in self.default_engine_versions:
            self.engine_version = self.default_engine_versions[self.engine]
        self.iops = kwargs.get("iops")
        self.storage_encrypted = kwargs.get("storage_encrypted", False)
        if self.storage_encrypted:
            self.kms_key_id = kwargs.get("kms_key_id", "default_kms_key_id")
        else:
            self.kms_key_id = kwargs.get("kms_key_id")
        self.storage_type = kwargs.get("storage_type")
        if self.storage_type is None:
            self.storage_type = Database.default_storage_type(iops=self.iops)
        self.master_username = kwargs.get("master_username")
        self.master_user_password = kwargs.get("master_user_password")
        self.auto_minor_version_upgrade = kwargs.get("auto_minor_version_upgrade")
        if self.auto_minor_version_upgrade is None:
            self.auto_minor_version_upgrade = True
        self.allocated_storage = kwargs.get("allocated_storage")
        if self.allocated_storage is None:
            self.allocated_storage = Database.default_allocated_storage(
                engine=self.engine, storage_type=self.storage_type  # type: ignore
            )
        self.db_cluster_identifier: Optional[str] = kwargs.get("db_cluster_identifier")
        self.db_instance_identifier = kwargs.get("db_instance_identifier")
        self.source_db_identifier: Optional[str] = kwargs.get("source_db_identifier")
        self.db_instance_class = kwargs.get("db_instance_class")
        self.port = kwargs.get("port")
        if self.port is None:
            self.port = Database.default_port(self.engine)  # type: ignore
        self.db_instance_identifier = kwargs.get("db_instance_identifier")
        self.db_name = kwargs.get("db_name")
        self.instance_create_time = iso_8601_datetime_with_milliseconds()
        self.publicly_accessible = kwargs.get("publicly_accessible")
        if self.publicly_accessible is None:
            self.publicly_accessible = True
        self.copy_tags_to_snapshot = kwargs.get("copy_tags_to_snapshot")
        if self.copy_tags_to_snapshot is None:
            self.copy_tags_to_snapshot = False
        self.backup_retention_period = kwargs.get("backup_retention_period")
        if self.backup_retention_period is None:
            self.backup_retention_period = 1
        self.availability_zone = kwargs.get("availability_zone")
        if not self.availability_zone:
            self.availability_zone = f"{self.region_name}a"
        self.multi_az = kwargs.get("multi_az")
        self.db_subnet_group_name = kwargs.get("db_subnet_group_name")
        if self.db_subnet_group_name:
            self.db_subnet_group = rds_backends[self.account_id][
                self.region_name
            ].describe_db_subnet_groups(self.db_subnet_group_name)[0]
        else:
            self.db_subnet_group = None
        self.security_groups = kwargs.get("security_groups", [])
        self.vpc_security_group_ids = kwargs.get("vpc_security_group_ids", [])
        self.preferred_maintenance_window = kwargs.get("preferred_maintenance_window")
        self.preferred_backup_window = kwargs.get("preferred_backup_window")
        msg = valid_preferred_maintenance_window(
            self.preferred_maintenance_window,
            self.preferred_backup_window,
        )
        if msg:
            raise RDSClientError("InvalidParameterValue", msg)

        self.db_parameter_group_name = kwargs.get("db_parameter_group_name")
        if (
            self.db_parameter_group_name
            and not self.is_default_parameter_group(self.db_parameter_group_name)
            and self.db_parameter_group_name
            not in rds_backends[self.account_id][self.region_name].db_parameter_groups
        ):
            raise DBParameterGroupNotFoundError(self.db_parameter_group_name)

        self.license_model = kwargs.get("license_model", "general-public-license")
        self.option_group_name = kwargs.get("option_group_name", None)
        self.option_group_supplied = self.option_group_name is not None
        if (
            self.option_group_name
            and self.option_group_name
            not in rds_backends[self.account_id][self.region_name].option_groups
        ):
            raise OptionGroupNotFoundFaultError(self.option_group_name)
        self.default_option_groups = {
            "MySQL": "default.mysql5.6",
            "mysql": "default.mysql5.6",
            "postgres": "default.postgres9.3",
        }
        if not self.option_group_name and self.engine in self.default_option_groups:
            self.option_group_name = self.default_option_groups[self.engine]
        self.character_set_name = kwargs.get("character_set_name", None)
        self.enable_iam_database_authentication = kwargs.get(
            "enable_iam_database_authentication", False
        )
        self.dbi_resource_id = "db-M5ENSHXFPU6XHZ4G4ZEI5QIO2U"
        self.tags = kwargs.get("tags", [])
        self.deletion_protection = kwargs.get("deletion_protection", False)
        self.enabled_cloudwatch_logs_exports = (
            kwargs.get("enable_cloudwatch_logs_exports") or []
        )

    @property
    def arn(self) -> str:
        return self.db_instance_arn

    @property
    def db_instance_arn(self) -> str:
        return f"arn:aws:rds:{self.region_name}:{self.account_id}:db:{self.db_instance_identifier}"

    @property
    def physical_resource_id(self) -> Optional[str]:
        return self.db_instance_identifier

    def db_parameter_groups(self) -> List["DBParameterGroup"]:
        if not self.db_parameter_group_name or self.is_default_parameter_group(
            self.db_parameter_group_name
        ):
            (
                db_family,
                db_parameter_group_name,
            ) = self.default_db_parameter_group_details()
            description = f"Default parameter group for {db_family}"
            return [
                DBParameterGroup(
                    account_id=self.account_id,
                    name=db_parameter_group_name,
                    family=db_family,
                    description=description,
                    tags=[],
                    region=self.region_name,
                )
            ]
        else:
            backend = rds_backends[self.account_id][self.region_name]
            if self.db_parameter_group_name not in backend.db_parameter_groups:
                raise DBParameterGroupNotFoundError(self.db_parameter_group_name)

            return [backend.db_parameter_groups[self.db_parameter_group_name]]

    def is_default_parameter_group(self, param_group_name: str) -> bool:
        return param_group_name.startswith(f"default.{self.engine.lower()}")  # type: ignore

    def default_db_parameter_group_details(self) -> Tuple[Optional[str], Optional[str]]:
        if not self.engine_version:
            return (None, None)

        minor_engine_version = ".".join(str(self.engine_version).rsplit(".")[:-1])
        db_family = f"{self.engine.lower()}{minor_engine_version}"  # type: ignore

        return db_family, f"default.{db_family}"

    def to_xml(self) -> str:
        template = Template(
            """<DBInstance>
              <AvailabilityZone>{{ database.availability_zone }}</AvailabilityZone>
              <BackupRetentionPeriod>{{ database.backup_retention_period }}</BackupRetentionPeriod>
              <DBInstanceStatus>{{ database.status }}</DBInstanceStatus>
              {% if database.db_name %}<DBName>{{ database.db_name }}</DBName>{% endif %}
              <MultiAZ>{{ 'true' if database.multi_az else 'false' }}</MultiAZ>
              <VpcSecurityGroups>
                {% for vpc_security_group_id in database.vpc_security_group_ids %}
                <VpcSecurityGroupMembership>
                  <Status>active</Status>
                  <VpcSecurityGroupId>{{ vpc_security_group_id }}</VpcSecurityGroupId>
                </VpcSecurityGroupMembership>
                {% endfor %}
              </VpcSecurityGroups>
              {% if database.db_cluster_identifier %}<DBClusterIdentifier>{{ database.db_cluster_identifier }}</DBClusterIdentifier>{% endif %}
              <DBInstanceIdentifier>{{ database.db_instance_identifier }}</DBInstanceIdentifier>
              <DbiResourceId>{{ database.dbi_resource_id }}</DbiResourceId>
              <InstanceCreateTime>{{ database.instance_create_time }}</InstanceCreateTime>
              <PreferredBackupWindow>{{ database.preferred_backup_window }}</PreferredBackupWindow>
              <PreferredMaintenanceWindow>{{ database.preferred_maintenance_window }}</PreferredMaintenanceWindow>
              <ReadReplicaDBInstanceIdentifiers>
                {% for replica_id in database.replicas %}
                    <ReadReplicaDBInstanceIdentifier>{{ replica_id }}</ReadReplicaDBInstanceIdentifier>
                {% endfor %}
              </ReadReplicaDBInstanceIdentifiers>
              <StatusInfos>
                {% if database.is_replica %}
                <DBInstanceStatusInfo>
                    <StatusType>read replication</StatusType>
                    <Status>replicating</Status>
                    <Normal>true</Normal>
                    <Message></Message>
                </DBInstanceStatusInfo>
                {% endif %}
              </StatusInfos>
              <EnabledCloudwatchLogsExports>
              {% for export in database.enabled_cloudwatch_logs_exports %}
              <member>{{ export }}</member>
              {% endfor %}
              </EnabledCloudwatchLogsExports>
              {% if database.is_replica %}
              <ReadReplicaSourceDBInstanceIdentifier>{{ database.source_db_identifier }}</ReadReplicaSourceDBInstanceIdentifier>
              {% endif %}
              <Engine>{{ database.engine }}</Engine>
              <IAMDatabaseAuthenticationEnabled>{{'true' if database.enable_iam_database_authentication else 'false' }}</IAMDatabaseAuthenticationEnabled>
              <LicenseModel>{{ database.license_model }}</LicenseModel>
              <EngineVersion>{{ database.engine_version }}</EngineVersion>
              <OptionGroupMemberships>
                <OptionGroupMembership>
                  <OptionGroupName>{{ database.option_group_name }}</OptionGroupName>
                  <Status>in-sync</Status>
                </OptionGroupMembership>
              </OptionGroupMemberships>
              <DBParameterGroups>
                {% for db_parameter_group in database.db_parameter_groups() %}
                <DBParameterGroup>
                  <ParameterApplyStatus>in-sync</ParameterApplyStatus>
                  <DBParameterGroupName>{{ db_parameter_group.name }}</DBParameterGroupName>
                </DBParameterGroup>
                {% endfor %}
              </DBParameterGroups>
              <DBSecurityGroups>
                {% for security_group in database.security_groups %}
                <DBSecurityGroup>
                  <Status>active</Status>
                  <DBSecurityGroupName>{{ security_group }}</DBSecurityGroupName>
                </DBSecurityGroup>
                {% endfor %}
              </DBSecurityGroups>
              {% if database.db_subnet_group %}
              <DBSubnetGroup>
                <DBSubnetGroupName>{{ database.db_subnet_group.subnet_name }}</DBSubnetGroupName>
                <DBSubnetGroupDescription>{{ database.db_subnet_group.description }}</DBSubnetGroupDescription>
                <SubnetGroupStatus>{{ database.db_subnet_group.status }}</SubnetGroupStatus>
                <Subnets>
                    {% for subnet in database.db_subnet_group.subnets %}
                    <Subnet>
                      <SubnetStatus>Active</SubnetStatus>
                      <SubnetIdentifier>{{ subnet.id }}</SubnetIdentifier>
                      <SubnetAvailabilityZone>
                        <Name>{{ subnet.availability_zone }}</Name>
                        <ProvisionedIopsCapable>false</ProvisionedIopsCapable>
                      </SubnetAvailabilityZone>
                    </Subnet>
                    {% endfor %}
                </Subnets>
                <VpcId>{{ database.db_subnet_group.vpc_id }}</VpcId>
              </DBSubnetGroup>
              {% endif %}
              <PubliclyAccessible>{{ database.publicly_accessible }}</PubliclyAccessible>
              <CopyTagsToSnapshot>{{ database.copy_tags_to_snapshot }}</CopyTagsToSnapshot>
              <AutoMinorVersionUpgrade>{{ database.auto_minor_version_upgrade }}</AutoMinorVersionUpgrade>
              <AllocatedStorage>{{ database.allocated_storage }}</AllocatedStorage>
              <StorageEncrypted>{{ database.storage_encrypted }}</StorageEncrypted>
              {% if database.kms_key_id %}
              <KmsKeyId>{{ database.kms_key_id }}</KmsKeyId>
              {% endif %}
              {% if database.iops %}
              <Iops>{{ database.iops }}</Iops>
              <StorageType>io1</StorageType>
              {% else %}
              <StorageType>{{ database.storage_type }}</StorageType>
              {% endif %}
              <DBInstanceClass>{{ database.db_instance_class }}</DBInstanceClass>
              <MasterUsername>{{ database.master_username }}</MasterUsername>
              <Endpoint>
                <Address>{{ database.address }}</Address>
                <Port>{{ database.port }}</Port>
              </Endpoint>
              <DbInstancePort>{{ database.port }}</DbInstancePort>
              <DBInstanceArn>{{ database.db_instance_arn }}</DBInstanceArn>
              <TagList>
              {%- for tag in database.tags -%}
                <Tag>
                  <Key>{{ tag['Key'] }}</Key>
                  <Value>{{ tag['Value'] }}</Value>
                </Tag>
              {%- endfor -%}
              </TagList>
              <DeletionProtection>{{ 'true' if database.deletion_protection else 'false' }}</DeletionProtection>
            </DBInstance>"""
        )
        return template.render(database=self)

    @property
    def address(self) -> str:
        return f"{self.db_instance_identifier}.aaaaaaaaaa.{self.region_name}.rds.amazonaws.com"

    def add_replica(self, replica: "Database") -> None:
        if self.region_name != replica.region_name:
            # Cross Region replica
            self.replicas.append(replica.db_instance_arn)
        else:
            self.replicas.append(replica.db_instance_identifier)  # type: ignore

    def remove_replica(self, replica: "Database") -> None:
        self.replicas.remove(replica.db_instance_identifier)  # type: ignore

    def set_as_replica(self) -> None:
        self.is_replica = True
        self.replicas = []

    def update(self, db_kwargs: Dict[str, Any]) -> None:
        for key, value in db_kwargs.items():
            if value is not None:
                setattr(self, key, value)

    @classmethod
    def has_cfn_attr(cls, attr: str) -> bool:
        return attr in ["Endpoint.Address", "Endpoint.Port"]

    def get_cfn_attribute(self, attribute_name: str) -> Any:
        # Local import to avoid circular dependency with cloudformation.parsing
        from moto.cloudformation.exceptions import UnformattedGetAttTemplateException

        if attribute_name == "Endpoint.Address":
            return self.address
        elif attribute_name == "Endpoint.Port":
            return self.port
        raise UnformattedGetAttTemplateException()

    @staticmethod
    def default_port(engine: str) -> int:
        return {
            "aurora": 3306,
            "aurora-mysql": 3306,
            "aurora-postgresql": 5432,
            "mysql": 3306,
            "mariadb": 3306,
            "postgres": 5432,
            "oracle-ee": 1521,
            "oracle-se2": 1521,
            "oracle-se1": 1521,
            "oracle-se": 1521,
            "sqlserver-ee": 1433,
            "sqlserver-ex": 1433,
            "sqlserver-se": 1433,
            "sqlserver-web": 1433,
        }[engine]

    @staticmethod
    def default_storage_type(iops: Any) -> str:  # type: ignore[misc]
        if iops is None:
            return "gp2"
        else:
            return "io1"

    @staticmethod
    def default_allocated_storage(engine: str, storage_type: str) -> int:
        return {
            "aurora": {"gp2": 0, "io1": 0, "standard": 0},
            "aurora-mysql": {"gp2": 20, "io1": 100, "standard": 10},
            "aurora-postgresql": {"gp2": 20, "io1": 100, "standard": 10},
            "mysql": {"gp2": 20, "io1": 100, "standard": 5},
            "mariadb": {"gp2": 20, "io1": 100, "standard": 5},
            "postgres": {"gp2": 20, "io1": 100, "standard": 5},
            "oracle-ee": {"gp2": 20, "io1": 100, "standard": 10},
            "oracle-se2": {"gp2": 20, "io1": 100, "standard": 10},
            "oracle-se1": {"gp2": 20, "io1": 100, "standard": 10},
            "oracle-se": {"gp2": 20, "io1": 100, "standard": 10},
            "sqlserver-ee": {"gp2": 200, "io1": 200, "standard": 200},
            "sqlserver-ex": {"gp2": 20, "io1": 100, "standard": 20},
            "sqlserver-se": {"gp2": 200, "io1": 200, "standard": 200},
            "sqlserver-web": {"gp2": 20, "io1": 100, "standard": 20},
        }[engine][storage_type]

    @staticmethod
    def cloudformation_name_type() -> str:
        return "DBInstanceIdentifier"

    @staticmethod
    def cloudformation_type() -> str:
        # https://docs.aws.amazon.com/AWSCloudFormation/latest/UserGuide/aws-resource-rds-dbinstance.html
        return "AWS::RDS::DBInstance"

    @classmethod
    def create_from_cloudformation_json(  # type: ignore[misc]
        cls,
        resource_name: str,
        cloudformation_json: Any,
        account_id: str,
        region_name: str,
        **kwargs: Any,
    ) -> "Database":
        properties = cloudformation_json["Properties"]

        db_security_groups = properties.get("DBSecurityGroups")
        if not db_security_groups:
            db_security_groups = []
        security_groups = [group.group_name for group in db_security_groups]
        db_subnet_group = properties.get("DBSubnetGroupName")
        db_subnet_group_name = db_subnet_group.subnet_name if db_subnet_group else None
        db_kwargs = {
            "auto_minor_version_upgrade": properties.get("AutoMinorVersionUpgrade"),
            "allocated_storage": properties.get("AllocatedStorage"),
            "availability_zone": properties.get("AvailabilityZone"),
            "backup_retention_period": properties.get("BackupRetentionPeriod"),
            "db_instance_class": properties.get("DBInstanceClass"),
            "db_instance_identifier": resource_name.replace("_", "-"),
            "db_name": properties.get("DBName"),
            "preferred_backup_window": properties.get(
                "PreferredBackupWindow", "13:14-13:44"
            ),
            "preferred_maintenance_window": properties.get(
                "PreferredMaintenanceWindow", "wed:06:38-wed:07:08"
            ).lower(),
            "db_subnet_group_name": db_subnet_group_name,
            "engine": properties.get("Engine"),
            "engine_version": properties.get("EngineVersion"),
            "iops": properties.get("Iops"),
            "kms_key_id": properties.get("KmsKeyId"),
            "master_user_password": properties.get("MasterUserPassword"),
            "master_username": properties.get("MasterUsername"),
            "multi_az": properties.get("MultiAZ"),
            "db_parameter_group_name": properties.get("DBParameterGroupName"),
            "port": properties.get("Port", 3306),
            "publicly_accessible": properties.get("PubliclyAccessible"),
            "copy_tags_to_snapshot": properties.get("CopyTagsToSnapshot"),
            "account_id": account_id,
            "region": region_name,
            "security_groups": security_groups,
            "storage_encrypted": properties.get("StorageEncrypted"),
            "storage_type": properties.get("StorageType"),
            "tags": properties.get("Tags"),
            "vpc_security_group_ids": properties.get("VpcSecurityGroupIds", []),
        }

        rds_backend = rds_backends[account_id][region_name]
        source_db_identifier = properties.get("SourceDBInstanceIdentifier")
        if source_db_identifier:
            # Replica
            db_kwargs["source_db_identifier"] = source_db_identifier
            database = rds_backend.create_db_instance_read_replica(db_kwargs)
        else:
            database = rds_backend.create_db_instance(db_kwargs)
        return database

    def to_json(self) -> str:
        template = Template(
            """{
        "AllocatedStorage": 10,
        "AutoMinorVersionUpgrade": "{{ database.auto_minor_version_upgrade }}",
        "AvailabilityZone": "{{ database.availability_zone }}",
        "BackupRetentionPeriod": "{{ database.backup_retention_period }}",
        "CharacterSetName": {%- if database.character_set_name -%}{{ database.character_set_name }}{%- else %} null{%- endif -%},
        "DBInstanceClass": "{{ database.db_instance_class }}",
        {%- if database.db_cluster_identifier -%}"DBClusterIdentifier": "{{ database.db_cluster_identifier }}",{%- endif -%}
        "DBInstanceIdentifier": "{{ database.db_instance_identifier }}",
        "DBInstanceStatus": "{{ database.status }}",
        "DBName": {%- if database.db_name -%}"{{ database.db_name }}"{%- else %} null{%- endif -%},
        {% if database.db_parameter_group_name -%}"DBParameterGroups": {
            "DBParameterGroup": {
            "ParameterApplyStatus": "in-sync",
            "DBParameterGroupName": "{{ database.db_parameter_group_name }}"
          }
        },{%- endif %}
        "DBSecurityGroups": [
          {% for security_group in database.security_groups -%}{%- if loop.index != 1 -%},{%- endif -%}
          {"DBSecurityGroup": {
            "Status": "active",
            "DBSecurityGroupName": "{{ security_group }}"
          }}{% endfor %}
        ],
        {%- if database.db_subnet_group -%}{{ database.db_subnet_group.to_json() }},{%- endif %}
        "Engine": "{{ database.engine }}",
        "EngineVersion": "{{ database.engine_version }}",
        "LatestRestorableTime": null,
        "LicenseModel": "{{ database.license_model }}",
        "MasterUsername": "{{ database.master_username }}",
        "MultiAZ": "{{ database.multi_az }}",{% if database.option_group_name %}
        "OptionGroupMemberships": [{
          "OptionGroupMembership": {
            "OptionGroupName": "{{ database.option_group_name }}",
            "Status": "in-sync"
          }
        }],{%- endif %}
        "PendingModifiedValues": { "MasterUserPassword": "****" },
        "PreferredBackupWindow": "{{ database.preferred_backup_window }}",
        "PreferredMaintenanceWindow": "{{ database.preferred_maintenance_window }}",
        "PubliclyAccessible": "{{ database.publicly_accessible }}",
        "CopyTagsToSnapshot": "{{ database.copy_tags_to_snapshot }}",
        "AllocatedStorage": "{{ database.allocated_storage }}",
        "Endpoint": {
            "Address": "{{ database.address }}",
            "Port": "{{ database.port }}"
        },
        "InstanceCreateTime": "{{ database.instance_create_time }}",
        "Iops": null,
        "ReadReplicaDBInstanceIdentifiers": [{%- for replica in database.replicas -%}
            {%- if not loop.first -%},{%- endif -%}
            "{{ replica }}"
        {%- endfor -%}
        ],
        {%- if database.source_db_identifier -%}
        "ReadReplicaSourceDBInstanceIdentifier": "{{ database.source_db_identifier }}",
        {%- else -%}
        "ReadReplicaSourceDBInstanceIdentifier": null,
        {%- endif -%}
        "SecondaryAvailabilityZone": null,
        "StatusInfos": null,
        "VpcSecurityGroups": [
            {% for vpc_security_group_id in database.vpc_security_group_ids %}
            {
                "Status": "active",
                "VpcSecurityGroupId": "{{ vpc_security_group_id }}"
            }
            {% endfor %}
        ],
        "DBInstanceArn": "{{ database.db_instance_arn }}"
      }"""
        )
        return template.render(database=self)

    def get_tags(self) -> List[Dict[str, str]]:
        return self.tags

    def add_tags(self, tags: List[Dict[str, str]]) -> List[Dict[str, str]]:
        new_keys = [tag_set["Key"] for tag_set in tags]
        self.tags = [tag_set for tag_set in self.tags if tag_set["Key"] not in new_keys]
        self.tags.extend(tags)
        return self.tags

    def remove_tags(self, tag_keys: List[str]) -> None:
        self.tags = [tag_set for tag_set in self.tags if tag_set["Key"] not in tag_keys]

    def delete(self, account_id: str, region_name: str) -> None:
        backend = rds_backends[account_id][region_name]
        backend.delete_db_instance(self.db_instance_identifier)


class DatabaseSnapshot(BaseModel):
    SUPPORTED_FILTERS = {
        "db-instance-id": FilterDef(
            ["database.db_instance_arn", "database.db_instance_identifier"],
            "DB Instance Identifiers",
        ),
        "db-snapshot-id": FilterDef(["snapshot_id"], "DB Snapshot Identifiers"),
        "dbi-resource-id": FilterDef(["database.dbi_resource_id"], "Dbi Resource Ids"),
        "snapshot-type": FilterDef(["snapshot_type"], "Snapshot Types"),
        "engine": FilterDef(["database.engine"], "Engine Names"),
    }

    def __init__(
        self,
        database: Database,
        snapshot_id: str,
        snapshot_type: str,
        tags: List[Dict[str, str]],
    ):
        self.database = database
        self.snapshot_id = snapshot_id
        self.snapshot_type = snapshot_type
        self.tags = tags
        self.status = "available"
        self.created_at = iso_8601_datetime_with_milliseconds()

    @property
    def arn(self) -> str:
        return self.snapshot_arn

    @property
    def snapshot_arn(self) -> str:
        return f"arn:aws:rds:{self.database.region_name}:{self.database.account_id}:snapshot:{self.snapshot_id}"

    def to_xml(self) -> str:
        template = Template(
            """<DBSnapshot>
              <DBSnapshotIdentifier>{{ snapshot.snapshot_id }}</DBSnapshotIdentifier>
              <DBInstanceIdentifier>{{ database.db_instance_identifier }}</DBInstanceIdentifier>
              <DbiResourceId>{{ database.dbi_resource_id }}</DbiResourceId>
              <SnapshotCreateTime>{{ snapshot.created_at }}</SnapshotCreateTime>
              <Engine>{{ database.engine }}</Engine>
              <AllocatedStorage>{{ database.allocated_storage }}</AllocatedStorage>
              <Status>{{ snapshot.status }}</Status>
              <Port>{{ database.port }}</Port>
              <AvailabilityZone>{{ database.availability_zone }}</AvailabilityZone>
              <VpcId>{{ database.db_subnet_group.vpc_id }}</VpcId>
              <InstanceCreateTime>{{ snapshot.created_at }}</InstanceCreateTime>
              <MasterUsername>{{ database.master_username }}</MasterUsername>
              <EngineVersion>{{ database.engine_version }}</EngineVersion>
              <LicenseModel>{{ database.license_model }}</LicenseModel>
              <SnapshotType>{{ snapshot.snapshot_type }}</SnapshotType>
              {% if database.iops %}
              <Iops>{{ database.iops }}</Iops>
              <StorageType>io1</StorageType>
              {% else %}
              <StorageType>{{ database.storage_type }}</StorageType>
              {% endif %}
              <OptionGroupName>{{ database.option_group_name }}</OptionGroupName>
              <PercentProgress>{{ 100 }}</PercentProgress>
              <SourceRegion>{{ database.region }}</SourceRegion>
              <SourceDBSnapshotIdentifier></SourceDBSnapshotIdentifier>
              <TagList>
              {%- for tag in snapshot.tags -%}
                <Tag><Key>{{ tag['Key'] }}</Key><Value>{{ tag['Value'] }}</Value></Tag>
              {%- endfor -%}
              </TagList>
              <TdeCredentialArn></TdeCredentialArn>
              <Encrypted>{{ database.storage_encrypted }}</Encrypted>
              <KmsKeyId>{{ database.kms_key_id }}</KmsKeyId>
              <DBSnapshotArn>{{ snapshot.snapshot_arn }}</DBSnapshotArn>
              <Timezone></Timezone>
              <IAMDatabaseAuthenticationEnabled>{{ database.enable_iam_database_authentication|lower }}</IAMDatabaseAuthenticationEnabled>
            </DBSnapshot>"""
        )
        return template.render(snapshot=self, database=self.database)

    def get_tags(self) -> List[Dict[str, str]]:
        return self.tags

    def add_tags(self, tags: List[Dict[str, str]]) -> List[Dict[str, str]]:
        new_keys = [tag_set["Key"] for tag_set in tags]
        self.tags = [tag_set for tag_set in self.tags if tag_set["Key"] not in new_keys]
        self.tags.extend(tags)
        return self.tags

    def remove_tags(self, tag_keys: List[str]) -> None:
        self.tags = [tag_set for tag_set in self.tags if tag_set["Key"] not in tag_keys]


class ExportTask(BaseModel):
    def __init__(
        self, snapshot: Union[DatabaseSnapshot, ClusterSnapshot], kwargs: Dict[str, Any]
    ):
        self.snapshot = snapshot

        self.export_task_identifier = kwargs.get("export_task_identifier")
        self.kms_key_id = kwargs.get("kms_key_id", "default_kms_key_id")
        self.source_arn = kwargs.get("source_arn")
        self.iam_role_arn = kwargs.get("iam_role_arn")
        self.s3_bucket_name = kwargs.get("s3_bucket_name")
        self.s3_prefix = kwargs.get("s3_prefix", "")
        self.export_only = kwargs.get("export_only", [])

        self.status = "complete"
        self.created_at = iso_8601_datetime_with_milliseconds()
        self.source_type = (
            "SNAPSHOT" if type(snapshot) is DatabaseSnapshot else "CLUSTER"
        )

    def to_xml(self) -> str:
        template = Template(
            """
            <ExportTaskIdentifier>{{ task.export_task_identifier }}</ExportTaskIdentifier>
            <SourceArn>{{ snapshot.snapshot_arn }}</SourceArn>
            <TaskStartTime>{{ task.created_at }}</TaskStartTime>
            <TaskEndTime>{{ task.created_at }}</TaskEndTime>
            <SnapshotTime>{{ snapshot.created_at }}</SnapshotTime>
            <S3Bucket>{{ task.s3_bucket_name }}</S3Bucket>
            <S3Prefix>{{ task.s3_prefix }}</S3Prefix>
            <IamRoleArn>{{ task.iam_role_arn }}</IamRoleArn>
            <KmsKeyId>{{ task.kms_key_id }}</KmsKeyId>
            {%- if task.export_only -%}
            <ExportOnly>
                {%- for table in task.export_only -%}
                    <member>{{ table }}</member>
                {%- endfor -%}
            </ExportOnly>
            {%- endif -%}
            <Status>{{ task.status }}</Status>
            <PercentProgress>{{ 100 }}</PercentProgress>
            <TotalExtractedDataInGB>{{ 1 }}</TotalExtractedDataInGB>
            <FailureCause></FailureCause>
            <WarningMessage></WarningMessage>
            <SourceType>{{ task.source_type }}</SourceType>
            """
        )
        return template.render(task=self, snapshot=self.snapshot)


class EventSubscription(BaseModel):
    def __init__(self, kwargs: Dict[str, Any]):
        self.subscription_name = kwargs.get("subscription_name")
        self.sns_topic_arn = kwargs.get("sns_topic_arn")
        self.source_type = kwargs.get("source_type")
        self.event_categories = kwargs.get("event_categories", [])
        self.source_ids = kwargs.get("source_ids", [])
        self.enabled = kwargs.get("enabled", True)
        self.tags = kwargs.get("tags", True)

        self.region_name = ""
        self.customer_aws_id = kwargs["account_id"]
        self.status = "active"
        self.created_at = iso_8601_datetime_with_milliseconds()

    @property
    def es_arn(self) -> str:
        return f"arn:aws:rds:{self.region_name}:{self.customer_aws_id}:es:{self.subscription_name}"

    def to_xml(self) -> str:
        template = Template(
            """
            <EventSubscription>
              <CustomerAwsId>{{ subscription.customer_aws_id }}</CustomerAwsId>
              <CustSubscriptionId>{{ subscription.subscription_name }}</CustSubscriptionId>
              <SnsTopicArn>{{ subscription.sns_topic_arn }}</SnsTopicArn>
              <SubscriptionCreationTime>{{ subscription.created_at }}</SubscriptionCreationTime>
              <SourceType>{{ subscription.source_type }}</SourceType>
              <SourceIdsList>
                {%- for source_id in subscription.source_ids -%}
                  <SourceId>{{ source_id }}</SourceId>
                {%- endfor -%}
              </SourceIdsList>
              <EventCategoriesList>
                {%- for category in subscription.event_categories -%}
                  <EventCategory>{{ category }}</EventCategory>
                {%- endfor -%}
              </EventCategoriesList>
              <Status>{{ subscription.status }}</Status>
              <Enabled>{{ subscription.enabled }}</Enabled>
              <EventSubscriptionArn>{{ subscription.es_arn }}</EventSubscriptionArn>
              <TagList>
              {%- for tag in subscription.tags -%}
                <Tag><Key>{{ tag['Key'] }}</Key><Value>{{ tag['Value'] }}</Value></Tag>
              {%- endfor -%}
              </TagList>
            </EventSubscription>
            """
        )
        return template.render(subscription=self)

    def get_tags(self) -> List[Dict[str, str]]:
        return self.tags

    def add_tags(self, tags: List[Dict[str, str]]) -> List[Dict[str, str]]:
        new_keys = [tag_set["Key"] for tag_set in tags]
        self.tags = [tag_set for tag_set in self.tags if tag_set["Key"] not in new_keys]
        self.tags.extend(tags)
        return self.tags

    def remove_tags(self, tag_keys: List[str]) -> None:
        self.tags = [tag_set for tag_set in self.tags if tag_set["Key"] not in tag_keys]


class SecurityGroup(CloudFormationModel):
    def __init__(
        self,
        account_id: str,
        group_name: str,
        description: str,
        tags: List[Dict[str, str]],
    ):
        self.group_name = group_name
        self.description = description
        self.status = "authorized"
        self.ip_ranges: List[Any] = []
        self.ec2_security_groups: List[Any] = []
        self.tags = tags
        self.owner_id = account_id
        self.vpc_id = None

    def to_xml(self) -> str:
        template = Template(
            """<DBSecurityGroup>
            <EC2SecurityGroups>
            {% for security_group in security_group.ec2_security_groups %}
                <EC2SecurityGroup>
                    <EC2SecurityGroupId>{{ security_group.id }}</EC2SecurityGroupId>
                    <EC2SecurityGroupName>{{ security_group.name }}</EC2SecurityGroupName>
                    <EC2SecurityGroupOwnerId>{{ security_group.owner_id }}</EC2SecurityGroupOwnerId>
                    <Status>authorized</Status>
                </EC2SecurityGroup>
            {% endfor %}
            </EC2SecurityGroups>

            <DBSecurityGroupDescription>{{ security_group.description }}</DBSecurityGroupDescription>
            <IPRanges>
            {% for ip_range in security_group.ip_ranges %}
                <IPRange>
                    <CIDRIP>{{ ip_range }}</CIDRIP>
                    <Status>authorized</Status>
                </IPRange>
            {% endfor %}
            </IPRanges>
            <OwnerId>{{ security_group.ownder_id }}</OwnerId>
            <DBSecurityGroupName>{{ security_group.group_name }}</DBSecurityGroupName>
        </DBSecurityGroup>"""
        )
        return template.render(security_group=self)

    def to_json(self) -> str:
        template = Template(
            """{
            "DBSecurityGroupDescription": "{{ security_group.description }}",
            "DBSecurityGroupName": "{{ security_group.group_name }}",
            "EC2SecurityGroups": {{ security_group.ec2_security_groups }},
            "IPRanges": [{%- for ip in security_group.ip_ranges -%}
                         {%- if loop.index != 1 -%},{%- endif -%}
                         "{{ ip }}"
                         {%- endfor -%}
                        ],
            "OwnerId": "{{ security_group.owner_id }}",
            "VpcId": "{{ security_group.vpc_id }}"
        }"""
        )
        return template.render(security_group=self)

    def authorize_cidr(self, cidr_ip: str) -> None:
        self.ip_ranges.append(cidr_ip)

    def authorize_security_group(self, security_group: str) -> None:
        self.ec2_security_groups.append(security_group)

    @staticmethod
    def cloudformation_name_type() -> str:
        return ""

    @staticmethod
    def cloudformation_type() -> str:
        # https://docs.aws.amazon.com/AWSCloudFormation/latest/UserGuide/aws-resource-rds-dbsecuritygroup.html
        return "AWS::RDS::DBSecurityGroup"

    @classmethod
    def create_from_cloudformation_json(  # type: ignore[misc]
        cls,
        resource_name: str,
        cloudformation_json: Any,
        account_id: str,
        region_name: str,
        **kwargs: Any,
    ) -> "SecurityGroup":
        properties = cloudformation_json["Properties"]
        group_name = resource_name.lower()
        description = properties["GroupDescription"]
        security_group_ingress_rules = properties.get("DBSecurityGroupIngress", [])
        tags = properties.get("Tags")

        ec2_backend = ec2_backends[account_id][region_name]
        rds_backend = rds_backends[account_id][region_name]
        security_group = rds_backend.create_db_security_group(
            group_name, description, tags
        )
        for security_group_ingress in security_group_ingress_rules:
            for ingress_type, ingress_value in security_group_ingress.items():
                if ingress_type == "CIDRIP":
                    security_group.authorize_cidr(ingress_value)
                elif ingress_type == "EC2SecurityGroupName":
                    subnet = ec2_backend.get_security_group_from_name(ingress_value)
                    security_group.authorize_security_group(subnet)
                elif ingress_type == "EC2SecurityGroupId":
                    subnet = ec2_backend.get_security_group_from_id(ingress_value)
                    security_group.authorize_security_group(subnet)
        return security_group

    def get_tags(self) -> List[Dict[str, str]]:
        return self.tags

    def add_tags(self, tags: List[Dict[str, str]]) -> List[Dict[str, str]]:
        new_keys = [tag_set["Key"] for tag_set in tags]
        self.tags = [tag_set for tag_set in self.tags if tag_set["Key"] not in new_keys]
        self.tags.extend(tags)
        return self.tags

    def remove_tags(self, tag_keys: List[str]) -> None:
        self.tags = [tag_set for tag_set in self.tags if tag_set["Key"] not in tag_keys]

    def delete(self, account_id: str, region_name: str) -> None:
        backend = rds_backends[account_id][region_name]
        backend.delete_security_group(self.group_name)


class SubnetGroup(CloudFormationModel):
    def __init__(
        self,
        subnet_name: str,
        description: str,
        subnets: List[Any],
        tags: List[Dict[str, str]],
        region: str,
        account_id: str,
    ):
        self.subnet_name = subnet_name
        self.description = description
        self.subnets = subnets
        self.status = "Complete"
        self.tags = tags
        self.vpc_id = self.subnets[0].vpc_id
        self.region = region
        self.account_id = account_id

    @property
    def sg_arn(self) -> str:
        return f"arn:aws:rds:{self.region}:{self.account_id}:subgrp:{self.subnet_name}"

    def to_xml(self) -> str:
        template = Template(
            """<DBSubnetGroup>
              <VpcId>{{ subnet_group.vpc_id }}</VpcId>
              <SubnetGroupStatus>{{ subnet_group.status }}</SubnetGroupStatus>
              <DBSubnetGroupDescription>{{ subnet_group.description }}</DBSubnetGroupDescription>
              <DBSubnetGroupName>{{ subnet_group.subnet_name }}</DBSubnetGroupName>
              <DBSubnetGroupArn>{{ subnet_group.sg_arn }}</DBSubnetGroupArn>
              <Subnets>
                {% for subnet in subnet_group.subnets %}
                <Subnet>
                  <SubnetStatus>Active</SubnetStatus>
                  <SubnetIdentifier>{{ subnet.id }}</SubnetIdentifier>
                  <SubnetAvailabilityZone>
                    <Name>{{ subnet.availability_zone }}</Name>
                    <ProvisionedIopsCapable>false</ProvisionedIopsCapable>
                  </SubnetAvailabilityZone>
                </Subnet>
                {% endfor %}
              </Subnets>
            </DBSubnetGroup>"""
        )
        return template.render(subnet_group=self)

    def to_json(self) -> str:
        template = Template(
            """"DBSubnetGroup": {
                "VpcId": "{{ subnet_group.vpc_id }}",
                "SubnetGroupStatus": "{{ subnet_group.status }}",
                "DBSubnetGroupDescription": "{{ subnet_group.description }}",
                "DBSubnetGroupName": "{{ subnet_group.subnet_name }}",
                "Subnets": {
                  "Subnet": [
                    {% for subnet in subnet_group.subnets %}{
                      "SubnetStatus": "Active",
                      "SubnetIdentifier": "{{ subnet.id }}",
                      "SubnetAvailabilityZone": {
                        "Name": "{{ subnet.availability_zone }}",
                        "ProvisionedIopsCapable": "false"
                      }
                    }{%- if not loop.last -%},{%- endif -%}{% endfor %}
                  ]
                }
            }"""
        )
        return template.render(subnet_group=self)

    @staticmethod
    def cloudformation_name_type() -> str:
        return "DBSubnetGroupName"

    @staticmethod
    def cloudformation_type() -> str:
        # https://docs.aws.amazon.com/AWSCloudFormation/latest/UserGuide/aws-resource-rds-dbsubnetgroup.html
        return "AWS::RDS::DBSubnetGroup"

    @classmethod
    def create_from_cloudformation_json(  # type: ignore[misc]
        cls,
        resource_name: str,
        cloudformation_json: Any,
        account_id: str,
        region_name: str,
        **kwargs: Any,
    ) -> "SubnetGroup":
        properties = cloudformation_json["Properties"]

        description = properties["DBSubnetGroupDescription"]
        subnet_ids = properties["SubnetIds"]
        tags = properties.get("Tags")

        ec2_backend = ec2_backends[account_id][region_name]
        subnets = [ec2_backend.get_subnet(subnet_id) for subnet_id in subnet_ids]
        rds_backend = rds_backends[account_id][region_name]
        subnet_group = rds_backend.create_subnet_group(
            resource_name,
            description,
            subnets,
            tags,
        )
        return subnet_group

    def get_tags(self) -> List[Dict[str, str]]:
        return self.tags

    def add_tags(self, tags: List[Dict[str, str]]) -> List[Dict[str, str]]:
        new_keys = [tag_set["Key"] for tag_set in tags]
        self.tags = [tag_set for tag_set in self.tags if tag_set["Key"] not in new_keys]
        self.tags.extend(tags)
        return self.tags

    def remove_tags(self, tag_keys: List[str]) -> None:
        self.tags = [tag_set for tag_set in self.tags if tag_set["Key"] not in tag_keys]

    def delete(self, account_id: str, region_name: str) -> None:
        backend = rds_backends[account_id][region_name]
        backend.delete_subnet_group(self.subnet_name)


class RDSBackend(BaseBackend):
    def __init__(self, region_name: str, account_id: str):
        super().__init__(region_name, account_id)
        self.arn_regex = re_compile(
            r"^arn:aws:rds:.*:[0-9]*:(db|cluster|es|og|pg|ri|secgrp|snapshot|cluster-snapshot|subgrp):.*$"
        )
        self.clusters: Dict[str, Cluster] = OrderedDict()
        self.global_clusters: Dict[str, GlobalCluster] = OrderedDict()
        self.databases: Dict[str, Database] = OrderedDict()
        self.database_snapshots: Dict[str, DatabaseSnapshot] = OrderedDict()
        self.cluster_snapshots: Dict[str, ClusterSnapshot] = OrderedDict()
        self.export_tasks: Dict[str, ExportTask] = OrderedDict()
        self.event_subscriptions: Dict[str, EventSubscription] = OrderedDict()
        self.db_parameter_groups: Dict[str, DBParameterGroup] = {}
        self.db_cluster_parameter_groups: Dict[str, DBClusterParameterGroup] = {}
        self.option_groups: Dict[str, OptionGroup] = {}
        self.security_groups: Dict[str, SecurityGroup] = {}
        self.subnet_groups: Dict[str, SubnetGroup] = {}
        self._db_cluster_options: Optional[List[Dict[str, Any]]] = None

    def reset(self) -> None:
        self.neptune.reset()
        super().reset()

    @property
    def neptune(self) -> NeptuneBackend:
        return neptune_backends[self.account_id][self.region_name]

    @property
    def db_cluster_options(self) -> List[Dict[str, Any]]:  # type: ignore
        if self._db_cluster_options is None:
            from moto.rds.utils import decode_orderable_db_instance

            decoded_options = load_resource(
                __name__, "resources/cluster_options/aurora-postgresql.json"
            )
            self._db_cluster_options = [
                decode_orderable_db_instance(option) for option in decoded_options
            ]
        return self._db_cluster_options

    @staticmethod
    def default_vpc_endpoint_service(
        service_region: str, zones: List[str]
    ) -> List[Dict[str, str]]:
        """Default VPC endpoint service."""
        return BaseBackend.default_vpc_endpoint_service_factory(
            service_region, zones, "rds"
        ) + BaseBackend.default_vpc_endpoint_service_factory(
            service_region, zones, "rds-data"
        )

    def create_db_instance(self, db_kwargs: Dict[str, Any]) -> Database:
        database_id = db_kwargs["db_instance_identifier"]
        self._validate_db_identifier(database_id)
        database = Database(**db_kwargs)

        cluster_id = database.db_cluster_identifier
        if cluster_id is not None:
            cluster = self.clusters.get(cluster_id)
            if cluster is not None:
                if (
                    cluster.engine in ClusterEngine.serverless_engines()
                    and cluster.engine_mode == "serverless"
                ):
                    raise InvalidParameterValue(
                        "Instances cannot be added to Aurora Serverless clusters."
                    )
                if database.engine != cluster.engine:
                    raise InvalidDBInstanceEngine(
                        str(database.engine), str(cluster.engine)
                    )
                cluster.cluster_members.append(database_id)
        self.databases[database_id] = database
        return database

    def create_auto_snapshot(
        self,
        db_instance_identifier: str,
        db_snapshot_identifier: str,
    ) -> DatabaseSnapshot:
        return self.create_db_snapshot(
            db_instance_identifier, db_snapshot_identifier, snapshot_type="automated"
        )

    def create_db_snapshot(
        self,
        db_instance_identifier: str,
        db_snapshot_identifier: str,
        snapshot_type: str = "manual",
        tags: Optional[List[Dict[str, str]]] = None,
    ) -> DatabaseSnapshot:
        database = self.databases.get(db_instance_identifier)
        if not database:
            raise DBInstanceNotFoundError(db_instance_identifier)
        if db_snapshot_identifier in self.database_snapshots:
            raise DBSnapshotAlreadyExistsError(db_snapshot_identifier)
        if len(self.database_snapshots) >= int(
            os.environ.get("MOTO_RDS_SNAPSHOT_LIMIT", "100")
        ):
            raise SnapshotQuotaExceededError()
        if tags is None:
            tags = list()
        if database.copy_tags_to_snapshot and not tags:
            tags = database.get_tags()
        snapshot = DatabaseSnapshot(
            database, db_snapshot_identifier, snapshot_type, tags
        )
        self.database_snapshots[db_snapshot_identifier] = snapshot
        return snapshot

    def copy_db_snapshot(
        self,
        source_snapshot_identifier: str,
        target_snapshot_identifier: str,
        tags: Optional[List[Dict[str, str]]] = None,
    ) -> DatabaseSnapshot:
        if source_snapshot_identifier not in self.database_snapshots:
            raise DBSnapshotNotFoundError(source_snapshot_identifier)

        source_snapshot = self.database_snapshots[source_snapshot_identifier]
        if tags is None:
            tags = source_snapshot.tags
        else:
            tags = self._merge_tags(source_snapshot.tags, tags)
        return self.create_db_snapshot(
            db_instance_identifier=source_snapshot.database.db_instance_identifier,  # type: ignore
            db_snapshot_identifier=target_snapshot_identifier,
            tags=tags,
        )

    def delete_db_snapshot(self, db_snapshot_identifier: str) -> DatabaseSnapshot:
        if db_snapshot_identifier not in self.database_snapshots:
            raise DBSnapshotNotFoundError(db_snapshot_identifier)

        return self.database_snapshots.pop(db_snapshot_identifier)

    def promote_read_replica(self, db_kwargs: Dict[str, Any]) -> Database:
        database_id = db_kwargs["db_instance_identifier"]
        database = self.databases[database_id]
        if database.is_replica:
            database.is_replica = False
            database.update(db_kwargs)

        return database

    def create_db_instance_read_replica(self, db_kwargs: Dict[str, Any]) -> Database:
        database_id = db_kwargs["db_instance_identifier"]
        source_database_id = db_kwargs["source_db_identifier"]
        primary = self.find_db_from_id(source_database_id)
        if self.arn_regex.match(source_database_id):
            db_kwargs["region"] = self.region_name

        # Shouldn't really copy here as the instance is duplicated. RDS replicas have different instances.
        replica = copy.copy(primary)
        replica.update(db_kwargs)
        replica.region_name = self.region_name
        replica.set_as_replica()
        self.databases[database_id] = replica
        primary.add_replica(replica)
        return replica

    def describe_db_instances(
        self, db_instance_identifier: Optional[str] = None, filters: Any = None
    ) -> List[Database]:
        databases = self.databases
        if db_instance_identifier:
            filters = merge_filters(
                filters, {"db-instance-id": [db_instance_identifier]}
            )
        if filters:
            databases = self._filter_resources(databases, filters, Database)
        if db_instance_identifier and not databases:
            raise DBInstanceNotFoundError(db_instance_identifier)
        return list(databases.values())

    def describe_db_snapshots(
        self,
        db_instance_identifier: Optional[str],
        db_snapshot_identifier: str,
        filters: Optional[Dict[str, Any]] = None,
    ) -> List[DatabaseSnapshot]:
        snapshots = self.database_snapshots
        if db_instance_identifier:
            filters = merge_filters(
                filters, {"db-instance-id": [db_instance_identifier]}
            )
        if db_snapshot_identifier:
            filters = merge_filters(
                filters, {"db-snapshot-id": [db_snapshot_identifier]}
            )
        if filters:
            snapshots = self._filter_resources(snapshots, filters, DatabaseSnapshot)
        if db_snapshot_identifier and not snapshots and not db_instance_identifier:
            raise DBSnapshotNotFoundError(db_snapshot_identifier)
        return list(snapshots.values())

    def modify_db_instance(
        self, db_instance_identifier: str, db_kwargs: Dict[str, Any]
    ) -> Database:
        database = self.describe_db_instances(db_instance_identifier)[0]
        if "new_db_instance_identifier" in db_kwargs:
            del self.databases[db_instance_identifier]
            db_instance_identifier = db_kwargs[
                "db_instance_identifier"
            ] = db_kwargs.pop("new_db_instance_identifier")
            self.databases[db_instance_identifier] = database
        preferred_backup_window = db_kwargs.get("preferred_backup_window")
        preferred_maintenance_window = db_kwargs.get("preferred_maintenance_window")
        msg = valid_preferred_maintenance_window(
            preferred_maintenance_window, preferred_backup_window
        )
        if msg:
            raise RDSClientError("InvalidParameterValue", msg)
        database.update(db_kwargs)
        return database

    def reboot_db_instance(self, db_instance_identifier: str) -> Database:
        return self.describe_db_instances(db_instance_identifier)[0]

    def restore_db_instance_from_db_snapshot(
        self, from_snapshot_id: str, overrides: Dict[str, Any]
    ) -> Database:
        snapshot = self.describe_db_snapshots(
            db_instance_identifier=None, db_snapshot_identifier=from_snapshot_id
        )[0]
        original_database = snapshot.database
        new_instance_props = copy.deepcopy(original_database.__dict__)
        if not original_database.option_group_supplied:
            # If the option group is not supplied originally, the 'option_group_name' will receive a default value
            # Force this reconstruction, and prevent any validation on the default value
            del new_instance_props["option_group_name"]

        for key, value in overrides.items():
            if value:
                new_instance_props[key] = value

        return self.create_db_instance(new_instance_props)

    def stop_db_instance(
        self, db_instance_identifier: str, db_snapshot_identifier: Optional[str] = None
    ) -> Database:
        self._validate_db_identifier(db_instance_identifier)
        database = self.describe_db_instances(db_instance_identifier)[0]
        # todo: certain rds types not allowed to be stopped at this time.
        # https://docs.aws.amazon.com/AmazonRDS/latest/UserGuide/USER_StopInstance.html#USER_StopInstance.Limitations
        if database.is_replica or (
            database.multi_az and database.engine.lower().startswith("sqlserver")  # type: ignore
        ):
            # todo: more db types not supported by stop/start instance api
            raise InvalidDBClusterStateFaultError(db_instance_identifier)
        if database.status != "available":
            raise InvalidDBInstanceStateError(db_instance_identifier, "stop")
        if db_snapshot_identifier:
            self.create_auto_snapshot(db_instance_identifier, db_snapshot_identifier)
        database.status = "stopped"
        return database

    def start_db_instance(self, db_instance_identifier: str) -> Database:
        self._validate_db_identifier(db_instance_identifier)
        database = self.describe_db_instances(db_instance_identifier)[0]
        # todo: bunch of different error messages to be generated from this api call
        if database.status != "stopped":
            raise InvalidDBInstanceStateError(db_instance_identifier, "start")
        database.status = "available"
        return database

    def find_db_from_id(self, db_id: str) -> Database:
        if self.arn_regex.match(db_id):
            arn_breakdown = db_id.split(":")
            region = arn_breakdown[3]
            backend = rds_backends[self.account_id][region]
            db_name = arn_breakdown[-1]
        else:
            backend = self
            db_name = db_id

        return backend.describe_db_instances(db_name)[0]

    def delete_db_instance(
        self, db_instance_identifier: str, db_snapshot_name: Optional[str] = None
    ) -> Database:
        self._validate_db_identifier(db_instance_identifier)
        if db_instance_identifier in self.databases:
            if self.databases[db_instance_identifier].deletion_protection:
                raise InvalidParameterValue(
                    "Can't delete Instance with protection enabled"
                )
            if db_snapshot_name:
                self.create_auto_snapshot(db_instance_identifier, db_snapshot_name)
            database = self.databases.pop(db_instance_identifier)
            if database.is_replica:
                primary = self.find_db_from_id(database.source_db_identifier)  # type: ignore
                primary.remove_replica(database)
            if database.db_cluster_identifier in self.clusters:
                self.clusters[database.db_cluster_identifier].cluster_members.remove(
                    db_instance_identifier
                )
            database.status = "deleting"
            return database
        else:
            raise DBInstanceNotFoundError(db_instance_identifier)

    def create_db_security_group(
        self, group_name: str, description: str, tags: List[Dict[str, str]]
    ) -> SecurityGroup:
        security_group = SecurityGroup(self.account_id, group_name, description, tags)
        self.security_groups[group_name] = security_group
        return security_group

    def describe_security_groups(self, security_group_name: str) -> List[SecurityGroup]:
        if security_group_name:
            if security_group_name in self.security_groups:
                return [self.security_groups[security_group_name]]
            else:
                raise DBSecurityGroupNotFoundError(security_group_name)
        return list(self.security_groups.values())

    def delete_security_group(self, security_group_name: str) -> SecurityGroup:
        if security_group_name in self.security_groups:
            return self.security_groups.pop(security_group_name)
        else:
            raise DBSecurityGroupNotFoundError(security_group_name)

    def delete_db_parameter_group(
        self, db_parameter_group_name: str
    ) -> "DBParameterGroup":
        if db_parameter_group_name in self.db_parameter_groups:
            return self.db_parameter_groups.pop(db_parameter_group_name)
        else:
            raise DBParameterGroupNotFoundError(db_parameter_group_name)

    def authorize_security_group(
        self, security_group_name: str, cidr_ip: str
    ) -> SecurityGroup:
        security_group = self.describe_security_groups(security_group_name)[0]
        security_group.authorize_cidr(cidr_ip)
        return security_group

    def create_subnet_group(
        self,
        subnet_name: str,
        description: str,
        subnets: List[Any],
        tags: List[Dict[str, str]],
    ) -> SubnetGroup:
        subnet_group = SubnetGroup(
            subnet_name, description, subnets, tags, self.region_name, self.account_id
        )
        self.subnet_groups[subnet_name] = subnet_group
        return subnet_group

    def describe_db_subnet_groups(
        self, subnet_group_name: str
    ) -> Iterable[SubnetGroup]:
        if subnet_group_name:
            if subnet_group_name in self.subnet_groups:
                return [self.subnet_groups[subnet_group_name]]
            else:
                raise DBSubnetGroupNotFoundError(subnet_group_name)
        return self.subnet_groups.values()

    def modify_db_subnet_group(
        self, subnet_name: str, description: str, subnets: List[str]
    ) -> SubnetGroup:
        subnet_group = self.subnet_groups.pop(subnet_name)
        if not subnet_group:
            raise DBSubnetGroupNotFoundError(subnet_name)
        subnet_group.subnet_name = subnet_name
        subnet_group.subnets = subnets
        if description is not None:
            subnet_group.description = description
        return subnet_group

    def delete_subnet_group(self, subnet_name: str) -> SubnetGroup:
        if subnet_name in self.subnet_groups:
            return self.subnet_groups.pop(subnet_name)
        else:
            raise DBSubnetGroupNotFoundError(subnet_name)

    def create_option_group(self, option_group_kwargs: Dict[str, Any]) -> "OptionGroup":
        option_group_id = option_group_kwargs["name"]
        # This list was verified against the AWS Console on 14 Dec 2022
        # Having an automated way (using the CLI) would be nice, but AFAICS that's not possible
        #
        # Some options that are allowed in the CLI, but that do now show up in the Console:
        # - Mysql 5.5
        # - All postgres-versions
        # - oracle-se and oracle-se1 - I could not deduct the available versions
        #   `Cannot find major version 19 for oracle-se`
        #   (The engines do exist, otherwise the error would be `Invalid DB engine`
        valid_option_group_engines = {
            "mariadb": ["10.0", "10.1", "10.2", "10.3", "10.4", "10.5", "10.6"],
            "mysql": ["5.5", "5.6", "5.7", "8.0"],
            "oracle-ee": ["19"],
            "oracle-ee-cdb": ["19", "21"],
            "oracle-se": [],
            "oracle-se1": [],
            "oracle-se2": ["19"],
            "oracle-se2-cdb": ["19", "21"],
            "postgres": ["10", "11", "12", "13"],
            "sqlserver-ee": ["11.00", "12.00", "13.00", "14.00", "15.00"],
            "sqlserver-ex": ["11.00", "12.00", "13.00", "14.00", "15.00"],
            "sqlserver-se": ["11.00", "12.00", "13.00", "14.00", "15.00"],
            "sqlserver-web": ["11.00", "12.00", "13.00", "14.00", "15.00"],
        }
        if option_group_id in self.option_groups:
            raise RDSClientError(
                "OptionGroupAlreadyExistsFault",
                f"An option group named {option_group_id} already exists.",
            )
        if (
            "description" not in option_group_kwargs
            or not option_group_kwargs["description"]
        ):
            raise RDSClientError(
                "InvalidParameterValue",
                "The parameter OptionGroupDescription must be provided and must not be blank.",
            )
        if option_group_kwargs["engine_name"] not in valid_option_group_engines.keys():
            raise RDSClientError(
                "InvalidParameterValue", "Invalid DB engine: non-existent"
            )
        if (
            option_group_kwargs["major_engine_version"]  # type: ignore
            not in valid_option_group_engines[option_group_kwargs["engine_name"]]
        ):
            raise RDSClientError(
                "InvalidParameterCombination",
                f"Cannot find major version {option_group_kwargs['major_engine_version']} for {option_group_kwargs['engine_name']}",
            )
        # AWS also creates default option groups, if they do not yet exist, when creating an option group in the CLI
        # Maybe we should do the same
        # {
        #     "OptionGroupName": "default:postgres-10",
        #     "OptionGroupDescription": "Default option group for postgres 10",
        #     "EngineName": "postgres",
        #     "MajorEngineVersion": "10",
        #     "Options": [],
        #     "AllowsVpcAndNonVpcInstanceMemberships": true,
        #     "OptionGroupArn": "arn:aws:rds:us-east-1:{account}:og:default:postgres-10"
        # }
        # The CLI does not allow deletion of default groups

        # add region and account-id to construct the arn
        option_group_kwargs["region"] = self.region_name
        option_group_kwargs["account_id"] = self.account_id
        option_group = OptionGroup(**option_group_kwargs)
        self.option_groups[option_group_id] = option_group
        return option_group

    def delete_option_group(self, option_group_name: str) -> "OptionGroup":
        if option_group_name in self.option_groups:
            return self.option_groups.pop(option_group_name)
        else:
            raise OptionGroupNotFoundFaultError(option_group_name)

    def describe_option_groups(
        self, option_group_kwargs: Dict[str, Any]
    ) -> List["OptionGroup"]:
        option_group_list = []

        if option_group_kwargs["marker"]:
            marker = option_group_kwargs["marker"]
        else:
            marker = 0
        if option_group_kwargs["max_records"]:
            if (
                option_group_kwargs["max_records"] < 20
                or option_group_kwargs["max_records"] > 100
            ):
                raise RDSClientError(
                    "InvalidParameterValue",
                    "Invalid value for max records. Must be between 20 and 100",
                )
            max_records = option_group_kwargs["max_records"]
        else:
            max_records = 100

        for option_group in self.option_groups.values():
            if (
                option_group_kwargs["name"]
                and option_group.name != option_group_kwargs["name"]
            ):
                continue
            elif (
                option_group_kwargs["engine_name"]
                and option_group.engine_name != option_group_kwargs["engine_name"]
            ):
                continue
            elif (
                option_group_kwargs["major_engine_version"]
                and option_group.major_engine_version
                != option_group_kwargs["major_engine_version"]
            ):
                continue
            else:
                option_group_list.append(option_group)
        if not len(option_group_list):
            raise OptionGroupNotFoundFaultError(option_group_kwargs["name"])
        return option_group_list[marker : max_records + marker]

    @staticmethod
    def describe_option_group_options(
        engine_name: str, major_engine_version: Optional[str] = None
    ) -> str:
        default_option_group_options = {
            "mysql": {
                "5.6": '<DescribeOptionGroupOptionsResponse xmlns="http://rds.amazonaws.com/doc/2014-09-01/">\n  <DescribeOptionGroupOptionsResult>\n    <OptionGroupOptions>\n    \n      <OptionGroupOption><MajorEngineVersion>5.6</MajorEngineVersion><DefaultPort>11211</DefaultPort><PortRequired>True</PortRequired><OptionsDependedOn></OptionsDependedOn><Description>Innodb Memcached for MySQL</Description><Name>MEMCACHED</Name><OptionGroupOptionSettings><OptionGroupOptionSetting><AllowedValues>1-4294967295</AllowedValues><ApplyType>STATIC</ApplyType><DefaultValue>1</DefaultValue><IsModifiable>True</IsModifiable><SettingDescription>Specifies how many memcached read operations (get) to perform before doing a COMMIT to start a new transaction</SettingDescription><SettingName>DAEMON_MEMCACHED_R_BATCH_SIZE</SettingName></OptionGroupOptionSetting><OptionGroupOptionSetting><AllowedValues>1-4294967295</AllowedValues><ApplyType>STATIC</ApplyType><DefaultValue>1</DefaultValue><IsModifiable>True</IsModifiable><SettingDescription>Specifies how many memcached write operations, such as add, set, or incr, to perform before doing a COMMIT to start a new transaction</SettingDescription><SettingName>DAEMON_MEMCACHED_W_BATCH_SIZE</SettingName></OptionGroupOptionSetting><OptionGroupOptionSetting><AllowedValues>1-1073741824</AllowedValues><ApplyType>DYNAMIC</ApplyType><DefaultValue>5</DefaultValue><IsModifiable>True</IsModifiable><SettingDescription>Specifies how often to auto-commit idle connections that use the InnoDB memcached interface.</SettingDescription><SettingName>INNODB_API_BK_COMMIT_INTERVAL</SettingName></OptionGroupOptionSetting><OptionGroupOptionSetting><AllowedValues>0,1</AllowedValues><ApplyType>STATIC</ApplyType><DefaultValue>0</DefaultValue><IsModifiable>True</IsModifiable><SettingDescription>Disables the use of row locks when using the InnoDB memcached interface.</SettingDescription><SettingName>INNODB_API_DISABLE_ROWLOCK</SettingName></OptionGroupOptionSetting><OptionGroupOptionSetting><AllowedValues>0,1</AllowedValues><ApplyType>STATIC</ApplyType><DefaultValue>0</DefaultValue><IsModifiable>True</IsModifiable><SettingDescription>Locks the table used by the InnoDB memcached plugin, so that it cannot be dropped or altered by DDL through the SQL interface.</SettingDescription><SettingName>INNODB_API_ENABLE_MDL</SettingName></OptionGroupOptionSetting><OptionGroupOptionSetting><AllowedValues>0-3</AllowedValues><ApplyType>STATIC</ApplyType><DefaultValue>0</DefaultValue><IsModifiable>True</IsModifiable><SettingDescription>Lets you control the transaction isolation level on queries processed by the memcached interface.</SettingDescription><SettingName>INNODB_API_TRX_LEVEL</SettingName></OptionGroupOptionSetting><OptionGroupOptionSetting><AllowedValues>auto,ascii,binary</AllowedValues><ApplyType>STATIC</ApplyType><DefaultValue>auto</DefaultValue><IsModifiable>True</IsModifiable><SettingDescription>The binding protocol to use which can be either auto, ascii, or binary. The default is auto which means the server automatically negotiates the protocol with the client.</SettingDescription><SettingName>BINDING_PROTOCOL</SettingName></OptionGroupOptionSetting><OptionGroupOptionSetting><AllowedValues>1-2048</AllowedValues><ApplyType>STATIC</ApplyType><DefaultValue>1024</DefaultValue><IsModifiable>True</IsModifiable><SettingDescription>The backlog queue configures how many network connections can be waiting to be processed by memcached</SettingDescription><SettingName>BACKLOG_QUEUE_LIMIT</SettingName></OptionGroupOptionSetting><OptionGroupOptionSetting><AllowedValues>0,1</AllowedValues><ApplyType>STATIC</ApplyType><DefaultValue>0</DefaultValue><IsModifiable>True</IsModifiable><SettingDescription>Disable the use of compare and swap (CAS) which reduces the per-item size by 8 bytes.</SettingDescription><SettingName>CAS_DISABLED</SettingName></OptionGroupOptionSetting><OptionGroupOptionSetting><AllowedValues>1-48</AllowedValues><ApplyType>STATIC</ApplyType><DefaultValue>48</DefaultValue><IsModifiable>True</IsModifiable><SettingDescription>Minimum chunk size in bytes to allocate for the smallest item\'s key, value, and flags. The default is 48 and you can get a significant memory efficiency gain with a lower value.</SettingDescription><SettingName>CHUNK_SIZE</SettingName></OptionGroupOptionSetting><OptionGroupOptionSetting><AllowedValues>1-2</AllowedValues><ApplyType>STATIC</ApplyType><DefaultValue>1.25</DefaultValue><IsModifiable>True</IsModifiable><SettingDescription>Chunk size growth factor that controls the size of each successive chunk with each chunk growing times this amount larger than the previous chunk.</SettingDescription><SettingName>CHUNK_SIZE_GROWTH_FACTOR</SettingName></OptionGroupOptionSetting><OptionGroupOptionSetting><AllowedValues>0,1</AllowedValues><ApplyType>STATIC</ApplyType><DefaultValue>0</DefaultValue><IsModifiable>True</IsModifiable><SettingDescription>If enabled when there is no more memory to store items, memcached will return an error rather than evicting items.</SettingDescription><SettingName>ERROR_ON_MEMORY_EXHAUSTED</SettingName></OptionGroupOptionSetting><OptionGroupOptionSetting><AllowedValues>10-1024</AllowedValues><ApplyType>STATIC</ApplyType><DefaultValue>1024</DefaultValue><IsModifiable>True</IsModifiable><SettingDescription>Maximum number of concurrent connections. Setting this value to anything less than 10 prevents MySQL from starting.</SettingDescription><SettingName>MAX_SIMULTANEOUS_CONNECTIONS</SettingName></OptionGroupOptionSetting><OptionGroupOptionSetting><AllowedValues>v,vv,vvv</AllowedValues><ApplyType>STATIC</ApplyType><DefaultValue>v</DefaultValue><IsModifiable>True</IsModifiable><SettingDescription>Verbose level for memcached.</SettingDescription><SettingName>VERBOSITY</SettingName></OptionGroupOptionSetting></OptionGroupOptionSettings><EngineName>mysql</EngineName></OptionGroupOption>\n    \n    </OptionGroupOptions>\n  </DescribeOptionGroupOptionsResult>\n  <ResponseMetadata>\n    <RequestId>457f7bb8-9fbf-11e4-9084-5754f80d5144</RequestId>\n  </ResponseMetadata>\n</DescribeOptionGroupOptionsResponse>',
                "all": '<DescribeOptionGroupOptionsResponse xmlns="http://rds.amazonaws.com/doc/2014-09-01/">\n  <DescribeOptionGroupOptionsResult>\n    <OptionGroupOptions>\n    \n      <OptionGroupOption><MajorEngineVersion>5.6</MajorEngineVersion><DefaultPort>11211</DefaultPort><PortRequired>True</PortRequired><OptionsDependedOn></OptionsDependedOn><Description>Innodb Memcached for MySQL</Description><Name>MEMCACHED</Name><OptionGroupOptionSettings><OptionGroupOptionSetting><AllowedValues>1-4294967295</AllowedValues><ApplyType>STATIC</ApplyType><DefaultValue>1</DefaultValue><IsModifiable>True</IsModifiable><SettingDescription>Specifies how many memcached read operations (get) to perform before doing a COMMIT to start a new transaction</SettingDescription><SettingName>DAEMON_MEMCACHED_R_BATCH_SIZE</SettingName></OptionGroupOptionSetting><OptionGroupOptionSetting><AllowedValues>1-4294967295</AllowedValues><ApplyType>STATIC</ApplyType><DefaultValue>1</DefaultValue><IsModifiable>True</IsModifiable><SettingDescription>Specifies how many memcached write operations, such as add, set, or incr, to perform before doing a COMMIT to start a new transaction</SettingDescription><SettingName>DAEMON_MEMCACHED_W_BATCH_SIZE</SettingName></OptionGroupOptionSetting><OptionGroupOptionSetting><AllowedValues>1-1073741824</AllowedValues><ApplyType>DYNAMIC</ApplyType><DefaultValue>5</DefaultValue><IsModifiable>True</IsModifiable><SettingDescription>Specifies how often to auto-commit idle connections that use the InnoDB memcached interface.</SettingDescription><SettingName>INNODB_API_BK_COMMIT_INTERVAL</SettingName></OptionGroupOptionSetting><OptionGroupOptionSetting><AllowedValues>0,1</AllowedValues><ApplyType>STATIC</ApplyType><DefaultValue>0</DefaultValue><IsModifiable>True</IsModifiable><SettingDescription>Disables the use of row locks when using the InnoDB memcached interface.</SettingDescription><SettingName>INNODB_API_DISABLE_ROWLOCK</SettingName></OptionGroupOptionSetting><OptionGroupOptionSetting><AllowedValues>0,1</AllowedValues><ApplyType>STATIC</ApplyType><DefaultValue>0</DefaultValue><IsModifiable>True</IsModifiable><SettingDescription>Locks the table used by the InnoDB memcached plugin, so that it cannot be dropped or altered by DDL through the SQL interface.</SettingDescription><SettingName>INNODB_API_ENABLE_MDL</SettingName></OptionGroupOptionSetting><OptionGroupOptionSetting><AllowedValues>0-3</AllowedValues><ApplyType>STATIC</ApplyType><DefaultValue>0</DefaultValue><IsModifiable>True</IsModifiable><SettingDescription>Lets you control the transaction isolation level on queries processed by the memcached interface.</SettingDescription><SettingName>INNODB_API_TRX_LEVEL</SettingName></OptionGroupOptionSetting><OptionGroupOptionSetting><AllowedValues>auto,ascii,binary</AllowedValues><ApplyType>STATIC</ApplyType><DefaultValue>auto</DefaultValue><IsModifiable>True</IsModifiable><SettingDescription>The binding protocol to use which can be either auto, ascii, or binary. The default is auto which means the server automatically negotiates the protocol with the client.</SettingDescription><SettingName>BINDING_PROTOCOL</SettingName></OptionGroupOptionSetting><OptionGroupOptionSetting><AllowedValues>1-2048</AllowedValues><ApplyType>STATIC</ApplyType><DefaultValue>1024</DefaultValue><IsModifiable>True</IsModifiable><SettingDescription>The backlog queue configures how many network connections can be waiting to be processed by memcached</SettingDescription><SettingName>BACKLOG_QUEUE_LIMIT</SettingName></OptionGroupOptionSetting><OptionGroupOptionSetting><AllowedValues>0,1</AllowedValues><ApplyType>STATIC</ApplyType><DefaultValue>0</DefaultValue><IsModifiable>True</IsModifiable><SettingDescription>Disable the use of compare and swap (CAS) which reduces the per-item size by 8 bytes.</SettingDescription><SettingName>CAS_DISABLED</SettingName></OptionGroupOptionSetting><OptionGroupOptionSetting><AllowedValues>1-48</AllowedValues><ApplyType>STATIC</ApplyType><DefaultValue>48</DefaultValue><IsModifiable>True</IsModifiable><SettingDescription>Minimum chunk size in bytes to allocate for the smallest item\'s key, value, and flags. The default is 48 and you can get a significant memory efficiency gain with a lower value.</SettingDescription><SettingName>CHUNK_SIZE</SettingName></OptionGroupOptionSetting><OptionGroupOptionSetting><AllowedValues>1-2</AllowedValues><ApplyType>STATIC</ApplyType><DefaultValue>1.25</DefaultValue><IsModifiable>True</IsModifiable><SettingDescription>Chunk size growth factor that controls the size of each successive chunk with each chunk growing times this amount larger than the previous chunk.</SettingDescription><SettingName>CHUNK_SIZE_GROWTH_FACTOR</SettingName></OptionGroupOptionSetting><OptionGroupOptionSetting><AllowedValues>0,1</AllowedValues><ApplyType>STATIC</ApplyType><DefaultValue>0</DefaultValue><IsModifiable>True</IsModifiable><SettingDescription>If enabled when there is no more memory to store items, memcached will return an error rather than evicting items.</SettingDescription><SettingName>ERROR_ON_MEMORY_EXHAUSTED</SettingName></OptionGroupOptionSetting><OptionGroupOptionSetting><AllowedValues>10-1024</AllowedValues><ApplyType>STATIC</ApplyType><DefaultValue>1024</DefaultValue><IsModifiable>True</IsModifiable><SettingDescription>Maximum number of concurrent connections. Setting this value to anything less than 10 prevents MySQL from starting.</SettingDescription><SettingName>MAX_SIMULTANEOUS_CONNECTIONS</SettingName></OptionGroupOptionSetting><OptionGroupOptionSetting><AllowedValues>v,vv,vvv</AllowedValues><ApplyType>STATIC</ApplyType><DefaultValue>v</DefaultValue><IsModifiable>True</IsModifiable><SettingDescription>Verbose level for memcached.</SettingDescription><SettingName>VERBOSITY</SettingName></OptionGroupOptionSetting></OptionGroupOptionSettings><EngineName>mysql</EngineName></OptionGroupOption>\n    \n    </OptionGroupOptions>\n  </DescribeOptionGroupOptionsResult>\n  <ResponseMetadata>\n    <RequestId>457f7bb8-9fbf-11e4-9084-5754f80d5144</RequestId>\n  </ResponseMetadata>\n</DescribeOptionGroupOptionsResponse>',
            },
            "oracle-ee": {
                "11.2": '<DescribeOptionGroupOptionsResponse xmlns="http://rds.amazonaws.com/doc/2014-09-01/">\n  <DescribeOptionGroupOptionsResult>\n    <OptionGroupOptions>\n    \n      <OptionGroupOption><MajorEngineVersion>11.2</MajorEngineVersion><OptionsDependedOn><OptionName>XMLDB</OptionName></OptionsDependedOn><Description>Oracle Application Express Runtime Environment</Description><Name>APEX</Name><OptionGroupOptionSettings></OptionGroupOptionSettings><EngineName>oracle-ee</EngineName></OptionGroupOption>\n    \n      <OptionGroupOption><MajorEngineVersion>11.2</MajorEngineVersion><OptionsDependedOn><OptionName>APEX</OptionName></OptionsDependedOn><Description>Oracle Application Express Development Environment</Description><Name>APEX-DEV</Name><OptionGroupOptionSettings></OptionGroupOptionSettings><EngineName>oracle-ee</EngineName></OptionGroupOption>\n    \n      <OptionGroupOption><MajorEngineVersion>11.2</MajorEngineVersion><OptionsDependedOn></OptionsDependedOn><Description>Oracle Advanced Security - Native Network Encryption</Description><Name>NATIVE_NETWORK_ENCRYPTION</Name><OptionGroupOptionSettings><OptionGroupOptionSetting><AllowedValues>ACCEPTED,REJECTED,REQUESTED,REQUIRED</AllowedValues><ApplyType>STATIC</ApplyType><DefaultValue>REQUESTED</DefaultValue><IsModifiable>True</IsModifiable><SettingDescription>Specifies the desired encryption behavior</SettingDescription><SettingName>SQLNET.ENCRYPTION_SERVER</SettingName></OptionGroupOptionSetting><OptionGroupOptionSetting><AllowedValues>ACCEPTED,REJECTED,REQUESTED,REQUIRED</AllowedValues><ApplyType>STATIC</ApplyType><DefaultValue>REQUESTED</DefaultValue><IsModifiable>True</IsModifiable><SettingDescription>Specifies the desired data integrity behavior</SettingDescription><SettingName>SQLNET.CRYPTO_CHECKSUM_SERVER</SettingName></OptionGroupOptionSetting><OptionGroupOptionSetting><AllowedValues>RC4_256,AES256,AES192,3DES168,RC4_128,AES128,3DES112,RC4_56,DES,RC4_40,DES40</AllowedValues><ApplyType>STATIC</ApplyType><DefaultValue>RC4_256,AES256,AES192,3DES168,RC4_128,AES128,3DES112,RC4_56,DES,RC4_40,DES40</DefaultValue><IsModifiable>True</IsModifiable><SettingDescription>Specifies list of encryption algorithms in order of intended use</SettingDescription><SettingName>SQLNET.ENCRYPTION_TYPES_SERVER</SettingName></OptionGroupOptionSetting><OptionGroupOptionSetting><AllowedValues>SHA1,MD5</AllowedValues><ApplyType>STATIC</ApplyType><DefaultValue>SHA1,MD5</DefaultValue><IsModifiable>True</IsModifiable><SettingDescription>Specifies list of checksumming algorithms in order of intended use</SettingDescription><SettingName>SQLNET.CRYPTO_CHECKSUM_TYPES_SERVER</SettingName></OptionGroupOptionSetting></OptionGroupOptionSettings><EngineName>oracle-ee</EngineName></OptionGroupOption>\n    \n      <OptionGroupOption><MajorEngineVersion>11.2</MajorEngineVersion><DefaultPort>1158</DefaultPort><PortRequired>True</PortRequired><OptionsDependedOn></OptionsDependedOn><Description>Oracle Enterprise Manager (Database Control only)</Description><Name>OEM</Name><OptionGroupOptionSettings></OptionGroupOptionSettings><EngineName>oracle-ee</EngineName></OptionGroupOption>\n    \n      <OptionGroupOption><MajorEngineVersion>11.2</MajorEngineVersion><OptionsDependedOn></OptionsDependedOn><Description>Oracle Statspack</Description><Name>STATSPACK</Name><OptionGroupOptionSettings></OptionGroupOptionSettings><EngineName>oracle-ee</EngineName></OptionGroupOption>\n    \n      <OptionGroupOption><MajorEngineVersion>11.2</MajorEngineVersion><Persistent>True</Persistent><OptionsDependedOn></OptionsDependedOn><Permanent>True</Permanent><Description>Oracle Advanced Security - Transparent Data Encryption</Description><Name>TDE</Name><OptionGroupOptionSettings></OptionGroupOptionSettings><EngineName>oracle-ee</EngineName></OptionGroupOption>\n    \n      <OptionGroupOption><MajorEngineVersion>11.2</MajorEngineVersion><Persistent>True</Persistent><OptionsDependedOn></OptionsDependedOn><Permanent>True</Permanent><Description>Oracle Advanced Security - TDE with HSM</Description><Name>TDE_HSM</Name><OptionGroupOptionSettings></OptionGroupOptionSettings><EngineName>oracle-ee</EngineName></OptionGroupOption>\n    \n      <OptionGroupOption><MajorEngineVersion>11.2</MajorEngineVersion><Persistent>True</Persistent><OptionsDependedOn></OptionsDependedOn><Permanent>True</Permanent><Description>Change time zone</Description><Name>Timezone</Name><OptionGroupOptionSettings><OptionGroupOptionSetting><AllowedValues>Africa/Cairo,Africa/Casablanca,Africa/Harare,Africa/Monrovia,Africa/Nairobi,Africa/Tripoli,Africa/Windhoek,America/Araguaina,America/Asuncion,America/Bogota,America/Caracas,America/Chihuahua,America/Cuiaba,America/Denver,America/Fortaleza,America/Guatemala,America/Halifax,America/Manaus,America/Matamoros,America/Monterrey,America/Montevideo,America/Phoenix,America/Santiago,America/Tijuana,Asia/Amman,Asia/Ashgabat,Asia/Baghdad,Asia/Baku,Asia/Bangkok,Asia/Beirut,Asia/Calcutta,Asia/Damascus,Asia/Dhaka,Asia/Irkutsk,Asia/Jerusalem,Asia/Kabul,Asia/Karachi,Asia/Kathmandu,Asia/Krasnoyarsk,Asia/Magadan,Asia/Muscat,Asia/Novosibirsk,Asia/Riyadh,Asia/Seoul,Asia/Shanghai,Asia/Singapore,Asia/Taipei,Asia/Tehran,Asia/Tokyo,Asia/Ulaanbaatar,Asia/Vladivostok,Asia/Yakutsk,Asia/Yerevan,Atlantic/Azores,Australia/Adelaide,Australia/Brisbane,Australia/Darwin,Australia/Hobart,Australia/Perth,Australia/Sydney,Brazil/East,Canada/Newfoundland,Canada/Saskatchewan,Europe/Amsterdam,Europe/Athens,Europe/Dublin,Europe/Helsinki,Europe/Istanbul,Europe/Kaliningrad,Europe/Moscow,Europe/Paris,Europe/Prague,Europe/Sarajevo,Pacific/Auckland,Pacific/Fiji,Pacific/Guam,Pacific/Honolulu,Pacific/Samoa,US/Alaska,US/Central,US/Eastern,US/East-Indiana,US/Pacific,UTC</AllowedValues><ApplyType>DYNAMIC</ApplyType><DefaultValue>UTC</DefaultValue><IsModifiable>True</IsModifiable><SettingDescription>Specifies the timezone the user wants to change the system time to</SettingDescription><SettingName>TIME_ZONE</SettingName></OptionGroupOptionSetting></OptionGroupOptionSettings><EngineName>oracle-ee</EngineName></OptionGroupOption>\n    \n      <OptionGroupOption><MajorEngineVersion>11.2</MajorEngineVersion><OptionsDependedOn></OptionsDependedOn><Description>Oracle XMLDB Repository</Description><Name>XMLDB</Name><OptionGroupOptionSettings></OptionGroupOptionSettings><EngineName>oracle-ee</EngineName></OptionGroupOption>\n    \n    </OptionGroupOptions>\n  </DescribeOptionGroupOptionsResult>\n  <ResponseMetadata>\n    <RequestId>457f7bb8-9fbf-11e4-9084-5754f80d5144</RequestId>\n  </ResponseMetadata>\n</DescribeOptionGroupOptionsResponse>',
                "all": '<DescribeOptionGroupOptionsResponse xmlns="http://rds.amazonaws.com/doc/2014-09-01/">\n  <DescribeOptionGroupOptionsResult>\n    <OptionGroupOptions>\n    \n      <OptionGroupOption><MajorEngineVersion>11.2</MajorEngineVersion><OptionsDependedOn><OptionName>XMLDB</OptionName></OptionsDependedOn><Description>Oracle Application Express Runtime Environment</Description><Name>APEX</Name><OptionGroupOptionSettings></OptionGroupOptionSettings><EngineName>oracle-ee</EngineName></OptionGroupOption>\n    \n      <OptionGroupOption><MajorEngineVersion>11.2</MajorEngineVersion><OptionsDependedOn><OptionName>APEX</OptionName></OptionsDependedOn><Description>Oracle Application Express Development Environment</Description><Name>APEX-DEV</Name><OptionGroupOptionSettings></OptionGroupOptionSettings><EngineName>oracle-ee</EngineName></OptionGroupOption>\n    \n      <OptionGroupOption><MajorEngineVersion>11.2</MajorEngineVersion><OptionsDependedOn></OptionsDependedOn><Description>Oracle Advanced Security - Native Network Encryption</Description><Name>NATIVE_NETWORK_ENCRYPTION</Name><OptionGroupOptionSettings><OptionGroupOptionSetting><AllowedValues>ACCEPTED,REJECTED,REQUESTED,REQUIRED</AllowedValues><ApplyType>STATIC</ApplyType><DefaultValue>REQUESTED</DefaultValue><IsModifiable>True</IsModifiable><SettingDescription>Specifies the desired encryption behavior</SettingDescription><SettingName>SQLNET.ENCRYPTION_SERVER</SettingName></OptionGroupOptionSetting><OptionGroupOptionSetting><AllowedValues>ACCEPTED,REJECTED,REQUESTED,REQUIRED</AllowedValues><ApplyType>STATIC</ApplyType><DefaultValue>REQUESTED</DefaultValue><IsModifiable>True</IsModifiable><SettingDescription>Specifies the desired data integrity behavior</SettingDescription><SettingName>SQLNET.CRYPTO_CHECKSUM_SERVER</SettingName></OptionGroupOptionSetting><OptionGroupOptionSetting><AllowedValues>RC4_256,AES256,AES192,3DES168,RC4_128,AES128,3DES112,RC4_56,DES,RC4_40,DES40</AllowedValues><ApplyType>STATIC</ApplyType><DefaultValue>RC4_256,AES256,AES192,3DES168,RC4_128,AES128,3DES112,RC4_56,DES,RC4_40,DES40</DefaultValue><IsModifiable>True</IsModifiable><SettingDescription>Specifies list of encryption algorithms in order of intended use</SettingDescription><SettingName>SQLNET.ENCRYPTION_TYPES_SERVER</SettingName></OptionGroupOptionSetting><OptionGroupOptionSetting><AllowedValues>SHA1,MD5</AllowedValues><ApplyType>STATIC</ApplyType><DefaultValue>SHA1,MD5</DefaultValue><IsModifiable>True</IsModifiable><SettingDescription>Specifies list of checksumming algorithms in order of intended use</SettingDescription><SettingName>SQLNET.CRYPTO_CHECKSUM_TYPES_SERVER</SettingName></OptionGroupOptionSetting></OptionGroupOptionSettings><EngineName>oracle-ee</EngineName></OptionGroupOption>\n    \n      <OptionGroupOption><MajorEngineVersion>11.2</MajorEngineVersion><DefaultPort>1158</DefaultPort><PortRequired>True</PortRequired><OptionsDependedOn></OptionsDependedOn><Description>Oracle Enterprise Manager (Database Control only)</Description><Name>OEM</Name><OptionGroupOptionSettings></OptionGroupOptionSettings><EngineName>oracle-ee</EngineName></OptionGroupOption>\n    \n      <OptionGroupOption><MajorEngineVersion>11.2</MajorEngineVersion><OptionsDependedOn></OptionsDependedOn><Description>Oracle Statspack</Description><Name>STATSPACK</Name><OptionGroupOptionSettings></OptionGroupOptionSettings><EngineName>oracle-ee</EngineName></OptionGroupOption>\n    \n      <OptionGroupOption><MajorEngineVersion>11.2</MajorEngineVersion><Persistent>True</Persistent><OptionsDependedOn></OptionsDependedOn><Permanent>True</Permanent><Description>Oracle Advanced Security - Transparent Data Encryption</Description><Name>TDE</Name><OptionGroupOptionSettings></OptionGroupOptionSettings><EngineName>oracle-ee</EngineName></OptionGroupOption>\n    \n      <OptionGroupOption><MajorEngineVersion>11.2</MajorEngineVersion><Persistent>True</Persistent><OptionsDependedOn></OptionsDependedOn><Permanent>True</Permanent><Description>Oracle Advanced Security - TDE with HSM</Description><Name>TDE_HSM</Name><OptionGroupOptionSettings></OptionGroupOptionSettings><EngineName>oracle-ee</EngineName></OptionGroupOption>\n    \n      <OptionGroupOption><MajorEngineVersion>11.2</MajorEngineVersion><Persistent>True</Persistent><OptionsDependedOn></OptionsDependedOn><Permanent>True</Permanent><Description>Change time zone</Description><Name>Timezone</Name><OptionGroupOptionSettings><OptionGroupOptionSetting><AllowedValues>Africa/Cairo,Africa/Casablanca,Africa/Harare,Africa/Monrovia,Africa/Nairobi,Africa/Tripoli,Africa/Windhoek,America/Araguaina,America/Asuncion,America/Bogota,America/Caracas,America/Chihuahua,America/Cuiaba,America/Denver,America/Fortaleza,America/Guatemala,America/Halifax,America/Manaus,America/Matamoros,America/Monterrey,America/Montevideo,America/Phoenix,America/Santiago,America/Tijuana,Asia/Amman,Asia/Ashgabat,Asia/Baghdad,Asia/Baku,Asia/Bangkok,Asia/Beirut,Asia/Calcutta,Asia/Damascus,Asia/Dhaka,Asia/Irkutsk,Asia/Jerusalem,Asia/Kabul,Asia/Karachi,Asia/Kathmandu,Asia/Krasnoyarsk,Asia/Magadan,Asia/Muscat,Asia/Novosibirsk,Asia/Riyadh,Asia/Seoul,Asia/Shanghai,Asia/Singapore,Asia/Taipei,Asia/Tehran,Asia/Tokyo,Asia/Ulaanbaatar,Asia/Vladivostok,Asia/Yakutsk,Asia/Yerevan,Atlantic/Azores,Australia/Adelaide,Australia/Brisbane,Australia/Darwin,Australia/Hobart,Australia/Perth,Australia/Sydney,Brazil/East,Canada/Newfoundland,Canada/Saskatchewan,Europe/Amsterdam,Europe/Athens,Europe/Dublin,Europe/Helsinki,Europe/Istanbul,Europe/Kaliningrad,Europe/Moscow,Europe/Paris,Europe/Prague,Europe/Sarajevo,Pacific/Auckland,Pacific/Fiji,Pacific/Guam,Pacific/Honolulu,Pacific/Samoa,US/Alaska,US/Central,US/Eastern,US/East-Indiana,US/Pacific,UTC</AllowedValues><ApplyType>DYNAMIC</ApplyType><DefaultValue>UTC</DefaultValue><IsModifiable>True</IsModifiable><SettingDescription>Specifies the timezone the user wants to change the system time to</SettingDescription><SettingName>TIME_ZONE</SettingName></OptionGroupOptionSetting></OptionGroupOptionSettings><EngineName>oracle-ee</EngineName></OptionGroupOption>\n    \n      <OptionGroupOption><MajorEngineVersion>11.2</MajorEngineVersion><OptionsDependedOn></OptionsDependedOn><Description>Oracle XMLDB Repository</Description><Name>XMLDB</Name><OptionGroupOptionSettings></OptionGroupOptionSettings><EngineName>oracle-ee</EngineName></OptionGroupOption>\n    \n    </OptionGroupOptions>\n  </DescribeOptionGroupOptionsResult>\n  <ResponseMetadata>\n    <RequestId>457f7bb8-9fbf-11e4-9084-5754f80d5144</RequestId>\n  </ResponseMetadata>\n</DescribeOptionGroupOptionsResponse>',
            },
            "oracle-sa": {
                "11.2": '<DescribeOptionGroupOptionsResponse xmlns="http://rds.amazonaws.com/doc/2014-09-01/">\n  <DescribeOptionGroupOptionsResult>\n    <OptionGroupOptions>\n    \n      <OptionGroupOption><MajorEngineVersion>11.2</MajorEngineVersion><OptionsDependedOn><OptionName>XMLDB</OptionName></OptionsDependedOn><Description>Oracle Application Express Runtime Environment</Description><Name>APEX</Name><OptionGroupOptionSettings></OptionGroupOptionSettings><EngineName>oracle-ee</EngineName></OptionGroupOption>\n    \n      <OptionGroupOption><MajorEngineVersion>11.2</MajorEngineVersion><OptionsDependedOn><OptionName>APEX</OptionName></OptionsDependedOn><Description>Oracle Application Express Development Environment</Description><Name>APEX-DEV</Name><OptionGroupOptionSettings></OptionGroupOptionSettings><EngineName>oracle-ee</EngineName></OptionGroupOption>\n    \n      <OptionGroupOption><MajorEngineVersion>11.2</MajorEngineVersion><OptionsDependedOn></OptionsDependedOn><Description>Oracle Advanced Security - Native Network Encryption</Description><Name>NATIVE_NETWORK_ENCRYPTION</Name><OptionGroupOptionSettings><OptionGroupOptionSetting><AllowedValues>ACCEPTED,REJECTED,REQUESTED,REQUIRED</AllowedValues><ApplyType>STATIC</ApplyType><DefaultValue>REQUESTED</DefaultValue><IsModifiable>True</IsModifiable><SettingDescription>Specifies the desired encryption behavior</SettingDescription><SettingName>SQLNET.ENCRYPTION_SERVER</SettingName></OptionGroupOptionSetting><OptionGroupOptionSetting><AllowedValues>ACCEPTED,REJECTED,REQUESTED,REQUIRED</AllowedValues><ApplyType>STATIC</ApplyType><DefaultValue>REQUESTED</DefaultValue><IsModifiable>True</IsModifiable><SettingDescription>Specifies the desired data integrity behavior</SettingDescription><SettingName>SQLNET.CRYPTO_CHECKSUM_SERVER</SettingName></OptionGroupOptionSetting><OptionGroupOptionSetting><AllowedValues>RC4_256,AES256,AES192,3DES168,RC4_128,AES128,3DES112,RC4_56,DES,RC4_40,DES40</AllowedValues><ApplyType>STATIC</ApplyType><DefaultValue>RC4_256,AES256,AES192,3DES168,RC4_128,AES128,3DES112,RC4_56,DES,RC4_40,DES40</DefaultValue><IsModifiable>True</IsModifiable><SettingDescription>Specifies list of encryption algorithms in order of intended use</SettingDescription><SettingName>SQLNET.ENCRYPTION_TYPES_SERVER</SettingName></OptionGroupOptionSetting><OptionGroupOptionSetting><AllowedValues>SHA1,MD5</AllowedValues><ApplyType>STATIC</ApplyType><DefaultValue>SHA1,MD5</DefaultValue><IsModifiable>True</IsModifiable><SettingDescription>Specifies list of checksumming algorithms in order of intended use</SettingDescription><SettingName>SQLNET.CRYPTO_CHECKSUM_TYPES_SERVER</SettingName></OptionGroupOptionSetting></OptionGroupOptionSettings><EngineName>oracle-ee</EngineName></OptionGroupOption>\n    \n      <OptionGroupOption><MajorEngineVersion>11.2</MajorEngineVersion><DefaultPort>1158</DefaultPort><PortRequired>True</PortRequired><OptionsDependedOn></OptionsDependedOn><Description>Oracle Enterprise Manager (Database Control only)</Description><Name>OEM</Name><OptionGroupOptionSettings></OptionGroupOptionSettings><EngineName>oracle-ee</EngineName></OptionGroupOption>\n    \n      <OptionGroupOption><MajorEngineVersion>11.2</MajorEngineVersion><OptionsDependedOn></OptionsDependedOn><Description>Oracle Statspack</Description><Name>STATSPACK</Name><OptionGroupOptionSettings></OptionGroupOptionSettings><EngineName>oracle-ee</EngineName></OptionGroupOption>\n    \n      <OptionGroupOption><MajorEngineVersion>11.2</MajorEngineVersion><Persistent>True</Persistent><OptionsDependedOn></OptionsDependedOn><Permanent>True</Permanent><Description>Oracle Advanced Security - Transparent Data Encryption</Description><Name>TDE</Name><OptionGroupOptionSettings></OptionGroupOptionSettings><EngineName>oracle-ee</EngineName></OptionGroupOption>\n    \n      <OptionGroupOption><MajorEngineVersion>11.2</MajorEngineVersion><Persistent>True</Persistent><OptionsDependedOn></OptionsDependedOn><Permanent>True</Permanent><Description>Oracle Advanced Security - TDE with HSM</Description><Name>TDE_HSM</Name><OptionGroupOptionSettings></OptionGroupOptionSettings><EngineName>oracle-ee</EngineName></OptionGroupOption>\n    \n      <OptionGroupOption><MajorEngineVersion>11.2</MajorEngineVersion><Persistent>True</Persistent><OptionsDependedOn></OptionsDependedOn><Permanent>True</Permanent><Description>Change time zone</Description><Name>Timezone</Name><OptionGroupOptionSettings><OptionGroupOptionSetting><AllowedValues>Africa/Cairo,Africa/Casablanca,Africa/Harare,Africa/Monrovia,Africa/Nairobi,Africa/Tripoli,Africa/Windhoek,America/Araguaina,America/Asuncion,America/Bogota,America/Caracas,America/Chihuahua,America/Cuiaba,America/Denver,America/Fortaleza,America/Guatemala,America/Halifax,America/Manaus,America/Matamoros,America/Monterrey,America/Montevideo,America/Phoenix,America/Santiago,America/Tijuana,Asia/Amman,Asia/Ashgabat,Asia/Baghdad,Asia/Baku,Asia/Bangkok,Asia/Beirut,Asia/Calcutta,Asia/Damascus,Asia/Dhaka,Asia/Irkutsk,Asia/Jerusalem,Asia/Kabul,Asia/Karachi,Asia/Kathmandu,Asia/Krasnoyarsk,Asia/Magadan,Asia/Muscat,Asia/Novosibirsk,Asia/Riyadh,Asia/Seoul,Asia/Shanghai,Asia/Singapore,Asia/Taipei,Asia/Tehran,Asia/Tokyo,Asia/Ulaanbaatar,Asia/Vladivostok,Asia/Yakutsk,Asia/Yerevan,Atlantic/Azores,Australia/Adelaide,Australia/Brisbane,Australia/Darwin,Australia/Hobart,Australia/Perth,Australia/Sydney,Brazil/East,Canada/Newfoundland,Canada/Saskatchewan,Europe/Amsterdam,Europe/Athens,Europe/Dublin,Europe/Helsinki,Europe/Istanbul,Europe/Kaliningrad,Europe/Moscow,Europe/Paris,Europe/Prague,Europe/Sarajevo,Pacific/Auckland,Pacific/Fiji,Pacific/Guam,Pacific/Honolulu,Pacific/Samoa,US/Alaska,US/Central,US/Eastern,US/East-Indiana,US/Pacific,UTC</AllowedValues><ApplyType>DYNAMIC</ApplyType><DefaultValue>UTC</DefaultValue><IsModifiable>True</IsModifiable><SettingDescription>Specifies the timezone the user wants to change the system time to</SettingDescription><SettingName>TIME_ZONE</SettingName></OptionGroupOptionSetting></OptionGroupOptionSettings><EngineName>oracle-ee</EngineName></OptionGroupOption>\n    \n      <OptionGroupOption><MajorEngineVersion>11.2</MajorEngineVersion><OptionsDependedOn></OptionsDependedOn><Description>Oracle XMLDB Repository</Description><Name>XMLDB</Name><OptionGroupOptionSettings></OptionGroupOptionSettings><EngineName>oracle-ee</EngineName></OptionGroupOption>\n    \n    </OptionGroupOptions>\n  </DescribeOptionGroupOptionsResult>\n  <ResponseMetadata>\n    <RequestId>457f7bb8-9fbf-11e4-9084-5754f80d5144</RequestId>\n  </ResponseMetadata>\n</DescribeOptionGroupOptionsResponse>',
                "all": '<DescribeOptionGroupOptionsResponse xmlns="http://rds.amazonaws.com/doc/2014-09-01/">\n  <DescribeOptionGroupOptionsResult>\n    <OptionGroupOptions>\n    \n      <OptionGroupOption><MajorEngineVersion>11.2</MajorEngineVersion><OptionsDependedOn><OptionName>XMLDB</OptionName></OptionsDependedOn><Description>Oracle Application Express Runtime Environment</Description><Name>APEX</Name><OptionGroupOptionSettings></OptionGroupOptionSettings><EngineName>oracle-ee</EngineName></OptionGroupOption>\n    \n      <OptionGroupOption><MajorEngineVersion>11.2</MajorEngineVersion><OptionsDependedOn><OptionName>APEX</OptionName></OptionsDependedOn><Description>Oracle Application Express Development Environment</Description><Name>APEX-DEV</Name><OptionGroupOptionSettings></OptionGroupOptionSettings><EngineName>oracle-ee</EngineName></OptionGroupOption>\n    \n      <OptionGroupOption><MajorEngineVersion>11.2</MajorEngineVersion><OptionsDependedOn></OptionsDependedOn><Description>Oracle Advanced Security - Native Network Encryption</Description><Name>NATIVE_NETWORK_ENCRYPTION</Name><OptionGroupOptionSettings><OptionGroupOptionSetting><AllowedValues>ACCEPTED,REJECTED,REQUESTED,REQUIRED</AllowedValues><ApplyType>STATIC</ApplyType><DefaultValue>REQUESTED</DefaultValue><IsModifiable>True</IsModifiable><SettingDescription>Specifies the desired encryption behavior</SettingDescription><SettingName>SQLNET.ENCRYPTION_SERVER</SettingName></OptionGroupOptionSetting><OptionGroupOptionSetting><AllowedValues>ACCEPTED,REJECTED,REQUESTED,REQUIRED</AllowedValues><ApplyType>STATIC</ApplyType><DefaultValue>REQUESTED</DefaultValue><IsModifiable>True</IsModifiable><SettingDescription>Specifies the desired data integrity behavior</SettingDescription><SettingName>SQLNET.CRYPTO_CHECKSUM_SERVER</SettingName></OptionGroupOptionSetting><OptionGroupOptionSetting><AllowedValues>RC4_256,AES256,AES192,3DES168,RC4_128,AES128,3DES112,RC4_56,DES,RC4_40,DES40</AllowedValues><ApplyType>STATIC</ApplyType><DefaultValue>RC4_256,AES256,AES192,3DES168,RC4_128,AES128,3DES112,RC4_56,DES,RC4_40,DES40</DefaultValue><IsModifiable>True</IsModifiable><SettingDescription>Specifies list of encryption algorithms in order of intended use</SettingDescription><SettingName>SQLNET.ENCRYPTION_TYPES_SERVER</SettingName></OptionGroupOptionSetting><OptionGroupOptionSetting><AllowedValues>SHA1,MD5</AllowedValues><ApplyType>STATIC</ApplyType><DefaultValue>SHA1,MD5</DefaultValue><IsModifiable>True</IsModifiable><SettingDescription>Specifies list of checksumming algorithms in order of intended use</SettingDescription><SettingName>SQLNET.CRYPTO_CHECKSUM_TYPES_SERVER</SettingName></OptionGroupOptionSetting></OptionGroupOptionSettings><EngineName>oracle-ee</EngineName></OptionGroupOption>\n    \n      <OptionGroupOption><MajorEngineVersion>11.2</MajorEngineVersion><DefaultPort>1158</DefaultPort><PortRequired>True</PortRequired><OptionsDependedOn></OptionsDependedOn><Description>Oracle Enterprise Manager (Database Control only)</Description><Name>OEM</Name><OptionGroupOptionSettings></OptionGroupOptionSettings><EngineName>oracle-ee</EngineName></OptionGroupOption>\n    \n      <OptionGroupOption><MajorEngineVersion>11.2</MajorEngineVersion><OptionsDependedOn></OptionsDependedOn><Description>Oracle Statspack</Description><Name>STATSPACK</Name><OptionGroupOptionSettings></OptionGroupOptionSettings><EngineName>oracle-ee</EngineName></OptionGroupOption>\n    \n      <OptionGroupOption><MajorEngineVersion>11.2</MajorEngineVersion><Persistent>True</Persistent><OptionsDependedOn></OptionsDependedOn><Permanent>True</Permanent><Description>Oracle Advanced Security - Transparent Data Encryption</Description><Name>TDE</Name><OptionGroupOptionSettings></OptionGroupOptionSettings><EngineName>oracle-ee</EngineName></OptionGroupOption>\n    \n      <OptionGroupOption><MajorEngineVersion>11.2</MajorEngineVersion><Persistent>True</Persistent><OptionsDependedOn></OptionsDependedOn><Permanent>True</Permanent><Description>Oracle Advanced Security - TDE with HSM</Description><Name>TDE_HSM</Name><OptionGroupOptionSettings></OptionGroupOptionSettings><EngineName>oracle-ee</EngineName></OptionGroupOption>\n    \n      <OptionGroupOption><MajorEngineVersion>11.2</MajorEngineVersion><Persistent>True</Persistent><OptionsDependedOn></OptionsDependedOn><Permanent>True</Permanent><Description>Change time zone</Description><Name>Timezone</Name><OptionGroupOptionSettings><OptionGroupOptionSetting><AllowedValues>Africa/Cairo,Africa/Casablanca,Africa/Harare,Africa/Monrovia,Africa/Nairobi,Africa/Tripoli,Africa/Windhoek,America/Araguaina,America/Asuncion,America/Bogota,America/Caracas,America/Chihuahua,America/Cuiaba,America/Denver,America/Fortaleza,America/Guatemala,America/Halifax,America/Manaus,America/Matamoros,America/Monterrey,America/Montevideo,America/Phoenix,America/Santiago,America/Tijuana,Asia/Amman,Asia/Ashgabat,Asia/Baghdad,Asia/Baku,Asia/Bangkok,Asia/Beirut,Asia/Calcutta,Asia/Damascus,Asia/Dhaka,Asia/Irkutsk,Asia/Jerusalem,Asia/Kabul,Asia/Karachi,Asia/Kathmandu,Asia/Krasnoyarsk,Asia/Magadan,Asia/Muscat,Asia/Novosibirsk,Asia/Riyadh,Asia/Seoul,Asia/Shanghai,Asia/Singapore,Asia/Taipei,Asia/Tehran,Asia/Tokyo,Asia/Ulaanbaatar,Asia/Vladivostok,Asia/Yakutsk,Asia/Yerevan,Atlantic/Azores,Australia/Adelaide,Australia/Brisbane,Australia/Darwin,Australia/Hobart,Australia/Perth,Australia/Sydney,Brazil/East,Canada/Newfoundland,Canada/Saskatchewan,Europe/Amsterdam,Europe/Athens,Europe/Dublin,Europe/Helsinki,Europe/Istanbul,Europe/Kaliningrad,Europe/Moscow,Europe/Paris,Europe/Prague,Europe/Sarajevo,Pacific/Auckland,Pacific/Fiji,Pacific/Guam,Pacific/Honolulu,Pacific/Samoa,US/Alaska,US/Central,US/Eastern,US/East-Indiana,US/Pacific,UTC</AllowedValues><ApplyType>DYNAMIC</ApplyType><DefaultValue>UTC</DefaultValue><IsModifiable>True</IsModifiable><SettingDescription>Specifies the timezone the user wants to change the system time to</SettingDescription><SettingName>TIME_ZONE</SettingName></OptionGroupOptionSetting></OptionGroupOptionSettings><EngineName>oracle-ee</EngineName></OptionGroupOption>\n    \n      <OptionGroupOption><MajorEngineVersion>11.2</MajorEngineVersion><OptionsDependedOn></OptionsDependedOn><Description>Oracle XMLDB Repository</Description><Name>XMLDB</Name><OptionGroupOptionSettings></OptionGroupOptionSettings><EngineName>oracle-ee</EngineName></OptionGroupOption>\n    \n    </OptionGroupOptions>\n  </DescribeOptionGroupOptionsResult>\n  <ResponseMetadata>\n    <RequestId>457f7bb8-9fbf-11e4-9084-5754f80d5144</RequestId>\n  </ResponseMetadata>\n</DescribeOptionGroupOptionsResponse>',
            },
            "oracle-sa1": {
                "11.2": '<DescribeOptionGroupOptionsResponse xmlns="http://rds.amazonaws.com/doc/2014-09-01/">\n  <DescribeOptionGroupOptionsResult>\n    <OptionGroupOptions>\n    \n      <OptionGroupOption><MajorEngineVersion>11.2</MajorEngineVersion><OptionsDependedOn><OptionName>XMLDB</OptionName></OptionsDependedOn><Description>Oracle Application Express Runtime Environment</Description><Name>APEX</Name><OptionGroupOptionSettings></OptionGroupOptionSettings><EngineName>oracle-ee</EngineName></OptionGroupOption>\n    \n      <OptionGroupOption><MajorEngineVersion>11.2</MajorEngineVersion><OptionsDependedOn><OptionName>APEX</OptionName></OptionsDependedOn><Description>Oracle Application Express Development Environment</Description><Name>APEX-DEV</Name><OptionGroupOptionSettings></OptionGroupOptionSettings><EngineName>oracle-ee</EngineName></OptionGroupOption>\n    \n      <OptionGroupOption><MajorEngineVersion>11.2</MajorEngineVersion><OptionsDependedOn></OptionsDependedOn><Description>Oracle Advanced Security - Native Network Encryption</Description><Name>NATIVE_NETWORK_ENCRYPTION</Name><OptionGroupOptionSettings><OptionGroupOptionSetting><AllowedValues>ACCEPTED,REJECTED,REQUESTED,REQUIRED</AllowedValues><ApplyType>STATIC</ApplyType><DefaultValue>REQUESTED</DefaultValue><IsModifiable>True</IsModifiable><SettingDescription>Specifies the desired encryption behavior</SettingDescription><SettingName>SQLNET.ENCRYPTION_SERVER</SettingName></OptionGroupOptionSetting><OptionGroupOptionSetting><AllowedValues>ACCEPTED,REJECTED,REQUESTED,REQUIRED</AllowedValues><ApplyType>STATIC</ApplyType><DefaultValue>REQUESTED</DefaultValue><IsModifiable>True</IsModifiable><SettingDescription>Specifies the desired data integrity behavior</SettingDescription><SettingName>SQLNET.CRYPTO_CHECKSUM_SERVER</SettingName></OptionGroupOptionSetting><OptionGroupOptionSetting><AllowedValues>RC4_256,AES256,AES192,3DES168,RC4_128,AES128,3DES112,RC4_56,DES,RC4_40,DES40</AllowedValues><ApplyType>STATIC</ApplyType><DefaultValue>RC4_256,AES256,AES192,3DES168,RC4_128,AES128,3DES112,RC4_56,DES,RC4_40,DES40</DefaultValue><IsModifiable>True</IsModifiable><SettingDescription>Specifies list of encryption algorithms in order of intended use</SettingDescription><SettingName>SQLNET.ENCRYPTION_TYPES_SERVER</SettingName></OptionGroupOptionSetting><OptionGroupOptionSetting><AllowedValues>SHA1,MD5</AllowedValues><ApplyType>STATIC</ApplyType><DefaultValue>SHA1,MD5</DefaultValue><IsModifiable>True</IsModifiable><SettingDescription>Specifies list of checksumming algorithms in order of intended use</SettingDescription><SettingName>SQLNET.CRYPTO_CHECKSUM_TYPES_SERVER</SettingName></OptionGroupOptionSetting></OptionGroupOptionSettings><EngineName>oracle-ee</EngineName></OptionGroupOption>\n    \n      <OptionGroupOption><MajorEngineVersion>11.2</MajorEngineVersion><DefaultPort>1158</DefaultPort><PortRequired>True</PortRequired><OptionsDependedOn></OptionsDependedOn><Description>Oracle Enterprise Manager (Database Control only)</Description><Name>OEM</Name><OptionGroupOptionSettings></OptionGroupOptionSettings><EngineName>oracle-ee</EngineName></OptionGroupOption>\n    \n      <OptionGroupOption><MajorEngineVersion>11.2</MajorEngineVersion><OptionsDependedOn></OptionsDependedOn><Description>Oracle Statspack</Description><Name>STATSPACK</Name><OptionGroupOptionSettings></OptionGroupOptionSettings><EngineName>oracle-ee</EngineName></OptionGroupOption>\n    \n      <OptionGroupOption><MajorEngineVersion>11.2</MajorEngineVersion><Persistent>True</Persistent><OptionsDependedOn></OptionsDependedOn><Permanent>True</Permanent><Description>Oracle Advanced Security - Transparent Data Encryption</Description><Name>TDE</Name><OptionGroupOptionSettings></OptionGroupOptionSettings><EngineName>oracle-ee</EngineName></OptionGroupOption>\n    \n      <OptionGroupOption><MajorEngineVersion>11.2</MajorEngineVersion><Persistent>True</Persistent><OptionsDependedOn></OptionsDependedOn><Permanent>True</Permanent><Description>Oracle Advanced Security - TDE with HSM</Description><Name>TDE_HSM</Name><OptionGroupOptionSettings></OptionGroupOptionSettings><EngineName>oracle-ee</EngineName></OptionGroupOption>\n    \n      <OptionGroupOption><MajorEngineVersion>11.2</MajorEngineVersion><Persistent>True</Persistent><OptionsDependedOn></OptionsDependedOn><Permanent>True</Permanent><Description>Change time zone</Description><Name>Timezone</Name><OptionGroupOptionSettings><OptionGroupOptionSetting><AllowedValues>Africa/Cairo,Africa/Casablanca,Africa/Harare,Africa/Monrovia,Africa/Nairobi,Africa/Tripoli,Africa/Windhoek,America/Araguaina,America/Asuncion,America/Bogota,America/Caracas,America/Chihuahua,America/Cuiaba,America/Denver,America/Fortaleza,America/Guatemala,America/Halifax,America/Manaus,America/Matamoros,America/Monterrey,America/Montevideo,America/Phoenix,America/Santiago,America/Tijuana,Asia/Amman,Asia/Ashgabat,Asia/Baghdad,Asia/Baku,Asia/Bangkok,Asia/Beirut,Asia/Calcutta,Asia/Damascus,Asia/Dhaka,Asia/Irkutsk,Asia/Jerusalem,Asia/Kabul,Asia/Karachi,Asia/Kathmandu,Asia/Krasnoyarsk,Asia/Magadan,Asia/Muscat,Asia/Novosibirsk,Asia/Riyadh,Asia/Seoul,Asia/Shanghai,Asia/Singapore,Asia/Taipei,Asia/Tehran,Asia/Tokyo,Asia/Ulaanbaatar,Asia/Vladivostok,Asia/Yakutsk,Asia/Yerevan,Atlantic/Azores,Australia/Adelaide,Australia/Brisbane,Australia/Darwin,Australia/Hobart,Australia/Perth,Australia/Sydney,Brazil/East,Canada/Newfoundland,Canada/Saskatchewan,Europe/Amsterdam,Europe/Athens,Europe/Dublin,Europe/Helsinki,Europe/Istanbul,Europe/Kaliningrad,Europe/Moscow,Europe/Paris,Europe/Prague,Europe/Sarajevo,Pacific/Auckland,Pacific/Fiji,Pacific/Guam,Pacific/Honolulu,Pacific/Samoa,US/Alaska,US/Central,US/Eastern,US/East-Indiana,US/Pacific,UTC</AllowedValues><ApplyType>DYNAMIC</ApplyType><DefaultValue>UTC</DefaultValue><IsModifiable>True</IsModifiable><SettingDescription>Specifies the timezone the user wants to change the system time to</SettingDescription><SettingName>TIME_ZONE</SettingName></OptionGroupOptionSetting></OptionGroupOptionSettings><EngineName>oracle-ee</EngineName></OptionGroupOption>\n    \n      <OptionGroupOption><MajorEngineVersion>11.2</MajorEngineVersion><OptionsDependedOn></OptionsDependedOn><Description>Oracle XMLDB Repository</Description><Name>XMLDB</Name><OptionGroupOptionSettings></OptionGroupOptionSettings><EngineName>oracle-ee</EngineName></OptionGroupOption>\n    \n    </OptionGroupOptions>\n  </DescribeOptionGroupOptionsResult>\n  <ResponseMetadata>\n    <RequestId>457f7bb8-9fbf-11e4-9084-5754f80d5144</RequestId>\n  </ResponseMetadata>\n</DescribeOptionGroupOptionsResponse>',
                "all": '<DescribeOptionGroupOptionsResponse xmlns="http://rds.amazonaws.com/doc/2014-09-01/">\n  <DescribeOptionGroupOptionsResult>\n    <OptionGroupOptions>\n    \n      <OptionGroupOption><MajorEngineVersion>11.2</MajorEngineVersion><OptionsDependedOn><OptionName>XMLDB</OptionName></OptionsDependedOn><Description>Oracle Application Express Runtime Environment</Description><Name>APEX</Name><OptionGroupOptionSettings></OptionGroupOptionSettings><EngineName>oracle-ee</EngineName></OptionGroupOption>\n    \n      <OptionGroupOption><MajorEngineVersion>11.2</MajorEngineVersion><OptionsDependedOn><OptionName>APEX</OptionName></OptionsDependedOn><Description>Oracle Application Express Development Environment</Description><Name>APEX-DEV</Name><OptionGroupOptionSettings></OptionGroupOptionSettings><EngineName>oracle-ee</EngineName></OptionGroupOption>\n    \n      <OptionGroupOption><MajorEngineVersion>11.2</MajorEngineVersion><OptionsDependedOn></OptionsDependedOn><Description>Oracle Advanced Security - Native Network Encryption</Description><Name>NATIVE_NETWORK_ENCRYPTION</Name><OptionGroupOptionSettings><OptionGroupOptionSetting><AllowedValues>ACCEPTED,REJECTED,REQUESTED,REQUIRED</AllowedValues><ApplyType>STATIC</ApplyType><DefaultValue>REQUESTED</DefaultValue><IsModifiable>True</IsModifiable><SettingDescription>Specifies the desired encryption behavior</SettingDescription><SettingName>SQLNET.ENCRYPTION_SERVER</SettingName></OptionGroupOptionSetting><OptionGroupOptionSetting><AllowedValues>ACCEPTED,REJECTED,REQUESTED,REQUIRED</AllowedValues><ApplyType>STATIC</ApplyType><DefaultValue>REQUESTED</DefaultValue><IsModifiable>True</IsModifiable><SettingDescription>Specifies the desired data integrity behavior</SettingDescription><SettingName>SQLNET.CRYPTO_CHECKSUM_SERVER</SettingName></OptionGroupOptionSetting><OptionGroupOptionSetting><AllowedValues>RC4_256,AES256,AES192,3DES168,RC4_128,AES128,3DES112,RC4_56,DES,RC4_40,DES40</AllowedValues><ApplyType>STATIC</ApplyType><DefaultValue>RC4_256,AES256,AES192,3DES168,RC4_128,AES128,3DES112,RC4_56,DES,RC4_40,DES40</DefaultValue><IsModifiable>True</IsModifiable><SettingDescription>Specifies list of encryption algorithms in order of intended use</SettingDescription><SettingName>SQLNET.ENCRYPTION_TYPES_SERVER</SettingName></OptionGroupOptionSetting><OptionGroupOptionSetting><AllowedValues>SHA1,MD5</AllowedValues><ApplyType>STATIC</ApplyType><DefaultValue>SHA1,MD5</DefaultValue><IsModifiable>True</IsModifiable><SettingDescription>Specifies list of checksumming algorithms in order of intended use</SettingDescription><SettingName>SQLNET.CRYPTO_CHECKSUM_TYPES_SERVER</SettingName></OptionGroupOptionSetting></OptionGroupOptionSettings><EngineName>oracle-ee</EngineName></OptionGroupOption>\n    \n      <OptionGroupOption><MajorEngineVersion>11.2</MajorEngineVersion><DefaultPort>1158</DefaultPort><PortRequired>True</PortRequired><OptionsDependedOn></OptionsDependedOn><Description>Oracle Enterprise Manager (Database Control only)</Description><Name>OEM</Name><OptionGroupOptionSettings></OptionGroupOptionSettings><EngineName>oracle-ee</EngineName></OptionGroupOption>\n    \n      <OptionGroupOption><MajorEngineVersion>11.2</MajorEngineVersion><OptionsDependedOn></OptionsDependedOn><Description>Oracle Statspack</Description><Name>STATSPACK</Name><OptionGroupOptionSettings></OptionGroupOptionSettings><EngineName>oracle-ee</EngineName></OptionGroupOption>\n    \n      <OptionGroupOption><MajorEngineVersion>11.2</MajorEngineVersion><Persistent>True</Persistent><OptionsDependedOn></OptionsDependedOn><Permanent>True</Permanent><Description>Oracle Advanced Security - Transparent Data Encryption</Description><Name>TDE</Name><OptionGroupOptionSettings></OptionGroupOptionSettings><EngineName>oracle-ee</EngineName></OptionGroupOption>\n    \n      <OptionGroupOption><MajorEngineVersion>11.2</MajorEngineVersion><Persistent>True</Persistent><OptionsDependedOn></OptionsDependedOn><Permanent>True</Permanent><Description>Oracle Advanced Security - TDE with HSM</Description><Name>TDE_HSM</Name><OptionGroupOptionSettings></OptionGroupOptionSettings><EngineName>oracle-ee</EngineName></OptionGroupOption>\n    \n      <OptionGroupOption><MajorEngineVersion>11.2</MajorEngineVersion><Persistent>True</Persistent><OptionsDependedOn></OptionsDependedOn><Permanent>True</Permanent><Description>Change time zone</Description><Name>Timezone</Name><OptionGroupOptionSettings><OptionGroupOptionSetting><AllowedValues>Africa/Cairo,Africa/Casablanca,Africa/Harare,Africa/Monrovia,Africa/Nairobi,Africa/Tripoli,Africa/Windhoek,America/Araguaina,America/Asuncion,America/Bogota,America/Caracas,America/Chihuahua,America/Cuiaba,America/Denver,America/Fortaleza,America/Guatemala,America/Halifax,America/Manaus,America/Matamoros,America/Monterrey,America/Montevideo,America/Phoenix,America/Santiago,America/Tijuana,Asia/Amman,Asia/Ashgabat,Asia/Baghdad,Asia/Baku,Asia/Bangkok,Asia/Beirut,Asia/Calcutta,Asia/Damascus,Asia/Dhaka,Asia/Irkutsk,Asia/Jerusalem,Asia/Kabul,Asia/Karachi,Asia/Kathmandu,Asia/Krasnoyarsk,Asia/Magadan,Asia/Muscat,Asia/Novosibirsk,Asia/Riyadh,Asia/Seoul,Asia/Shanghai,Asia/Singapore,Asia/Taipei,Asia/Tehran,Asia/Tokyo,Asia/Ulaanbaatar,Asia/Vladivostok,Asia/Yakutsk,Asia/Yerevan,Atlantic/Azores,Australia/Adelaide,Australia/Brisbane,Australia/Darwin,Australia/Hobart,Australia/Perth,Australia/Sydney,Brazil/East,Canada/Newfoundland,Canada/Saskatchewan,Europe/Amsterdam,Europe/Athens,Europe/Dublin,Europe/Helsinki,Europe/Istanbul,Europe/Kaliningrad,Europe/Moscow,Europe/Paris,Europe/Prague,Europe/Sarajevo,Pacific/Auckland,Pacific/Fiji,Pacific/Guam,Pacific/Honolulu,Pacific/Samoa,US/Alaska,US/Central,US/Eastern,US/East-Indiana,US/Pacific,UTC</AllowedValues><ApplyType>DYNAMIC</ApplyType><DefaultValue>UTC</DefaultValue><IsModifiable>True</IsModifiable><SettingDescription>Specifies the timezone the user wants to change the system time to</SettingDescription><SettingName>TIME_ZONE</SettingName></OptionGroupOptionSetting></OptionGroupOptionSettings><EngineName>oracle-ee</EngineName></OptionGroupOption>\n    \n      <OptionGroupOption><MajorEngineVersion>11.2</MajorEngineVersion><OptionsDependedOn></OptionsDependedOn><Description>Oracle XMLDB Repository</Description><Name>XMLDB</Name><OptionGroupOptionSettings></OptionGroupOptionSettings><EngineName>oracle-ee</EngineName></OptionGroupOption>\n    \n    </OptionGroupOptions>\n  </DescribeOptionGroupOptionsResult>\n  <ResponseMetadata>\n    <RequestId>457f7bb8-9fbf-11e4-9084-5754f80d5144</RequestId>\n  </ResponseMetadata>\n</DescribeOptionGroupOptionsResponse>',
            },
            "sqlserver-ee": {
                "10.50": '<DescribeOptionGroupOptionsResponse xmlns="http://rds.amazonaws.com/doc/2014-09-01/">\n  <DescribeOptionGroupOptionsResult>\n    <OptionGroupOptions>\n    \n      <OptionGroupOption><MajorEngineVersion>10.50</MajorEngineVersion><OptionsDependedOn></OptionsDependedOn><Description>SQLServer Database Mirroring</Description><Name>Mirroring</Name><OptionGroupOptionSettings></OptionGroupOptionSettings><EngineName>sqlserver-ee</EngineName></OptionGroupOption>\n    \n      <OptionGroupOption><MajorEngineVersion>10.50</MajorEngineVersion><Persistent>True</Persistent><OptionsDependedOn></OptionsDependedOn><Description>SQL Server - Transparent Data Encryption</Description><Name>TDE</Name><OptionGroupOptionSettings></OptionGroupOptionSettings><EngineName>sqlserver-ee</EngineName></OptionGroupOption>\n    \n    </OptionGroupOptions>\n  </DescribeOptionGroupOptionsResult>\n  <ResponseMetadata>\n    <RequestId>457f7bb8-9fbf-11e4-9084-5754f80d5144</RequestId>\n  </ResponseMetadata>\n</DescribeOptionGroupOptionsResponse>',
                "11.00": '<DescribeOptionGroupOptionsResponse xmlns="http://rds.amazonaws.com/doc/2014-09-01/">\n  <DescribeOptionGroupOptionsResult>\n    <OptionGroupOptions>\n    \n      <OptionGroupOption><MajorEngineVersion>11.00</MajorEngineVersion><OptionsDependedOn></OptionsDependedOn><Description>SQLServer Database Mirroring</Description><Name>Mirroring</Name><OptionGroupOptionSettings></OptionGroupOptionSettings><EngineName>sqlserver-ee</EngineName></OptionGroupOption>\n    \n      <OptionGroupOption><MajorEngineVersion>11.00</MajorEngineVersion><Persistent>True</Persistent><OptionsDependedOn></OptionsDependedOn><Description>SQL Server - Transparent Data Encryption</Description><Name>TDE</Name><OptionGroupOptionSettings></OptionGroupOptionSettings><EngineName>sqlserver-ee</EngineName></OptionGroupOption>\n    \n    </OptionGroupOptions>\n  </DescribeOptionGroupOptionsResult>\n  <ResponseMetadata>\n    <RequestId>457f7bb8-9fbf-11e4-9084-5754f80d5144</RequestId>\n  </ResponseMetadata>\n</DescribeOptionGroupOptionsResponse>',
                "all": '<DescribeOptionGroupOptionsResponse xmlns="http://rds.amazonaws.com/doc/2014-09-01/">\n  <DescribeOptionGroupOptionsResult>\n    <OptionGroupOptions>\n    \n      <OptionGroupOption><MajorEngineVersion>10.50</MajorEngineVersion><OptionsDependedOn></OptionsDependedOn><Description>SQLServer Database Mirroring</Description><Name>Mirroring</Name><OptionGroupOptionSettings></OptionGroupOptionSettings><EngineName>sqlserver-ee</EngineName></OptionGroupOption>\n    \n      <OptionGroupOption><MajorEngineVersion>10.50</MajorEngineVersion><Persistent>True</Persistent><OptionsDependedOn></OptionsDependedOn><Description>SQL Server - Transparent Data Encryption</Description><Name>TDE</Name><OptionGroupOptionSettings></OptionGroupOptionSettings><EngineName>sqlserver-ee</EngineName></OptionGroupOption>\n    \n      <OptionGroupOption><MajorEngineVersion>11.00</MajorEngineVersion><OptionsDependedOn></OptionsDependedOn><Description>SQLServer Database Mirroring</Description><Name>Mirroring</Name><OptionGroupOptionSettings></OptionGroupOptionSettings><EngineName>sqlserver-ee</EngineName></OptionGroupOption>\n    \n      <OptionGroupOption><MajorEngineVersion>11.00</MajorEngineVersion><Persistent>True</Persistent><OptionsDependedOn></OptionsDependedOn><Description>SQL Server - Transparent Data Encryption</Description><Name>TDE</Name><OptionGroupOptionSettings></OptionGroupOptionSettings><EngineName>sqlserver-ee</EngineName></OptionGroupOption>\n    \n    </OptionGroupOptions>\n  </DescribeOptionGroupOptionsResult>\n  <ResponseMetadata>\n    <RequestId>457f7bb8-9fbf-11e4-9084-5754f80d5144</RequestId>\n  </ResponseMetadata>\n</DescribeOptionGroupOptionsResponse>',
            },
        }

        if engine_name not in default_option_group_options:
            raise RDSClientError(
                "InvalidParameterValue", f"Invalid DB engine: {engine_name}"
            )
        if (
            major_engine_version
            and major_engine_version not in default_option_group_options[engine_name]
        ):
            raise RDSClientError(
                "InvalidParameterCombination",
                f"Cannot find major version {major_engine_version} for {engine_name}",
            )
        if major_engine_version:
            return default_option_group_options[engine_name][major_engine_version]
        return default_option_group_options[engine_name]["all"]

    def modify_option_group(
        self,
        option_group_name: str,
        options_to_include: Optional[List[Dict[str, Any]]] = None,
        options_to_remove: Optional[List[Dict[str, Any]]] = None,
    ) -> "OptionGroup":
        if option_group_name not in self.option_groups:
            raise OptionGroupNotFoundFaultError(option_group_name)
        if not options_to_include and not options_to_remove:
            raise RDSClientError(
                "InvalidParameterValue",
                "At least one option must be added, modified, or removed.",
            )
        if options_to_remove:
            self.option_groups[option_group_name].remove_options(options_to_remove)
        if options_to_include:
            self.option_groups[option_group_name].add_options(options_to_include)
        return self.option_groups[option_group_name]

    def create_db_parameter_group(
        self, db_parameter_group_kwargs: Dict[str, Any]
    ) -> "DBParameterGroup":
        db_parameter_group_id = db_parameter_group_kwargs["name"]
        if db_parameter_group_id in self.db_parameter_groups:
            raise RDSClientError(
                "DBParameterGroupAlreadyExistsFault",
                f"A DB parameter group named {db_parameter_group_id} already exists.",
            )
        if not db_parameter_group_kwargs.get("description"):
            raise RDSClientError(
                "InvalidParameterValue",
                "The parameter Description must be provided and must not be blank.",
            )
        if not db_parameter_group_kwargs.get("family"):
            raise RDSClientError(
                "InvalidParameterValue",
                "The parameter DBParameterGroupName must be provided and must not be blank.",
            )
        db_parameter_group_kwargs["region"] = self.region_name
        db_parameter_group_kwargs["account_id"] = self.account_id
        db_parameter_group = DBParameterGroup(**db_parameter_group_kwargs)
        self.db_parameter_groups[db_parameter_group_id] = db_parameter_group
        return db_parameter_group

    def describe_db_parameter_groups(
        self, db_parameter_group_kwargs: Dict[str, Any]
    ) -> List["DBParameterGroup"]:
        db_parameter_group_list = []

        if db_parameter_group_kwargs.get("marker"):
            marker = db_parameter_group_kwargs["marker"]
        else:
            marker = 0
        if db_parameter_group_kwargs.get("max_records"):
            if (
                db_parameter_group_kwargs["max_records"] < 20
                or db_parameter_group_kwargs["max_records"] > 100
            ):
                raise RDSClientError(
                    "InvalidParameterValue",
                    "Invalid value for max records. Must be between 20 and 100",
                )
            max_records = db_parameter_group_kwargs["max_records"]
        else:
            max_records = 100

        for db_parameter_group in self.db_parameter_groups.values():
            if not db_parameter_group_kwargs.get(
                "name"
            ) or db_parameter_group.name == db_parameter_group_kwargs.get("name"):
                db_parameter_group_list.append(db_parameter_group)
            else:
                continue

        return db_parameter_group_list[marker : max_records + marker]

    def modify_db_parameter_group(
        self,
        db_parameter_group_name: str,
        db_parameter_group_parameters: Iterable[Dict[str, Any]],
    ) -> "DBParameterGroup":
        if db_parameter_group_name not in self.db_parameter_groups:
            raise DBParameterGroupNotFoundError(db_parameter_group_name)

        db_parameter_group = self.db_parameter_groups[db_parameter_group_name]
        db_parameter_group.update_parameters(db_parameter_group_parameters)

        return db_parameter_group

    def describe_db_cluster_parameters(self) -> List[Dict[str, Any]]:
        return []

    def create_db_cluster(self, kwargs: Dict[str, Any]) -> Cluster:
        cluster_id = kwargs["db_cluster_identifier"]
        kwargs["account_id"] = self.account_id
        cluster = Cluster(**kwargs)
        self.clusters[cluster_id] = cluster

        if (
            cluster.global_cluster_identifier
            and cluster.global_cluster_identifier in self.global_clusters
        ):
            global_cluster = self.global_clusters[cluster.global_cluster_identifier]

            # Main DB cluster, does RW on global cluster
            setattr(cluster, "is_writer", True)
            # self.clusters[cluster_id] = cluster
            global_cluster.members.append(cluster)

        # search all backend to check if global cluster named global_cluster_identifier exists
        # anywhere else
        if (
            cluster.global_cluster_identifier
            and cluster.global_cluster_identifier not in self.global_clusters
        ):
            for regional_backend in rds_backends[self.account_id]:
                if (
                    cluster.global_cluster_identifier
                    in rds_backends[self.account_id][regional_backend].global_clusters
                ):
                    global_cluster = rds_backends[self.account_id][
                        regional_backend
                    ].global_clusters[cluster.global_cluster_identifier]
                    global_cluster.members.append(cluster)

        if cluster.replication_source_identifier:
            cluster_identifier = cluster.replication_source_identifier
            original_cluster = find_cluster(cluster_identifier)
            original_cluster.read_replica_identifiers.append(cluster.db_cluster_arn)

        initial_state = copy.deepcopy(cluster)  # Return status=creating
        cluster.status = "available"  # Already set the final status in the background
        return initial_state

    def modify_db_cluster(self, kwargs: Dict[str, Any]) -> Cluster:
        cluster_id = kwargs["db_cluster_identifier"]

        if cluster_id in self.neptune.clusters:
            return self.neptune.modify_db_cluster(kwargs)  # type: ignore

        cluster = self.clusters[cluster_id]
        del self.clusters[cluster_id]

        kwargs["db_cluster_identifier"] = kwargs.pop("new_db_cluster_identifier")
        for k, v in kwargs.items():
            if v is not None:
                setattr(cluster, k, v)

        cwl_exports = kwargs.get("enable_cloudwatch_logs_exports") or {}
        for exp in cwl_exports.get("DisableLogTypes", []):
            cluster.enabled_cloudwatch_logs_exports.remove(exp)
        cluster.enabled_cloudwatch_logs_exports.extend(
            cwl_exports.get("EnableLogTypes", [])
        )

        cluster_id = kwargs.get("new_db_cluster_identifier", cluster_id)
        self.clusters[cluster_id] = cluster

        initial_state = copy.deepcopy(cluster)  # Return status=creating
        cluster.status = "available"  # Already set the final status in the background
        return initial_state

    def promote_read_replica_db_cluster(self, db_cluster_identifier: str) -> Cluster:
        cluster = self.clusters[db_cluster_identifier]
        source_cluster = find_cluster(cluster.replication_source_identifier)  # type: ignore
        source_cluster.read_replica_identifiers.remove(cluster.db_cluster_arn)
        cluster.replication_source_identifier = None
        return cluster

    def create_auto_cluster_snapshot(
        self, db_cluster_identifier: str, db_snapshot_identifier: str
    ) -> ClusterSnapshot:
        return self.create_db_cluster_snapshot(
            db_cluster_identifier, db_snapshot_identifier, snapshot_type="automated"
        )

    def create_db_cluster_snapshot(
        self,
        db_cluster_identifier: str,
        db_snapshot_identifier: str,
        snapshot_type: str = "manual",
        tags: Optional[List[Dict[str, str]]] = None,
    ) -> ClusterSnapshot:
        cluster = self.clusters.get(db_cluster_identifier)
        if cluster is None:
            raise DBClusterNotFoundError(db_cluster_identifier)
        if db_snapshot_identifier in self.cluster_snapshots:
            raise DBClusterSnapshotAlreadyExistsError(db_snapshot_identifier)
        if len(self.cluster_snapshots) >= int(
            os.environ.get("MOTO_RDS_SNAPSHOT_LIMIT", "100")
        ):
            raise SnapshotQuotaExceededError()
        if tags is None:
            tags = list()
        if cluster.copy_tags_to_snapshot:
            tags += cluster.get_tags()
        snapshot = ClusterSnapshot(cluster, db_snapshot_identifier, snapshot_type, tags)
        self.cluster_snapshots[db_snapshot_identifier] = snapshot
        return snapshot

    def copy_db_cluster_snapshot(
        self,
        source_snapshot_identifier: str,
        target_snapshot_identifier: str,
        tags: Optional[List[Dict[str, str]]] = None,
    ) -> ClusterSnapshot:
        if source_snapshot_identifier not in self.cluster_snapshots:
            raise DBClusterSnapshotNotFoundError(source_snapshot_identifier)

        source_snapshot = self.cluster_snapshots[source_snapshot_identifier]
        if tags is None:
            tags = source_snapshot.tags
        else:
            tags = self._merge_tags(source_snapshot.tags, tags)
        return self.create_db_cluster_snapshot(
            db_cluster_identifier=source_snapshot.cluster.db_cluster_identifier,  # type: ignore
            db_snapshot_identifier=target_snapshot_identifier,
            tags=tags,
        )

    def delete_db_cluster_snapshot(
        self, db_snapshot_identifier: str
    ) -> ClusterSnapshot:
        if db_snapshot_identifier not in self.cluster_snapshots:
            raise DBClusterSnapshotNotFoundError(db_snapshot_identifier)

        return self.cluster_snapshots.pop(db_snapshot_identifier)

    def describe_db_clusters(
        self, cluster_identifier: Optional[str] = None, filters: Any = None
    ) -> List[Cluster]:
        clusters = self.clusters
        clusters_neptune = self.neptune.clusters
        if cluster_identifier:
            filters = merge_filters(filters, {"db-cluster-id": [cluster_identifier]})
        if filters:
            clusters = self._filter_resources(clusters, filters, Cluster)
            clusters_neptune = self._filter_resources(
                clusters_neptune, filters, Cluster
            )
        if cluster_identifier and not (clusters or clusters_neptune):
            raise DBClusterNotFoundError(cluster_identifier)
        return list(clusters.values()) + list(clusters_neptune.values())  # type: ignore

    def describe_db_cluster_snapshots(
        self,
        db_cluster_identifier: Optional[str],
        db_snapshot_identifier: str,
        filters: Any = None,
    ) -> List[ClusterSnapshot]:
        snapshots = self.cluster_snapshots
        if db_cluster_identifier:
            filters = merge_filters(filters, {"db-cluster-id": [db_cluster_identifier]})
        if db_snapshot_identifier:
            filters = merge_filters(
                filters, {"db-cluster-snapshot-id": [db_snapshot_identifier]}
            )
        if filters:
            snapshots = self._filter_resources(snapshots, filters, ClusterSnapshot)
        if db_snapshot_identifier and not snapshots and not db_cluster_identifier:
            raise DBClusterSnapshotNotFoundError(db_snapshot_identifier)
        return list(snapshots.values())

    def delete_db_cluster(
        self, cluster_identifier: str, snapshot_name: Optional[str] = None
    ) -> Cluster:
        if cluster_identifier in self.clusters:
            cluster = self.clusters[cluster_identifier]
            if cluster.deletion_protection:
                raise InvalidParameterValue(
                    "Can't delete Cluster with protection enabled"
                )
            if cluster.cluster_members:
                raise DBClusterToBeDeletedHasActiveMembers()
            global_id = cluster.global_cluster_identifier or ""
            if global_id in self.global_clusters:
                self.remove_from_global_cluster(global_id, cluster_identifier)

            if snapshot_name:
                self.create_auto_cluster_snapshot(cluster_identifier, snapshot_name)
            return self.clusters.pop(cluster_identifier)
        if cluster_identifier in self.neptune.clusters:
            return self.neptune.delete_db_cluster(cluster_identifier)  # type: ignore
        raise DBClusterNotFoundError(cluster_identifier)

    def start_db_cluster(self, cluster_identifier: str) -> Cluster:
        if cluster_identifier not in self.clusters:
            return self.neptune.start_db_cluster(cluster_identifier)  # type: ignore
            raise DBClusterNotFoundError(cluster_identifier)
        cluster = self.clusters[cluster_identifier]
        if cluster.status != "stopped":
            raise InvalidDBClusterStateFault(
                "DbCluster cluster-id is not in stopped state."
            )
        temp_state = copy.deepcopy(cluster)
        temp_state.status = "started"
        cluster.status = "available"  # This is the final status - already setting it in the background
        return temp_state

    def restore_db_cluster_from_snapshot(
        self, from_snapshot_id: str, overrides: Dict[str, Any]
    ) -> Cluster:
        snapshot = self.describe_db_cluster_snapshots(
            db_cluster_identifier=None, db_snapshot_identifier=from_snapshot_id
        )[0]
        original_cluster = snapshot.cluster
        new_cluster_props = copy.deepcopy(original_cluster.get_cfg())
        for key, value in overrides.items():
            if value:
                new_cluster_props[key] = value

        return self.create_db_cluster(new_cluster_props)

    def stop_db_cluster(self, cluster_identifier: str) -> "Cluster":
        if cluster_identifier not in self.clusters:
            raise DBClusterNotFoundError(cluster_identifier)
        cluster = self.clusters[cluster_identifier]
        if cluster.status not in ["available"]:
            raise InvalidDBClusterStateFault(
                "DbCluster cluster-id is not in available state."
            )
        previous_state = copy.deepcopy(cluster)
        cluster.status = "stopped"
        return previous_state

    def start_export_task(self, kwargs: Dict[str, Any]) -> ExportTask:
        export_task_id = kwargs["export_task_identifier"]
        source_arn = kwargs["source_arn"]
        snapshot_id = source_arn.split(":")[-1]
        snapshot_type = source_arn.split(":")[-2]

        if export_task_id in self.export_tasks:
            raise ExportTaskAlreadyExistsError(export_task_id)
        if snapshot_type == "snapshot" and snapshot_id not in self.database_snapshots:
            raise DBSnapshotNotFoundError(snapshot_id)
        elif (
            snapshot_type == "cluster-snapshot"
            and snapshot_id not in self.cluster_snapshots
        ):
            raise DBClusterSnapshotNotFoundError(snapshot_id)

        if snapshot_type == "snapshot":
            snapshot: Union[
                DatabaseSnapshot, ClusterSnapshot
            ] = self.database_snapshots[snapshot_id]
        else:
            snapshot = self.cluster_snapshots[snapshot_id]

        if snapshot.status not in ["available"]:
            raise InvalidExportSourceStateError(snapshot.status)

        export_task = ExportTask(snapshot, kwargs)
        self.export_tasks[export_task_id] = export_task

        return export_task

    def cancel_export_task(self, export_task_identifier: str) -> ExportTask:
        if export_task_identifier in self.export_tasks:
            export_task = self.export_tasks[export_task_identifier]
            export_task.status = "canceled"
            self.export_tasks[export_task_identifier] = export_task
            return export_task
        raise ExportTaskNotFoundError(export_task_identifier)

    def describe_export_tasks(
        self, export_task_identifier: str
    ) -> Iterable[ExportTask]:
        if export_task_identifier:
            if export_task_identifier in self.export_tasks:
                return [self.export_tasks[export_task_identifier]]
            else:
                raise ExportTaskNotFoundError(export_task_identifier)
        return self.export_tasks.values()

    def create_event_subscription(self, kwargs: Any) -> EventSubscription:
        subscription_name = kwargs["subscription_name"]

        if subscription_name in self.event_subscriptions:
            raise SubscriptionAlreadyExistError(subscription_name)

        kwargs["account_id"] = self.account_id
        subscription = EventSubscription(kwargs)
        self.event_subscriptions[subscription_name] = subscription

        return subscription

    def delete_event_subscription(self, subscription_name: str) -> EventSubscription:
        if subscription_name in self.event_subscriptions:
            return self.event_subscriptions.pop(subscription_name)
        raise SubscriptionNotFoundError(subscription_name)

    def describe_event_subscriptions(
        self, subscription_name: str
    ) -> Iterable[EventSubscription]:
        if subscription_name:
            if subscription_name in self.event_subscriptions:
                return [self.event_subscriptions[subscription_name]]
            else:
                raise SubscriptionNotFoundError(subscription_name)
        return self.event_subscriptions.values()

    def list_tags_for_resource(self, arn: str) -> List[Dict[str, str]]:
        if self.arn_regex.match(arn):
            arn_breakdown = arn.split(":")
            resource_type = arn_breakdown[len(arn_breakdown) - 2]
            resource_name = arn_breakdown[len(arn_breakdown) - 1]
            if resource_type == "db":  # Database
                if resource_name in self.databases:
                    return self.databases[resource_name].get_tags()
            elif resource_type == "cluster":  # Cluster
                if resource_name in self.clusters:
                    return self.clusters[resource_name].get_tags()
                if resource_name in self.neptune.clusters:
                    return self.neptune.clusters[resource_name].get_tags()
            elif resource_type == "es":  # Event Subscription
                if resource_name in self.event_subscriptions:
                    return self.event_subscriptions[resource_name].get_tags()
            elif resource_type == "og":  # Option Group
                if resource_name in self.option_groups:
                    return self.option_groups[resource_name].get_tags()
            elif resource_type == "pg":  # Parameter Group
                if resource_name in self.db_parameter_groups:
                    return self.db_parameter_groups[resource_name].get_tags()
            elif resource_type == "ri":  # Reserved DB instance
                # TODO: Complete call to tags on resource type Reserved DB
                # instance
                return []
            elif resource_type == "secgrp":  # DB security group
                if resource_name in self.security_groups:
                    return self.security_groups[resource_name].get_tags()
            elif resource_type == "snapshot":  # DB Snapshot
                if resource_name in self.database_snapshots:
                    return self.database_snapshots[resource_name].get_tags()
            elif resource_type == "cluster-snapshot":  # DB Cluster Snapshot
                if resource_name in self.cluster_snapshots:
                    return self.cluster_snapshots[resource_name].get_tags()
            elif resource_type == "subgrp":  # DB subnet group
                if resource_name in self.subnet_groups:
                    return self.subnet_groups[resource_name].get_tags()
        else:
            raise RDSClientError(
                "InvalidParameterValue", f"Invalid resource name: {arn}"
            )
        return []

    def remove_tags_from_resource(self, arn: str, tag_keys: List[str]) -> None:
        if self.arn_regex.match(arn):
            arn_breakdown = arn.split(":")
            resource_type = arn_breakdown[len(arn_breakdown) - 2]
            resource_name = arn_breakdown[len(arn_breakdown) - 1]
            if resource_type == "db":  # Database
                if resource_name in self.databases:
                    self.databases[resource_name].remove_tags(tag_keys)
            elif resource_type == "es":  # Event Subscription
                if resource_name in self.event_subscriptions:
                    self.event_subscriptions[resource_name].remove_tags(tag_keys)
            elif resource_type == "og":  # Option Group
                if resource_name in self.option_groups:
                    self.option_groups[resource_name].remove_tags(tag_keys)
            elif resource_type == "pg":  # Parameter Group
                if resource_name in self.db_parameter_groups:
                    self.db_parameter_groups[resource_name].remove_tags(tag_keys)
            elif resource_type == "ri":  # Reserved DB instance
                return None
            elif resource_type == "secgrp":  # DB security group
                if resource_name in self.security_groups:
                    self.security_groups[resource_name].remove_tags(tag_keys)
            elif resource_type == "snapshot":  # DB Snapshot
                if resource_name in self.database_snapshots:
                    self.database_snapshots[resource_name].remove_tags(tag_keys)
            elif resource_type == "cluster":
                if resource_name in self.clusters:
                    self.clusters[resource_name].remove_tags(tag_keys)
                if resource_name in self.neptune.clusters:
                    self.neptune.clusters[resource_name].remove_tags(tag_keys)
            elif resource_type == "cluster-snapshot":  # DB Cluster Snapshot
                if resource_name in self.cluster_snapshots:
                    self.cluster_snapshots[resource_name].remove_tags(tag_keys)
            elif resource_type == "subgrp":  # DB subnet group
                if resource_name in self.subnet_groups:
                    self.subnet_groups[resource_name].remove_tags(tag_keys)
        else:
            raise RDSClientError(
                "InvalidParameterValue", f"Invalid resource name: {arn}"
            )

    def add_tags_to_resource(self, arn: str, tags: List[Dict[str, str]]) -> List[Dict[str, str]]:  # type: ignore[return]
        if self.arn_regex.match(arn):
            arn_breakdown = arn.split(":")
            resource_type = arn_breakdown[-2]
            resource_name = arn_breakdown[-1]
            if resource_type == "db":  # Database
                if resource_name in self.databases:
                    return self.databases[resource_name].add_tags(tags)
            elif resource_type == "es":  # Event Subscription
                if resource_name in self.event_subscriptions:
                    return self.event_subscriptions[resource_name].add_tags(tags)
            elif resource_type == "og":  # Option Group
                if resource_name in self.option_groups:
                    return self.option_groups[resource_name].add_tags(tags)
            elif resource_type == "pg":  # Parameter Group
                if resource_name in self.db_parameter_groups:
                    return self.db_parameter_groups[resource_name].add_tags(tags)
            elif resource_type == "ri":  # Reserved DB instance
                return []
            elif resource_type == "secgrp":  # DB security group
                if resource_name in self.security_groups:
                    return self.security_groups[resource_name].add_tags(tags)
            elif resource_type == "snapshot":  # DB Snapshot
                if resource_name in self.database_snapshots:
                    return self.database_snapshots[resource_name].add_tags(tags)
            elif resource_type == "cluster":
                if resource_name in self.clusters:
                    return self.clusters[resource_name].add_tags(tags)
                if resource_name in self.neptune.clusters:
                    return self.neptune.clusters[resource_name].add_tags(tags)
            elif resource_type == "cluster-snapshot":  # DB Cluster Snapshot
                if resource_name in self.cluster_snapshots:
                    return self.cluster_snapshots[resource_name].add_tags(tags)
            elif resource_type == "subgrp":  # DB subnet group
                if resource_name in self.subnet_groups:
                    return self.subnet_groups[resource_name].add_tags(tags)
        else:
            raise RDSClientError(
                "InvalidParameterValue", f"Invalid resource name: {arn}"
            )

    @staticmethod
    def _filter_resources(resources: Any, filters: Any, resource_class: Any) -> Any:  # type: ignore[misc]
        try:
            filter_defs = resource_class.SUPPORTED_FILTERS
            validate_filters(filters, filter_defs)
            return apply_filter(resources, filters, filter_defs)
        except KeyError as e:
            # https://stackoverflow.com/questions/24998968/why-does-strkeyerror-add-extra-quotes
            raise InvalidParameterValue(e.args[0])
        except ValueError as e:
            raise InvalidParameterCombination(str(e))

    @staticmethod
    def _merge_tags(old_tags: List[Dict[str, Any]], new_tags: List[Dict[str, Any]]) -> List[Dict[str, Any]]:  # type: ignore[misc]
        tags_dict = dict()
        tags_dict.update({d["Key"]: d["Value"] for d in old_tags})
        tags_dict.update({d["Key"]: d["Value"] for d in new_tags})
        return [{"Key": k, "Value": v} for k, v in tags_dict.items()]

    @staticmethod
    def _validate_db_identifier(db_identifier: str) -> None:
        # https://docs.aws.amazon.com/AmazonRDS/latest/APIReference/API_CreateDBInstance.html
        # Constraints:
        # # Must contain from 1 to 63 letters, numbers, or hyphens.
        # # First character must be a letter.
        # # Can't end with a hyphen or contain two consecutive hyphens.
        if re.match(
            "^(?!.*--)([a-zA-Z]?[a-zA-Z0-9-]{0,61}[a-zA-Z0-9])$", db_identifier
        ):
            return
        raise InvalidDBInstanceIdentifier

    def describe_orderable_db_instance_options(
        self, engine: str, engine_version: str
    ) -> List[Dict[str, Any]]:
        """
        Only the Aurora-Postgresql and Neptune-engine is currently implemented
        """
        if engine == "neptune":
            return self.neptune.describe_orderable_db_instance_options(engine_version)
        if engine == "aurora-postgresql":
            if engine_version:
                return [
                    option
                    for option in self.db_cluster_options
                    if option["EngineVersion"] == engine_version
                ]
            return self.db_cluster_options
        return []

    def create_db_cluster_parameter_group(
        self,
        group_name: str,
        family: str,
        description: str,
    ) -> "DBClusterParameterGroup":
        group = DBClusterParameterGroup(
            account_id=self.account_id,
            region=self.region_name,
            name=group_name,
            family=family,
            description=description,
        )
        self.db_cluster_parameter_groups[group_name] = group
        return group

    def describe_db_cluster_parameter_groups(
        self, group_name: str
    ) -> List["DBClusterParameterGroup"]:
        if group_name is not None:
            if group_name not in self.db_cluster_parameter_groups:
                raise DBClusterParameterGroupNotFoundError(group_name)
            return [self.db_cluster_parameter_groups[group_name]]
        return list(self.db_cluster_parameter_groups.values())

    def delete_db_cluster_parameter_group(self, group_name: str) -> None:
        self.db_cluster_parameter_groups.pop(group_name)

    def create_global_cluster(
        self,
        global_cluster_identifier: str,
        source_db_cluster_identifier: Optional[str],
        engine: Optional[str],
        engine_version: Optional[str],
        storage_encrypted: Optional[str],
        deletion_protection: Optional[str],
    ) -> GlobalCluster:
        source_cluster = None
        if source_db_cluster_identifier is not None:
            # validate our source cluster exists
            if not source_db_cluster_identifier.startswith("arn:aws:rds"):
                raise InvalidParameterValue("Malformed db cluster arn dbci")
            source_cluster = self.describe_db_clusters(
                cluster_identifier=source_db_cluster_identifier
            )[0]
            # We should not specify an engine at the same time, as we'll take it from the source cluster
            if engine is not None:
                raise InvalidParameterCombination(
                    "When creating global cluster from existing db cluster, value for engineName should not be specified since it will be inherited from source cluster"
                )
            engine = source_cluster.engine
            engine_version = source_cluster.engine_version
        elif engine is None:
            raise InvalidParameterValue(
                "When creating standalone global cluster, value for engineName should be specified"
            )
        global_cluster = GlobalCluster(
            account_id=self.account_id,
            global_cluster_identifier=global_cluster_identifier,
            engine=engine,  # type: ignore
            engine_version=engine_version,
            storage_encrypted=storage_encrypted,
            deletion_protection=deletion_protection,
        )
        self.global_clusters[global_cluster_identifier] = global_cluster
        if source_cluster is not None:
            source_cluster.global_cluster_identifier = global_cluster.global_cluster_arn
            global_cluster.members.append(source_cluster)
        return global_cluster

    def describe_global_clusters(self) -> List[GlobalCluster]:
        return (
            list(self.global_clusters.values())
            + self.neptune.describe_global_clusters()  # type: ignore
        )

    def delete_global_cluster(self, global_cluster_identifier: str) -> GlobalCluster:
        try:
            return self.neptune.delete_global_cluster(global_cluster_identifier)  # type: ignore
        except:  # noqa: E722 Do not use bare except
            pass  # It's not a Neptune Global Cluster - assume it's an RDS cluster instead
        global_cluster = self.global_clusters[global_cluster_identifier]
        if global_cluster.members:
            raise InvalidGlobalClusterStateFault(global_cluster.global_cluster_arn)
        return self.global_clusters.pop(global_cluster_identifier)

    def remove_from_global_cluster(
        self, global_cluster_identifier: str, db_cluster_identifier: str
    ) -> Optional[GlobalCluster]:
        try:
            global_cluster = self.global_clusters[global_cluster_identifier]
            cluster = self.describe_db_clusters(
                cluster_identifier=db_cluster_identifier
            )[0]
            global_cluster.members.remove(cluster)
            return global_cluster
        except:  # noqa: E722 Do not use bare except
            pass
        return None


class OptionGroup:
    def __init__(
        self,
        name: str,
        engine_name: str,
        major_engine_version: str,
        region: str,
        account_id: str,
        description: Optional[str] = None,
    ):
        self.engine_name = engine_name
        self.major_engine_version = major_engine_version
        self.description = description
        self.name = name
        self.vpc_and_non_vpc_instance_memberships = False
        self.options: Dict[str, Any] = {}
        self.vpcId = "null"
        self.tags: List[Dict[str, str]] = []
        self.arn = f"arn:aws:rds:{region}:{account_id}:og:{name}"

    def to_json(self) -> str:
        template = Template(
            """{
    "VpcId": null,
    "MajorEngineVersion": "{{ option_group.major_engine_version }}",
    "OptionGroupDescription": "{{ option_group.description }}",
    "AllowsVpcAndNonVpcInstanceMemberships": "{{ option_group.vpc_and_non_vpc_instance_memberships }}",
    "EngineName": "{{ option_group.engine_name }}",
    "Options": [],
    "OptionGroupName": "{{ option_group.name }},
    "OptionGroupArn": "{{ option_group.arn }}
}"""
        )
        return template.render(option_group=self)

    def to_xml(self) -> str:
        template = Template(
            """<OptionGroup>
          <OptionGroupName>{{ option_group.name }}</OptionGroupName>
          <AllowsVpcAndNonVpcInstanceMemberships>{{ option_group.vpc_and_non_vpc_instance_memberships }}</AllowsVpcAndNonVpcInstanceMemberships>
          <MajorEngineVersion>{{ option_group.major_engine_version }}</MajorEngineVersion>
          <EngineName>{{ option_group.engine_name }}</EngineName>
          <OptionGroupDescription>{{ option_group.description }}</OptionGroupDescription>
          <OptionGroupArn>{{ option_group.arn }}</OptionGroupArn>
          <Options/>
        </OptionGroup>"""
        )
        return template.render(option_group=self)

    def remove_options(
        self, options_to_remove: Any  # pylint: disable=unused-argument
    ) -> None:
        # TODO: Check for option in self.options and remove if exists. Raise
        # error otherwise
        return

    def add_options(
        self, options_to_add: Any  # pylint: disable=unused-argument
    ) -> None:
        # TODO: Validate option and add it to self.options. If invalid raise
        # error
        return

    def get_tags(self) -> List[Dict[str, str]]:
        return self.tags

    def add_tags(self, tags: List[Dict[str, str]]) -> List[Dict[str, str]]:
        new_keys = [tag_set["Key"] for tag_set in tags]
        self.tags = [tag_set for tag_set in self.tags if tag_set["Key"] not in new_keys]
        self.tags.extend(tags)
        return self.tags

    def remove_tags(self, tag_keys: List[str]) -> None:
        self.tags = [tag_set for tag_set in self.tags if tag_set["Key"] not in tag_keys]


class DBParameterGroup(CloudFormationModel):
    def __init__(
        self,
        account_id: str,
        name: Optional[str],
        description: str,
        family: Optional[str],
        tags: List[Dict[str, str]],
        region: str,
    ):
        self.name = name
        self.description = description
        self.family = family
        self.tags = tags
        self.parameters: Dict[str, Any] = defaultdict(dict)
        self.arn = f"arn:aws:rds:{region}:{account_id}:pg:{name}"

    def to_xml(self) -> str:
        template = Template(
            """<DBParameterGroup>
          <DBParameterGroupName>{{ param_group.name }}</DBParameterGroupName>
          <DBParameterGroupFamily>{{ param_group.family }}</DBParameterGroupFamily>
          <Description>{{ param_group.description }}</Description>
          <DBParameterGroupArn>{{ param_group.arn }}</DBParameterGroupArn>
        </DBParameterGroup>"""
        )
        return template.render(param_group=self)

    def get_tags(self) -> List[Dict[str, Any]]:
        return self.tags

    def add_tags(self, tags: List[Dict[str, str]]) -> List[Dict[str, Any]]:
        new_keys = [tag_set["Key"] for tag_set in tags]
        self.tags = [tag_set for tag_set in self.tags if tag_set["Key"] not in new_keys]
        self.tags.extend(tags)
        return self.tags

    def remove_tags(self, tag_keys: List[str]) -> None:
        self.tags = [tag_set for tag_set in self.tags if tag_set["Key"] not in tag_keys]

    def update_parameters(self, new_parameters: Iterable[Dict[str, Any]]) -> None:
        for new_parameter in new_parameters:
            parameter = self.parameters[new_parameter["ParameterName"]]
            parameter.update(new_parameter)

    def delete(self, account_id: str, region_name: str) -> None:
        backend = rds_backends[account_id][region_name]
        backend.delete_db_parameter_group(self.name)

    @staticmethod
    def cloudformation_name_type() -> str:
        return ""

    @staticmethod
    def cloudformation_type() -> str:
        # https://docs.aws.amazon.com/AWSCloudFormation/latest/UserGuide/aws-resource-rds-dbparametergroup.html
        return "AWS::RDS::DBParameterGroup"

    @classmethod
    def create_from_cloudformation_json(  # type: ignore[misc]
        cls,
        resource_name: str,
        cloudformation_json: Any,
        account_id: str,
        region_name: str,
        **kwargs: Any,
    ) -> "DBParameterGroup":
        properties = cloudformation_json["Properties"]

        db_parameter_group_kwargs = {
            "description": properties["Description"],
            "family": properties["Family"],
            "name": resource_name.lower(),
            "tags": properties.get("Tags"),
        }
        db_parameter_group_parameters = []
        for db_parameter, db_parameter_value in properties.get(
            "Parameters", {}
        ).items():
            db_parameter_group_parameters.append(
                {"ParameterName": db_parameter, "ParameterValue": db_parameter_value}
            )

        rds_backend = rds_backends[account_id][region_name]
        db_parameter_group = rds_backend.create_db_parameter_group(
            db_parameter_group_kwargs
        )
        db_parameter_group.update_parameters(db_parameter_group_parameters)
        return db_parameter_group


class DBClusterParameterGroup(CloudFormationModel):
    def __init__(
        self, account_id: str, region: str, name: str, description: str, family: str
    ):
        self.name = name
        self.description = description
        self.family = family
        self.parameters: Dict[str, Any] = defaultdict(dict)
        self.arn = f"arn:aws:rds:{region}:{account_id}:cpg:{name}"

    def to_xml(self) -> str:
        template = Template(
            """<DBClusterParameterGroup>
          <DBClusterParameterGroupName>{{ param_group.name }}</DBClusterParameterGroupName>
          <DBParameterGroupFamily>{{ param_group.family }}</DBParameterGroupFamily>
          <Description>{{ param_group.description }}</Description>
          <DBClusterParameterGroupArn>{{ param_group.arn }}</DBClusterParameterGroupArn>
        </DBClusterParameterGroup>"""
        )
        return template.render(param_group=self)


rds_backends = BackendDict(RDSBackend, "rds")<|MERGE_RESOLUTION|>--- conflicted
+++ resolved
@@ -49,11 +49,8 @@
     merge_filters,
     validate_filters,
     valid_preferred_maintenance_window,
-<<<<<<< HEAD
     DbInstanceEngine,
-=======
     ClusterEngine,
->>>>>>> ac401f69
 )
 
 
