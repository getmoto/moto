import copy
import math
import os
import re
import string
from collections import OrderedDict, defaultdict
from functools import lru_cache
from re import compile as re_compile
from typing import TYPE_CHECKING, Any, Dict, Iterable, List, Optional, Tuple, Union

from moto.core.base_backend import BackendDict, BaseBackend
from moto.core.common_models import BaseModel, CloudFormationModel
from moto.core.utils import iso_8601_datetime_with_milliseconds
from moto.ec2.models import ec2_backends
from moto.moto_api._internal import mock_random as random
from moto.utilities.utils import ARN_PARTITION_REGEX, load_resource

from .exceptions import (
    DBClusterNotFoundError,
    DBClusterParameterGroupNotFoundError,
    DBClusterSnapshotAlreadyExistsError,
    DBClusterSnapshotNotFoundError,
    DBClusterToBeDeletedHasActiveMembers,
    DBInstanceAlreadyExists,
    DBInstanceNotFoundError,
    DBParameterGroupNotFoundError,
    DBProxyAlreadyExistsFault,
    DBProxyNotFoundFault,
    DBProxyQuotaExceededFault,
    DBSecurityGroupNotFoundError,
    DBSnapshotAlreadyExistsError,
    DBSnapshotNotFoundError,
    DBSubnetGroupNotFoundError,
    ExportTaskAlreadyExistsError,
    ExportTaskNotFoundError,
    InvalidDBClusterStateFault,
    InvalidDBClusterStateFaultError,
    InvalidDBInstanceEngine,
    InvalidDBInstanceIdentifier,
    InvalidDBInstanceStateError,
    InvalidDBSnapshotIdentifier,
    InvalidExportSourceStateError,
    InvalidGlobalClusterStateFault,
    InvalidParameterCombination,
    InvalidParameterValue,
    InvalidSubnet,
    OptionGroupNotFoundFaultError,
    RDSClientError,
    SnapshotQuotaExceededError,
    SubscriptionAlreadyExistError,
    SubscriptionNotFoundError,
)
from .utils import (
    ClusterEngine,
    DbInstanceEngine,
    FilterDef,
    apply_filter,
    merge_filters,
    valid_preferred_maintenance_window,
    validate_filters,
)

if TYPE_CHECKING:
    from moto.ec2.models.subnets import Subnet


def find_cluster(cluster_arn: str) -> "DBCluster":
    arn_parts = cluster_arn.split(":")
    region, account = arn_parts[3], arn_parts[4]
    return rds_backends[account][region].describe_db_clusters(cluster_arn)[0]


class TaggingMixin:
    _tags: List[Dict[str, str]] = []

    @property
    def tags(self) -> List[Dict[str, str]]:
        return self._tags

    @tags.setter
    def tags(self, value: List[Dict[str, str]]) -> None:
        self._tags = value

    def get_tags(self) -> List[Dict[str, str]]:
        return self.tags

    def add_tags(self, tags: List[Dict[str, str]]) -> List[Dict[str, str]]:
        new_keys = [tag_set["Key"] for tag_set in tags]
        self.tags = [tag_set for tag_set in self.tags if tag_set["Key"] not in new_keys]
        self.tags.extend(tags)
        return self.tags

    def remove_tags(self, tag_keys: List[str]) -> None:
        self.tags = [tag_set for tag_set in self.tags if tag_set["Key"] not in tag_keys]


class RDSBaseModel(TaggingMixin, BaseModel):
    resource_type: str

    def __init__(self, backend: "RDSBackend"):
        self.backend = backend
        self.created = iso_8601_datetime_with_milliseconds()

    @property
    def name(self) -> str:
        raise NotImplementedError("Subclasses must implement name property.")

    @property
    def region(self) -> str:
        return self.backend.region_name

    @property
    def account_id(self) -> str:
        return self.backend.account_id

    @property
    def partition(self) -> str:
        return self.backend.partition

    @property
    def arn(self) -> str:
        return f"arn:{self.partition}:rds:{self.region}:{self.account_id}:{self.resource_type}:{self.name}"


class ProxyTarget(RDSBaseModel):
    resource_type = "proxy-target"

    def __init__(
        self,
        backend: "RDSBackend",
        resource_id: str,
        endpoint: Optional[str],
        type: str,
    ):
        super().__init__(backend)
        self.endpoint = endpoint
        self.rds_resource_id = resource_id
        self.type = type
        self.role = ""


class ProxyTargetGroup(RDSBaseModel):
    resource_type = "target-group"

    def __init__(
        self,
        backend: "RDSBackend",
        name: str,
        proxy_name: str,
    ):
        super().__init__(backend)
        self._name = f"prx-tg-{random.get_random_string(length=17, lower_case=True)}"
        self.group_name = name
        self.proxy_name = proxy_name
        self.targets: List[ProxyTarget] = []

        self.max_connections = 100
        self.max_idle_connections = 50
        self.borrow_timeout = 120
        self.session_pinning_filters: List[str] = []

        self.created_date = iso_8601_datetime_with_milliseconds()
        self.updated_date = iso_8601_datetime_with_milliseconds()

    @property
    def name(self) -> str:
        return self._name


class GlobalCluster(RDSBaseModel):
    resource_type = "global-cluster"

    def __init__(
        self,
        backend: "RDSBackend",
        global_cluster_identifier: str,
        engine: str,
        engine_version: Optional[str],
        storage_encrypted: Optional[str],
        deletion_protection: Optional[str],
    ):
        super().__init__(backend)
        self.global_cluster_identifier = global_cluster_identifier
        self.global_cluster_resource_id = "cluster-" + random.get_random_hex(8)
        self.engine = engine
        self.engine_version = engine_version or DBCluster.default_engine_version(
            self.engine
        )
        self.storage_encrypted = (
            storage_encrypted and storage_encrypted.lower() == "true"
        )
        if self.storage_encrypted is None:
            self.storage_encrypted = False
        self.deletion_protection = (
            deletion_protection and deletion_protection.lower() == "true"
        )
        if self.deletion_protection is None:
            self.deletion_protection = False
        self.members: List[DBCluster] = []

    @property
    def name(self) -> str:
        return self.global_cluster_identifier

    @property
    def arn(self) -> str:
        # Global Clusters do not belong to a particular region.
        return super().arn.replace(self.region, "")

    @property
    def global_cluster_arn(self) -> str:
        return self.arn


class DBCluster(RDSBaseModel):
    SUPPORTED_FILTERS = {
        "db-cluster-id": FilterDef(
            ["db_cluster_arn", "db_cluster_identifier"], "DB Cluster Identifiers"
        ),
        "engine": FilterDef(["engine"], "Engine Names"),
    }

    resource_type = "cluster"

    def __init__(
        self, backend: "RDSBackend", db_cluster_identifier: str, **kwargs: Any
    ):
        super().__init__(backend)
        self.db_name = kwargs.get("db_name")
        self.db_cluster_identifier = db_cluster_identifier
        self.db_cluster_instance_class = kwargs.get("db_cluster_instance_class")
        self.deletion_protection = kwargs.get("deletion_protection")
        if self.deletion_protection is None:
            self.deletion_protection = False
        self.engine = kwargs.get("engine")
        if self.engine not in ClusterEngine.list_cluster_engines():
            raise InvalidParameterValue(
                (
                    "Engine '{engine}' is not supported "
                    "to satisfy constraint: Member must satisfy enum value set: "
                    "{valid_engines}"
                ).format(
                    engine=self.engine,
                    valid_engines=ClusterEngine.list_cluster_engines(),
                )
            )
        self.engine_version = kwargs.get(
            "engine_version"
        ) or DBCluster.default_engine_version(self.engine)
        self.engine_mode = kwargs.get("engine_mode") or "provisioned"
        self.iops = kwargs.get("iops")
        self.kms_key_id = kwargs.get("kms_key_id")
        self.network_type = kwargs.get("network_type") or "IPV4"
        self.status = "available"
        self.cluster_create_time = iso_8601_datetime_with_milliseconds()
        self.copy_tags_to_snapshot = kwargs.get("copy_tags_to_snapshot")
        if self.copy_tags_to_snapshot is None:
            self.copy_tags_to_snapshot = False
        self.storage_type = kwargs.get("storage_type")
        if self.storage_type is None:
            self.storage_type = DBCluster.default_storage_type(iops=self.iops)
        self.allocated_storage = kwargs.get("allocated_storage")
        if self.allocated_storage is None:
            self.allocated_storage = DBCluster.default_allocated_storage(
                engine=self.engine, storage_type=self.storage_type
            )
        self.master_username = kwargs.get("master_username")
        self.global_cluster_identifier = kwargs.get("global_cluster_identifier")
        if (
            not self.master_username
            and self.global_cluster_identifier
            or self.engine == "neptune"
        ):
            pass
        elif not self.master_username:
            raise InvalidParameterValue(
                "The parameter MasterUsername must be provided and must not be blank."
            )
        else:
            self.master_user_password = kwargs.get("master_user_password")  # type: ignore

        self.master_user_secret_kms_key_id = kwargs.get("master_user_secret_kms_key_id")
        self.manage_master_user_password = kwargs.get(
            "manage_master_user_password", False
        )
        self.master_user_secret_status = kwargs.get(
            "master_user_secret_status", "active"
        )

        self.availability_zones = kwargs.get("availability_zones")
        if not self.availability_zones:
            self.availability_zones = [
                f"{self.region}a",
                f"{self.region}b",
                f"{self.region}c",
            ]
        default_pg = (
            "default.neptune1.3" if self.engine == "neptune" else "default.aurora8.0"
        )
        self.parameter_group = kwargs.get("parameter_group") or default_pg
        self.subnet_group = kwargs.get("db_subnet_group_name") or "default"
        self.url_identifier = "".join(
            random.choice(string.ascii_lowercase + string.digits) for _ in range(12)
        )
        self.endpoint = f"{self.db_cluster_identifier}.cluster-{self.url_identifier}.{self.region}.rds.amazonaws.com"
        self.reader_endpoint = f"{self.db_cluster_identifier}.cluster-ro-{self.url_identifier}.{self.region}.rds.amazonaws.com"
        self.port: int = kwargs.get("port")  # type: ignore
        if self.port is None:
            self.port = DBCluster.default_port(self.engine)
        self.preferred_backup_window = (
            kwargs.get("preferred_backup_window") or "01:37-02:07"
        )
        self.preferred_maintenance_window = "wed:02:40-wed:03:10"
        # This should default to the default security group
        self.vpc_security_group_ids: List[str] = kwargs["vpc_security_group_ids"]
        self.hosted_zone_id = "".join(
            random.choice(string.ascii_uppercase + string.digits) for _ in range(14)
        )
        self.resource_id = "cluster-" + "".join(
            random.choice(string.ascii_uppercase + string.digits) for _ in range(26)
        )
        self.tags = kwargs.get("tags", [])
        self.enabled_cloudwatch_logs_exports = (
            kwargs.get("enable_cloudwatch_logs_exports") or []
        )
        self.enable_http_endpoint = kwargs.get("enable_http_endpoint")  # type: ignore
        self.earliest_restorable_time = iso_8601_datetime_with_milliseconds()
        self.scaling_configuration = kwargs.get("scaling_configuration")
        if not self.scaling_configuration and self.engine_mode == "serverless":
            # In AWS, this default configuration only shows up when the Cluster is in a ready state, so a few minutes after creation
            self.scaling_configuration = {
                "min_capacity": 1,
                "max_capacity": 16,
                "auto_pause": True,
                "seconds_until_auto_pause": 300,
                "timeout_action": "RollbackCapacityChange",
                "seconds_before_timeout": 300,
            }
        self.serverless_v2_scaling_configuration = kwargs.get(
            "serverless_v2_scaling_configuration"
        )
        self.cluster_members: List[str] = list()
        self.replication_source_identifier = kwargs.get("replication_source_identifier")
        self.read_replica_identifiers: List[str] = list()
        self.is_writer: bool = False
        self.storage_encrypted = kwargs.get("storage_encrypted", False)
        if self.storage_encrypted is None:
            self.storage_encrypted = False
        if self.storage_encrypted:
            self.kms_key_id = kwargs.get("kms_key_id", "default_kms_key_id")
        else:
            self.kms_key_id = kwargs.get("kms_key_id")
        if self.engine == "aurora-mysql" or self.engine == "aurora-postgresql":
            self.global_write_forwarding_requested = kwargs.get(
                "enable_global_write_forwarding"
            )
        self.backup_retention_period = kwargs.get("backup_retention_period") or 1

        if backtrack := kwargs.get("backtrack_window"):
            if self.engine == "aurora-mysql":
                # https://docs.aws.amazon.com/AmazonRDS/latest/APIReference/API_CreateDBCluster.html
                if 0 <= backtrack <= 259200:
                    self.backtrack_window: int = backtrack
                else:
                    raise InvalidParameterValue(
                        f"The specified value ({backtrack}) is not a valid Backtrack Window. "
                        "Allowed values are within the range of 0 to 259200"
                    )
            else:
                raise InvalidParameterValue(
                    "Backtrack is not enabled for the postgres engine."
                )
        else:
            self.backtrack_window = 0

        self.iam_auth = kwargs.get("enable_iam_database_authentication", False)
        if self.iam_auth is None:
            self.iam_auth = False
        if self.iam_auth:
            if not self.engine.startswith("aurora-"):
                raise InvalidParameterCombination(
                    "IAM Authentication is currently not supported by Multi-AZ DB clusters."
                )

    @property
    def name(self) -> str:
        return self.db_cluster_identifier

    @property
    def is_multi_az(self) -> bool:
        return (
            len(self.read_replica_identifiers) > 0
            or self.replication_source_identifier is not None
        )

    @property
    def db_cluster_arn(self) -> str:
        return self.arn

    @property
    def master_user_password(self) -> str:
        return self._master_user_password

    @master_user_password.setter
    def master_user_password(self, val: str) -> None:
        if not val:
            raise InvalidParameterValue(
                "The parameter MasterUserPassword must be provided and must not be blank."
            )
        if len(val) < 8:
            raise InvalidParameterValue(
                "The parameter MasterUserPassword is not a valid password because it is shorter than 8 characters."
            )
        self._master_user_password = val

    @property
    def enable_http_endpoint(self) -> bool:
        return self._enable_http_endpoint

    @enable_http_endpoint.setter
    def enable_http_endpoint(self, val: Optional[bool]) -> None:
        # instead of raising an error on aws rds create-db-cluster commands with
        # incompatible configurations with enable_http_endpoint
        # (e.g. engine_mode is not set to "serverless"), the API
        # automatically sets the enable_http_endpoint parameter to False
        self._enable_http_endpoint = False
        if val is not None:
            if self.engine_mode == "serverless":
                if self.engine == "aurora-mysql" and self.engine_version in [
                    "5.6.10a",
                    "5.6.1",
                    "2.07.1",
                    "5.7.2",
                    "5.7.mysql_aurora.2.07.1",
                    "5.7.mysql_aurora.2.07.2",
                    "5.7.mysql_aurora.2.08.3",
                ]:
                    self._enable_http_endpoint = val
                elif self.engine == "aurora-postgresql" and self.engine_version in [
                    "10.12",
                    "10.14",
                    "10.18",
                    "11.13",
                ]:
                    self._enable_http_endpoint = val
                elif self.engine == "aurora" and self.engine_version in [
                    "5.6.mysql_aurora.1.22.5"
                ]:
                    self._enable_http_endpoint = val

    def master_user_secret(self) -> Dict[str, Any]:
        return {
            "secret_arn": f"arn:{self.partition}:secretsmanager:{self.region}:{self.account_id}:secret:rds!{self.name}",
            "secret_status": self.master_user_secret_status,
            "kms_key_id": self.master_user_secret_kms_key_id
            if self.master_user_secret_kms_key_id is not None
            else f"arn:{self.partition}:kms:{self.region}:{self.account_id}:key/{self.name}",
        }

    def get_cfg(self) -> Dict[str, Any]:
        cfg = self.__dict__.copy()
        cfg.pop("backend")
        cfg["master_user_password"] = cfg.pop("_master_user_password")
        cfg["enable_http_endpoint"] = cfg.pop("_enable_http_endpoint")
        return cfg

    @staticmethod
    def default_engine_version(engine: str) -> str:
        return {
            "aurora": "5.6.mysql_aurora.1.22.5",
            "aurora-mysql": "5.7.mysql_aurora.2.07.2",
            "aurora-postgresql": "12.7",
            "mysql": "8.0.23",
            "neptune": "1.3.2.1",
            "postgres": "13.4",
        }[engine]

    @staticmethod
    def default_port(engine: str) -> int:
        return {
            "aurora": 3306,
            "aurora-mysql": 3306,
            "aurora-postgresql": 5432,
            "mysql": 3306,
            "neptune": 8182,
            "postgres": 5432,
        }[engine]

    @staticmethod
    def default_storage_type(iops: Any) -> str:  # type: ignore[misc]
        if iops is None:
            return "gp2"
        else:
            return "io1"

    @staticmethod
    def default_allocated_storage(engine: str, storage_type: str) -> int:
        return {
            "aurora": {"gp2": 0, "io1": 0, "standard": 0},
            "aurora-mysql": {"gp2": 20, "io1": 100, "standard": 10},
            "aurora-postgresql": {"gp2": 20, "io1": 100, "standard": 10},
            "mysql": {"gp2": 20, "io1": 100, "standard": 5},
            "neptune": {"gp2": 0, "io1": 0, "standard": 0},
            "postgres": {"gp2": 20, "io1": 100, "standard": 5},
        }[engine][storage_type]


class DBClusterSnapshot(RDSBaseModel):
    resource_type = "cluster-snapshot"

    SUPPORTED_FILTERS = {
        "db-cluster-id": FilterDef(
            ["cluster.db_cluster_arn", "cluster.db_cluster_identifier"],
            "DB Cluster Identifiers",
        ),
        "db-cluster-snapshot-id": FilterDef(
            ["snapshot_id"], "DB Cluster Snapshot Identifiers"
        ),
        "snapshot-type": FilterDef(["snapshot_type"], "Snapshot Types"),
        "engine": FilterDef(["cluster.engine"], "Engine Names"),
    }

    def __init__(
        self,
        backend: "RDSBackend",
        cluster: DBCluster,
        snapshot_id: str,
        snapshot_type: str,
        tags: List[Dict[str, str]],
    ):
        super().__init__(backend)
        self.cluster = cluster
        self.snapshot_id = snapshot_id
        self.snapshot_type = snapshot_type
        self.tags = tags
        self.status = "available"
        self.created_at = iso_8601_datetime_with_milliseconds()
        self.attributes: List[Dict[str, Any]] = []

    @property
    def name(self) -> str:
        return self.snapshot_id

    @property
    def snapshot_arn(self) -> str:
        return self.arn


class DBInstance(CloudFormationModel, RDSBaseModel):
    SUPPORTED_FILTERS = {
        "db-cluster-id": FilterDef(["db_cluster_identifier"], "DB Cluster Identifiers"),
        "db-instance-id": FilterDef(
            ["db_instance_arn", "db_instance_identifier"], "DB Instance Identifiers"
        ),
        "dbi-resource-id": FilterDef(["dbi_resource_id"], "Dbi Resource Ids"),
        "domain": FilterDef(None, ""),
        "engine": FilterDef(["engine"], "Engine Names"),
    }

    default_engine_versions = {
        "MySQL": "5.6.21",
        "mysql": "5.6.21",
        "oracle-se1": "11.2.0.4.v3",
        "oracle-se": "11.2.0.4.v3",
        "oracle-ee": "11.2.0.4.v3",
        "sqlserver-ee": "11.00.2100.60.v1",
        "sqlserver-se": "11.00.2100.60.v1",
        "sqlserver-ex": "11.00.2100.60.v1",
        "sqlserver-web": "11.00.2100.60.v1",
        "postgres": "9.3.3",
    }

    resource_type = "db"

    def __init__(
        self, backend: "RDSBackend", db_instance_identifier: str, **kwargs: Any
    ):
        super().__init__(backend)
        self.status = "available"
        self.is_replica = False
        self.replicas: List[str] = []
        self.engine: str = kwargs["engine"]
        if self.engine not in DbInstanceEngine.valid_db_instance_engine():
            raise InvalidParameterValue(
                f"Value {self.engine} for parameter Engine is invalid. Reason: engine {self.engine} not supported"
            )
        self.engine_version = kwargs.get("engine_version", None)
        if not self.engine_version and self.engine in self.default_engine_versions:
            self.engine_version = self.default_engine_versions[self.engine]
        self.iops = kwargs.get("iops")
        self.storage_encrypted = kwargs.get("storage_encrypted", False)
        if self.storage_encrypted:
            self.kms_key_id = kwargs.get("kms_key_id", "default_kms_key_id")
        else:
            self.kms_key_id = kwargs.get("kms_key_id")
        self.storage_type = kwargs.get("storage_type")
        if self.storage_type is None:
            self.storage_type = DBInstance.default_storage_type(iops=self.iops)
        self.master_username = kwargs.get("master_username")
        self.master_user_password = kwargs.get("master_user_password")
        self.master_user_secret_kms_key_id = kwargs.get("master_user_secret_kms_key_id")
        self.master_user_secret_status = kwargs.get(
            "master_user_secret_status", "active"
        )
        self.manage_master_user_password = kwargs.get(
            "manage_master_user_password", False
        )
        self.auto_minor_version_upgrade = kwargs.get("auto_minor_version_upgrade")
        if self.auto_minor_version_upgrade is None:
            self.auto_minor_version_upgrade = True
        self.allocated_storage = kwargs.get("allocated_storage")
        if self.allocated_storage is None:
            self.allocated_storage = DBInstance.default_allocated_storage(
                engine=self.engine, storage_type=self.storage_type
            )
        self.db_cluster_identifier: Optional[str] = kwargs.get("db_cluster_identifier")
        self.db_instance_identifier = db_instance_identifier
        self.source_db_identifier: Optional[str] = kwargs.get("source_db_identifier")
        self.db_instance_class = kwargs.get("db_instance_class")
        self.port = kwargs.get("port")
        if self.port is None:
            self.port = DBInstance.default_port(self.engine)
        self.db_name = kwargs.get("db_name")
        self.instance_create_time = iso_8601_datetime_with_milliseconds()
        self.publicly_accessible = kwargs.get("publicly_accessible")
        if self.publicly_accessible is None:
            self.publicly_accessible = False
        self.copy_tags_to_snapshot = kwargs.get("copy_tags_to_snapshot")
        if self.copy_tags_to_snapshot is None:
            self.copy_tags_to_snapshot = False
        self.backup_retention_period = kwargs.get("backup_retention_period")
        if self.backup_retention_period is None:
            self.backup_retention_period = 1
        self.availability_zone = kwargs.get("availability_zone")
        if not self.availability_zone:
            self.availability_zone = f"{self.region}a"
        self.multi_az = kwargs.get("multi_az")
        if self.multi_az is None:
            self.multi_az = False
        self.db_subnet_group_name = kwargs.get("db_subnet_group_name")
        self.db_subnet_group = None
        if self.db_subnet_group_name:
            self.db_subnet_group = rds_backends[self.account_id][
                self.region
            ].describe_db_subnet_groups(self.db_subnet_group_name)[0]
        self.security_groups = kwargs.get("security_groups", [])
        self.vpc_security_group_ids = kwargs.get("vpc_security_group_ids", [])
        if not self.vpc_security_group_ids:
            ec2_backend = ec2_backends[self.account_id][self.region]
            default_vpc = ec2_backend.default_vpc
            default_sg = ec2_backend.get_default_security_group(default_vpc.id)
            self.vpc_security_group_ids.append(default_sg.id)  # type: ignore
        self.preferred_maintenance_window = kwargs.get("preferred_maintenance_window")
        self.preferred_backup_window = kwargs.get("preferred_backup_window")
        msg = valid_preferred_maintenance_window(
            self.preferred_maintenance_window,
            self.preferred_backup_window,
        )
        if msg:
            raise RDSClientError("InvalidParameterValue", msg)

        self.db_parameter_group_name = kwargs.get("db_parameter_group_name", "")
        if (
            self.db_parameter_group_name
            and not self.is_default_parameter_group(self.db_parameter_group_name)
            and self.db_parameter_group_name
            not in rds_backends[self.account_id][self.region].db_parameter_groups
        ):
            raise DBParameterGroupNotFoundError(self.db_parameter_group_name)

        self.license_model = kwargs.get("license_model", "general-public-license")
        self.option_group_name = kwargs.get("option_group_name", "")
        self.option_group_supplied = self.option_group_name is not None
        if (
            self.option_group_name
            and self.option_group_name
            not in rds_backends[self.account_id][self.region].option_groups
        ):
            raise OptionGroupNotFoundFaultError(self.option_group_name)
        self.default_option_groups = {
            "MySQL": "default.mysql5.6",
            "mysql": "default.mysql5.6",
            "postgres": "default.postgres9.3",
        }
        if not self.option_group_name and self.engine in self.default_option_groups:
            self.option_group_name = self.default_option_groups[self.engine]
        self.character_set_name = kwargs.get("character_set_name", None)
        self.enable_iam_database_authentication = kwargs.get(
            "enable_iam_database_authentication", False
        )
        if self.enable_iam_database_authentication is None:
            self.enable_iam_database_authentication = False
        self.dbi_resource_id = "db-M5ENSHXFPU6XHZ4G4ZEI5QIO2U"
        self.tags = kwargs.get("tags", [])
        self.deletion_protection = kwargs.get("deletion_protection", False)
        if self.deletion_protection is None:
            self.deletion_protection = False
        self.enabled_cloudwatch_logs_exports = (
            kwargs.get("enable_cloudwatch_logs_exports") or []
        )

    @property
    def name(self) -> str:
        return self.db_instance_identifier

    @property
    def db_instance_arn(self) -> str:
        return self.arn

    @property
    def physical_resource_id(self) -> Optional[str]:
        return self.db_instance_identifier

    def db_parameter_groups(self) -> List["DBParameterGroup"]:
        if not self.db_parameter_group_name or self.is_default_parameter_group(
            self.db_parameter_group_name
        ):
            (
                db_family,
                db_parameter_group_name,
            ) = self.default_db_parameter_group_details()
            description = f"Default parameter group for {db_family}"
            return [
                DBParameterGroup(
                    backend=self.backend,
                    name=db_parameter_group_name,
                    family=db_family,
                    description=description,
                    tags=[],
                )
            ]
        else:
            backend = rds_backends[self.account_id][self.region]
            if self.db_parameter_group_name not in backend.db_parameter_groups:
                raise DBParameterGroupNotFoundError(self.db_parameter_group_name)

            return [backend.db_parameter_groups[self.db_parameter_group_name]]

    def is_default_parameter_group(self, param_group_name: str) -> bool:
        return param_group_name.startswith(f"default.{self.engine.lower()}")  # type: ignore

    def default_db_parameter_group_details(self) -> Tuple[str, str]:
        if not self.engine_version:
            return "", ""

        minor_engine_version = ".".join(str(self.engine_version).rsplit(".")[:-1])
        db_family = f"{self.engine.lower()}{minor_engine_version}"  # type: ignore

        return db_family, f"default.{db_family}"

    def master_user_secret(self) -> Dict[str, Any]:
        return {
            "secret_arn": f"arn:{self.partition}:secretsmanager:{self.region}:{self.account_id}:secret:rds!{self.name}",
            "secret_status": self.master_user_secret_status,
            "kms_key_id": self.master_user_secret_kms_key_id
            if self.master_user_secret_kms_key_id is not None
            else f"arn:{self.partition}:kms:{self.region}:{self.account_id}:key/{self.name}",
        }

    @property
    def address(self) -> str:
        return (
            f"{self.db_instance_identifier}.aaaaaaaaaa.{self.region}.rds.amazonaws.com"
        )

    def add_replica(self, replica: "DBInstance") -> None:
        if self.region != replica.region:
            # Cross Region replica
            self.replicas.append(replica.db_instance_arn)
        else:
            self.replicas.append(replica.db_instance_identifier)  # type: ignore

    def remove_replica(self, replica: "DBInstance") -> None:
        self.replicas.remove(replica.db_instance_identifier)  # type: ignore

    def set_as_replica(self) -> None:
        self.is_replica = True
        self.replicas = []

    def update(self, db_kwargs: Dict[str, Any]) -> None:
        for key, value in db_kwargs.items():
            if value is not None:
                setattr(self, key, value)

        cwl_exports = db_kwargs.get("cloudwatch_logs_exports_config") or {}
        for exp in cwl_exports.get("DisableLogTypes", []):
            self.enabled_cloudwatch_logs_exports.remove(exp)
        self.enabled_cloudwatch_logs_exports.extend(
            cwl_exports.get("EnableLogTypes", [])
        )

    @classmethod
    def has_cfn_attr(cls, attr: str) -> bool:
        return attr in ["Endpoint.Address", "Endpoint.Port"]

    def get_cfn_attribute(self, attribute_name: str) -> Any:
        # Local import to avoid circular dependency with cloudformation.parsing
        from moto.cloudformation.exceptions import UnformattedGetAttTemplateException

        if attribute_name == "Endpoint.Address":
            return self.address
        elif attribute_name == "Endpoint.Port":
            return self.port
        raise UnformattedGetAttTemplateException()

    @staticmethod
    def default_port(engine: str) -> int:
        return {
            "aurora": 3306,
            "aurora-mysql": 3306,
            "aurora-postgresql": 5432,
            "mysql": 3306,
            "mariadb": 3306,
            "postgres": 5432,
            "oracle-ee": 1521,
            "oracle-se2": 1521,
            "oracle-se1": 1521,
            "oracle-se": 1521,
            "sqlserver-ee": 1433,
            "sqlserver-ex": 1433,
            "sqlserver-se": 1433,
            "sqlserver-web": 1433,
        }[engine]

    @staticmethod
    def default_storage_type(iops: Any) -> str:  # type: ignore[misc]
        if iops is None:
            return "gp2"
        else:
            return "io1"

    @staticmethod
    def default_allocated_storage(engine: str, storage_type: str) -> int:
        return {
            "aurora": {"gp2": 0, "io1": 0, "standard": 0},
            "aurora-mysql": {"gp2": 20, "io1": 100, "standard": 10},
            "aurora-postgresql": {"gp2": 20, "io1": 100, "standard": 10},
            "mysql": {"gp2": 20, "io1": 100, "standard": 5},
            "mariadb": {"gp2": 20, "io1": 100, "standard": 5},
            "postgres": {"gp2": 20, "io1": 100, "standard": 5},
            "oracle-ee": {"gp2": 20, "io1": 100, "standard": 10},
            "oracle-se2": {"gp2": 20, "io1": 100, "standard": 10},
            "oracle-se1": {"gp2": 20, "io1": 100, "standard": 10},
            "oracle-se": {"gp2": 20, "io1": 100, "standard": 10},
            "sqlserver-ee": {"gp2": 200, "io1": 200, "standard": 200},
            "sqlserver-ex": {"gp2": 20, "io1": 100, "standard": 20},
            "sqlserver-se": {"gp2": 200, "io1": 200, "standard": 200},
            "sqlserver-web": {"gp2": 20, "io1": 100, "standard": 20},
        }[engine][storage_type]

    @staticmethod
    def cloudformation_name_type() -> str:
        return "DBInstanceIdentifier"

    @staticmethod
    def cloudformation_type() -> str:
        # https://docs.aws.amazon.com/AWSCloudFormation/latest/UserGuide/aws-resource-rds-dbinstance.html
        return "AWS::RDS::DBInstance"

    @classmethod
    def create_from_cloudformation_json(  # type: ignore[misc]
        cls,
        resource_name: str,
        cloudformation_json: Any,
        account_id: str,
        region_name: str,
        **kwargs: Any,
    ) -> "DBInstance":
        properties = cloudformation_json["Properties"]

        db_security_groups = properties.get("DBSecurityGroups")
        if not db_security_groups:
            db_security_groups = []
        security_groups = [group.group_name for group in db_security_groups]
        db_subnet_group = properties.get("DBSubnetGroupName")
        db_subnet_group_name = db_subnet_group.subnet_name if db_subnet_group else None
        db_kwargs = {
            "auto_minor_version_upgrade": properties.get("AutoMinorVersionUpgrade"),
            "allocated_storage": properties.get("AllocatedStorage"),
            "availability_zone": properties.get("AvailabilityZone"),
            "backup_retention_period": properties.get("BackupRetentionPeriod"),
            "db_instance_class": properties.get("DBInstanceClass"),
            "db_instance_identifier": resource_name.replace("_", "-"),
            "db_name": properties.get("DBName"),
            "preferred_backup_window": properties.get(
                "PreferredBackupWindow", "13:14-13:44"
            ),
            "preferred_maintenance_window": properties.get(
                "PreferredMaintenanceWindow", "wed:06:38-wed:07:08"
            ).lower(),
            "db_subnet_group_name": db_subnet_group_name,
            "engine": properties.get("Engine"),
            "engine_version": properties.get("EngineVersion"),
            "iops": properties.get("Iops"),
            "kms_key_id": properties.get("KmsKeyId"),
            "master_user_password": properties.get("MasterUserPassword"),
            "master_username": properties.get("MasterUsername"),
            "multi_az": properties.get("MultiAZ"),
            "db_parameter_group_name": properties.get("DBParameterGroupName"),
            "port": properties.get("Port", 3306),
            "publicly_accessible": properties.get("PubliclyAccessible"),
            "copy_tags_to_snapshot": properties.get("CopyTagsToSnapshot"),
            "security_groups": security_groups,
            "storage_encrypted": properties.get("StorageEncrypted"),
            "storage_type": properties.get("StorageType"),
            "tags": properties.get("Tags"),
            "vpc_security_group_ids": properties.get("VpcSecurityGroupIds", []),
        }

        rds_backend = rds_backends[account_id][region_name]
        source_db_identifier = properties.get("SourceDBInstanceIdentifier")
        if source_db_identifier:
            # Replica
            db_kwargs["source_db_identifier"] = source_db_identifier
            database = rds_backend.create_db_instance_read_replica(db_kwargs)
        else:
            database = rds_backend.create_db_instance(db_kwargs)
        return database

    def delete(self, account_id: str, region_name: str) -> None:
        backend = rds_backends[account_id][region_name]
        backend.delete_db_instance(self.db_instance_identifier)  # type: ignore[arg-type]


class DBSnapshot(RDSBaseModel):
    resource_type = "snapshot"
    SUPPORTED_FILTERS = {
        "db-instance-id": FilterDef(
            ["database.db_instance_arn", "database.db_instance_identifier"],
            "DB Instance Identifiers",
        ),
        "db-snapshot-id": FilterDef(["snapshot_id"], "DB Snapshot Identifiers"),
        "dbi-resource-id": FilterDef(["database.dbi_resource_id"], "Dbi Resource Ids"),
        "snapshot-type": FilterDef(["snapshot_type"], "Snapshot Types"),
        "engine": FilterDef(["database.engine"], "Engine Names"),
    }

    def __init__(
        self,
        backend: "RDSBackend",
        database: DBInstance,
        snapshot_id: str,
        snapshot_type: str,
        tags: List[Dict[str, str]],
        original_created_at: Optional[str] = None,
    ):
        super().__init__(backend)
        self.database = database
        self.snapshot_id = snapshot_id
        self.snapshot_type = snapshot_type
        self.tags = tags
        self.status = "available"
        self.created_at = iso_8601_datetime_with_milliseconds()
        self.original_created_at = original_created_at or self.created_at
        self.attributes: List[Dict[str, Any]] = []

    @property
    def name(self) -> str:
        return self.snapshot_id

    @property
    def snapshot_arn(self) -> str:
        return self.arn

<<<<<<< HEAD
    def to_xml(self) -> str:
        template = Template(
            """<DBSnapshot>
              <DBSnapshotIdentifier>{{ snapshot.snapshot_id }}</DBSnapshotIdentifier>
              <DBInstanceIdentifier>{{ database.db_instance_identifier }}</DBInstanceIdentifier>
              <DbiResourceId>{{ database.dbi_resource_id }}</DbiResourceId>
              <SnapshotCreateTime>{{ snapshot.created_at }}</SnapshotCreateTime>
              <OriginalSnapshotCreateTime>{{ snapshot.original_created_at }}</OriginalSnapshotCreateTime>
              <Engine>{{ database.engine }}</Engine>
              <AllocatedStorage>{{ database.allocated_storage }}</AllocatedStorage>
              <Status>{{ snapshot.status }}</Status>
              <Port>{{ database.port }}</Port>
              <AvailabilityZone>{{ database.availability_zone }}</AvailabilityZone>
              <VpcId>{{ database.db_subnet_group.vpc_id }}</VpcId>
              <InstanceCreateTime>{{ snapshot.created_at }}</InstanceCreateTime>
              {% if database.master_username %}
              <MasterUsername>{{ database.master_username }}</MasterUsername>
              {% endif %}
              <EngineVersion>{{ database.engine_version }}</EngineVersion>
              {% if database.license_model %}
              <LicenseModel>{{ database.license_model }}</LicenseModel>
              {% endif %}
              <SnapshotType>{{ snapshot.snapshot_type }}</SnapshotType>
              {% if database.iops %}
              <Iops>{{ database.iops }}</Iops>
              <StorageType>io1</StorageType>
              {% else %}
              <StorageType>{{ database.storage_type }}</StorageType>
              {% endif %}
              <OptionGroupName>{{ database.option_group_name }}</OptionGroupName>
              <PercentProgress>{{ 100 }}</PercentProgress>
              <SourceRegion>{{ database.region }}</SourceRegion>
              <SourceDBSnapshotIdentifier></SourceDBSnapshotIdentifier>
              <TagList>
              {%- for tag in snapshot.tags -%}
                <Tag><Key>{{ tag['Key'] }}</Key><Value>{{ tag['Value'] }}</Value></Tag>
              {%- endfor -%}
              </TagList>
              <TdeCredentialArn></TdeCredentialArn>
              <Encrypted>{{ database.storage_encrypted }}</Encrypted>
              {% if database.kms_key_id %}
              <KmsKeyId>{{ database.kms_key_id }}</KmsKeyId>
              {% endif %}
              <DBSnapshotArn>{{ snapshot.snapshot_arn }}</DBSnapshotArn>
              <Timezone></Timezone>
              {% if database.enable_iam_database_authentication %}
              <IAMDatabaseAuthenticationEnabled>{{ 'true' if database.enable_iam_database_authentication else 'false' }}</IAMDatabaseAuthenticationEnabled>
              {% endif %}
            </DBSnapshot>"""
        )
        return template.render(snapshot=self, database=self.database)

=======
>>>>>>> 5abecce7

class ExportTask(BaseModel):
    def __init__(
        self,
        snapshot: Union[DBSnapshot, DBClusterSnapshot],
        kwargs: Dict[str, Any],
    ):
        self.snapshot = snapshot

        self.export_task_identifier = kwargs.get("export_task_identifier")
        self.kms_key_id = kwargs.get("kms_key_id", "default_kms_key_id")
        self.source_arn = kwargs.get("source_arn")
        self.iam_role_arn = kwargs.get("iam_role_arn")
        self.s3_bucket_name = kwargs.get("s3_bucket_name")
        self.s3_prefix = kwargs.get("s3_prefix", "")
        self.export_only = kwargs.get("export_only", [])

        self.status = "complete"
        self.created_at = iso_8601_datetime_with_milliseconds()
        self.source_type = "SNAPSHOT" if type(snapshot) is DBSnapshot else "CLUSTER"


class EventSubscription(RDSBaseModel):
    resource_type = "es"

    def __init__(self, backend: "RDSBackend", subscription_name: str, **kwargs: Any):
        super().__init__(backend)
        self.subscription_name = subscription_name
        self.sns_topic_arn = kwargs.get("sns_topic_arn")
        self.source_type = kwargs.get("source_type")
        self.event_categories = kwargs.get("event_categories", [])
        self.source_ids = kwargs.get("source_ids", [])
        self.enabled = kwargs.get("enabled", False)
        if self.enabled is None:
            self.enabled = False
        self.tags = kwargs.get("tags", [])
        self.status = "active"
        self.created_at = iso_8601_datetime_with_milliseconds()

    @property
    def name(self) -> str:
        return self.subscription_name


class DBSecurityGroup(CloudFormationModel, RDSBaseModel):
    resource_type = "secgrp"

    def __init__(
        self,
        backend: "RDSBackend",
        group_name: str,
        description: str,
        tags: List[Dict[str, str]],
    ):
        super().__init__(backend)
        self.group_name = group_name
        self.description = description
        self.status = "authorized"
        self.ip_ranges: List[Any] = []
        self.ec2_security_groups: List[Any] = []
        self.tags = tags
        self.vpc_id = None

    @property
    def name(self) -> str:
        return self.group_name

    def authorize_cidr(self, cidr_ip: str) -> None:
        self.ip_ranges.append(cidr_ip)

    def authorize_security_group(self, security_group: str) -> None:
        self.ec2_security_groups.append(security_group)

    @staticmethod
    def cloudformation_name_type() -> str:
        return ""

    @staticmethod
    def cloudformation_type() -> str:
        # https://docs.aws.amazon.com/AWSCloudFormation/latest/UserGuide/aws-resource-rds-dbsecuritygroup.html
        return "AWS::RDS::DBSecurityGroup"

    @classmethod
    def create_from_cloudformation_json(  # type: ignore[misc]
        cls,
        resource_name: str,
        cloudformation_json: Any,
        account_id: str,
        region_name: str,
        **kwargs: Any,
    ) -> "DBSecurityGroup":
        properties = cloudformation_json["Properties"]
        group_name = resource_name.lower()
        description = properties["GroupDescription"]
        security_group_ingress_rules = properties.get("DBSecurityGroupIngress", [])
        tags = properties.get("Tags")

        ec2_backend = ec2_backends[account_id][region_name]
        rds_backend = rds_backends[account_id][region_name]
        security_group = rds_backend.create_db_security_group(
            group_name, description, tags
        )
        for security_group_ingress in security_group_ingress_rules:
            for ingress_type, ingress_value in security_group_ingress.items():
                if ingress_type == "CIDRIP":
                    security_group.authorize_cidr(ingress_value)
                elif ingress_type == "EC2SecurityGroupName":
                    subnet = ec2_backend.get_security_group_from_name(ingress_value)
                    security_group.authorize_security_group(subnet)  # type: ignore[arg-type]
                elif ingress_type == "EC2SecurityGroupId":
                    subnet = ec2_backend.get_security_group_from_id(ingress_value)
                    security_group.authorize_security_group(subnet)  # type: ignore[arg-type]
        return security_group

    def delete(self, account_id: str, region_name: str) -> None:
        backend = rds_backends[account_id][region_name]
        backend.delete_security_group(self.group_name)


class DBSubnetGroup(CloudFormationModel, RDSBaseModel):
    resource_type = "subgrp"

    def __init__(
        self,
        backend: "RDSBackend",
        subnet_name: str,
        description: str,
        subnets: "List[Subnet]",
        tags: List[Dict[str, str]],
    ):
        super().__init__(backend)
        self.subnet_name = subnet_name
        self.description = description
        self.subnets = subnets
        self.status = "Complete"
        self.tags = tags
        self.vpc_id = self.subnets[0].vpc_id

    @property
    def name(self) -> str:
        return self.subnet_name

    @staticmethod
    def cloudformation_name_type() -> str:
        return "DBSubnetGroupName"

    @staticmethod
    def cloudformation_type() -> str:
        # https://docs.aws.amazon.com/AWSCloudFormation/latest/UserGuide/aws-resource-rds-dbsubnetgroup.html
        return "AWS::RDS::DBSubnetGroup"

    @classmethod
    def create_from_cloudformation_json(  # type: ignore[misc]
        cls,
        resource_name: str,
        cloudformation_json: Any,
        account_id: str,
        region_name: str,
        **kwargs: Any,
    ) -> "DBSubnetGroup":
        properties = cloudformation_json["Properties"]

        description = properties["DBSubnetGroupDescription"]
        subnet_ids = properties["SubnetIds"]
        tags = properties.get("Tags")

        ec2_backend = ec2_backends[account_id][region_name]
        subnets = [ec2_backend.get_subnet(subnet_id) for subnet_id in subnet_ids]
        rds_backend = rds_backends[account_id][region_name]
        subnet_group = rds_backend.create_subnet_group(
            resource_name,
            description,
            subnets,
            tags,
        )
        return subnet_group

    def delete(self, account_id: str, region_name: str) -> None:
        backend = rds_backends[account_id][region_name]
        backend.delete_subnet_group(self.subnet_name)


class DBProxy(RDSBaseModel):
    resource_type = "db-proxy"

    def __init__(
        self,
        backend: "RDSBackend",
        db_proxy_name: str,
        engine_family: str,
        auth: List[Dict[str, str]],
        role_arn: str,
        vpc_subnet_ids: List[str],
        vpc_security_group_ids: Optional[List[str]],
        require_tls: Optional[bool] = False,
        idle_client_timeout: Optional[int] = 1800,
        debug_logging: Optional[bool] = False,
        tags: Optional[List[Dict[str, str]]] = None,
    ):
        super().__init__(backend)
        self.db_proxy_name = db_proxy_name
        self.engine_family = engine_family
        if self.engine_family not in ["MYSQL", "POSTGRESQL", "SQLSERVER"]:
            raise InvalidParameterValue("Provided EngineFamily is not valid.")
        self.auth = auth
        self.role_arn = role_arn
        self.vpc_subnet_ids = vpc_subnet_ids
        self.vpc_security_group_ids = vpc_security_group_ids or []
        self.require_tls = require_tls
        if idle_client_timeout is None:
            self.idle_client_timeout = 1800
        else:
            if int(idle_client_timeout) < 1:
                self.idle_client_timeout = 1
            elif int(idle_client_timeout) > 28800:
                self.idle_client_timeout = 28800
            else:
                self.idle_client_timeout = idle_client_timeout
        self.debug_logging = debug_logging
        if self.debug_logging is None:
            self.debug_logging = False
        self.created_date = iso_8601_datetime_with_milliseconds()
        self.updated_date = iso_8601_datetime_with_milliseconds()
        if tags is None:
            self.tags = []
        else:
            self.tags = tags
        ec2_backend = ec2_backends[self.account_id][self.region]
        subnets = ec2_backend.describe_subnets(subnet_ids=self.vpc_subnet_ids)
        vpcs = []
        for subnet in subnets:
            vpcs.append(subnet.vpc_id)
            if subnet.vpc_id != vpcs[0]:
                raise InvalidSubnet(subnet_identifier=subnet.id)
        if not self.vpc_security_group_ids:
            default_sg = ec2_backend.get_default_security_group(vpcs[0])
            self.vpc_security_group_ids.append(default_sg.id)  # type: ignore

        self.vpc_id = ec2_backend.describe_subnets(subnet_ids=[self.vpc_subnet_ids[0]])[
            0
        ].vpc_id
        self.status = "available"
        self.url_identifier = "".join(
            random.choice(string.ascii_lowercase + string.digits) for _ in range(12)
        )
        self.endpoint = f"{self.db_proxy_name}.db-proxy-{self.url_identifier}.{self.region}.rds.amazonaws.com"

        self.proxy_target_groups = {
            "default": ProxyTargetGroup(
                backend=self.backend, name="default", proxy_name=db_proxy_name
            )
        }

        self.unique_id = f"prx-{random.get_random_string(17, lower_case=True)}"

    @property
    def name(self) -> str:
        return self.db_proxy_name

    @property
    def arn(self) -> str:
        return f"arn:{self.partition}:rds:{self.region}:{self.account_id}:{self.resource_type}:{self.unique_id}"


class RDSBackend(BaseBackend):
    def __init__(self, region_name: str, account_id: str):
        super().__init__(region_name, account_id)
        self.arn_regex = re_compile(
            ARN_PARTITION_REGEX
            + r":rds:.*:[0-9]*:(db|cluster|es|og|pg|ri|secgrp|snapshot|cluster-snapshot|subgrp|db-proxy):.*$"
        )
        self.clusters: Dict[str, DBCluster] = OrderedDict()
        self.global_clusters: Dict[str, GlobalCluster] = OrderedDict()
        self.databases: Dict[str, DBInstance] = OrderedDict()
        self.database_snapshots: Dict[str, DBSnapshot] = OrderedDict()
        self.cluster_snapshots: Dict[str, DBClusterSnapshot] = OrderedDict()
        self.export_tasks: Dict[str, ExportTask] = OrderedDict()
        self.event_subscriptions: Dict[str, EventSubscription] = OrderedDict()
        self.db_parameter_groups: Dict[str, DBParameterGroup] = {}
        self.db_cluster_parameter_groups: Dict[str, DBClusterParameterGroup] = {}
        self.option_groups: Dict[str, OptionGroup] = {}
        self.security_groups: Dict[str, DBSecurityGroup] = {}
        self.subnet_groups: Dict[str, DBSubnetGroup] = {}
        self._db_cluster_options: Optional[List[Dict[str, Any]]] = None
        self.db_proxies: Dict[str, DBProxy] = OrderedDict()
        self.resource_map = {
            DBCluster: self.clusters,
            DBClusterParameterGroup: self.db_cluster_parameter_groups,
            DBClusterSnapshot: self.cluster_snapshots,
            DBInstance: self.databases,
            DBParameterGroup: self.db_parameter_groups,
            DBProxy: self.db_proxies,
            DBSecurityGroup: self.security_groups,
            DBSnapshot: self.database_snapshots,
            DBSubnetGroup: self.subnet_groups,
            EventSubscription: self.event_subscriptions,
            ExportTask: self.export_tasks,
            GlobalCluster: self.global_clusters,
            OptionGroup: self.option_groups,
        }

    @lru_cache()
    def db_cluster_options(self, engine) -> List[Dict[str, Any]]:  # type: ignore
        from moto.rds.utils import decode_orderable_db_instance

        decoded_options = load_resource(
            __name__, f"resources/cluster_options/{engine}.json"
        )
        self._db_cluster_options = [
            decode_orderable_db_instance(option) for option in decoded_options
        ]
        return self._db_cluster_options

    def create_db_instance(self, db_kwargs: Dict[str, Any]) -> DBInstance:
        database_id = db_kwargs["db_instance_identifier"]
        if database_id in self.databases:
            raise DBInstanceAlreadyExists()
        self._validate_db_identifier(database_id)
        database = DBInstance(self, **db_kwargs)

        cluster_id = database.db_cluster_identifier
        if cluster_id is not None:
            cluster = self.clusters.get(cluster_id)
            if cluster is not None:
                if (
                    cluster.engine in ClusterEngine.serverless_engines()
                    and cluster.engine_mode == "serverless"
                ):
                    raise InvalidParameterValue(
                        "Instances cannot be added to Aurora Serverless clusters."
                    )
                if database.engine != cluster.engine:
                    raise InvalidDBInstanceEngine(
                        str(database.engine), str(cluster.engine)
                    )
                cluster.cluster_members.append(database_id)
        self.databases[database_id] = database
        return database

    def create_auto_snapshot(
        self,
        db_instance_identifier: str,
        db_snapshot_identifier: str,
    ) -> DBSnapshot:
        return self.create_db_snapshot(
            db_instance_identifier, db_snapshot_identifier, snapshot_type="automated"
        )

    def create_db_snapshot(
        self,
        db_instance: Union[str, DBInstance],
        db_snapshot_identifier: str,
        snapshot_type: str = "manual",
        tags: Optional[List[Dict[str, str]]] = None,
        original_created_at: Optional[str] = None,
    ) -> DBSnapshot:
        if isinstance(db_instance, str):
            database = self.databases.get(db_instance)
            if not database:
                raise DBInstanceNotFoundError(db_instance)
        else:
            database = db_instance

        if db_snapshot_identifier in self.database_snapshots:
            raise DBSnapshotAlreadyExistsError(db_snapshot_identifier)
        if len(self.database_snapshots) >= int(
            os.environ.get("MOTO_RDS_SNAPSHOT_LIMIT", "100")
        ):
            raise SnapshotQuotaExceededError()
        if tags is None:
            tags = list()
        if database.copy_tags_to_snapshot and not tags:
            tags = database.get_tags()
        snapshot = DBSnapshot(
            self,
            database,
            db_snapshot_identifier,
            snapshot_type,
            tags,
            original_created_at,
        )
        self.database_snapshots[db_snapshot_identifier] = snapshot
        return snapshot

    def copy_db_snapshot(
        self,
        source_snapshot_identifier: str,
        target_snapshot_identifier: str,
        tags: Optional[List[Dict[str, str]]] = None,
        copy_tags: bool = False,
    ) -> DBSnapshot:
        if source_snapshot_identifier.startswith("arn:aws:rds:"):
            source_snapshot_identifier = self.extract_snapshot_name_from_arn(
                source_snapshot_identifier
            )
        if source_snapshot_identifier not in self.database_snapshots:
            raise DBSnapshotNotFoundError(source_snapshot_identifier)

        source_snapshot = self.database_snapshots[source_snapshot_identifier]

        # When tags are passed, AWS does NOT copy/merge tags of the
        # source snapshot, even when copy_tags=True is given.
        # But when tags=[], AWS does honor copy_tags=True.
        if not tags:
            tags = source_snapshot.tags if copy_tags else []

        return self.create_db_snapshot(
            db_instance=source_snapshot.database,
            db_snapshot_identifier=target_snapshot_identifier,
            tags=tags,
            original_created_at=source_snapshot.original_created_at,
        )

    def delete_db_snapshot(self, db_snapshot_identifier: str) -> DBSnapshot:
        if db_snapshot_identifier not in self.database_snapshots:
            raise DBSnapshotNotFoundError(db_snapshot_identifier)

        return self.database_snapshots.pop(db_snapshot_identifier)

    def promote_read_replica(self, db_kwargs: Dict[str, Any]) -> DBInstance:
        database_id = db_kwargs["db_instance_identifier"]
        database = self.databases[database_id]
        if database.is_replica:
            database.is_replica = False
            database.update(db_kwargs)

        return database

    def create_db_instance_read_replica(self, db_kwargs: Dict[str, Any]) -> DBInstance:
        database_id = db_kwargs["db_instance_identifier"]
        source_database_id = db_kwargs["source_db_identifier"]
        primary = self.find_db_from_id(source_database_id)
        if self.arn_regex.match(source_database_id):
            db_kwargs["backend"] = self

        # Shouldn't really copy here as the instance is duplicated. RDS replicas have different instances.
        replica = copy.copy(primary)
        replica.update(db_kwargs)
        replica.set_as_replica()
        self.databases[database_id] = replica
        primary.add_replica(replica)
        return replica

    def describe_db_instances(
        self, db_instance_identifier: Optional[str] = None, filters: Any = None
    ) -> List[DBInstance]:
        databases = self.databases
        if db_instance_identifier:
            filters = merge_filters(
                filters, {"db-instance-id": [db_instance_identifier]}
            )
        if filters:
            databases = self._filter_resources(databases, filters, DBInstance)
        if db_instance_identifier and not databases:
            raise DBInstanceNotFoundError(db_instance_identifier)
        return list(databases.values())

    def describe_db_snapshots(
        self,
        db_instance_identifier: Optional[str],
        db_snapshot_identifier: str,
        filters: Optional[Dict[str, Any]] = None,
    ) -> List[DBSnapshot]:
        snapshots = self.database_snapshots
        if db_instance_identifier:
            filters = merge_filters(
                filters, {"db-instance-id": [db_instance_identifier]}
            )
        if db_snapshot_identifier:
            filters = merge_filters(
                filters, {"db-snapshot-id": [db_snapshot_identifier]}
            )
        if filters:
            snapshots = self._filter_resources(snapshots, filters, DBSnapshot)
        if db_snapshot_identifier and not snapshots and not db_instance_identifier:
            raise DBSnapshotNotFoundError(db_snapshot_identifier)
        return list(snapshots.values())

    def modify_db_instance(
        self, db_instance_identifier: str, db_kwargs: Dict[str, Any]
    ) -> DBInstance:
        database = self.describe_db_instances(db_instance_identifier)[0]
        if "new_db_instance_identifier" in db_kwargs:
            del self.databases[db_instance_identifier]
            db_instance_identifier = db_kwargs["db_instance_identifier"] = (
                db_kwargs.pop("new_db_instance_identifier")
            )
            self.databases[db_instance_identifier] = database
        preferred_backup_window = db_kwargs.get("preferred_backup_window")
        preferred_maintenance_window = db_kwargs.get("preferred_maintenance_window")
        msg = valid_preferred_maintenance_window(
            preferred_maintenance_window, preferred_backup_window
        )
        if msg:
            raise RDSClientError("InvalidParameterValue", msg)
        if db_kwargs.get("rotate_master_user_password") and db_kwargs.get(
            "apply_immediately"
        ):
            db_kwargs["master_user_secret_status"] = "rotating"
        if db_kwargs.get("rotate_master_user_password") and not db_kwargs.get(
            "apply_immediately"
        ):
            raise RDSClientError(
                "InvalidParameterCombination",
                "You must specify apply immediately when rotating the master user password.",
            )
        database.update(db_kwargs)
        initial_state = copy.copy(database)
        database.master_user_secret_status = (
            "active"  # already set the final state in the background
        )
        return initial_state

    def reboot_db_instance(self, db_instance_identifier: str) -> DBInstance:
        return self.describe_db_instances(db_instance_identifier)[0]

    def extract_snapshot_name_from_arn(self, snapshot_arn: str) -> str:
        arn_breakdown = snapshot_arn.split(":")
        region_name, account_id, resource_type, snapshot_name = arn_breakdown[3:7]
        if resource_type != "snapshot":
            raise InvalidParameterValue(
                "The parameter SourceDBSnapshotIdentifier is not a valid identifier. "
                "Identifiers must begin with a letter; must contain only ASCII "
                "letters, digits, and hyphens; and must not end with a hyphen or "
                "contain two consecutive hyphens."
            )
        if region_name != self.region_name or account_id != self.account_id:
            raise NotImplementedError(
                "Cross account/region snapshot handling is not yet implemented in moto."
            )
        return snapshot_name

    def restore_db_instance_from_db_snapshot(
        self, from_snapshot_id: str, overrides: Dict[str, Any]
    ) -> DBInstance:
        if from_snapshot_id.startswith("arn:aws:rds:"):
            from_snapshot_id = self.extract_snapshot_name_from_arn(from_snapshot_id)

        snapshot = self.describe_db_snapshots(
            db_instance_identifier=None, db_snapshot_identifier=from_snapshot_id
        )[0]
        original_database = snapshot.database

        if overrides["db_instance_identifier"] in self.databases:
            raise DBInstanceAlreadyExists()

        new_instance_props = {}
        for key, value in original_database.__dict__.items():
            if key != "backend":
                new_instance_props[key] = copy.deepcopy(value)
        if not original_database.option_group_supplied:
            # If the option group is not supplied originally, the 'option_group_name' will receive a default value
            # Force this reconstruction, and prevent any validation on the default value
            del new_instance_props["option_group_name"]

        for key, value in overrides.items():
            if value:
                new_instance_props[key] = value

        return self.create_db_instance(new_instance_props)

    def restore_db_instance_to_point_in_time(
        self,
        source_db_identifier: str,
        target_db_identifier: str,
        overrides: Dict[str, Any],
    ) -> DBInstance:
        db_instance = self.describe_db_instances(
            db_instance_identifier=source_db_identifier
        )[0]

        new_instance_props = {}
        for key, value in db_instance.__dict__.items():
            # Remove backend / db subnet group as they cannot be copied
            # and are not used in the restored instance.
            if key in ("backend", "db_subnet_group"):
                continue
            new_instance_props[key] = copy.deepcopy(value)

        if not db_instance.option_group_supplied:
            # If the option group is not supplied originally, the 'option_group_name' will receive a default value
            # Force this reconstruction, and prevent any validation on the default value
            del new_instance_props["option_group_name"]

        for key, value in overrides.items():
            if value:
                new_instance_props[key] = value

        # set the new db instance identifier
        new_instance_props["db_instance_identifier"] = target_db_identifier

        return self.create_db_instance(new_instance_props)

    def stop_db_instance(
        self, db_instance_identifier: str, db_snapshot_identifier: Optional[str] = None
    ) -> DBInstance:
        self._validate_db_identifier(db_instance_identifier)
        database = self.describe_db_instances(db_instance_identifier)[0]
        # todo: certain rds types not allowed to be stopped at this time.
        # https://docs.aws.amazon.com/AmazonRDS/latest/UserGuide/USER_StopInstance.html#USER_StopInstance.Limitations
        if database.is_replica or (
            database.multi_az and database.engine.lower().startswith("sqlserver")  # type: ignore
        ):
            # todo: more db types not supported by stop/start instance api
            raise InvalidDBClusterStateFaultError(db_instance_identifier)
        if database.status != "available":
            raise InvalidDBInstanceStateError(db_instance_identifier, "stop")
        if db_snapshot_identifier:
            self.create_auto_snapshot(db_instance_identifier, db_snapshot_identifier)
        database.status = "stopped"
        return database

    def start_db_instance(self, db_instance_identifier: str) -> DBInstance:
        self._validate_db_identifier(db_instance_identifier)
        database = self.describe_db_instances(db_instance_identifier)[0]
        # todo: bunch of different error messages to be generated from this api call
        if database.status != "stopped":
            raise InvalidDBInstanceStateError(db_instance_identifier, "start")
        database.status = "available"
        return database

    def find_db_from_id(self, db_id: str) -> DBInstance:
        if self.arn_regex.match(db_id):
            arn_breakdown = db_id.split(":")
            region = arn_breakdown[3]
            backend = rds_backends[self.account_id][region]
            db_name = arn_breakdown[-1]
        else:
            backend = self
            db_name = db_id

        return backend.describe_db_instances(db_name)[0]

    def delete_db_instance(
        self, db_instance_identifier: str, db_snapshot_name: Optional[str] = None
    ) -> DBInstance:
        self._validate_db_identifier(db_instance_identifier)
        if db_instance_identifier in self.databases:
            if self.databases[db_instance_identifier].deletion_protection:
                raise InvalidParameterValue(
                    "Can't delete Instance with protection enabled"
                )
            if db_snapshot_name:
                self.create_auto_snapshot(db_instance_identifier, db_snapshot_name)
            database = self.databases.pop(db_instance_identifier)
            if database.is_replica:
                primary = self.find_db_from_id(database.source_db_identifier)  # type: ignore
                primary.remove_replica(database)
            if database.db_cluster_identifier in self.clusters:
                self.clusters[database.db_cluster_identifier].cluster_members.remove(
                    db_instance_identifier
                )
            database.status = "deleting"
            return database
        else:
            raise DBInstanceNotFoundError(db_instance_identifier)

    def create_db_security_group(
        self, group_name: str, description: str, tags: List[Dict[str, str]]
    ) -> DBSecurityGroup:
        security_group = DBSecurityGroup(self, group_name, description, tags)
        self.security_groups[group_name] = security_group
        return security_group

    def describe_security_groups(
        self, security_group_name: str
    ) -> List[DBSecurityGroup]:
        if security_group_name:
            if security_group_name in self.security_groups:
                return [self.security_groups[security_group_name]]
            else:
                raise DBSecurityGroupNotFoundError(security_group_name)
        return list(self.security_groups.values())

    def delete_security_group(self, security_group_name: str) -> DBSecurityGroup:
        if security_group_name in self.security_groups:
            return self.security_groups.pop(security_group_name)
        else:
            raise DBSecurityGroupNotFoundError(security_group_name)

    def delete_db_parameter_group(
        self, db_parameter_group_name: str
    ) -> "DBParameterGroup":
        if db_parameter_group_name in self.db_parameter_groups:
            return self.db_parameter_groups.pop(db_parameter_group_name)
        else:
            raise DBParameterGroupNotFoundError(db_parameter_group_name)

    def authorize_security_group(
        self, security_group_name: str, cidr_ip: str
    ) -> DBSecurityGroup:
        security_group = self.describe_security_groups(security_group_name)[0]
        security_group.authorize_cidr(cidr_ip)
        return security_group

    def create_subnet_group(
        self,
        subnet_name: str,
        description: str,
        subnets: List[Any],
        tags: List[Dict[str, str]],
    ) -> DBSubnetGroup:
        subnet_group = DBSubnetGroup(self, subnet_name, description, subnets, tags)
        self.subnet_groups[subnet_name] = subnet_group
        return subnet_group

    def describe_db_subnet_groups(self, subnet_group_name: str) -> List[DBSubnetGroup]:
        if subnet_group_name:
            if subnet_group_name in self.subnet_groups:
                return [self.subnet_groups[subnet_group_name]]
            else:
                raise DBSubnetGroupNotFoundError(subnet_group_name)
        return list(self.subnet_groups.values())

    def modify_db_subnet_group(
        self, subnet_name: str, description: str, subnets: "List[Subnet]"
    ) -> DBSubnetGroup:
        subnet_group = self.subnet_groups.pop(subnet_name)
        if not subnet_group:
            raise DBSubnetGroupNotFoundError(subnet_name)
        subnet_group.subnet_name = subnet_name
        subnet_group.subnets = subnets
        if description is not None:
            subnet_group.description = description
        return subnet_group

    def delete_subnet_group(self, subnet_name: str) -> DBSubnetGroup:
        if subnet_name in self.subnet_groups:
            return self.subnet_groups.pop(subnet_name)
        else:
            raise DBSubnetGroupNotFoundError(subnet_name)

    def create_option_group(self, option_group_kwargs: Dict[str, Any]) -> "OptionGroup":
        option_group_id = option_group_kwargs["name"]
        # This list was verified against the AWS Console on 14 Dec 2022
        # Having an automated way (using the CLI) would be nice, but AFAICS that's not possible
        #
        # Some options that are allowed in the CLI, but that do now show up in the Console:
        # - Mysql 5.5
        # - All postgres-versions
        # - oracle-se and oracle-se1 - I could not deduct the available versions
        #   `Cannot find major version 19 for oracle-se`
        #   (The engines do exist, otherwise the error would be `Invalid DB engine`
        valid_option_group_engines = {
            "mariadb": ["10.0", "10.1", "10.2", "10.3", "10.4", "10.5", "10.6"],
            "mysql": ["5.5", "5.6", "5.7", "8.0"],
            "oracle-ee": ["19"],
            "oracle-ee-cdb": ["19", "21"],
            "oracle-se": [],
            "oracle-se1": [],
            "oracle-se2": ["19"],
            "oracle-se2-cdb": ["19", "21"],
            "postgres": ["10", "11", "12", "13"],
            "sqlserver-ee": ["11.00", "12.00", "13.00", "14.00", "15.00"],
            "sqlserver-ex": ["11.00", "12.00", "13.00", "14.00", "15.00"],
            "sqlserver-se": ["11.00", "12.00", "13.00", "14.00", "15.00"],
            "sqlserver-web": ["11.00", "12.00", "13.00", "14.00", "15.00"],
        }
        if option_group_id in self.option_groups:
            raise RDSClientError(
                "OptionGroupAlreadyExistsFault",
                f"An option group named {option_group_id} already exists.",
            )
        if (
            "description" not in option_group_kwargs
            or not option_group_kwargs["description"]
        ):
            raise RDSClientError(
                "InvalidParameterValue",
                "The parameter OptionGroupDescription must be provided and must not be blank.",
            )
        if option_group_kwargs["engine_name"] not in valid_option_group_engines.keys():
            raise RDSClientError(
                "InvalidParameterValue", "Invalid DB engine: non-existent"
            )
        if (
            option_group_kwargs["major_engine_version"]  # type: ignore
            not in valid_option_group_engines[option_group_kwargs["engine_name"]]
        ):
            raise RDSClientError(
                "InvalidParameterCombination",
                f"Cannot find major version {option_group_kwargs['major_engine_version']} for {option_group_kwargs['engine_name']}",
            )
        # AWS also creates default option groups, if they do not yet exist, when creating an option group in the CLI
        # Maybe we should do the same
        # {
        #     "OptionGroupName": "default:postgres-10",
        #     "OptionGroupDescription": "Default option group for postgres 10",
        #     "EngineName": "postgres",
        #     "MajorEngineVersion": "10",
        #     "Options": [],
        #     "AllowsVpcAndNonVpcInstanceMemberships": true,
        #     "OptionGroupArn": "arn:aws:rds:us-east-1:{account}:og:default:postgres-10"
        # }
        # The CLI does not allow deletion of default groups

        option_group = OptionGroup(self, **option_group_kwargs)
        self.option_groups[option_group_id] = option_group
        return option_group

    def delete_option_group(self, option_group_name: str) -> "OptionGroup":
        if option_group_name in self.option_groups:
            return self.option_groups.pop(option_group_name)
        else:
            raise OptionGroupNotFoundFaultError(option_group_name)

    def describe_option_groups(
        self, option_group_kwargs: Dict[str, Any]
    ) -> List["OptionGroup"]:
        option_group_list = []
        for option_group in self.option_groups.values():
            if (
                option_group_kwargs["name"]
                and option_group.name != option_group_kwargs["name"]
            ):
                continue
            elif (
                option_group_kwargs["engine_name"]
                and option_group.engine_name != option_group_kwargs["engine_name"]
            ):
                continue
            elif (
                option_group_kwargs["major_engine_version"]
                and option_group.major_engine_version
                != option_group_kwargs["major_engine_version"]
            ):
                continue
            else:
                option_group_list.append(option_group)
        if not len(option_group_list):
            raise OptionGroupNotFoundFaultError(option_group_kwargs["name"])
        return option_group_list

    @staticmethod
    def describe_option_group_options(
        engine_name: str, major_engine_version: Optional[str] = None
    ) -> str:
        default_option_group_options = {
            "mysql": {
                "5.6": '<DescribeOptionGroupOptionsResponse xmlns="http://rds.amazonaws.com/doc/2014-09-01/">\n  <DescribeOptionGroupOptionsResult>\n    <OptionGroupOptions>\n    \n      <OptionGroupOption><MajorEngineVersion>5.6</MajorEngineVersion><DefaultPort>11211</DefaultPort><PortRequired>True</PortRequired><OptionsDependedOn></OptionsDependedOn><Description>Innodb Memcached for MySQL</Description><Name>MEMCACHED</Name><OptionGroupOptionSettings><OptionGroupOptionSetting><AllowedValues>1-4294967295</AllowedValues><ApplyType>STATIC</ApplyType><DefaultValue>1</DefaultValue><IsModifiable>True</IsModifiable><SettingDescription>Specifies how many memcached read operations (get) to perform before doing a COMMIT to start a new transaction</SettingDescription><SettingName>DAEMON_MEMCACHED_R_BATCH_SIZE</SettingName></OptionGroupOptionSetting><OptionGroupOptionSetting><AllowedValues>1-4294967295</AllowedValues><ApplyType>STATIC</ApplyType><DefaultValue>1</DefaultValue><IsModifiable>True</IsModifiable><SettingDescription>Specifies how many memcached write operations, such as add, set, or incr, to perform before doing a COMMIT to start a new transaction</SettingDescription><SettingName>DAEMON_MEMCACHED_W_BATCH_SIZE</SettingName></OptionGroupOptionSetting><OptionGroupOptionSetting><AllowedValues>1-1073741824</AllowedValues><ApplyType>DYNAMIC</ApplyType><DefaultValue>5</DefaultValue><IsModifiable>True</IsModifiable><SettingDescription>Specifies how often to auto-commit idle connections that use the InnoDB memcached interface.</SettingDescription><SettingName>INNODB_API_BK_COMMIT_INTERVAL</SettingName></OptionGroupOptionSetting><OptionGroupOptionSetting><AllowedValues>0,1</AllowedValues><ApplyType>STATIC</ApplyType><DefaultValue>0</DefaultValue><IsModifiable>True</IsModifiable><SettingDescription>Disables the use of row locks when using the InnoDB memcached interface.</SettingDescription><SettingName>INNODB_API_DISABLE_ROWLOCK</SettingName></OptionGroupOptionSetting><OptionGroupOptionSetting><AllowedValues>0,1</AllowedValues><ApplyType>STATIC</ApplyType><DefaultValue>0</DefaultValue><IsModifiable>True</IsModifiable><SettingDescription>Locks the table used by the InnoDB memcached plugin, so that it cannot be dropped or altered by DDL through the SQL interface.</SettingDescription><SettingName>INNODB_API_ENABLE_MDL</SettingName></OptionGroupOptionSetting><OptionGroupOptionSetting><AllowedValues>0-3</AllowedValues><ApplyType>STATIC</ApplyType><DefaultValue>0</DefaultValue><IsModifiable>True</IsModifiable><SettingDescription>Lets you control the transaction isolation level on queries processed by the memcached interface.</SettingDescription><SettingName>INNODB_API_TRX_LEVEL</SettingName></OptionGroupOptionSetting><OptionGroupOptionSetting><AllowedValues>auto,ascii,binary</AllowedValues><ApplyType>STATIC</ApplyType><DefaultValue>auto</DefaultValue><IsModifiable>True</IsModifiable><SettingDescription>The binding protocol to use which can be either auto, ascii, or binary. The default is auto which means the server automatically negotiates the protocol with the client.</SettingDescription><SettingName>BINDING_PROTOCOL</SettingName></OptionGroupOptionSetting><OptionGroupOptionSetting><AllowedValues>1-2048</AllowedValues><ApplyType>STATIC</ApplyType><DefaultValue>1024</DefaultValue><IsModifiable>True</IsModifiable><SettingDescription>The backlog queue configures how many network connections can be waiting to be processed by memcached</SettingDescription><SettingName>BACKLOG_QUEUE_LIMIT</SettingName></OptionGroupOptionSetting><OptionGroupOptionSetting><AllowedValues>0,1</AllowedValues><ApplyType>STATIC</ApplyType><DefaultValue>0</DefaultValue><IsModifiable>True</IsModifiable><SettingDescription>Disable the use of compare and swap (CAS) which reduces the per-item size by 8 bytes.</SettingDescription><SettingName>CAS_DISABLED</SettingName></OptionGroupOptionSetting><OptionGroupOptionSetting><AllowedValues>1-48</AllowedValues><ApplyType>STATIC</ApplyType><DefaultValue>48</DefaultValue><IsModifiable>True</IsModifiable><SettingDescription>Minimum chunk size in bytes to allocate for the smallest item\'s key, value, and flags. The default is 48 and you can get a significant memory efficiency gain with a lower value.</SettingDescription><SettingName>CHUNK_SIZE</SettingName></OptionGroupOptionSetting><OptionGroupOptionSetting><AllowedValues>1-2</AllowedValues><ApplyType>STATIC</ApplyType><DefaultValue>1.25</DefaultValue><IsModifiable>True</IsModifiable><SettingDescription>Chunk size growth factor that controls the size of each successive chunk with each chunk growing times this amount larger than the previous chunk.</SettingDescription><SettingName>CHUNK_SIZE_GROWTH_FACTOR</SettingName></OptionGroupOptionSetting><OptionGroupOptionSetting><AllowedValues>0,1</AllowedValues><ApplyType>STATIC</ApplyType><DefaultValue>0</DefaultValue><IsModifiable>True</IsModifiable><SettingDescription>If enabled when there is no more memory to store items, memcached will return an error rather than evicting items.</SettingDescription><SettingName>ERROR_ON_MEMORY_EXHAUSTED</SettingName></OptionGroupOptionSetting><OptionGroupOptionSetting><AllowedValues>10-1024</AllowedValues><ApplyType>STATIC</ApplyType><DefaultValue>1024</DefaultValue><IsModifiable>True</IsModifiable><SettingDescription>Maximum number of concurrent connections. Setting this value to anything less than 10 prevents MySQL from starting.</SettingDescription><SettingName>MAX_SIMULTANEOUS_CONNECTIONS</SettingName></OptionGroupOptionSetting><OptionGroupOptionSetting><AllowedValues>v,vv,vvv</AllowedValues><ApplyType>STATIC</ApplyType><DefaultValue>v</DefaultValue><IsModifiable>True</IsModifiable><SettingDescription>Verbose level for memcached.</SettingDescription><SettingName>VERBOSITY</SettingName></OptionGroupOptionSetting></OptionGroupOptionSettings><EngineName>mysql</EngineName></OptionGroupOption>\n    \n    </OptionGroupOptions>\n  </DescribeOptionGroupOptionsResult>\n  <ResponseMetadata>\n    <RequestId>457f7bb8-9fbf-11e4-9084-5754f80d5144</RequestId>\n  </ResponseMetadata>\n</DescribeOptionGroupOptionsResponse>',
                "all": '<DescribeOptionGroupOptionsResponse xmlns="http://rds.amazonaws.com/doc/2014-09-01/">\n  <DescribeOptionGroupOptionsResult>\n    <OptionGroupOptions>\n    \n      <OptionGroupOption><MajorEngineVersion>5.6</MajorEngineVersion><DefaultPort>11211</DefaultPort><PortRequired>True</PortRequired><OptionsDependedOn></OptionsDependedOn><Description>Innodb Memcached for MySQL</Description><Name>MEMCACHED</Name><OptionGroupOptionSettings><OptionGroupOptionSetting><AllowedValues>1-4294967295</AllowedValues><ApplyType>STATIC</ApplyType><DefaultValue>1</DefaultValue><IsModifiable>True</IsModifiable><SettingDescription>Specifies how many memcached read operations (get) to perform before doing a COMMIT to start a new transaction</SettingDescription><SettingName>DAEMON_MEMCACHED_R_BATCH_SIZE</SettingName></OptionGroupOptionSetting><OptionGroupOptionSetting><AllowedValues>1-4294967295</AllowedValues><ApplyType>STATIC</ApplyType><DefaultValue>1</DefaultValue><IsModifiable>True</IsModifiable><SettingDescription>Specifies how many memcached write operations, such as add, set, or incr, to perform before doing a COMMIT to start a new transaction</SettingDescription><SettingName>DAEMON_MEMCACHED_W_BATCH_SIZE</SettingName></OptionGroupOptionSetting><OptionGroupOptionSetting><AllowedValues>1-1073741824</AllowedValues><ApplyType>DYNAMIC</ApplyType><DefaultValue>5</DefaultValue><IsModifiable>True</IsModifiable><SettingDescription>Specifies how often to auto-commit idle connections that use the InnoDB memcached interface.</SettingDescription><SettingName>INNODB_API_BK_COMMIT_INTERVAL</SettingName></OptionGroupOptionSetting><OptionGroupOptionSetting><AllowedValues>0,1</AllowedValues><ApplyType>STATIC</ApplyType><DefaultValue>0</DefaultValue><IsModifiable>True</IsModifiable><SettingDescription>Disables the use of row locks when using the InnoDB memcached interface.</SettingDescription><SettingName>INNODB_API_DISABLE_ROWLOCK</SettingName></OptionGroupOptionSetting><OptionGroupOptionSetting><AllowedValues>0,1</AllowedValues><ApplyType>STATIC</ApplyType><DefaultValue>0</DefaultValue><IsModifiable>True</IsModifiable><SettingDescription>Locks the table used by the InnoDB memcached plugin, so that it cannot be dropped or altered by DDL through the SQL interface.</SettingDescription><SettingName>INNODB_API_ENABLE_MDL</SettingName></OptionGroupOptionSetting><OptionGroupOptionSetting><AllowedValues>0-3</AllowedValues><ApplyType>STATIC</ApplyType><DefaultValue>0</DefaultValue><IsModifiable>True</IsModifiable><SettingDescription>Lets you control the transaction isolation level on queries processed by the memcached interface.</SettingDescription><SettingName>INNODB_API_TRX_LEVEL</SettingName></OptionGroupOptionSetting><OptionGroupOptionSetting><AllowedValues>auto,ascii,binary</AllowedValues><ApplyType>STATIC</ApplyType><DefaultValue>auto</DefaultValue><IsModifiable>True</IsModifiable><SettingDescription>The binding protocol to use which can be either auto, ascii, or binary. The default is auto which means the server automatically negotiates the protocol with the client.</SettingDescription><SettingName>BINDING_PROTOCOL</SettingName></OptionGroupOptionSetting><OptionGroupOptionSetting><AllowedValues>1-2048</AllowedValues><ApplyType>STATIC</ApplyType><DefaultValue>1024</DefaultValue><IsModifiable>True</IsModifiable><SettingDescription>The backlog queue configures how many network connections can be waiting to be processed by memcached</SettingDescription><SettingName>BACKLOG_QUEUE_LIMIT</SettingName></OptionGroupOptionSetting><OptionGroupOptionSetting><AllowedValues>0,1</AllowedValues><ApplyType>STATIC</ApplyType><DefaultValue>0</DefaultValue><IsModifiable>True</IsModifiable><SettingDescription>Disable the use of compare and swap (CAS) which reduces the per-item size by 8 bytes.</SettingDescription><SettingName>CAS_DISABLED</SettingName></OptionGroupOptionSetting><OptionGroupOptionSetting><AllowedValues>1-48</AllowedValues><ApplyType>STATIC</ApplyType><DefaultValue>48</DefaultValue><IsModifiable>True</IsModifiable><SettingDescription>Minimum chunk size in bytes to allocate for the smallest item\'s key, value, and flags. The default is 48 and you can get a significant memory efficiency gain with a lower value.</SettingDescription><SettingName>CHUNK_SIZE</SettingName></OptionGroupOptionSetting><OptionGroupOptionSetting><AllowedValues>1-2</AllowedValues><ApplyType>STATIC</ApplyType><DefaultValue>1.25</DefaultValue><IsModifiable>True</IsModifiable><SettingDescription>Chunk size growth factor that controls the size of each successive chunk with each chunk growing times this amount larger than the previous chunk.</SettingDescription><SettingName>CHUNK_SIZE_GROWTH_FACTOR</SettingName></OptionGroupOptionSetting><OptionGroupOptionSetting><AllowedValues>0,1</AllowedValues><ApplyType>STATIC</ApplyType><DefaultValue>0</DefaultValue><IsModifiable>True</IsModifiable><SettingDescription>If enabled when there is no more memory to store items, memcached will return an error rather than evicting items.</SettingDescription><SettingName>ERROR_ON_MEMORY_EXHAUSTED</SettingName></OptionGroupOptionSetting><OptionGroupOptionSetting><AllowedValues>10-1024</AllowedValues><ApplyType>STATIC</ApplyType><DefaultValue>1024</DefaultValue><IsModifiable>True</IsModifiable><SettingDescription>Maximum number of concurrent connections. Setting this value to anything less than 10 prevents MySQL from starting.</SettingDescription><SettingName>MAX_SIMULTANEOUS_CONNECTIONS</SettingName></OptionGroupOptionSetting><OptionGroupOptionSetting><AllowedValues>v,vv,vvv</AllowedValues><ApplyType>STATIC</ApplyType><DefaultValue>v</DefaultValue><IsModifiable>True</IsModifiable><SettingDescription>Verbose level for memcached.</SettingDescription><SettingName>VERBOSITY</SettingName></OptionGroupOptionSetting></OptionGroupOptionSettings><EngineName>mysql</EngineName></OptionGroupOption>\n    \n    </OptionGroupOptions>\n  </DescribeOptionGroupOptionsResult>\n  <ResponseMetadata>\n    <RequestId>457f7bb8-9fbf-11e4-9084-5754f80d5144</RequestId>\n  </ResponseMetadata>\n</DescribeOptionGroupOptionsResponse>',
            },
            "oracle-ee": {
                "11.2": '<DescribeOptionGroupOptionsResponse xmlns="http://rds.amazonaws.com/doc/2014-09-01/">\n  <DescribeOptionGroupOptionsResult>\n    <OptionGroupOptions>\n    \n      <OptionGroupOption><MajorEngineVersion>11.2</MajorEngineVersion><OptionsDependedOn><OptionName>XMLDB</OptionName></OptionsDependedOn><Description>Oracle Application Express Runtime Environment</Description><Name>APEX</Name><OptionGroupOptionSettings></OptionGroupOptionSettings><EngineName>oracle-ee</EngineName></OptionGroupOption>\n    \n      <OptionGroupOption><MajorEngineVersion>11.2</MajorEngineVersion><OptionsDependedOn><OptionName>APEX</OptionName></OptionsDependedOn><Description>Oracle Application Express Development Environment</Description><Name>APEX-DEV</Name><OptionGroupOptionSettings></OptionGroupOptionSettings><EngineName>oracle-ee</EngineName></OptionGroupOption>\n    \n      <OptionGroupOption><MajorEngineVersion>11.2</MajorEngineVersion><OptionsDependedOn></OptionsDependedOn><Description>Oracle Advanced Security - Native Network Encryption</Description><Name>NATIVE_NETWORK_ENCRYPTION</Name><OptionGroupOptionSettings><OptionGroupOptionSetting><AllowedValues>ACCEPTED,REJECTED,REQUESTED,REQUIRED</AllowedValues><ApplyType>STATIC</ApplyType><DefaultValue>REQUESTED</DefaultValue><IsModifiable>True</IsModifiable><SettingDescription>Specifies the desired encryption behavior</SettingDescription><SettingName>SQLNET.ENCRYPTION_SERVER</SettingName></OptionGroupOptionSetting><OptionGroupOptionSetting><AllowedValues>ACCEPTED,REJECTED,REQUESTED,REQUIRED</AllowedValues><ApplyType>STATIC</ApplyType><DefaultValue>REQUESTED</DefaultValue><IsModifiable>True</IsModifiable><SettingDescription>Specifies the desired data integrity behavior</SettingDescription><SettingName>SQLNET.CRYPTO_CHECKSUM_SERVER</SettingName></OptionGroupOptionSetting><OptionGroupOptionSetting><AllowedValues>RC4_256,AES256,AES192,3DES168,RC4_128,AES128,3DES112,RC4_56,DES,RC4_40,DES40</AllowedValues><ApplyType>STATIC</ApplyType><DefaultValue>RC4_256,AES256,AES192,3DES168,RC4_128,AES128,3DES112,RC4_56,DES,RC4_40,DES40</DefaultValue><IsModifiable>True</IsModifiable><SettingDescription>Specifies list of encryption algorithms in order of intended use</SettingDescription><SettingName>SQLNET.ENCRYPTION_TYPES_SERVER</SettingName></OptionGroupOptionSetting><OptionGroupOptionSetting><AllowedValues>SHA1,MD5</AllowedValues><ApplyType>STATIC</ApplyType><DefaultValue>SHA1,MD5</DefaultValue><IsModifiable>True</IsModifiable><SettingDescription>Specifies list of checksumming algorithms in order of intended use</SettingDescription><SettingName>SQLNET.CRYPTO_CHECKSUM_TYPES_SERVER</SettingName></OptionGroupOptionSetting></OptionGroupOptionSettings><EngineName>oracle-ee</EngineName></OptionGroupOption>\n    \n      <OptionGroupOption><MajorEngineVersion>11.2</MajorEngineVersion><DefaultPort>1158</DefaultPort><PortRequired>True</PortRequired><OptionsDependedOn></OptionsDependedOn><Description>Oracle Enterprise Manager (Database Control only)</Description><Name>OEM</Name><OptionGroupOptionSettings></OptionGroupOptionSettings><EngineName>oracle-ee</EngineName></OptionGroupOption>\n    \n      <OptionGroupOption><MajorEngineVersion>11.2</MajorEngineVersion><OptionsDependedOn></OptionsDependedOn><Description>Oracle Statspack</Description><Name>STATSPACK</Name><OptionGroupOptionSettings></OptionGroupOptionSettings><EngineName>oracle-ee</EngineName></OptionGroupOption>\n    \n      <OptionGroupOption><MajorEngineVersion>11.2</MajorEngineVersion><Persistent>True</Persistent><OptionsDependedOn></OptionsDependedOn><Permanent>True</Permanent><Description>Oracle Advanced Security - Transparent Data Encryption</Description><Name>TDE</Name><OptionGroupOptionSettings></OptionGroupOptionSettings><EngineName>oracle-ee</EngineName></OptionGroupOption>\n    \n      <OptionGroupOption><MajorEngineVersion>11.2</MajorEngineVersion><Persistent>True</Persistent><OptionsDependedOn></OptionsDependedOn><Permanent>True</Permanent><Description>Oracle Advanced Security - TDE with HSM</Description><Name>TDE_HSM</Name><OptionGroupOptionSettings></OptionGroupOptionSettings><EngineName>oracle-ee</EngineName></OptionGroupOption>\n    \n      <OptionGroupOption><MajorEngineVersion>11.2</MajorEngineVersion><Persistent>True</Persistent><OptionsDependedOn></OptionsDependedOn><Permanent>True</Permanent><Description>Change time zone</Description><Name>Timezone</Name><OptionGroupOptionSettings><OptionGroupOptionSetting><AllowedValues>Africa/Cairo,Africa/Casablanca,Africa/Harare,Africa/Monrovia,Africa/Nairobi,Africa/Tripoli,Africa/Windhoek,America/Araguaina,America/Asuncion,America/Bogota,America/Caracas,America/Chihuahua,America/Cuiaba,America/Denver,America/Fortaleza,America/Guatemala,America/Halifax,America/Manaus,America/Matamoros,America/Monterrey,America/Montevideo,America/Phoenix,America/Santiago,America/Tijuana,Asia/Amman,Asia/Ashgabat,Asia/Baghdad,Asia/Baku,Asia/Bangkok,Asia/Beirut,Asia/Calcutta,Asia/Damascus,Asia/Dhaka,Asia/Irkutsk,Asia/Jerusalem,Asia/Kabul,Asia/Karachi,Asia/Kathmandu,Asia/Krasnoyarsk,Asia/Magadan,Asia/Muscat,Asia/Novosibirsk,Asia/Riyadh,Asia/Seoul,Asia/Shanghai,Asia/Singapore,Asia/Taipei,Asia/Tehran,Asia/Tokyo,Asia/Ulaanbaatar,Asia/Vladivostok,Asia/Yakutsk,Asia/Yerevan,Atlantic/Azores,Australia/Adelaide,Australia/Brisbane,Australia/Darwin,Australia/Hobart,Australia/Perth,Australia/Sydney,Brazil/East,Canada/Newfoundland,Canada/Saskatchewan,Europe/Amsterdam,Europe/Athens,Europe/Dublin,Europe/Helsinki,Europe/Istanbul,Europe/Kaliningrad,Europe/Moscow,Europe/Paris,Europe/Prague,Europe/Sarajevo,Pacific/Auckland,Pacific/Fiji,Pacific/Guam,Pacific/Honolulu,Pacific/Samoa,US/Alaska,US/Central,US/Eastern,US/East-Indiana,US/Pacific,UTC</AllowedValues><ApplyType>DYNAMIC</ApplyType><DefaultValue>UTC</DefaultValue><IsModifiable>True</IsModifiable><SettingDescription>Specifies the timezone the user wants to change the system time to</SettingDescription><SettingName>TIME_ZONE</SettingName></OptionGroupOptionSetting></OptionGroupOptionSettings><EngineName>oracle-ee</EngineName></OptionGroupOption>\n    \n      <OptionGroupOption><MajorEngineVersion>11.2</MajorEngineVersion><OptionsDependedOn></OptionsDependedOn><Description>Oracle XMLDB Repository</Description><Name>XMLDB</Name><OptionGroupOptionSettings></OptionGroupOptionSettings><EngineName>oracle-ee</EngineName></OptionGroupOption>\n    \n    </OptionGroupOptions>\n  </DescribeOptionGroupOptionsResult>\n  <ResponseMetadata>\n    <RequestId>457f7bb8-9fbf-11e4-9084-5754f80d5144</RequestId>\n  </ResponseMetadata>\n</DescribeOptionGroupOptionsResponse>',
                "all": '<DescribeOptionGroupOptionsResponse xmlns="http://rds.amazonaws.com/doc/2014-09-01/">\n  <DescribeOptionGroupOptionsResult>\n    <OptionGroupOptions>\n    \n      <OptionGroupOption><MajorEngineVersion>11.2</MajorEngineVersion><OptionsDependedOn><OptionName>XMLDB</OptionName></OptionsDependedOn><Description>Oracle Application Express Runtime Environment</Description><Name>APEX</Name><OptionGroupOptionSettings></OptionGroupOptionSettings><EngineName>oracle-ee</EngineName></OptionGroupOption>\n    \n      <OptionGroupOption><MajorEngineVersion>11.2</MajorEngineVersion><OptionsDependedOn><OptionName>APEX</OptionName></OptionsDependedOn><Description>Oracle Application Express Development Environment</Description><Name>APEX-DEV</Name><OptionGroupOptionSettings></OptionGroupOptionSettings><EngineName>oracle-ee</EngineName></OptionGroupOption>\n    \n      <OptionGroupOption><MajorEngineVersion>11.2</MajorEngineVersion><OptionsDependedOn></OptionsDependedOn><Description>Oracle Advanced Security - Native Network Encryption</Description><Name>NATIVE_NETWORK_ENCRYPTION</Name><OptionGroupOptionSettings><OptionGroupOptionSetting><AllowedValues>ACCEPTED,REJECTED,REQUESTED,REQUIRED</AllowedValues><ApplyType>STATIC</ApplyType><DefaultValue>REQUESTED</DefaultValue><IsModifiable>True</IsModifiable><SettingDescription>Specifies the desired encryption behavior</SettingDescription><SettingName>SQLNET.ENCRYPTION_SERVER</SettingName></OptionGroupOptionSetting><OptionGroupOptionSetting><AllowedValues>ACCEPTED,REJECTED,REQUESTED,REQUIRED</AllowedValues><ApplyType>STATIC</ApplyType><DefaultValue>REQUESTED</DefaultValue><IsModifiable>True</IsModifiable><SettingDescription>Specifies the desired data integrity behavior</SettingDescription><SettingName>SQLNET.CRYPTO_CHECKSUM_SERVER</SettingName></OptionGroupOptionSetting><OptionGroupOptionSetting><AllowedValues>RC4_256,AES256,AES192,3DES168,RC4_128,AES128,3DES112,RC4_56,DES,RC4_40,DES40</AllowedValues><ApplyType>STATIC</ApplyType><DefaultValue>RC4_256,AES256,AES192,3DES168,RC4_128,AES128,3DES112,RC4_56,DES,RC4_40,DES40</DefaultValue><IsModifiable>True</IsModifiable><SettingDescription>Specifies list of encryption algorithms in order of intended use</SettingDescription><SettingName>SQLNET.ENCRYPTION_TYPES_SERVER</SettingName></OptionGroupOptionSetting><OptionGroupOptionSetting><AllowedValues>SHA1,MD5</AllowedValues><ApplyType>STATIC</ApplyType><DefaultValue>SHA1,MD5</DefaultValue><IsModifiable>True</IsModifiable><SettingDescription>Specifies list of checksumming algorithms in order of intended use</SettingDescription><SettingName>SQLNET.CRYPTO_CHECKSUM_TYPES_SERVER</SettingName></OptionGroupOptionSetting></OptionGroupOptionSettings><EngineName>oracle-ee</EngineName></OptionGroupOption>\n    \n      <OptionGroupOption><MajorEngineVersion>11.2</MajorEngineVersion><DefaultPort>1158</DefaultPort><PortRequired>True</PortRequired><OptionsDependedOn></OptionsDependedOn><Description>Oracle Enterprise Manager (Database Control only)</Description><Name>OEM</Name><OptionGroupOptionSettings></OptionGroupOptionSettings><EngineName>oracle-ee</EngineName></OptionGroupOption>\n    \n      <OptionGroupOption><MajorEngineVersion>11.2</MajorEngineVersion><OptionsDependedOn></OptionsDependedOn><Description>Oracle Statspack</Description><Name>STATSPACK</Name><OptionGroupOptionSettings></OptionGroupOptionSettings><EngineName>oracle-ee</EngineName></OptionGroupOption>\n    \n      <OptionGroupOption><MajorEngineVersion>11.2</MajorEngineVersion><Persistent>True</Persistent><OptionsDependedOn></OptionsDependedOn><Permanent>True</Permanent><Description>Oracle Advanced Security - Transparent Data Encryption</Description><Name>TDE</Name><OptionGroupOptionSettings></OptionGroupOptionSettings><EngineName>oracle-ee</EngineName></OptionGroupOption>\n    \n      <OptionGroupOption><MajorEngineVersion>11.2</MajorEngineVersion><Persistent>True</Persistent><OptionsDependedOn></OptionsDependedOn><Permanent>True</Permanent><Description>Oracle Advanced Security - TDE with HSM</Description><Name>TDE_HSM</Name><OptionGroupOptionSettings></OptionGroupOptionSettings><EngineName>oracle-ee</EngineName></OptionGroupOption>\n    \n      <OptionGroupOption><MajorEngineVersion>11.2</MajorEngineVersion><Persistent>True</Persistent><OptionsDependedOn></OptionsDependedOn><Permanent>True</Permanent><Description>Change time zone</Description><Name>Timezone</Name><OptionGroupOptionSettings><OptionGroupOptionSetting><AllowedValues>Africa/Cairo,Africa/Casablanca,Africa/Harare,Africa/Monrovia,Africa/Nairobi,Africa/Tripoli,Africa/Windhoek,America/Araguaina,America/Asuncion,America/Bogota,America/Caracas,America/Chihuahua,America/Cuiaba,America/Denver,America/Fortaleza,America/Guatemala,America/Halifax,America/Manaus,America/Matamoros,America/Monterrey,America/Montevideo,America/Phoenix,America/Santiago,America/Tijuana,Asia/Amman,Asia/Ashgabat,Asia/Baghdad,Asia/Baku,Asia/Bangkok,Asia/Beirut,Asia/Calcutta,Asia/Damascus,Asia/Dhaka,Asia/Irkutsk,Asia/Jerusalem,Asia/Kabul,Asia/Karachi,Asia/Kathmandu,Asia/Krasnoyarsk,Asia/Magadan,Asia/Muscat,Asia/Novosibirsk,Asia/Riyadh,Asia/Seoul,Asia/Shanghai,Asia/Singapore,Asia/Taipei,Asia/Tehran,Asia/Tokyo,Asia/Ulaanbaatar,Asia/Vladivostok,Asia/Yakutsk,Asia/Yerevan,Atlantic/Azores,Australia/Adelaide,Australia/Brisbane,Australia/Darwin,Australia/Hobart,Australia/Perth,Australia/Sydney,Brazil/East,Canada/Newfoundland,Canada/Saskatchewan,Europe/Amsterdam,Europe/Athens,Europe/Dublin,Europe/Helsinki,Europe/Istanbul,Europe/Kaliningrad,Europe/Moscow,Europe/Paris,Europe/Prague,Europe/Sarajevo,Pacific/Auckland,Pacific/Fiji,Pacific/Guam,Pacific/Honolulu,Pacific/Samoa,US/Alaska,US/Central,US/Eastern,US/East-Indiana,US/Pacific,UTC</AllowedValues><ApplyType>DYNAMIC</ApplyType><DefaultValue>UTC</DefaultValue><IsModifiable>True</IsModifiable><SettingDescription>Specifies the timezone the user wants to change the system time to</SettingDescription><SettingName>TIME_ZONE</SettingName></OptionGroupOptionSetting></OptionGroupOptionSettings><EngineName>oracle-ee</EngineName></OptionGroupOption>\n    \n      <OptionGroupOption><MajorEngineVersion>11.2</MajorEngineVersion><OptionsDependedOn></OptionsDependedOn><Description>Oracle XMLDB Repository</Description><Name>XMLDB</Name><OptionGroupOptionSettings></OptionGroupOptionSettings><EngineName>oracle-ee</EngineName></OptionGroupOption>\n    \n    </OptionGroupOptions>\n  </DescribeOptionGroupOptionsResult>\n  <ResponseMetadata>\n    <RequestId>457f7bb8-9fbf-11e4-9084-5754f80d5144</RequestId>\n  </ResponseMetadata>\n</DescribeOptionGroupOptionsResponse>',
            },
            "oracle-sa": {
                "11.2": '<DescribeOptionGroupOptionsResponse xmlns="http://rds.amazonaws.com/doc/2014-09-01/">\n  <DescribeOptionGroupOptionsResult>\n    <OptionGroupOptions>\n    \n      <OptionGroupOption><MajorEngineVersion>11.2</MajorEngineVersion><OptionsDependedOn><OptionName>XMLDB</OptionName></OptionsDependedOn><Description>Oracle Application Express Runtime Environment</Description><Name>APEX</Name><OptionGroupOptionSettings></OptionGroupOptionSettings><EngineName>oracle-ee</EngineName></OptionGroupOption>\n    \n      <OptionGroupOption><MajorEngineVersion>11.2</MajorEngineVersion><OptionsDependedOn><OptionName>APEX</OptionName></OptionsDependedOn><Description>Oracle Application Express Development Environment</Description><Name>APEX-DEV</Name><OptionGroupOptionSettings></OptionGroupOptionSettings><EngineName>oracle-ee</EngineName></OptionGroupOption>\n    \n      <OptionGroupOption><MajorEngineVersion>11.2</MajorEngineVersion><OptionsDependedOn></OptionsDependedOn><Description>Oracle Advanced Security - Native Network Encryption</Description><Name>NATIVE_NETWORK_ENCRYPTION</Name><OptionGroupOptionSettings><OptionGroupOptionSetting><AllowedValues>ACCEPTED,REJECTED,REQUESTED,REQUIRED</AllowedValues><ApplyType>STATIC</ApplyType><DefaultValue>REQUESTED</DefaultValue><IsModifiable>True</IsModifiable><SettingDescription>Specifies the desired encryption behavior</SettingDescription><SettingName>SQLNET.ENCRYPTION_SERVER</SettingName></OptionGroupOptionSetting><OptionGroupOptionSetting><AllowedValues>ACCEPTED,REJECTED,REQUESTED,REQUIRED</AllowedValues><ApplyType>STATIC</ApplyType><DefaultValue>REQUESTED</DefaultValue><IsModifiable>True</IsModifiable><SettingDescription>Specifies the desired data integrity behavior</SettingDescription><SettingName>SQLNET.CRYPTO_CHECKSUM_SERVER</SettingName></OptionGroupOptionSetting><OptionGroupOptionSetting><AllowedValues>RC4_256,AES256,AES192,3DES168,RC4_128,AES128,3DES112,RC4_56,DES,RC4_40,DES40</AllowedValues><ApplyType>STATIC</ApplyType><DefaultValue>RC4_256,AES256,AES192,3DES168,RC4_128,AES128,3DES112,RC4_56,DES,RC4_40,DES40</DefaultValue><IsModifiable>True</IsModifiable><SettingDescription>Specifies list of encryption algorithms in order of intended use</SettingDescription><SettingName>SQLNET.ENCRYPTION_TYPES_SERVER</SettingName></OptionGroupOptionSetting><OptionGroupOptionSetting><AllowedValues>SHA1,MD5</AllowedValues><ApplyType>STATIC</ApplyType><DefaultValue>SHA1,MD5</DefaultValue><IsModifiable>True</IsModifiable><SettingDescription>Specifies list of checksumming algorithms in order of intended use</SettingDescription><SettingName>SQLNET.CRYPTO_CHECKSUM_TYPES_SERVER</SettingName></OptionGroupOptionSetting></OptionGroupOptionSettings><EngineName>oracle-ee</EngineName></OptionGroupOption>\n    \n      <OptionGroupOption><MajorEngineVersion>11.2</MajorEngineVersion><DefaultPort>1158</DefaultPort><PortRequired>True</PortRequired><OptionsDependedOn></OptionsDependedOn><Description>Oracle Enterprise Manager (Database Control only)</Description><Name>OEM</Name><OptionGroupOptionSettings></OptionGroupOptionSettings><EngineName>oracle-ee</EngineName></OptionGroupOption>\n    \n      <OptionGroupOption><MajorEngineVersion>11.2</MajorEngineVersion><OptionsDependedOn></OptionsDependedOn><Description>Oracle Statspack</Description><Name>STATSPACK</Name><OptionGroupOptionSettings></OptionGroupOptionSettings><EngineName>oracle-ee</EngineName></OptionGroupOption>\n    \n      <OptionGroupOption><MajorEngineVersion>11.2</MajorEngineVersion><Persistent>True</Persistent><OptionsDependedOn></OptionsDependedOn><Permanent>True</Permanent><Description>Oracle Advanced Security - Transparent Data Encryption</Description><Name>TDE</Name><OptionGroupOptionSettings></OptionGroupOptionSettings><EngineName>oracle-ee</EngineName></OptionGroupOption>\n    \n      <OptionGroupOption><MajorEngineVersion>11.2</MajorEngineVersion><Persistent>True</Persistent><OptionsDependedOn></OptionsDependedOn><Permanent>True</Permanent><Description>Oracle Advanced Security - TDE with HSM</Description><Name>TDE_HSM</Name><OptionGroupOptionSettings></OptionGroupOptionSettings><EngineName>oracle-ee</EngineName></OptionGroupOption>\n    \n      <OptionGroupOption><MajorEngineVersion>11.2</MajorEngineVersion><Persistent>True</Persistent><OptionsDependedOn></OptionsDependedOn><Permanent>True</Permanent><Description>Change time zone</Description><Name>Timezone</Name><OptionGroupOptionSettings><OptionGroupOptionSetting><AllowedValues>Africa/Cairo,Africa/Casablanca,Africa/Harare,Africa/Monrovia,Africa/Nairobi,Africa/Tripoli,Africa/Windhoek,America/Araguaina,America/Asuncion,America/Bogota,America/Caracas,America/Chihuahua,America/Cuiaba,America/Denver,America/Fortaleza,America/Guatemala,America/Halifax,America/Manaus,America/Matamoros,America/Monterrey,America/Montevideo,America/Phoenix,America/Santiago,America/Tijuana,Asia/Amman,Asia/Ashgabat,Asia/Baghdad,Asia/Baku,Asia/Bangkok,Asia/Beirut,Asia/Calcutta,Asia/Damascus,Asia/Dhaka,Asia/Irkutsk,Asia/Jerusalem,Asia/Kabul,Asia/Karachi,Asia/Kathmandu,Asia/Krasnoyarsk,Asia/Magadan,Asia/Muscat,Asia/Novosibirsk,Asia/Riyadh,Asia/Seoul,Asia/Shanghai,Asia/Singapore,Asia/Taipei,Asia/Tehran,Asia/Tokyo,Asia/Ulaanbaatar,Asia/Vladivostok,Asia/Yakutsk,Asia/Yerevan,Atlantic/Azores,Australia/Adelaide,Australia/Brisbane,Australia/Darwin,Australia/Hobart,Australia/Perth,Australia/Sydney,Brazil/East,Canada/Newfoundland,Canada/Saskatchewan,Europe/Amsterdam,Europe/Athens,Europe/Dublin,Europe/Helsinki,Europe/Istanbul,Europe/Kaliningrad,Europe/Moscow,Europe/Paris,Europe/Prague,Europe/Sarajevo,Pacific/Auckland,Pacific/Fiji,Pacific/Guam,Pacific/Honolulu,Pacific/Samoa,US/Alaska,US/Central,US/Eastern,US/East-Indiana,US/Pacific,UTC</AllowedValues><ApplyType>DYNAMIC</ApplyType><DefaultValue>UTC</DefaultValue><IsModifiable>True</IsModifiable><SettingDescription>Specifies the timezone the user wants to change the system time to</SettingDescription><SettingName>TIME_ZONE</SettingName></OptionGroupOptionSetting></OptionGroupOptionSettings><EngineName>oracle-ee</EngineName></OptionGroupOption>\n    \n      <OptionGroupOption><MajorEngineVersion>11.2</MajorEngineVersion><OptionsDependedOn></OptionsDependedOn><Description>Oracle XMLDB Repository</Description><Name>XMLDB</Name><OptionGroupOptionSettings></OptionGroupOptionSettings><EngineName>oracle-ee</EngineName></OptionGroupOption>\n    \n    </OptionGroupOptions>\n  </DescribeOptionGroupOptionsResult>\n  <ResponseMetadata>\n    <RequestId>457f7bb8-9fbf-11e4-9084-5754f80d5144</RequestId>\n  </ResponseMetadata>\n</DescribeOptionGroupOptionsResponse>',
                "all": '<DescribeOptionGroupOptionsResponse xmlns="http://rds.amazonaws.com/doc/2014-09-01/">\n  <DescribeOptionGroupOptionsResult>\n    <OptionGroupOptions>\n    \n      <OptionGroupOption><MajorEngineVersion>11.2</MajorEngineVersion><OptionsDependedOn><OptionName>XMLDB</OptionName></OptionsDependedOn><Description>Oracle Application Express Runtime Environment</Description><Name>APEX</Name><OptionGroupOptionSettings></OptionGroupOptionSettings><EngineName>oracle-ee</EngineName></OptionGroupOption>\n    \n      <OptionGroupOption><MajorEngineVersion>11.2</MajorEngineVersion><OptionsDependedOn><OptionName>APEX</OptionName></OptionsDependedOn><Description>Oracle Application Express Development Environment</Description><Name>APEX-DEV</Name><OptionGroupOptionSettings></OptionGroupOptionSettings><EngineName>oracle-ee</EngineName></OptionGroupOption>\n    \n      <OptionGroupOption><MajorEngineVersion>11.2</MajorEngineVersion><OptionsDependedOn></OptionsDependedOn><Description>Oracle Advanced Security - Native Network Encryption</Description><Name>NATIVE_NETWORK_ENCRYPTION</Name><OptionGroupOptionSettings><OptionGroupOptionSetting><AllowedValues>ACCEPTED,REJECTED,REQUESTED,REQUIRED</AllowedValues><ApplyType>STATIC</ApplyType><DefaultValue>REQUESTED</DefaultValue><IsModifiable>True</IsModifiable><SettingDescription>Specifies the desired encryption behavior</SettingDescription><SettingName>SQLNET.ENCRYPTION_SERVER</SettingName></OptionGroupOptionSetting><OptionGroupOptionSetting><AllowedValues>ACCEPTED,REJECTED,REQUESTED,REQUIRED</AllowedValues><ApplyType>STATIC</ApplyType><DefaultValue>REQUESTED</DefaultValue><IsModifiable>True</IsModifiable><SettingDescription>Specifies the desired data integrity behavior</SettingDescription><SettingName>SQLNET.CRYPTO_CHECKSUM_SERVER</SettingName></OptionGroupOptionSetting><OptionGroupOptionSetting><AllowedValues>RC4_256,AES256,AES192,3DES168,RC4_128,AES128,3DES112,RC4_56,DES,RC4_40,DES40</AllowedValues><ApplyType>STATIC</ApplyType><DefaultValue>RC4_256,AES256,AES192,3DES168,RC4_128,AES128,3DES112,RC4_56,DES,RC4_40,DES40</DefaultValue><IsModifiable>True</IsModifiable><SettingDescription>Specifies list of encryption algorithms in order of intended use</SettingDescription><SettingName>SQLNET.ENCRYPTION_TYPES_SERVER</SettingName></OptionGroupOptionSetting><OptionGroupOptionSetting><AllowedValues>SHA1,MD5</AllowedValues><ApplyType>STATIC</ApplyType><DefaultValue>SHA1,MD5</DefaultValue><IsModifiable>True</IsModifiable><SettingDescription>Specifies list of checksumming algorithms in order of intended use</SettingDescription><SettingName>SQLNET.CRYPTO_CHECKSUM_TYPES_SERVER</SettingName></OptionGroupOptionSetting></OptionGroupOptionSettings><EngineName>oracle-ee</EngineName></OptionGroupOption>\n    \n      <OptionGroupOption><MajorEngineVersion>11.2</MajorEngineVersion><DefaultPort>1158</DefaultPort><PortRequired>True</PortRequired><OptionsDependedOn></OptionsDependedOn><Description>Oracle Enterprise Manager (Database Control only)</Description><Name>OEM</Name><OptionGroupOptionSettings></OptionGroupOptionSettings><EngineName>oracle-ee</EngineName></OptionGroupOption>\n    \n      <OptionGroupOption><MajorEngineVersion>11.2</MajorEngineVersion><OptionsDependedOn></OptionsDependedOn><Description>Oracle Statspack</Description><Name>STATSPACK</Name><OptionGroupOptionSettings></OptionGroupOptionSettings><EngineName>oracle-ee</EngineName></OptionGroupOption>\n    \n      <OptionGroupOption><MajorEngineVersion>11.2</MajorEngineVersion><Persistent>True</Persistent><OptionsDependedOn></OptionsDependedOn><Permanent>True</Permanent><Description>Oracle Advanced Security - Transparent Data Encryption</Description><Name>TDE</Name><OptionGroupOptionSettings></OptionGroupOptionSettings><EngineName>oracle-ee</EngineName></OptionGroupOption>\n    \n      <OptionGroupOption><MajorEngineVersion>11.2</MajorEngineVersion><Persistent>True</Persistent><OptionsDependedOn></OptionsDependedOn><Permanent>True</Permanent><Description>Oracle Advanced Security - TDE with HSM</Description><Name>TDE_HSM</Name><OptionGroupOptionSettings></OptionGroupOptionSettings><EngineName>oracle-ee</EngineName></OptionGroupOption>\n    \n      <OptionGroupOption><MajorEngineVersion>11.2</MajorEngineVersion><Persistent>True</Persistent><OptionsDependedOn></OptionsDependedOn><Permanent>True</Permanent><Description>Change time zone</Description><Name>Timezone</Name><OptionGroupOptionSettings><OptionGroupOptionSetting><AllowedValues>Africa/Cairo,Africa/Casablanca,Africa/Harare,Africa/Monrovia,Africa/Nairobi,Africa/Tripoli,Africa/Windhoek,America/Araguaina,America/Asuncion,America/Bogota,America/Caracas,America/Chihuahua,America/Cuiaba,America/Denver,America/Fortaleza,America/Guatemala,America/Halifax,America/Manaus,America/Matamoros,America/Monterrey,America/Montevideo,America/Phoenix,America/Santiago,America/Tijuana,Asia/Amman,Asia/Ashgabat,Asia/Baghdad,Asia/Baku,Asia/Bangkok,Asia/Beirut,Asia/Calcutta,Asia/Damascus,Asia/Dhaka,Asia/Irkutsk,Asia/Jerusalem,Asia/Kabul,Asia/Karachi,Asia/Kathmandu,Asia/Krasnoyarsk,Asia/Magadan,Asia/Muscat,Asia/Novosibirsk,Asia/Riyadh,Asia/Seoul,Asia/Shanghai,Asia/Singapore,Asia/Taipei,Asia/Tehran,Asia/Tokyo,Asia/Ulaanbaatar,Asia/Vladivostok,Asia/Yakutsk,Asia/Yerevan,Atlantic/Azores,Australia/Adelaide,Australia/Brisbane,Australia/Darwin,Australia/Hobart,Australia/Perth,Australia/Sydney,Brazil/East,Canada/Newfoundland,Canada/Saskatchewan,Europe/Amsterdam,Europe/Athens,Europe/Dublin,Europe/Helsinki,Europe/Istanbul,Europe/Kaliningrad,Europe/Moscow,Europe/Paris,Europe/Prague,Europe/Sarajevo,Pacific/Auckland,Pacific/Fiji,Pacific/Guam,Pacific/Honolulu,Pacific/Samoa,US/Alaska,US/Central,US/Eastern,US/East-Indiana,US/Pacific,UTC</AllowedValues><ApplyType>DYNAMIC</ApplyType><DefaultValue>UTC</DefaultValue><IsModifiable>True</IsModifiable><SettingDescription>Specifies the timezone the user wants to change the system time to</SettingDescription><SettingName>TIME_ZONE</SettingName></OptionGroupOptionSetting></OptionGroupOptionSettings><EngineName>oracle-ee</EngineName></OptionGroupOption>\n    \n      <OptionGroupOption><MajorEngineVersion>11.2</MajorEngineVersion><OptionsDependedOn></OptionsDependedOn><Description>Oracle XMLDB Repository</Description><Name>XMLDB</Name><OptionGroupOptionSettings></OptionGroupOptionSettings><EngineName>oracle-ee</EngineName></OptionGroupOption>\n    \n    </OptionGroupOptions>\n  </DescribeOptionGroupOptionsResult>\n  <ResponseMetadata>\n    <RequestId>457f7bb8-9fbf-11e4-9084-5754f80d5144</RequestId>\n  </ResponseMetadata>\n</DescribeOptionGroupOptionsResponse>',
            },
            "oracle-sa1": {
                "11.2": '<DescribeOptionGroupOptionsResponse xmlns="http://rds.amazonaws.com/doc/2014-09-01/">\n  <DescribeOptionGroupOptionsResult>\n    <OptionGroupOptions>\n    \n      <OptionGroupOption><MajorEngineVersion>11.2</MajorEngineVersion><OptionsDependedOn><OptionName>XMLDB</OptionName></OptionsDependedOn><Description>Oracle Application Express Runtime Environment</Description><Name>APEX</Name><OptionGroupOptionSettings></OptionGroupOptionSettings><EngineName>oracle-ee</EngineName></OptionGroupOption>\n    \n      <OptionGroupOption><MajorEngineVersion>11.2</MajorEngineVersion><OptionsDependedOn><OptionName>APEX</OptionName></OptionsDependedOn><Description>Oracle Application Express Development Environment</Description><Name>APEX-DEV</Name><OptionGroupOptionSettings></OptionGroupOptionSettings><EngineName>oracle-ee</EngineName></OptionGroupOption>\n    \n      <OptionGroupOption><MajorEngineVersion>11.2</MajorEngineVersion><OptionsDependedOn></OptionsDependedOn><Description>Oracle Advanced Security - Native Network Encryption</Description><Name>NATIVE_NETWORK_ENCRYPTION</Name><OptionGroupOptionSettings><OptionGroupOptionSetting><AllowedValues>ACCEPTED,REJECTED,REQUESTED,REQUIRED</AllowedValues><ApplyType>STATIC</ApplyType><DefaultValue>REQUESTED</DefaultValue><IsModifiable>True</IsModifiable><SettingDescription>Specifies the desired encryption behavior</SettingDescription><SettingName>SQLNET.ENCRYPTION_SERVER</SettingName></OptionGroupOptionSetting><OptionGroupOptionSetting><AllowedValues>ACCEPTED,REJECTED,REQUESTED,REQUIRED</AllowedValues><ApplyType>STATIC</ApplyType><DefaultValue>REQUESTED</DefaultValue><IsModifiable>True</IsModifiable><SettingDescription>Specifies the desired data integrity behavior</SettingDescription><SettingName>SQLNET.CRYPTO_CHECKSUM_SERVER</SettingName></OptionGroupOptionSetting><OptionGroupOptionSetting><AllowedValues>RC4_256,AES256,AES192,3DES168,RC4_128,AES128,3DES112,RC4_56,DES,RC4_40,DES40</AllowedValues><ApplyType>STATIC</ApplyType><DefaultValue>RC4_256,AES256,AES192,3DES168,RC4_128,AES128,3DES112,RC4_56,DES,RC4_40,DES40</DefaultValue><IsModifiable>True</IsModifiable><SettingDescription>Specifies list of encryption algorithms in order of intended use</SettingDescription><SettingName>SQLNET.ENCRYPTION_TYPES_SERVER</SettingName></OptionGroupOptionSetting><OptionGroupOptionSetting><AllowedValues>SHA1,MD5</AllowedValues><ApplyType>STATIC</ApplyType><DefaultValue>SHA1,MD5</DefaultValue><IsModifiable>True</IsModifiable><SettingDescription>Specifies list of checksumming algorithms in order of intended use</SettingDescription><SettingName>SQLNET.CRYPTO_CHECKSUM_TYPES_SERVER</SettingName></OptionGroupOptionSetting></OptionGroupOptionSettings><EngineName>oracle-ee</EngineName></OptionGroupOption>\n    \n      <OptionGroupOption><MajorEngineVersion>11.2</MajorEngineVersion><DefaultPort>1158</DefaultPort><PortRequired>True</PortRequired><OptionsDependedOn></OptionsDependedOn><Description>Oracle Enterprise Manager (Database Control only)</Description><Name>OEM</Name><OptionGroupOptionSettings></OptionGroupOptionSettings><EngineName>oracle-ee</EngineName></OptionGroupOption>\n    \n      <OptionGroupOption><MajorEngineVersion>11.2</MajorEngineVersion><OptionsDependedOn></OptionsDependedOn><Description>Oracle Statspack</Description><Name>STATSPACK</Name><OptionGroupOptionSettings></OptionGroupOptionSettings><EngineName>oracle-ee</EngineName></OptionGroupOption>\n    \n      <OptionGroupOption><MajorEngineVersion>11.2</MajorEngineVersion><Persistent>True</Persistent><OptionsDependedOn></OptionsDependedOn><Permanent>True</Permanent><Description>Oracle Advanced Security - Transparent Data Encryption</Description><Name>TDE</Name><OptionGroupOptionSettings></OptionGroupOptionSettings><EngineName>oracle-ee</EngineName></OptionGroupOption>\n    \n      <OptionGroupOption><MajorEngineVersion>11.2</MajorEngineVersion><Persistent>True</Persistent><OptionsDependedOn></OptionsDependedOn><Permanent>True</Permanent><Description>Oracle Advanced Security - TDE with HSM</Description><Name>TDE_HSM</Name><OptionGroupOptionSettings></OptionGroupOptionSettings><EngineName>oracle-ee</EngineName></OptionGroupOption>\n    \n      <OptionGroupOption><MajorEngineVersion>11.2</MajorEngineVersion><Persistent>True</Persistent><OptionsDependedOn></OptionsDependedOn><Permanent>True</Permanent><Description>Change time zone</Description><Name>Timezone</Name><OptionGroupOptionSettings><OptionGroupOptionSetting><AllowedValues>Africa/Cairo,Africa/Casablanca,Africa/Harare,Africa/Monrovia,Africa/Nairobi,Africa/Tripoli,Africa/Windhoek,America/Araguaina,America/Asuncion,America/Bogota,America/Caracas,America/Chihuahua,America/Cuiaba,America/Denver,America/Fortaleza,America/Guatemala,America/Halifax,America/Manaus,America/Matamoros,America/Monterrey,America/Montevideo,America/Phoenix,America/Santiago,America/Tijuana,Asia/Amman,Asia/Ashgabat,Asia/Baghdad,Asia/Baku,Asia/Bangkok,Asia/Beirut,Asia/Calcutta,Asia/Damascus,Asia/Dhaka,Asia/Irkutsk,Asia/Jerusalem,Asia/Kabul,Asia/Karachi,Asia/Kathmandu,Asia/Krasnoyarsk,Asia/Magadan,Asia/Muscat,Asia/Novosibirsk,Asia/Riyadh,Asia/Seoul,Asia/Shanghai,Asia/Singapore,Asia/Taipei,Asia/Tehran,Asia/Tokyo,Asia/Ulaanbaatar,Asia/Vladivostok,Asia/Yakutsk,Asia/Yerevan,Atlantic/Azores,Australia/Adelaide,Australia/Brisbane,Australia/Darwin,Australia/Hobart,Australia/Perth,Australia/Sydney,Brazil/East,Canada/Newfoundland,Canada/Saskatchewan,Europe/Amsterdam,Europe/Athens,Europe/Dublin,Europe/Helsinki,Europe/Istanbul,Europe/Kaliningrad,Europe/Moscow,Europe/Paris,Europe/Prague,Europe/Sarajevo,Pacific/Auckland,Pacific/Fiji,Pacific/Guam,Pacific/Honolulu,Pacific/Samoa,US/Alaska,US/Central,US/Eastern,US/East-Indiana,US/Pacific,UTC</AllowedValues><ApplyType>DYNAMIC</ApplyType><DefaultValue>UTC</DefaultValue><IsModifiable>True</IsModifiable><SettingDescription>Specifies the timezone the user wants to change the system time to</SettingDescription><SettingName>TIME_ZONE</SettingName></OptionGroupOptionSetting></OptionGroupOptionSettings><EngineName>oracle-ee</EngineName></OptionGroupOption>\n    \n      <OptionGroupOption><MajorEngineVersion>11.2</MajorEngineVersion><OptionsDependedOn></OptionsDependedOn><Description>Oracle XMLDB Repository</Description><Name>XMLDB</Name><OptionGroupOptionSettings></OptionGroupOptionSettings><EngineName>oracle-ee</EngineName></OptionGroupOption>\n    \n    </OptionGroupOptions>\n  </DescribeOptionGroupOptionsResult>\n  <ResponseMetadata>\n    <RequestId>457f7bb8-9fbf-11e4-9084-5754f80d5144</RequestId>\n  </ResponseMetadata>\n</DescribeOptionGroupOptionsResponse>',
                "all": '<DescribeOptionGroupOptionsResponse xmlns="http://rds.amazonaws.com/doc/2014-09-01/">\n  <DescribeOptionGroupOptionsResult>\n    <OptionGroupOptions>\n    \n      <OptionGroupOption><MajorEngineVersion>11.2</MajorEngineVersion><OptionsDependedOn><OptionName>XMLDB</OptionName></OptionsDependedOn><Description>Oracle Application Express Runtime Environment</Description><Name>APEX</Name><OptionGroupOptionSettings></OptionGroupOptionSettings><EngineName>oracle-ee</EngineName></OptionGroupOption>\n    \n      <OptionGroupOption><MajorEngineVersion>11.2</MajorEngineVersion><OptionsDependedOn><OptionName>APEX</OptionName></OptionsDependedOn><Description>Oracle Application Express Development Environment</Description><Name>APEX-DEV</Name><OptionGroupOptionSettings></OptionGroupOptionSettings><EngineName>oracle-ee</EngineName></OptionGroupOption>\n    \n      <OptionGroupOption><MajorEngineVersion>11.2</MajorEngineVersion><OptionsDependedOn></OptionsDependedOn><Description>Oracle Advanced Security - Native Network Encryption</Description><Name>NATIVE_NETWORK_ENCRYPTION</Name><OptionGroupOptionSettings><OptionGroupOptionSetting><AllowedValues>ACCEPTED,REJECTED,REQUESTED,REQUIRED</AllowedValues><ApplyType>STATIC</ApplyType><DefaultValue>REQUESTED</DefaultValue><IsModifiable>True</IsModifiable><SettingDescription>Specifies the desired encryption behavior</SettingDescription><SettingName>SQLNET.ENCRYPTION_SERVER</SettingName></OptionGroupOptionSetting><OptionGroupOptionSetting><AllowedValues>ACCEPTED,REJECTED,REQUESTED,REQUIRED</AllowedValues><ApplyType>STATIC</ApplyType><DefaultValue>REQUESTED</DefaultValue><IsModifiable>True</IsModifiable><SettingDescription>Specifies the desired data integrity behavior</SettingDescription><SettingName>SQLNET.CRYPTO_CHECKSUM_SERVER</SettingName></OptionGroupOptionSetting><OptionGroupOptionSetting><AllowedValues>RC4_256,AES256,AES192,3DES168,RC4_128,AES128,3DES112,RC4_56,DES,RC4_40,DES40</AllowedValues><ApplyType>STATIC</ApplyType><DefaultValue>RC4_256,AES256,AES192,3DES168,RC4_128,AES128,3DES112,RC4_56,DES,RC4_40,DES40</DefaultValue><IsModifiable>True</IsModifiable><SettingDescription>Specifies list of encryption algorithms in order of intended use</SettingDescription><SettingName>SQLNET.ENCRYPTION_TYPES_SERVER</SettingName></OptionGroupOptionSetting><OptionGroupOptionSetting><AllowedValues>SHA1,MD5</AllowedValues><ApplyType>STATIC</ApplyType><DefaultValue>SHA1,MD5</DefaultValue><IsModifiable>True</IsModifiable><SettingDescription>Specifies list of checksumming algorithms in order of intended use</SettingDescription><SettingName>SQLNET.CRYPTO_CHECKSUM_TYPES_SERVER</SettingName></OptionGroupOptionSetting></OptionGroupOptionSettings><EngineName>oracle-ee</EngineName></OptionGroupOption>\n    \n      <OptionGroupOption><MajorEngineVersion>11.2</MajorEngineVersion><DefaultPort>1158</DefaultPort><PortRequired>True</PortRequired><OptionsDependedOn></OptionsDependedOn><Description>Oracle Enterprise Manager (Database Control only)</Description><Name>OEM</Name><OptionGroupOptionSettings></OptionGroupOptionSettings><EngineName>oracle-ee</EngineName></OptionGroupOption>\n    \n      <OptionGroupOption><MajorEngineVersion>11.2</MajorEngineVersion><OptionsDependedOn></OptionsDependedOn><Description>Oracle Statspack</Description><Name>STATSPACK</Name><OptionGroupOptionSettings></OptionGroupOptionSettings><EngineName>oracle-ee</EngineName></OptionGroupOption>\n    \n      <OptionGroupOption><MajorEngineVersion>11.2</MajorEngineVersion><Persistent>True</Persistent><OptionsDependedOn></OptionsDependedOn><Permanent>True</Permanent><Description>Oracle Advanced Security - Transparent Data Encryption</Description><Name>TDE</Name><OptionGroupOptionSettings></OptionGroupOptionSettings><EngineName>oracle-ee</EngineName></OptionGroupOption>\n    \n      <OptionGroupOption><MajorEngineVersion>11.2</MajorEngineVersion><Persistent>True</Persistent><OptionsDependedOn></OptionsDependedOn><Permanent>True</Permanent><Description>Oracle Advanced Security - TDE with HSM</Description><Name>TDE_HSM</Name><OptionGroupOptionSettings></OptionGroupOptionSettings><EngineName>oracle-ee</EngineName></OptionGroupOption>\n    \n      <OptionGroupOption><MajorEngineVersion>11.2</MajorEngineVersion><Persistent>True</Persistent><OptionsDependedOn></OptionsDependedOn><Permanent>True</Permanent><Description>Change time zone</Description><Name>Timezone</Name><OptionGroupOptionSettings><OptionGroupOptionSetting><AllowedValues>Africa/Cairo,Africa/Casablanca,Africa/Harare,Africa/Monrovia,Africa/Nairobi,Africa/Tripoli,Africa/Windhoek,America/Araguaina,America/Asuncion,America/Bogota,America/Caracas,America/Chihuahua,America/Cuiaba,America/Denver,America/Fortaleza,America/Guatemala,America/Halifax,America/Manaus,America/Matamoros,America/Monterrey,America/Montevideo,America/Phoenix,America/Santiago,America/Tijuana,Asia/Amman,Asia/Ashgabat,Asia/Baghdad,Asia/Baku,Asia/Bangkok,Asia/Beirut,Asia/Calcutta,Asia/Damascus,Asia/Dhaka,Asia/Irkutsk,Asia/Jerusalem,Asia/Kabul,Asia/Karachi,Asia/Kathmandu,Asia/Krasnoyarsk,Asia/Magadan,Asia/Muscat,Asia/Novosibirsk,Asia/Riyadh,Asia/Seoul,Asia/Shanghai,Asia/Singapore,Asia/Taipei,Asia/Tehran,Asia/Tokyo,Asia/Ulaanbaatar,Asia/Vladivostok,Asia/Yakutsk,Asia/Yerevan,Atlantic/Azores,Australia/Adelaide,Australia/Brisbane,Australia/Darwin,Australia/Hobart,Australia/Perth,Australia/Sydney,Brazil/East,Canada/Newfoundland,Canada/Saskatchewan,Europe/Amsterdam,Europe/Athens,Europe/Dublin,Europe/Helsinki,Europe/Istanbul,Europe/Kaliningrad,Europe/Moscow,Europe/Paris,Europe/Prague,Europe/Sarajevo,Pacific/Auckland,Pacific/Fiji,Pacific/Guam,Pacific/Honolulu,Pacific/Samoa,US/Alaska,US/Central,US/Eastern,US/East-Indiana,US/Pacific,UTC</AllowedValues><ApplyType>DYNAMIC</ApplyType><DefaultValue>UTC</DefaultValue><IsModifiable>True</IsModifiable><SettingDescription>Specifies the timezone the user wants to change the system time to</SettingDescription><SettingName>TIME_ZONE</SettingName></OptionGroupOptionSetting></OptionGroupOptionSettings><EngineName>oracle-ee</EngineName></OptionGroupOption>\n    \n      <OptionGroupOption><MajorEngineVersion>11.2</MajorEngineVersion><OptionsDependedOn></OptionsDependedOn><Description>Oracle XMLDB Repository</Description><Name>XMLDB</Name><OptionGroupOptionSettings></OptionGroupOptionSettings><EngineName>oracle-ee</EngineName></OptionGroupOption>\n    \n    </OptionGroupOptions>\n  </DescribeOptionGroupOptionsResult>\n  <ResponseMetadata>\n    <RequestId>457f7bb8-9fbf-11e4-9084-5754f80d5144</RequestId>\n  </ResponseMetadata>\n</DescribeOptionGroupOptionsResponse>',
            },
            "sqlserver-ee": {
                "10.50": '<DescribeOptionGroupOptionsResponse xmlns="http://rds.amazonaws.com/doc/2014-09-01/">\n  <DescribeOptionGroupOptionsResult>\n    <OptionGroupOptions>\n    \n      <OptionGroupOption><MajorEngineVersion>10.50</MajorEngineVersion><OptionsDependedOn></OptionsDependedOn><Description>SQLServer Database Mirroring</Description><Name>Mirroring</Name><OptionGroupOptionSettings></OptionGroupOptionSettings><EngineName>sqlserver-ee</EngineName></OptionGroupOption>\n    \n      <OptionGroupOption><MajorEngineVersion>10.50</MajorEngineVersion><Persistent>True</Persistent><OptionsDependedOn></OptionsDependedOn><Description>SQL Server - Transparent Data Encryption</Description><Name>TDE</Name><OptionGroupOptionSettings></OptionGroupOptionSettings><EngineName>sqlserver-ee</EngineName></OptionGroupOption>\n    \n    </OptionGroupOptions>\n  </DescribeOptionGroupOptionsResult>\n  <ResponseMetadata>\n    <RequestId>457f7bb8-9fbf-11e4-9084-5754f80d5144</RequestId>\n  </ResponseMetadata>\n</DescribeOptionGroupOptionsResponse>',
                "11.00": '<DescribeOptionGroupOptionsResponse xmlns="http://rds.amazonaws.com/doc/2014-09-01/">\n  <DescribeOptionGroupOptionsResult>\n    <OptionGroupOptions>\n    \n      <OptionGroupOption><MajorEngineVersion>11.00</MajorEngineVersion><OptionsDependedOn></OptionsDependedOn><Description>SQLServer Database Mirroring</Description><Name>Mirroring</Name><OptionGroupOptionSettings></OptionGroupOptionSettings><EngineName>sqlserver-ee</EngineName></OptionGroupOption>\n    \n      <OptionGroupOption><MajorEngineVersion>11.00</MajorEngineVersion><Persistent>True</Persistent><OptionsDependedOn></OptionsDependedOn><Description>SQL Server - Transparent Data Encryption</Description><Name>TDE</Name><OptionGroupOptionSettings></OptionGroupOptionSettings><EngineName>sqlserver-ee</EngineName></OptionGroupOption>\n    \n    </OptionGroupOptions>\n  </DescribeOptionGroupOptionsResult>\n  <ResponseMetadata>\n    <RequestId>457f7bb8-9fbf-11e4-9084-5754f80d5144</RequestId>\n  </ResponseMetadata>\n</DescribeOptionGroupOptionsResponse>',
                "all": '<DescribeOptionGroupOptionsResponse xmlns="http://rds.amazonaws.com/doc/2014-09-01/">\n  <DescribeOptionGroupOptionsResult>\n    <OptionGroupOptions>\n    \n      <OptionGroupOption><MajorEngineVersion>10.50</MajorEngineVersion><OptionsDependedOn></OptionsDependedOn><Description>SQLServer Database Mirroring</Description><Name>Mirroring</Name><OptionGroupOptionSettings></OptionGroupOptionSettings><EngineName>sqlserver-ee</EngineName></OptionGroupOption>\n    \n      <OptionGroupOption><MajorEngineVersion>10.50</MajorEngineVersion><Persistent>True</Persistent><OptionsDependedOn></OptionsDependedOn><Description>SQL Server - Transparent Data Encryption</Description><Name>TDE</Name><OptionGroupOptionSettings></OptionGroupOptionSettings><EngineName>sqlserver-ee</EngineName></OptionGroupOption>\n    \n      <OptionGroupOption><MajorEngineVersion>11.00</MajorEngineVersion><OptionsDependedOn></OptionsDependedOn><Description>SQLServer Database Mirroring</Description><Name>Mirroring</Name><OptionGroupOptionSettings></OptionGroupOptionSettings><EngineName>sqlserver-ee</EngineName></OptionGroupOption>\n    \n      <OptionGroupOption><MajorEngineVersion>11.00</MajorEngineVersion><Persistent>True</Persistent><OptionsDependedOn></OptionsDependedOn><Description>SQL Server - Transparent Data Encryption</Description><Name>TDE</Name><OptionGroupOptionSettings></OptionGroupOptionSettings><EngineName>sqlserver-ee</EngineName></OptionGroupOption>\n    \n    </OptionGroupOptions>\n  </DescribeOptionGroupOptionsResult>\n  <ResponseMetadata>\n    <RequestId>457f7bb8-9fbf-11e4-9084-5754f80d5144</RequestId>\n  </ResponseMetadata>\n</DescribeOptionGroupOptionsResponse>',
            },
        }

        if engine_name not in default_option_group_options:
            raise RDSClientError(
                "InvalidParameterValue", f"Invalid DB engine: {engine_name}"
            )
        if (
            major_engine_version
            and major_engine_version not in default_option_group_options[engine_name]
        ):
            raise RDSClientError(
                "InvalidParameterCombination",
                f"Cannot find major version {major_engine_version} for {engine_name}",
            )
        if major_engine_version:
            return default_option_group_options[engine_name][major_engine_version]
        return default_option_group_options[engine_name]["all"]

    def modify_option_group(
        self,
        option_group_name: str,
        options_to_include: Optional[List[Dict[str, Any]]] = None,
        options_to_remove: Optional[List[Dict[str, Any]]] = None,
    ) -> "OptionGroup":
        if option_group_name not in self.option_groups:
            raise OptionGroupNotFoundFaultError(option_group_name)
        if not options_to_include and not options_to_remove:
            raise RDSClientError(
                "InvalidParameterValue",
                "At least one option must be added, modified, or removed.",
            )
        if options_to_remove:
            self.option_groups[option_group_name].remove_options(options_to_remove)
        if options_to_include:
            self.option_groups[option_group_name].add_options(options_to_include)
        return self.option_groups[option_group_name]

    def create_db_parameter_group(
        self, db_parameter_group_kwargs: Dict[str, Any]
    ) -> "DBParameterGroup":
        db_parameter_group_id = db_parameter_group_kwargs["name"]
        if db_parameter_group_id in self.db_parameter_groups:
            raise RDSClientError(
                "DBParameterGroupAlreadyExistsFault",
                f"A DB parameter group named {db_parameter_group_id} already exists.",
            )
        if not db_parameter_group_kwargs.get("description"):
            raise RDSClientError(
                "InvalidParameterValue",
                "The parameter Description must be provided and must not be blank.",
            )
        if not db_parameter_group_kwargs.get("family"):
            raise RDSClientError(
                "InvalidParameterValue",
                "The parameter DBParameterGroupName must be provided and must not be blank.",
            )
        db_parameter_group = DBParameterGroup(self, **db_parameter_group_kwargs)
        self.db_parameter_groups[db_parameter_group_id] = db_parameter_group
        return db_parameter_group

    def describe_db_parameter_groups(
        self, db_parameter_group_kwargs: Dict[str, Any]
    ) -> List["DBParameterGroup"]:
        db_parameter_group_list = []
        for db_parameter_group in self.db_parameter_groups.values():
            if not db_parameter_group_kwargs.get(
                "name"
            ) or db_parameter_group.name == db_parameter_group_kwargs.get("name"):
                db_parameter_group_list.append(db_parameter_group)
            else:
                continue
        return db_parameter_group_list

    def modify_db_parameter_group(
        self,
        db_parameter_group_name: str,
        db_parameter_group_parameters: Iterable[Dict[str, Any]],
    ) -> "DBParameterGroup":
        if db_parameter_group_name not in self.db_parameter_groups:
            raise DBParameterGroupNotFoundError(db_parameter_group_name)

        db_parameter_group = self.db_parameter_groups[db_parameter_group_name]
        db_parameter_group.update_parameters(db_parameter_group_parameters)

        return db_parameter_group

    def describe_db_cluster_parameters(self) -> List[Dict[str, Any]]:
        return []

    def create_db_cluster(self, kwargs: Dict[str, Any]) -> DBCluster:
        cluster_id = kwargs["db_cluster_identifier"]
        cluster = DBCluster(self, **kwargs)
        self.clusters[cluster_id] = cluster

        if cluster.global_cluster_identifier:
            for regional_backend in rds_backends[self.account_id]:
                if (
                    cluster.global_cluster_identifier
                    in rds_backends[self.account_id][regional_backend].global_clusters
                ):
                    global_cluster = rds_backends[self.account_id][
                        regional_backend
                    ].global_clusters[cluster.global_cluster_identifier]
                    global_cluster.members.append(cluster)
                    if len(global_cluster.members) == 1:
                        # primary cluster
                        setattr(cluster, "is_writer", True)
                    else:
                        # secondary cluster(s)
                        setattr(cluster, "is_writer", False)

        if cluster.replication_source_identifier:
            cluster_identifier = cluster.replication_source_identifier
            original_cluster = find_cluster(cluster_identifier)
            original_cluster.read_replica_identifiers.append(cluster.db_cluster_arn)

        initial_state = copy.deepcopy(cluster)  # Return status=creating
        cluster.status = "available"  # Already set the final status in the background
        return initial_state

    def modify_db_cluster(self, kwargs: Dict[str, Any]) -> DBCluster:
        cluster_id = kwargs["db_cluster_identifier"]

        cluster = self.clusters[cluster_id]
        del self.clusters[cluster_id]

        if kwargs.get("rotate_master_user_password") and kwargs.get(
            "apply_immediately"
        ):
            kwargs["master_user_secret_status"] = "rotating"
        elif kwargs.get("rotate_master_user_password") and not kwargs.get(
            "apply_immediately"
        ):
            raise RDSClientError(
                "InvalidParameterCombination",
                "You must specify apply immediately when rotating the master user password.",
            )

        kwargs["db_cluster_identifier"] = kwargs.pop("new_db_cluster_identifier")
        for k, v in kwargs.items():
            if k == "db_cluster_parameter_group_name":
                k = "parameter_group"
            if v is not None:
                setattr(cluster, k, v)

        cwl_exports = kwargs.get("enable_cloudwatch_logs_exports") or {}
        for exp in cwl_exports.get("DisableLogTypes", []):
            cluster.enabled_cloudwatch_logs_exports.remove(exp)
        cluster.enabled_cloudwatch_logs_exports.extend(
            cwl_exports.get("EnableLogTypes", [])
        )

        cluster_id = kwargs.get("new_db_cluster_identifier", cluster_id)
        self.clusters[cluster_id] = cluster

        initial_state = copy.deepcopy(cluster)  # Return status=creating

        # Already set the final status in the background
        cluster.status = "available"
        cluster.master_user_secret_status = "active"

        return initial_state

    def promote_read_replica_db_cluster(self, db_cluster_identifier: str) -> DBCluster:
        cluster = self.clusters[db_cluster_identifier]
        source_cluster = find_cluster(cluster.replication_source_identifier)  # type: ignore
        source_cluster.read_replica_identifiers.remove(cluster.db_cluster_arn)
        cluster.replication_source_identifier = None
        return cluster

    def create_auto_cluster_snapshot(
        self, db_cluster_identifier: str, db_snapshot_identifier: str
    ) -> DBClusterSnapshot:
        return self.create_db_cluster_snapshot(
            db_cluster_identifier, db_snapshot_identifier, snapshot_type="automated"
        )

    def _create_db_cluster_snapshot(
        self,
        cluster: DBCluster,
        db_snapshot_identifier: str,
        snapshot_type: str,
        tags: List[Dict[str, str]],
    ) -> DBClusterSnapshot:
        if db_snapshot_identifier in self.cluster_snapshots:
            raise DBClusterSnapshotAlreadyExistsError(db_snapshot_identifier)
        if len(self.cluster_snapshots) >= int(
            os.environ.get("MOTO_RDS_SNAPSHOT_LIMIT", "100")
        ):
            raise SnapshotQuotaExceededError()
        snapshot = DBClusterSnapshot(
            self, cluster, db_snapshot_identifier, snapshot_type, tags
        )
        self.cluster_snapshots[db_snapshot_identifier] = snapshot
        return snapshot

    def create_db_cluster_snapshot(
        self,
        db_cluster_identifier: str,
        db_snapshot_identifier: str,
        snapshot_type: str = "manual",
        tags: Optional[List[Dict[str, str]]] = None,
    ) -> DBClusterSnapshot:
        cluster = self.clusters.get(db_cluster_identifier)
        if cluster is None:
            raise DBClusterNotFoundError(db_cluster_identifier)
        if tags is None:
            tags = list()
        if cluster.copy_tags_to_snapshot:
            tags += cluster.get_tags()

        return self._create_db_cluster_snapshot(
            cluster, db_snapshot_identifier, snapshot_type, tags
        )

    def copy_db_cluster_snapshot(
        self,
        source_snapshot_identifier: str,
        target_snapshot_identifier: str,
        tags: Optional[List[Dict[str, str]]] = None,
    ) -> DBClusterSnapshot:
        if source_snapshot_identifier not in self.cluster_snapshots:
            raise DBClusterSnapshotNotFoundError(source_snapshot_identifier)

        source_snapshot = self.cluster_snapshots[source_snapshot_identifier]
        if tags is None:
            tags = source_snapshot.tags
        else:
            tags = self._merge_tags(source_snapshot.tags, tags)

        return self._create_db_cluster_snapshot(
            source_snapshot.cluster, target_snapshot_identifier, "manual", tags
        )

    def delete_db_cluster_snapshot(
        self, db_snapshot_identifier: str
    ) -> DBClusterSnapshot:
        if db_snapshot_identifier not in self.cluster_snapshots:
            raise DBClusterSnapshotNotFoundError(db_snapshot_identifier)

        return self.cluster_snapshots.pop(db_snapshot_identifier)

    def describe_db_clusters(
        self, cluster_identifier: Optional[str] = None, filters: Any = None
    ) -> List[DBCluster]:
        clusters = self.clusters
        if cluster_identifier:
            filters = merge_filters(filters, {"db-cluster-id": [cluster_identifier]})
        if filters:
            clusters = self._filter_resources(clusters, filters, DBCluster)
        if cluster_identifier and not clusters:
            raise DBClusterNotFoundError(cluster_identifier)
        return list(clusters.values())  # type: ignore

    def describe_db_cluster_snapshots(
        self,
        db_cluster_identifier: Optional[str],
        db_snapshot_identifier: str,
        filters: Any = None,
    ) -> List[DBClusterSnapshot]:
        snapshots = self.cluster_snapshots
        if db_cluster_identifier:
            filters = merge_filters(filters, {"db-cluster-id": [db_cluster_identifier]})
        if db_snapshot_identifier:
            filters = merge_filters(
                filters, {"db-cluster-snapshot-id": [db_snapshot_identifier]}
            )
        if filters:
            snapshots = self._filter_resources(snapshots, filters, DBClusterSnapshot)
        if db_snapshot_identifier and not snapshots and not db_cluster_identifier:
            raise DBClusterSnapshotNotFoundError(db_snapshot_identifier)
        return list(snapshots.values())

    def delete_db_cluster(
        self, cluster_identifier: str, snapshot_name: Optional[str] = None
    ) -> DBCluster:
        if cluster_identifier in self.clusters:
            cluster = self.clusters[cluster_identifier]
            if cluster.deletion_protection:
                raise InvalidParameterValue(
                    "Can't delete Cluster with protection enabled"
                )
            if cluster.cluster_members:
                raise DBClusterToBeDeletedHasActiveMembers()
            global_id = cluster.global_cluster_identifier or ""
            if global_id in self.global_clusters:
                self.remove_from_global_cluster(global_id, cluster_identifier)

            if snapshot_name:
                self.create_auto_cluster_snapshot(cluster_identifier, snapshot_name)
            return self.clusters.pop(cluster_identifier)
        raise DBClusterNotFoundError(cluster_identifier)

    def start_db_cluster(self, cluster_identifier: str) -> DBCluster:
        if cluster_identifier not in self.clusters:
            raise DBClusterNotFoundError(cluster_identifier)
        cluster = self.clusters[cluster_identifier]
        if cluster.status != "stopped":
            raise InvalidDBClusterStateFault(
                f"DbCluster {cluster_identifier} is in {cluster.status} state "
                "but expected it to be one of "
                "stopped,inaccessible-encryption-credentials-recoverable."
            )
        temp_state = copy.deepcopy(cluster)
        temp_state.status = "started"
        cluster.status = "available"  # This is the final status - already setting it in the background
        return temp_state

    def restore_db_cluster_from_snapshot(
        self, from_snapshot_id: str, overrides: Dict[str, Any]
    ) -> DBCluster:
        snapshot = self.describe_db_cluster_snapshots(
            db_cluster_identifier=None, db_snapshot_identifier=from_snapshot_id
        )[0]
        original_cluster = snapshot.cluster
        new_cluster_props = copy.deepcopy(original_cluster.get_cfg())
        for key, value in overrides.items():
            if value:
                new_cluster_props[key] = value

        return self.create_db_cluster(new_cluster_props)

    def stop_db_cluster(self, cluster_identifier: str) -> "DBCluster":
        if cluster_identifier not in self.clusters:
            raise DBClusterNotFoundError(cluster_identifier)
        cluster = self.clusters[cluster_identifier]
        if cluster.status not in ["available"]:
            raise InvalidDBClusterStateFault(
                f"DbCluster {cluster_identifier} is in {cluster.status} state "
                "but expected it to be one of available."
            )
        previous_state = copy.deepcopy(cluster)
        cluster.status = "stopped"
        return previous_state

    def start_export_task(self, kwargs: Dict[str, Any]) -> ExportTask:
        export_task_id = kwargs["export_task_identifier"]
        source_arn = kwargs["source_arn"]
        snapshot_id = source_arn.split(":")[-1]
        snapshot_type = source_arn.split(":")[-2]

        if export_task_id in self.export_tasks:
            raise ExportTaskAlreadyExistsError(export_task_id)
        if snapshot_type == "snapshot" and snapshot_id not in self.database_snapshots:
            raise DBSnapshotNotFoundError(snapshot_id)
        elif (
            snapshot_type == "cluster-snapshot"
            and snapshot_id not in self.cluster_snapshots
        ):
            raise DBClusterSnapshotNotFoundError(snapshot_id)

        if snapshot_type == "snapshot":
            snapshot: Union[DBSnapshot, DBClusterSnapshot] = self.database_snapshots[
                snapshot_id
            ]
        else:
            snapshot = self.cluster_snapshots[snapshot_id]

        if snapshot.status not in ["available"]:
            raise InvalidExportSourceStateError(snapshot.status)

        export_task = ExportTask(snapshot, kwargs)
        self.export_tasks[export_task_id] = export_task

        return export_task

    def cancel_export_task(self, export_task_identifier: str) -> ExportTask:
        if export_task_identifier in self.export_tasks:
            export_task = self.export_tasks[export_task_identifier]
            export_task.status = "canceled"
            self.export_tasks[export_task_identifier] = export_task
            return export_task
        raise ExportTaskNotFoundError(export_task_identifier)

    def describe_export_tasks(
        self, export_task_identifier: str
    ) -> Iterable[ExportTask]:
        if export_task_identifier:
            if export_task_identifier in self.export_tasks:
                return [self.export_tasks[export_task_identifier]]
            else:
                raise ExportTaskNotFoundError(export_task_identifier)
        return self.export_tasks.values()

    def create_event_subscription(self, kwargs: Any) -> EventSubscription:
        subscription_name = kwargs["subscription_name"]

        if subscription_name in self.event_subscriptions:
            raise SubscriptionAlreadyExistError(subscription_name)

        subscription = EventSubscription(self, **kwargs)
        self.event_subscriptions[subscription_name] = subscription

        return subscription

    def delete_event_subscription(self, subscription_name: str) -> EventSubscription:
        if subscription_name in self.event_subscriptions:
            return self.event_subscriptions.pop(subscription_name)
        raise SubscriptionNotFoundError(subscription_name)

    def describe_event_subscriptions(
        self, subscription_name: str
    ) -> Iterable[EventSubscription]:
        if subscription_name:
            if subscription_name in self.event_subscriptions:
                return [self.event_subscriptions[subscription_name]]
            else:
                raise SubscriptionNotFoundError(subscription_name)
        return self.event_subscriptions.values()

    def _find_resource(self, resource_type: str, resource_name: str) -> Any:
        for resource_class, resources in self.resource_map.items():
            if resource_type == getattr(resource_class, "resource_type", ""):
                if resource_name in resources:  # type: ignore
                    return resources[resource_name]  # type: ignore
        # The resource_name is the last part of the ARN
        # Usually that's the name - but for DBProxies, the last part of the ARN is a random identifier
        # So we can't just use the dict-keys - we have to manually check the ARN
        if resource_type == "db-proxy":
            for resource in self.db_proxies.values():
                if resource.arn.endswith(resource_name):
                    return resource

    def list_tags_for_resource(self, arn: str) -> List[Dict[str, str]]:
        if self.arn_regex.match(arn):
            arn_breakdown = arn.split(":")
            resource_type = arn_breakdown[len(arn_breakdown) - 2]
            resource_name = arn_breakdown[len(arn_breakdown) - 1]
            resource = self._find_resource(resource_type, resource_name)
            if resource:
                return resource.get_tags()
            return []
        raise RDSClientError("InvalidParameterValue", f"Invalid resource name: {arn}")

    def remove_tags_from_resource(self, arn: str, tag_keys: List[str]) -> None:
        if self.arn_regex.match(arn):
            arn_breakdown = arn.split(":")
            resource_type = arn_breakdown[len(arn_breakdown) - 2]
            resource_name = arn_breakdown[len(arn_breakdown) - 1]
            resource = self._find_resource(resource_type, resource_name)
            if resource:
                resource.remove_tags(tag_keys)
            return
        raise RDSClientError("InvalidParameterValue", f"Invalid resource name: {arn}")

    def add_tags_to_resource(  # type: ignore[return]
        self, arn: str, tags: List[Dict[str, str]]
    ) -> List[Dict[str, str]]:
        if self.arn_regex.match(arn):
            arn_breakdown = arn.split(":")
            resource_type = arn_breakdown[-2]
            resource_name = arn_breakdown[-1]
            resource = self._find_resource(resource_type, resource_name)
            if resource:
                return resource.add_tags(tags)
            return []
        raise RDSClientError("InvalidParameterValue", f"Invalid resource name: {arn}")

    @staticmethod
    def _filter_resources(resources: Any, filters: Any, resource_class: Any) -> Any:  # type: ignore[misc]
        try:
            filter_defs = resource_class.SUPPORTED_FILTERS
            validate_filters(filters, filter_defs)
            return apply_filter(resources, filters, filter_defs)
        except KeyError as e:
            # https://stackoverflow.com/questions/24998968/why-does-strkeyerror-add-extra-quotes
            raise InvalidParameterValue(e.args[0])
        except ValueError as e:
            raise InvalidParameterCombination(str(e))

    @staticmethod
    def _merge_tags(  # type: ignore[misc]
        old_tags: List[Dict[str, Any]], new_tags: List[Dict[str, Any]]
    ) -> List[Dict[str, Any]]:
        tags_dict = dict()
        tags_dict.update({d["Key"]: d["Value"] for d in old_tags})
        tags_dict.update({d["Key"]: d["Value"] for d in new_tags})
        return [{"Key": k, "Value": v} for k, v in tags_dict.items()]

    @staticmethod
    def _validate_db_identifier(db_identifier: str) -> None:
        # https://docs.aws.amazon.com/AmazonRDS/latest/APIReference/API_CreateDBInstance.html
        # Constraints:
        # # Must contain from 1 to 63 letters, numbers, or hyphens.
        # # First character must be a letter.
        # # Can't end with a hyphen or contain two consecutive hyphens.
        if (
            re.match(
                "^(?!.*--)([a-zA-Z]?[a-zA-Z0-9-]{0,61}[a-zA-Z0-9])$", db_identifier
            )
            and db_identifier[0].isalpha()
        ):
            return
        raise InvalidDBInstanceIdentifier

    @staticmethod
    def validate_db_snapshot_identifier(
        db_snapshot_identifier: str, parameter_name: str
    ) -> None:
        # https://docs.aws.amazon.com/AmazonRDS/latest/APIReference/API_CreateDBSnapshot.html
        # Constraints:
        # # Must contain from 1 to 255 letters, numbers, or hyphens.
        # # First character must be a letter.
        # # Can't end with a hyphen or contain two consecutive hyphens.
        if (
            re.match(
                "^(?!.*--)([a-zA-Z]?[a-zA-Z0-9-]{0,253}[a-zA-Z0-9])$",
                db_snapshot_identifier,
            )
            and db_snapshot_identifier[0].isalpha()
        ):
            return
        raise InvalidDBSnapshotIdentifier(db_snapshot_identifier, parameter_name)

    def describe_orderable_db_instance_options(
        self, engine: str, engine_version: str
    ) -> List[Dict[str, Any]]:
        """
        Only the Aurora-Postgresql and Neptune-engine is currently implemented
        """
        if engine in ["aurora-postgresql", "neptune"]:
            if engine_version:
                return [
                    option
                    for option in self.db_cluster_options(engine)
                    if option["EngineVersion"] == engine_version
                ]
            return self.db_cluster_options(engine)
        return []

    def create_db_cluster_parameter_group(
        self,
        group_name: str,
        family: str,
        description: str,
    ) -> "DBClusterParameterGroup":
        group = DBClusterParameterGroup(
            backend=self,
            name=group_name,
            family=family,
            description=description,
        )
        self.db_cluster_parameter_groups[group_name] = group
        return group

    def describe_db_cluster_parameter_groups(
        self, group_name: str
    ) -> List["DBClusterParameterGroup"]:
        if group_name is not None:
            if group_name not in self.db_cluster_parameter_groups:
                raise DBClusterParameterGroupNotFoundError(group_name)
            return [self.db_cluster_parameter_groups[group_name]]
        return list(self.db_cluster_parameter_groups.values())

    def delete_db_cluster_parameter_group(self, group_name: str) -> None:
        self.db_cluster_parameter_groups.pop(group_name)

    def create_global_cluster(
        self,
        global_cluster_identifier: str,
        source_db_cluster_identifier: Optional[str],
        engine: Optional[str],
        engine_version: Optional[str],
        storage_encrypted: Optional[str],
        deletion_protection: Optional[str],
    ) -> GlobalCluster:
        source_cluster = None
        if source_db_cluster_identifier is not None:
            # validate our source cluster exists
            if not re.match(ARN_PARTITION_REGEX + ":rds", source_db_cluster_identifier):
                raise InvalidParameterValue("Malformed db cluster arn dbci")
            source_cluster = self.describe_db_clusters(
                cluster_identifier=source_db_cluster_identifier
            )[0]
            # We should not specify an engine at the same time, as we'll take it from the source cluster
            if engine is not None:
                raise InvalidParameterCombination(
                    "When creating global cluster from existing db cluster, value for engineName should not be specified since it will be inherited from source cluster"
                )
            engine = source_cluster.engine
            engine_version = source_cluster.engine_version
        elif engine is None:
            raise InvalidParameterValue(
                "When creating standalone global cluster, value for engineName should be specified"
            )
        global_cluster = GlobalCluster(
            backend=self,
            global_cluster_identifier=global_cluster_identifier,
            engine=engine,  # type: ignore
            engine_version=engine_version,
            storage_encrypted=storage_encrypted,
            deletion_protection=deletion_protection,
        )
        self.global_clusters[global_cluster_identifier] = global_cluster
        if source_cluster is not None:
            source_cluster.global_cluster_identifier = global_cluster.global_cluster_arn
            global_cluster.members.append(source_cluster)
        return global_cluster

    def describe_global_clusters(self) -> List[GlobalCluster]:
        return list(self.global_clusters.values())

    def delete_global_cluster(self, global_cluster_identifier: str) -> GlobalCluster:
        global_cluster = self.global_clusters[global_cluster_identifier]
        if global_cluster.members:
            raise InvalidGlobalClusterStateFault(global_cluster.global_cluster_arn)
        return self.global_clusters.pop(global_cluster_identifier)

    def remove_from_global_cluster(
        self, global_cluster_identifier: str, db_cluster_identifier: str
    ) -> Optional[GlobalCluster]:
        try:
            global_cluster = self.global_clusters[global_cluster_identifier]
            cluster = self.describe_db_clusters(
                cluster_identifier=db_cluster_identifier
            )[0]
            global_cluster.members.remove(cluster)
            return global_cluster
        except:  # noqa: E722 Do not use bare except
            pass
        return None

    def describe_db_snapshot_attributes(
        self, db_snapshot_identifier: str
    ) -> List[Dict[str, Any]]:
        snapshot = self.describe_db_snapshots(
            db_instance_identifier=None, db_snapshot_identifier=db_snapshot_identifier
        )[0]
        return snapshot.attributes

    def modify_db_snapshot_attribute(
        self,
        db_snapshot_identifier: str,
        attribute_name: str,
        values_to_add: Optional[Dict[str, Dict[str, str]]] = None,
        values_to_remove: Optional[Dict[str, Dict[str, str]]] = None,
    ) -> List[Dict[str, Any]]:
        snapshot = self.describe_db_snapshots(
            db_instance_identifier=None, db_snapshot_identifier=db_snapshot_identifier
        )[0]
        attribute_present = False
        for attribute in snapshot.attributes:
            if attribute["AttributeName"] == attribute_name:
                attribute_present = True
                if values_to_add:
                    attribute["AttributeValues"] = list(
                        attribute["AttributeValues"]
                    ) + list(values_to_add["AttributeValue"].values())
                if values_to_remove:
                    attribute["AttributeValues"] = [
                        i
                        for i in attribute["AttributeValues"]
                        if i not in values_to_remove["AttributeValue"].values()
                    ]
        if not attribute_present and values_to_add:
            snapshot.attributes.append(
                {
                    "AttributeName": attribute_name,
                    "AttributeValues": values_to_add["AttributeValue"].values(),
                }
            )
        return snapshot.attributes

    def describe_db_cluster_snapshot_attributes(
        self, db_cluster_snapshot_identifier: str
    ) -> List[Dict[str, Any]]:
        snapshot = self.describe_db_cluster_snapshots(
            db_cluster_identifier=None,
            db_snapshot_identifier=db_cluster_snapshot_identifier,
        )[0]
        return snapshot.attributes

    def modify_db_cluster_snapshot_attribute(
        self,
        db_cluster_snapshot_identifier: str,
        attribute_name: str,
        values_to_add: Optional[Dict[str, Dict[str, str]]] = None,
        values_to_remove: Optional[Dict[str, Dict[str, str]]] = None,
    ) -> List[Dict[str, Any]]:
        snapshot = self.describe_db_cluster_snapshots(
            db_cluster_identifier=None,
            db_snapshot_identifier=db_cluster_snapshot_identifier,
        )[0]
        attribute_present = False
        for attribute in snapshot.attributes:
            if attribute["AttributeName"] == attribute_name:
                attribute_present = True
                if values_to_add:
                    attribute["AttributeValues"] = list(
                        attribute["AttributeValues"]
                    ) + list(values_to_add["AttributeValue"].values())
                if values_to_remove:
                    attribute["AttributeValues"] = [
                        i
                        for i in attribute["AttributeValues"]
                        if i not in values_to_remove["AttributeValue"].values()
                    ]
        if not attribute_present and values_to_add:
            snapshot.attributes.append(
                {
                    "AttributeName": attribute_name,
                    "AttributeValues": values_to_add["AttributeValue"].values(),
                }
            )
        return snapshot.attributes

    def create_db_proxy(
        self,
        db_proxy_name: str,
        engine_family: str,
        auth: List[Dict[str, str]],
        role_arn: str,
        vpc_subnet_ids: List[str],
        vpc_security_group_ids: Optional[List[str]],
        require_tls: Optional[bool],
        idle_client_timeout: Optional[int],
        debug_logging: Optional[bool],
        tags: Optional[List[Dict[str, str]]],
    ) -> DBProxy:
        self._validate_db_identifier(db_proxy_name)
        if db_proxy_name in self.db_proxies:
            raise DBProxyAlreadyExistsFault(db_proxy_name)
        if len(self.db_proxies) >= int(os.environ.get("MOTO_RDS_PROXY_LIMIT", "100")):
            raise DBProxyQuotaExceededFault()
        db_proxy = DBProxy(
            self,
            db_proxy_name,
            engine_family,
            auth,
            role_arn,
            vpc_subnet_ids,
            vpc_security_group_ids,
            require_tls,
            idle_client_timeout,
            debug_logging,
            tags,
        )
        self.db_proxies[db_proxy_name] = db_proxy
        return db_proxy

    def describe_db_proxies(
        self,
        db_proxy_name: Optional[str],
        filters: Optional[List[Dict[str, Any]]] = None,
    ) -> List[DBProxy]:
        """
        The filters-argument is not yet supported
        """
        db_proxies = list(self.db_proxies.values())
        if db_proxy_name and db_proxy_name in self.db_proxies.keys():
            db_proxies = [self.db_proxies[db_proxy_name]]
        if db_proxy_name and db_proxy_name not in self.db_proxies.keys():
            raise DBProxyNotFoundFault(db_proxy_name)
        return db_proxies

    def deregister_db_proxy_targets(
        self,
        db_proxy_name: str,
        target_group_name: str,
        db_cluster_identifiers: List[str],
        db_instance_identifiers: List[str],
    ) -> None:
        db_proxy = self.db_proxies[db_proxy_name]
        target_group = db_proxy.proxy_target_groups[target_group_name or "default"]
        target_group.targets = [
            t
            for t in target_group.targets
            if t.rds_resource_id not in db_cluster_identifiers
            and t.rds_resource_id not in db_instance_identifiers
        ]

    def register_db_proxy_targets(
        self,
        db_proxy_name: str,
        target_group_name: str,
        db_cluster_identifiers: List[str],
        db_instance_identifiers: List[str],
    ) -> List[ProxyTarget]:
        db_proxy = self.db_proxies[db_proxy_name]
        target_group = db_proxy.proxy_target_groups[target_group_name or "default"]
        new_targets = []
        for cluster_id in db_cluster_identifiers:
            cluster = self.clusters[cluster_id]
            target = ProxyTarget(
                backend=self,
                resource_id=cluster_id,
                endpoint=cluster.endpoint,
                type="TRACKED_CLUSTER",
            )
            new_targets.append(target)
        for instance_id in db_instance_identifiers:
            target = ProxyTarget(
                backend=self,
                resource_id=instance_id,
                endpoint=None,
                type="RDS_INSTANCE",
            )
            new_targets.append(target)
        target_group.targets.extend(new_targets)
        return new_targets

    def delete_db_proxy(self, proxy_name: str) -> DBProxy:
        return self.db_proxies.pop(proxy_name)

    def describe_db_proxy_targets(self, proxy_name: str) -> List[ProxyTarget]:
        proxy = self.db_proxies[proxy_name]
        target_group = proxy.proxy_target_groups["default"]
        return target_group.targets

    def describe_db_proxy_target_groups(
        self, proxy_name: str
    ) -> List[ProxyTargetGroup]:
        proxy = self.db_proxies[proxy_name]
        return list(proxy.proxy_target_groups.values())

    def modify_db_proxy_target_group(
        self, proxy_name: str, config: Dict[str, Any]
    ) -> ProxyTargetGroup:
        proxy = self.db_proxies[proxy_name]
        target_group = proxy.proxy_target_groups["default"]
        if max_connections := config.get("MaxConnectionsPercent"):
            target_group.max_connections = max_connections
        if max_idle := config.get("MaxIdleConnectionsPercent"):
            target_group.max_idle_connections = max_idle
        else:
            target_group.max_idle_connections = math.floor(
                int(target_group.max_connections) / 2
            )
        target_group.borrow_timeout = config.get(
            "ConnectionBorrowTimeout", target_group.borrow_timeout
        )
        if "SessionPinningFilters" in config:
            target_group.session_pinning_filters = config["SessionPinningFilters"]
        return target_group


class OptionGroup(RDSBaseModel):
    resource_type = "og"

    def __init__(
        self,
        backend: "RDSBackend",
        name: str,
        engine_name: str,
        major_engine_version: str,
        description: Optional[str] = None,
    ):
        super().__init__(backend)
        self.engine_name = engine_name
        self.major_engine_version = major_engine_version
        self.description = description
        self._name = name
        self.vpc_and_non_vpc_instance_memberships = False
        self.options: Dict[str, Any] = {}
        self.vpcId = "null"
        self.tags: List[Dict[str, str]] = []

    @property
    def name(self) -> str:
        return self._name

    def remove_options(self, options_to_remove: Any) -> None:
        for option in options_to_remove:
            if isinstance(option, str):
                self.options.pop(option, None)

    def add_options(self, options_to_add: Any) -> None:
        for option in options_to_add:
            if isinstance(option, str):
                self.options[option] = {}
            elif isinstance(option, dict):
                self.options[option["OptionName"]] = option["OptionSettings"]


class DBParameterGroup(CloudFormationModel, RDSBaseModel):
    resource_type = "pg"

    def __init__(
        self,
        backend: "RDSBackend",
        name: str,
        description: str,
        family: Optional[str],
        tags: List[Dict[str, str]],
    ):
        super().__init__(backend)
        self._name = name
        self.description = description
        self.family = family
        self.tags = tags
        self.parameters: Dict[str, Any] = defaultdict(dict)

    @property
    def name(self) -> str:
        return self._name

    def update_parameters(self, new_parameters: Iterable[Dict[str, Any]]) -> None:
        for new_parameter in new_parameters:
            parameter = self.parameters[new_parameter["ParameterName"]]
            parameter.update(new_parameter)

    def delete(self, account_id: str, region_name: str) -> None:
        backend = rds_backends[account_id][region_name]
        backend.delete_db_parameter_group(self.name)  # type: ignore[arg-type]

    @staticmethod
    def cloudformation_name_type() -> str:
        return ""

    @staticmethod
    def cloudformation_type() -> str:
        # https://docs.aws.amazon.com/AWSCloudFormation/latest/UserGuide/aws-resource-rds-dbparametergroup.html
        return "AWS::RDS::DBParameterGroup"

    @classmethod
    def create_from_cloudformation_json(  # type: ignore[misc]
        cls,
        resource_name: str,
        cloudformation_json: Any,
        account_id: str,
        region_name: str,
        **kwargs: Any,
    ) -> "DBParameterGroup":
        properties = cloudformation_json["Properties"]

        db_parameter_group_kwargs = {
            "description": properties["Description"],
            "family": properties["Family"],
            "name": resource_name.lower(),
            "tags": properties.get("Tags"),
        }
        db_parameter_group_parameters = []
        for db_parameter, db_parameter_value in properties.get(
            "Parameters", {}
        ).items():
            db_parameter_group_parameters.append(
                {"ParameterName": db_parameter, "ParameterValue": db_parameter_value}
            )

        rds_backend = rds_backends[account_id][region_name]
        db_parameter_group = rds_backend.create_db_parameter_group(
            db_parameter_group_kwargs
        )
        db_parameter_group.update_parameters(db_parameter_group_parameters)
        return db_parameter_group


class DBClusterParameterGroup(CloudFormationModel, RDSBaseModel):
    resource_type = "cluster-pg"

    def __init__(self, backend: RDSBackend, name: str, description: str, family: str):
        super().__init__(backend)
        self._name = name
        self.description = description
        self.family = family
        self.parameters: Dict[str, Any] = defaultdict(dict)

    @property
    def name(self) -> str:
        return self._name


rds_backends = BackendDict(RDSBackend, "rds")<|MERGE_RESOLUTION|>--- conflicted
+++ resolved
@@ -962,61 +962,6 @@
     def snapshot_arn(self) -> str:
         return self.arn
 
-<<<<<<< HEAD
-    def to_xml(self) -> str:
-        template = Template(
-            """<DBSnapshot>
-              <DBSnapshotIdentifier>{{ snapshot.snapshot_id }}</DBSnapshotIdentifier>
-              <DBInstanceIdentifier>{{ database.db_instance_identifier }}</DBInstanceIdentifier>
-              <DbiResourceId>{{ database.dbi_resource_id }}</DbiResourceId>
-              <SnapshotCreateTime>{{ snapshot.created_at }}</SnapshotCreateTime>
-              <OriginalSnapshotCreateTime>{{ snapshot.original_created_at }}</OriginalSnapshotCreateTime>
-              <Engine>{{ database.engine }}</Engine>
-              <AllocatedStorage>{{ database.allocated_storage }}</AllocatedStorage>
-              <Status>{{ snapshot.status }}</Status>
-              <Port>{{ database.port }}</Port>
-              <AvailabilityZone>{{ database.availability_zone }}</AvailabilityZone>
-              <VpcId>{{ database.db_subnet_group.vpc_id }}</VpcId>
-              <InstanceCreateTime>{{ snapshot.created_at }}</InstanceCreateTime>
-              {% if database.master_username %}
-              <MasterUsername>{{ database.master_username }}</MasterUsername>
-              {% endif %}
-              <EngineVersion>{{ database.engine_version }}</EngineVersion>
-              {% if database.license_model %}
-              <LicenseModel>{{ database.license_model }}</LicenseModel>
-              {% endif %}
-              <SnapshotType>{{ snapshot.snapshot_type }}</SnapshotType>
-              {% if database.iops %}
-              <Iops>{{ database.iops }}</Iops>
-              <StorageType>io1</StorageType>
-              {% else %}
-              <StorageType>{{ database.storage_type }}</StorageType>
-              {% endif %}
-              <OptionGroupName>{{ database.option_group_name }}</OptionGroupName>
-              <PercentProgress>{{ 100 }}</PercentProgress>
-              <SourceRegion>{{ database.region }}</SourceRegion>
-              <SourceDBSnapshotIdentifier></SourceDBSnapshotIdentifier>
-              <TagList>
-              {%- for tag in snapshot.tags -%}
-                <Tag><Key>{{ tag['Key'] }}</Key><Value>{{ tag['Value'] }}</Value></Tag>
-              {%- endfor -%}
-              </TagList>
-              <TdeCredentialArn></TdeCredentialArn>
-              <Encrypted>{{ database.storage_encrypted }}</Encrypted>
-              {% if database.kms_key_id %}
-              <KmsKeyId>{{ database.kms_key_id }}</KmsKeyId>
-              {% endif %}
-              <DBSnapshotArn>{{ snapshot.snapshot_arn }}</DBSnapshotArn>
-              <Timezone></Timezone>
-              {% if database.enable_iam_database_authentication %}
-              <IAMDatabaseAuthenticationEnabled>{{ 'true' if database.enable_iam_database_authentication else 'false' }}</IAMDatabaseAuthenticationEnabled>
-              {% endif %}
-            </DBSnapshot>"""
-        )
-        return template.render(snapshot=self, database=self.database)
-
-=======
->>>>>>> 5abecce7
 
 class ExportTask(BaseModel):
     def __init__(
