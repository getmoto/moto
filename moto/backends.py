from __future__ import unicode_literals

<<<<<<< HEAD
from moto.acm import acm_backends
from moto.apigateway import apigateway_backends
from moto.autoscaling import autoscaling_backends
from moto.awslambda import lambda_backends
from moto.cloudformation import cloudformation_backends
from moto.cloudwatch import cloudwatch_backends
from moto.cognitoidentity import cognitoidentity_backends
from moto.cognitoidp import cognitoidp_backends
from moto.core import moto_api_backends
from moto.datapipeline import datapipeline_backends
from moto.dynamodb import dynamodb_backends
from moto.dynamodb2 import dynamodb_backends2
from moto.dynamodbstreams import dynamodbstreams_backends
from moto.ec2 import ec2_backends
from moto.ecr import ecr_backends
from moto.ecs import ecs_backends
from moto.elb import elb_backends
from moto.elbv2 import elbv2_backends
from moto.emr import emr_backends
from moto.events import events_backends
from moto.glacier import glacier_backends
from moto.glue import glue_backends
from moto.iam import iam_backends
from moto.instance_metadata import instance_metadata_backends
from moto.kinesis import kinesis_backends
from moto.kms import kms_backends
from moto.logs import logs_backends
from moto.opsworks import opsworks_backends
from moto.organizations import organizations_backends
from moto.polly import polly_backends
from moto.rds2 import rds2_backends
from moto.redshift import redshift_backends
from moto.route53 import route53_backends
from moto.s3 import s3_backends
from moto.sagemaker import sagemaker_backends
from moto.ses import ses_backends
from moto.secretsmanager import secretsmanager_backends
from moto.sns import sns_backends
from moto.sqs import sqs_backends
from moto.ssm import ssm_backends
from moto.sts import sts_backends
from moto.swf import swf_backends
from moto.xray import xray_backends
from moto.iot import iot_backends
from moto.iotdata import iotdata_backends
from moto.batch import batch_backends
from moto.resourcegroupstaggingapi import resourcegroupstaggingapi_backends
from moto.config import config_backends

BACKENDS = {
    'acm': acm_backends,
    'apigateway': apigateway_backends,
    'autoscaling': autoscaling_backends,
    'batch': batch_backends,
    'cloudformation': cloudformation_backends,
    'cloudwatch': cloudwatch_backends,
    'cognito-identity': cognitoidentity_backends,
    'cognito-idp': cognitoidp_backends,
    'config': config_backends,
    'datapipeline': datapipeline_backends,
    'dynamodb': dynamodb_backends,
    'dynamodb2': dynamodb_backends2,
    'dynamodbstreams': dynamodbstreams_backends,
    'ec2': ec2_backends,
    'ecr': ecr_backends,
    'ecs': ecs_backends,
    'elb': elb_backends,
    'elbv2': elbv2_backends,
    'events': events_backends,
    'emr': emr_backends,
    'glacier': glacier_backends,
    'glue': glue_backends,
    'iam': iam_backends,
    'moto_api': moto_api_backends,
    'instance_metadata': instance_metadata_backends,
    'logs': logs_backends,
    'kinesis': kinesis_backends,
    'kms': kms_backends,
    'opsworks': opsworks_backends,
    'organizations': organizations_backends,
    'polly': polly_backends,
    'redshift': redshift_backends,
    'rds': rds2_backends,
    's3': s3_backends,
    's3bucket_path': s3_backends,
    'sagemaker': sagemaker_backends,
    'ses': ses_backends,
    'secretsmanager': secretsmanager_backends,
    'sns': sns_backends,
    'sqs': sqs_backends,
    'ssm': ssm_backends,
    'sts': sts_backends,
    'swf': swf_backends,
    'route53': route53_backends,
    'lambda': lambda_backends,
    'xray': xray_backends,
    'resourcegroupstaggingapi': resourcegroupstaggingapi_backends,
    'iot': iot_backends,
    'iot-data': iotdata_backends,
=======
import importlib

BACKENDS = {
    "acm": ("acm", "acm_backends"),
    "apigateway": ("apigateway", "apigateway_backends"),
    "athena": ("athena", "athena_backends"),
    "autoscaling": ("autoscaling", "autoscaling_backends"),
    "batch": ("batch", "batch_backends"),
    "cloudformation": ("cloudformation", "cloudformation_backends"),
    "cloudwatch": ("cloudwatch", "cloudwatch_backends"),
    "codecommit": ("codecommit", "codecommit_backends"),
    "codepipeline": ("codepipeline", "codepipeline_backends"),
    "cognito-identity": ("cognitoidentity", "cognitoidentity_backends"),
    "cognito-idp": ("cognitoidp", "cognitoidp_backends"),
    "config": ("config", "config_backends"),
    "datapipeline": ("datapipeline", "datapipeline_backends"),
    "datasync": ("datasync", "datasync_backends"),
    "dynamodb": ("dynamodb", "dynamodb_backends"),
    "dynamodb2": ("dynamodb2", "dynamodb_backends2"),
    "dynamodbstreams": ("dynamodbstreams", "dynamodbstreams_backends"),
    "ec2": ("ec2", "ec2_backends"),
    "ec2instanceconnect": ("ec2instanceconnect", "ec2instanceconnect_backends"),
    "ecr": ("ecr", "ecr_backends"),
    "ecs": ("ecs", "ecs_backends"),
    "elasticbeanstalk": ("elasticbeanstalk", "eb_backends"),
    "elb": ("elb", "elb_backends"),
    "elbv2": ("elbv2", "elbv2_backends"),
    "emr": ("emr", "emr_backends"),
    "events": ("events", "events_backends"),
    "glacier": ("glacier", "glacier_backends"),
    "glue": ("glue", "glue_backends"),
    "iam": ("iam", "iam_backends"),
    "instance_metadata": ("instance_metadata", "instance_metadata_backends"),
    "iot": ("iot", "iot_backends"),
    "iot-data": ("iotdata", "iotdata_backends"),
    "kinesis": ("kinesis", "kinesis_backends"),
    "kms": ("kms", "kms_backends"),
    "lambda": ("awslambda", "lambda_backends"),
    "logs": ("logs", "logs_backends"),
    "managedblockchain": ("managedblockchain", "managedblockchain_backends"),
    "moto_api": ("core", "moto_api_backends"),
    "opsworks": ("opsworks", "opsworks_backends"),
    "organizations": ("organizations", "organizations_backends"),
    "polly": ("polly", "polly_backends"),
    "rds": ("rds2", "rds2_backends"),
    "redshift": ("redshift", "redshift_backends"),
    "resource-groups": ("resourcegroups", "resourcegroups_backends"),
    "resourcegroupstaggingapi": (
        "resourcegroupstaggingapi",
        "resourcegroupstaggingapi_backends",
    ),
    "route53": ("route53", "route53_backends"),
    "s3": ("s3", "s3_backends"),
    "s3bucket_path": ("s3", "s3_backends"),
    "secretsmanager": ("secretsmanager", "secretsmanager_backends"),
    "ses": ("ses", "ses_backends"),
    "sns": ("sns", "sns_backends"),
    "sqs": ("sqs", "sqs_backends"),
    "ssm": ("ssm", "ssm_backends"),
    "stepfunctions": ("stepfunctions", "stepfunction_backends"),
    "sts": ("sts", "sts_backends"),
    "swf": ("swf", "swf_backends"),
    "xray": ("xray", "xray_backends"),
>>>>>>> e32a6018
}


def _import_backend(module_name, backends_name):
    module = importlib.import_module("moto." + module_name)
    return getattr(module, backends_name)


def backends():
    for module_name, backends_name in BACKENDS.values():
        yield _import_backend(module_name, backends_name)


def named_backends():
    for name, (module_name, backends_name) in BACKENDS.items():
        yield name, _import_backend(module_name, backends_name)


def get_backend(name):
    module_name, backends_name = BACKENDS[name]
    return _import_backend(module_name, backends_name)


def search_backend(predicate):
    for name, backend in named_backends():
        if predicate(backend):
            return name


def get_model(name, region_name):
    for backends_ in backends():
        for region, backend in backends_.items():
            if region == region_name:
                models = getattr(backend.__class__, "__models__", {})
                if name in models:
                    return list(getattr(backend, models[name])())<|MERGE_RESOLUTION|>--- conflicted
+++ resolved
@@ -1,106 +1,5 @@
 from __future__ import unicode_literals
 
-<<<<<<< HEAD
-from moto.acm import acm_backends
-from moto.apigateway import apigateway_backends
-from moto.autoscaling import autoscaling_backends
-from moto.awslambda import lambda_backends
-from moto.cloudformation import cloudformation_backends
-from moto.cloudwatch import cloudwatch_backends
-from moto.cognitoidentity import cognitoidentity_backends
-from moto.cognitoidp import cognitoidp_backends
-from moto.core import moto_api_backends
-from moto.datapipeline import datapipeline_backends
-from moto.dynamodb import dynamodb_backends
-from moto.dynamodb2 import dynamodb_backends2
-from moto.dynamodbstreams import dynamodbstreams_backends
-from moto.ec2 import ec2_backends
-from moto.ecr import ecr_backends
-from moto.ecs import ecs_backends
-from moto.elb import elb_backends
-from moto.elbv2 import elbv2_backends
-from moto.emr import emr_backends
-from moto.events import events_backends
-from moto.glacier import glacier_backends
-from moto.glue import glue_backends
-from moto.iam import iam_backends
-from moto.instance_metadata import instance_metadata_backends
-from moto.kinesis import kinesis_backends
-from moto.kms import kms_backends
-from moto.logs import logs_backends
-from moto.opsworks import opsworks_backends
-from moto.organizations import organizations_backends
-from moto.polly import polly_backends
-from moto.rds2 import rds2_backends
-from moto.redshift import redshift_backends
-from moto.route53 import route53_backends
-from moto.s3 import s3_backends
-from moto.sagemaker import sagemaker_backends
-from moto.ses import ses_backends
-from moto.secretsmanager import secretsmanager_backends
-from moto.sns import sns_backends
-from moto.sqs import sqs_backends
-from moto.ssm import ssm_backends
-from moto.sts import sts_backends
-from moto.swf import swf_backends
-from moto.xray import xray_backends
-from moto.iot import iot_backends
-from moto.iotdata import iotdata_backends
-from moto.batch import batch_backends
-from moto.resourcegroupstaggingapi import resourcegroupstaggingapi_backends
-from moto.config import config_backends
-
-BACKENDS = {
-    'acm': acm_backends,
-    'apigateway': apigateway_backends,
-    'autoscaling': autoscaling_backends,
-    'batch': batch_backends,
-    'cloudformation': cloudformation_backends,
-    'cloudwatch': cloudwatch_backends,
-    'cognito-identity': cognitoidentity_backends,
-    'cognito-idp': cognitoidp_backends,
-    'config': config_backends,
-    'datapipeline': datapipeline_backends,
-    'dynamodb': dynamodb_backends,
-    'dynamodb2': dynamodb_backends2,
-    'dynamodbstreams': dynamodbstreams_backends,
-    'ec2': ec2_backends,
-    'ecr': ecr_backends,
-    'ecs': ecs_backends,
-    'elb': elb_backends,
-    'elbv2': elbv2_backends,
-    'events': events_backends,
-    'emr': emr_backends,
-    'glacier': glacier_backends,
-    'glue': glue_backends,
-    'iam': iam_backends,
-    'moto_api': moto_api_backends,
-    'instance_metadata': instance_metadata_backends,
-    'logs': logs_backends,
-    'kinesis': kinesis_backends,
-    'kms': kms_backends,
-    'opsworks': opsworks_backends,
-    'organizations': organizations_backends,
-    'polly': polly_backends,
-    'redshift': redshift_backends,
-    'rds': rds2_backends,
-    's3': s3_backends,
-    's3bucket_path': s3_backends,
-    'sagemaker': sagemaker_backends,
-    'ses': ses_backends,
-    'secretsmanager': secretsmanager_backends,
-    'sns': sns_backends,
-    'sqs': sqs_backends,
-    'ssm': ssm_backends,
-    'sts': sts_backends,
-    'swf': swf_backends,
-    'route53': route53_backends,
-    'lambda': lambda_backends,
-    'xray': xray_backends,
-    'resourcegroupstaggingapi': resourcegroupstaggingapi_backends,
-    'iot': iot_backends,
-    'iot-data': iotdata_backends,
-=======
 import importlib
 
 BACKENDS = {
@@ -164,7 +63,6 @@
     "sts": ("sts", "sts_backends"),
     "swf": ("swf", "swf_backends"),
     "xray": ("xray", "xray_backends"),
->>>>>>> e32a6018
 }
 
 
