from __future__ import unicode_literals

from moto.acm import acm_backends
from moto.apigateway import apigateway_backends
from moto.autoscaling import autoscaling_backends
from moto.awslambda import lambda_backends
from moto.cloudformation import cloudformation_backends
from moto.cloudwatch import cloudwatch_backends
from moto.core import moto_api_backends
from moto.datapipeline import datapipeline_backends
from moto.dynamodb import dynamodb_backends
from moto.dynamodb2 import dynamodb_backends2
from moto.ec2 import ec2_backends
from moto.ecr import ecr_backends
from moto.ecs import ecs_backends
from moto.elb import elb_backends
from moto.elbv2 import elbv2_backends
from moto.emr import emr_backends
from moto.events import events_backends
from moto.glacier import glacier_backends
from moto.iam import iam_backends
from moto.instance_metadata import instance_metadata_backends
from moto.kinesis import kinesis_backends
from moto.kms import kms_backends
from moto.logs import logs_backends
from moto.opsworks import opsworks_backends
from moto.polly import polly_backends
from moto.rds2 import rds2_backends
from moto.redshift import redshift_backends
from moto.route53 import route53_backends
from moto.s3 import s3_backends
from moto.ses import ses_backends
from moto.sns import sns_backends
from moto.sqs import sqs_backends
from moto.ssm import ssm_backends
from moto.sts import sts_backends
from moto.xray import xray_backends
<<<<<<< HEAD
from moto.iot import iot_backends
from moto.iotdata import iotdata_backends
=======
from moto.batch import batch_backends

>>>>>>> 56793a3b

BACKENDS = {
    'acm': acm_backends,
    'apigateway': apigateway_backends,
    'autoscaling': autoscaling_backends,
    'batch': batch_backends,
    'cloudformation': cloudformation_backends,
    'cloudwatch': cloudwatch_backends,
    'datapipeline': datapipeline_backends,
    'dynamodb': dynamodb_backends,
    'dynamodb2': dynamodb_backends2,
    'ec2': ec2_backends,
    'ecr': ecr_backends,
    'ecs': ecs_backends,
    'elb': elb_backends,
    'elbv2': elbv2_backends,
    'events': events_backends,
    'emr': emr_backends,
    'glacier': glacier_backends,
    'iam': iam_backends,
    'moto_api': moto_api_backends,
    'instance_metadata': instance_metadata_backends,
    'logs': logs_backends,
    'kinesis': kinesis_backends,
    'kms': kms_backends,
    'opsworks': opsworks_backends,
    'polly': polly_backends,
    'redshift': redshift_backends,
    'rds': rds2_backends,
    's3': s3_backends,
    's3bucket_path': s3_backends,
    'ses': ses_backends,
    'sns': sns_backends,
    'sqs': sqs_backends,
    'ssm': ssm_backends,
    'sts': sts_backends,
    'route53': route53_backends,
    'lambda': lambda_backends,
    'xray': xray_backends,
<<<<<<< HEAD
    'iot': iot_backends,
    'iot-data': iotdata_backends,
=======
>>>>>>> 56793a3b
}


def get_model(name, region_name):
    for backends in BACKENDS.values():
        for region, backend in backends.items():
            if region == region_name:
                models = getattr(backend.__class__, '__models__', {})
                if name in models:
                    return list(getattr(backend, models[name])())<|MERGE_RESOLUTION|>--- conflicted
+++ resolved
@@ -35,13 +35,10 @@
 from moto.ssm import ssm_backends
 from moto.sts import sts_backends
 from moto.xray import xray_backends
-<<<<<<< HEAD
 from moto.iot import iot_backends
 from moto.iotdata import iotdata_backends
-=======
 from moto.batch import batch_backends
 
->>>>>>> 56793a3b
 
 BACKENDS = {
     'acm': acm_backends,
@@ -81,11 +78,8 @@
     'route53': route53_backends,
     'lambda': lambda_backends,
     'xray': xray_backends,
-<<<<<<< HEAD
     'iot': iot_backends,
     'iot-data': iotdata_backends,
-=======
->>>>>>> 56793a3b
 }
 
 
