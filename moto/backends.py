--- conflicted
+++ resolved
@@ -81,14 +81,9 @@
     'ssm': ssm_backends,
     'sts': sts_backends,
     'route53': route53_backends,
-<<<<<<< HEAD
-    'xray': xray_backends
-=======
-    'lambda': lambda_backends,
     'xray': xray_backends,
     'iot': iot_backends,
     'iot-data': iotdata_backends,
->>>>>>> 2ad0f2fc
 }
 
 if SUPPORTS_LAMBDA:
