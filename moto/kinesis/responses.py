--- conflicted
+++ resolved
@@ -138,7 +138,6 @@
         )
         return ""
 
-<<<<<<< HEAD
     def list_shards(self):
         stream_name = self.parameters.get("StreamName")
         next_token = self.parameters.get("NextToken")
@@ -184,13 +183,14 @@
 
         stream = self.kinesis_backend.create_delivery_stream(
             stream_name, **stream_kwargs
-=======
+        )
+        return ""
+
     def increase_stream_retention_period(self):
         stream_name = self.parameters.get("StreamName")
         retention_period_hours = self.parameters.get("RetentionPeriodHours")
         self.kinesis_backend.increase_stream_retention_period(
             stream_name, retention_period_hours
->>>>>>> 773e9a9f
         )
         return ""
 
