from __future__ import unicode_literals

from collections import OrderedDict
import datetime
import re
import itertools

from operator import attrgetter
from hashlib import md5

from boto3 import Session

from moto.core import BaseBackend, BaseModel, CloudFormationModel
from moto.core.utils import unix_time
from moto.core import ACCOUNT_ID
from moto.utilities.paginator import paginate
from .exceptions import (
    StreamNotFoundError,
    ShardNotFoundError,
    ResourceInUseError,
    ResourceNotFoundError,
    InvalidArgumentError,
)
from .utils import (
    compose_shard_iterator,
    compose_new_shard_iterator,
    decompose_shard_iterator,
    PAGINATION_MODEL,
)


class Record(BaseModel):
    def __init__(self, partition_key, data, sequence_number, explicit_hash_key):
        self.partition_key = partition_key
        self.data = data
        self.sequence_number = sequence_number
        self.explicit_hash_key = explicit_hash_key
        self.created_at_datetime = datetime.datetime.utcnow()
        self.created_at = unix_time(self.created_at_datetime)

    def to_json(self):
        return {
            "Data": self.data,
            "PartitionKey": self.partition_key,
            "SequenceNumber": str(self.sequence_number),
            "ApproximateArrivalTimestamp": self.created_at,
        }


class Shard(BaseModel):
    def __init__(self, shard_id, starting_hash, ending_hash):
        self._shard_id = shard_id
        self.starting_hash = starting_hash
        self.ending_hash = ending_hash
        self.records = OrderedDict()
        self.is_open = True

    @property
    def shard_id(self):
        return "shardId-{0}".format(str(self._shard_id).zfill(12))

    def get_records(self, last_sequence_id, limit):
        last_sequence_id = int(last_sequence_id)
        results = []
        secs_behind_latest = 0

        for sequence_number, record in self.records.items():
            if sequence_number > last_sequence_id:
                results.append(record)
                last_sequence_id = sequence_number

                very_last_record = self.records[next(reversed(self.records))]
                secs_behind_latest = very_last_record.created_at - record.created_at

            if len(results) == limit:
                break

        millis_behind_latest = int(secs_behind_latest * 1000)
        return results, last_sequence_id, millis_behind_latest

    def put_record(self, partition_key, data, explicit_hash_key):
        # Note: this function is not safe for concurrency
        if self.records:
            last_sequence_number = self.get_max_sequence_number()
        else:
            last_sequence_number = 0
        sequence_number = last_sequence_number + 1
        self.records[sequence_number] = Record(
            partition_key, data, sequence_number, explicit_hash_key
        )
        return sequence_number

    def get_min_sequence_number(self):
        if self.records:
            return list(self.records.keys())[0]
        return 0

    def get_max_sequence_number(self):
        if self.records:
            return list(self.records.keys())[-1]
        return 0

    def get_sequence_number_at(self, at_timestamp):
        if not self.records or at_timestamp < list(self.records.values())[0].created_at:
            return 0
        else:
            # find the last item in the list that was created before
            # at_timestamp
            r = next(
                (
                    r
                    for r in reversed(self.records.values())
                    if r.created_at < at_timestamp
                ),
                None,
            )
            return r.sequence_number

    def to_json(self):
        response = {
            "HashKeyRange": {
                "EndingHashKey": str(self.ending_hash),
                "StartingHashKey": str(self.starting_hash),
            },
            "SequenceNumberRange": {
                "StartingSequenceNumber": self.get_min_sequence_number(),
            },
            "ShardId": self.shard_id,
        }
        if not self.is_open:
            response["SequenceNumberRange"][
                "EndingSequenceNumber"
            ] = self.get_max_sequence_number()
        return response


class Stream(CloudFormationModel):
    def __init__(self, stream_name, shard_count, retention_period_hours, region_name):
        self.stream_name = stream_name
        self.creation_datetime = datetime.datetime.now()
        self.region = region_name
        self.account_number = ACCOUNT_ID
        self.shards = {}
        self.tags = {}
        self.status = "ACTIVE"
        self.shard_count = None
        self.update_shard_count(shard_count)
        self.retention_period_hours = (
            retention_period_hours if retention_period_hours else 24
        )

    def update_shard_count(self, shard_count):
        # ToDo: This was extracted from init.  It's only accurate for new streams.
        #  It doesn't (yet) try to accurately mimic the more complex re-sharding behavior.
        #  It makes the stream as if it had been created with this number of shards.
        #  Logically consistent, but not what AWS does.
        self.shard_count = shard_count

        step = 2 ** 128 // shard_count
        hash_ranges = itertools.chain(
            map(lambda i: (i, i * step, (i + 1) * step), range(shard_count - 1)),
            [(shard_count - 1, (shard_count - 1) * step, 2 ** 128)],
        )
        for index, start, end in hash_ranges:
            shard = Shard(index, start, end)
            self.shards[shard.shard_id] = shard

    @property
    def arn(self):
        return "arn:aws:kinesis:{region}:{account_number}:{stream_name}".format(
            region=self.region,
            account_number=self.account_number,
            stream_name=self.stream_name,
        )

    def get_shard(self, shard_id):
        if shard_id in self.shards:
            return self.shards[shard_id]
        else:
            raise ShardNotFoundError(shard_id)

    def get_shard_for_key(self, partition_key, explicit_hash_key):
        if not isinstance(partition_key, str):
            raise InvalidArgumentError("partition_key")
        if len(partition_key) > 256:
            raise InvalidArgumentError("partition_key")

        if explicit_hash_key:
            if not isinstance(explicit_hash_key, str):
                raise InvalidArgumentError("explicit_hash_key")

            key = int(explicit_hash_key)

            if key >= 2 ** 128:
                raise InvalidArgumentError("explicit_hash_key")

        else:
            key = int(md5(partition_key.encode("utf-8")).hexdigest(), 16)

        for shard in self.shards.values():
            if shard.starting_hash <= key < shard.ending_hash:
                return shard

    def put_record(
        self, partition_key, explicit_hash_key, sequence_number_for_ordering, data
    ):
        shard = self.get_shard_for_key(partition_key, explicit_hash_key)

        sequence_number = shard.put_record(partition_key, data, explicit_hash_key)
        return sequence_number, shard.shard_id

    def to_json(self):
        return {
            "StreamDescription": {
                "StreamARN": self.arn,
                "StreamName": self.stream_name,
                "StreamStatus": self.status,
                "HasMoreShards": False,
                "RetentionPeriodHours": self.retention_period_hours,
                "Shards": [shard.to_json() for shard in self.shards.values()],
            }
        }

    def to_json_summary(self):
        return {
            "StreamDescriptionSummary": {
                "StreamARN": self.arn,
                "StreamName": self.stream_name,
                "StreamStatus": self.status,
                "StreamCreationTimestamp": str(self.creation_datetime),
                "OpenShardCount": self.shard_count,
            }
        }

    @staticmethod
    def cloudformation_name_type():
        return "Name"

    @staticmethod
    def cloudformation_type():
        # https://docs.aws.amazon.com/AWSCloudFormation/latest/UserGuide/aws-resource-kinesis-stream.html
        return "AWS::Kinesis::Stream"

    @classmethod
    def create_from_cloudformation_json(
        cls, resource_name, cloudformation_json, region_name
    ):
        properties = cloudformation_json.get("Properties", {})
        shard_count = properties.get("ShardCount", 1)
        retention_period_hours = properties.get("RetentionPeriodHours", resource_name)
        tags = {
            tag_item["Key"]: tag_item["Value"]
            for tag_item in properties.get("Tags", [])
        }

        backend = kinesis_backends[region_name]
        stream = backend.create_stream(
            resource_name, shard_count, retention_period_hours, region_name
        )
        if any(tags):
            backend.add_tags_to_stream(stream.stream_name, tags)
        return stream

    @classmethod
    def update_from_cloudformation_json(
        cls, original_resource, new_resource_name, cloudformation_json, region_name,
    ):
        properties = cloudformation_json["Properties"]

        if Stream.is_replacement_update(properties):
            resource_name_property = cls.cloudformation_name_type()
            if resource_name_property not in properties:
                properties[resource_name_property] = new_resource_name
            new_resource = cls.create_from_cloudformation_json(
                properties[resource_name_property], cloudformation_json, region_name
            )
            properties[resource_name_property] = original_resource.name
            cls.delete_from_cloudformation_json(
                original_resource.name, cloudformation_json, region_name
            )
            return new_resource

        else:  # No Interruption
            if "ShardCount" in properties:
                original_resource.update_shard_count(properties["ShardCount"])
            if "RetentionPeriodHours" in properties:
                original_resource.retention_period_hours = properties[
                    "RetentionPeriodHours"
                ]
            if "Tags" in properties:
                original_resource.tags = {
                    tag_item["Key"]: tag_item["Value"]
                    for tag_item in properties.get("Tags", [])
                }
            return original_resource

    @classmethod
    def delete_from_cloudformation_json(
        cls, resource_name, cloudformation_json, region_name
    ):
        backend = kinesis_backends[region_name]
        backend.delete_stream(resource_name)

    @staticmethod
    def is_replacement_update(properties):
        properties_requiring_replacement_update = ["BucketName", "ObjectLockEnabled"]
        return any(
            [
                property_requiring_replacement in properties
                for property_requiring_replacement in properties_requiring_replacement_update
            ]
        )

    def get_cfn_attribute(self, attribute_name):
        from moto.cloudformation.exceptions import UnformattedGetAttTemplateException

        if attribute_name == "Arn":
            return self.arn
        raise UnformattedGetAttTemplateException()

    @property
    def physical_resource_id(self):
        return self.stream_name


class KinesisBackend(BaseBackend):
    def __init__(self):
        self.streams = OrderedDict()

    @staticmethod
    def default_vpc_endpoint_service(service_region, zones):
        """Default VPC endpoint service."""
        return BaseBackend.default_vpc_endpoint_service_factory(
            service_region, zones, "kinesis", special_service_name="kinesis-streams"
        )

    def create_stream(
        self, stream_name, shard_count, retention_period_hours, region_name
    ):
        if stream_name in self.streams:
            raise ResourceInUseError(stream_name)
        stream = Stream(stream_name, shard_count, retention_period_hours, region_name)
        self.streams[stream_name] = stream
        return stream

    def describe_stream(self, stream_name):
        if stream_name in self.streams:
            return self.streams[stream_name]
        else:
            raise StreamNotFoundError(stream_name)

    def describe_stream_summary(self, stream_name):
        return self.describe_stream(stream_name)

    def list_streams(self):
        return self.streams.values()

    def delete_stream(self, stream_name):
        if stream_name in self.streams:
            return self.streams.pop(stream_name)
        raise StreamNotFoundError(stream_name)

    def get_shard_iterator(
        self,
        stream_name,
        shard_id,
        shard_iterator_type,
        starting_sequence_number,
        at_timestamp,
    ):
        # Validate params
        stream = self.describe_stream(stream_name)
        shard = stream.get_shard(shard_id)

        shard_iterator = compose_new_shard_iterator(
            stream_name,
            shard,
            shard_iterator_type,
            starting_sequence_number,
            at_timestamp,
        )
        return shard_iterator

    def get_records(self, shard_iterator, limit):
        decomposed = decompose_shard_iterator(shard_iterator)
        stream_name, shard_id, last_sequence_id = decomposed

        stream = self.describe_stream(stream_name)
        shard = stream.get_shard(shard_id)

        records, last_sequence_id, millis_behind_latest = shard.get_records(
            last_sequence_id, limit
        )

        next_shard_iterator = compose_shard_iterator(
            stream_name, shard, last_sequence_id
        )

        return next_shard_iterator, records, millis_behind_latest

    def put_record(
        self,
        stream_name,
        partition_key,
        explicit_hash_key,
        sequence_number_for_ordering,
        data,
    ):
        stream = self.describe_stream(stream_name)

        sequence_number, shard_id = stream.put_record(
            partition_key, explicit_hash_key, sequence_number_for_ordering, data
        )

        return sequence_number, shard_id

    def put_records(self, stream_name, records):
        stream = self.describe_stream(stream_name)

        response = {"FailedRecordCount": 0, "Records": []}

        for record in records:
            partition_key = record.get("PartitionKey")
            explicit_hash_key = record.get("ExplicitHashKey")
            data = record.get("Data")

            sequence_number, shard_id = stream.put_record(
                partition_key, explicit_hash_key, None, data
            )
            response["Records"].append(
                {"SequenceNumber": sequence_number, "ShardId": shard_id}
            )

        return response

    def split_shard(self, stream_name, shard_to_split, new_starting_hash_key):
        stream = self.describe_stream(stream_name)

        if shard_to_split not in stream.shards:
            raise ResourceNotFoundError(shard_to_split)

        if not re.match(r"0|([1-9]\d{0,38})", new_starting_hash_key):
            raise InvalidArgumentError(new_starting_hash_key)
        new_starting_hash_key = int(new_starting_hash_key)

        shard = stream.shards[shard_to_split]

        last_id = sorted(stream.shards.values(), key=attrgetter("_shard_id"))[
            -1
        ]._shard_id

        if shard.starting_hash < new_starting_hash_key < shard.ending_hash:
            new_shard = Shard(last_id + 1, new_starting_hash_key, shard.ending_hash)
            shard.ending_hash = new_starting_hash_key
            stream.shards[new_shard.shard_id] = new_shard
        else:
            raise InvalidArgumentError(new_starting_hash_key)

        records = shard.records
        shard.records = OrderedDict()

        for index in records:
            record = records[index]
            stream.put_record(
                record.partition_key, record.explicit_hash_key, None, record.data
            )

    def merge_shards(self, stream_name, shard_to_merge, adjacent_shard_to_merge):
        stream = self.describe_stream(stream_name)

        if shard_to_merge not in stream.shards:
            raise ResourceNotFoundError(shard_to_merge)

        if adjacent_shard_to_merge not in stream.shards:
            raise ResourceNotFoundError(adjacent_shard_to_merge)

        shard1 = stream.shards[shard_to_merge]
        shard2 = stream.shards[adjacent_shard_to_merge]

        if shard1.ending_hash == shard2.starting_hash:
            shard1.ending_hash = shard2.ending_hash
        elif shard2.ending_hash == shard1.starting_hash:
            shard1.starting_hash = shard2.starting_hash
        else:
            raise InvalidArgumentError(adjacent_shard_to_merge)

        del stream.shards[shard2.shard_id]
        for index in shard2.records:
            record = shard2.records[index]
            shard1.put_record(
                record.partition_key, record.data, record.explicit_hash_key
            )

    @paginate(pagination_model=PAGINATION_MODEL)
    def list_shards(self, stream_name, limit=None, next_token=None):
        stream = self.describe_stream(stream_name)
        shards = sorted(stream.shards.values(), key=lambda x: x.shard_id)
        return [shard.to_json() for shard in shards]
<<<<<<< HEAD

    """ Firehose """

    def create_delivery_stream(self, stream_name, **stream_kwargs):
        stream = DeliveryStream(stream_name, **stream_kwargs)
        self.delivery_streams[stream_name] = stream
        return stream

    def get_delivery_stream(self, stream_name):
        if stream_name in self.delivery_streams:
            return self.delivery_streams[stream_name]
        else:
            raise StreamNotFoundError(stream_name)

    def list_delivery_streams(self):
        return self.delivery_streams.values()

    def delete_delivery_stream(self, stream_name):
        self.delivery_streams.pop(stream_name)
=======
>>>>>>> c642e8b4

    def increase_stream_retention_period(self, stream_name, retention_period_hours):
        stream = self.describe_stream(stream_name)
        if (
            retention_period_hours <= stream.retention_period_hours
            or retention_period_hours < 24
            or retention_period_hours > 8760
        ):
            raise InvalidArgumentError(retention_period_hours)
        stream.retention_period_hours = retention_period_hours

    def decrease_stream_retention_period(self, stream_name, retention_period_hours):
        stream = self.describe_stream(stream_name)
        if (
            retention_period_hours >= stream.retention_period_hours
            or retention_period_hours < 24
            or retention_period_hours > 8760
        ):
            raise InvalidArgumentError(retention_period_hours)
        stream.retention_period_hours = retention_period_hours

    def list_tags_for_stream(
        self, stream_name, exclusive_start_tag_key=None, limit=None
    ):
        stream = self.describe_stream(stream_name)

        tags = []
        result = {"HasMoreTags": False, "Tags": tags}
        for key, val in sorted(stream.tags.items(), key=lambda x: x[0]):
            if limit and len(tags) >= limit:
                result["HasMoreTags"] = True
                break
            if exclusive_start_tag_key and key < exclusive_start_tag_key:
                continue

            tags.append({"Key": key, "Value": val})

        return result

    def add_tags_to_stream(self, stream_name, tags):
        stream = self.describe_stream(stream_name)
        stream.tags.update(tags)

    def remove_tags_from_stream(self, stream_name, tag_keys):
        stream = self.describe_stream(stream_name)
        for key in tag_keys:
            if key in stream.tags:
                del stream.tags[key]


kinesis_backends = {}
for region in Session().get_available_regions("kinesis"):
    kinesis_backends[region] = KinesisBackend()
for region in Session().get_available_regions("kinesis", partition_name="aws-us-gov"):
    kinesis_backends[region] = KinesisBackend()
for region in Session().get_available_regions("kinesis", partition_name="aws-cn"):
    kinesis_backends[region] = KinesisBackend()<|MERGE_RESOLUTION|>--- conflicted
+++ resolved
@@ -496,28 +496,6 @@
         stream = self.describe_stream(stream_name)
         shards = sorted(stream.shards.values(), key=lambda x: x.shard_id)
         return [shard.to_json() for shard in shards]
-<<<<<<< HEAD
-
-    """ Firehose """
-
-    def create_delivery_stream(self, stream_name, **stream_kwargs):
-        stream = DeliveryStream(stream_name, **stream_kwargs)
-        self.delivery_streams[stream_name] = stream
-        return stream
-
-    def get_delivery_stream(self, stream_name):
-        if stream_name in self.delivery_streams:
-            return self.delivery_streams[stream_name]
-        else:
-            raise StreamNotFoundError(stream_name)
-
-    def list_delivery_streams(self):
-        return self.delivery_streams.values()
-
-    def delete_delivery_stream(self, stream_name):
-        self.delivery_streams.pop(stream_name)
-=======
->>>>>>> c642e8b4
 
     def increase_stream_retention_period(self, stream_name, retention_period_hours):
         stream = self.describe_stream(stream_name)
