--- conflicted
+++ resolved
@@ -491,37 +491,12 @@
                 record.partition_key, record.data, record.explicit_hash_key
             )
 
-<<<<<<< HEAD
     @paginate(pagination_model=PAGINATION_MODEL)
     def list_shards(self, stream_name, limit=None, next_token=None):
         stream = self.describe_stream(stream_name)
         shards = sorted(stream.shards.values(), key=lambda x: x.shard_id)
         return [shard.to_json() for shard in shards]
 
-    """ Firehose """
-
-    def create_delivery_stream(self, stream_name, **stream_kwargs):
-        stream = DeliveryStream(stream_name, **stream_kwargs)
-        self.delivery_streams[stream_name] = stream
-        return stream
-
-    def get_delivery_stream(self, stream_name):
-        if stream_name in self.delivery_streams:
-            return self.delivery_streams[stream_name]
-        else:
-            raise StreamNotFoundError(stream_name)
-
-    def list_delivery_streams(self):
-        return self.delivery_streams.values()
-
-    def delete_delivery_stream(self, stream_name):
-        self.delivery_streams.pop(stream_name)
-
-    def put_firehose_record(self, stream_name, record_data):
-        stream = self.get_delivery_stream(stream_name)
-        record = stream.put_record(record_data)
-        return record
-=======
     def increase_stream_retention_period(self, stream_name, retention_period_hours):
         stream = self.describe_stream(stream_name)
         if (
@@ -541,7 +516,6 @@
         ):
             raise InvalidArgumentError(retention_period_hours)
         stream.retention_period_hours = retention_period_hours
->>>>>>> 773e9a9f
 
     def list_tags_for_stream(
         self, stream_name, exclusive_start_tag_key=None, limit=None
