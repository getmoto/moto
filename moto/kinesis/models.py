--- conflicted
+++ resolved
@@ -1,9 +1,4 @@
-<<<<<<< HEAD
-=======
-from __future__ import unicode_literals
-
 from collections import OrderedDict
->>>>>>> f50d80ed
 import datetime
 import re
 import itertools
