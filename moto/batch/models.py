--- conflicted
+++ resolved
@@ -42,13 +42,13 @@
 
 class ComputeEnvironment(CloudFormationModel):
     def __init__(
-            self,
-            compute_environment_name,
-            _type,
-            state,
-            compute_resources,
-            service_role,
-            region_name,
+        self,
+        compute_environment_name,
+        _type,
+        state,
+        compute_resources,
+        service_role,
+        region_name,
     ):
         self.name = compute_environment_name
         self.env_type = _type
@@ -85,7 +85,7 @@
 
     @classmethod
     def create_from_cloudformation_json(
-            cls, resource_name, cloudformation_json, region_name
+        cls, resource_name, cloudformation_json, region_name
     ):
         backend = batch_backends[region_name]
         properties = cloudformation_json["Properties"]
@@ -104,7 +104,7 @@
 
 class JobQueue(CloudFormationModel):
     def __init__(
-            self, name, priority, state, environments, env_order_json, region_name
+        self, name, priority, state, environments, env_order_json, region_name
     ):
         """
         :param name: Job queue name
@@ -157,7 +157,7 @@
 
     @classmethod
     def create_from_cloudformation_json(
-            cls, resource_name, cloudformation_json, region_name
+        cls, resource_name, cloudformation_json, region_name
     ):
         backend = batch_backends[region_name]
         properties = cloudformation_json["Properties"]
@@ -182,14 +182,14 @@
 
 class JobDefinition(CloudFormationModel):
     def __init__(
-            self,
-            name,
-            parameters,
-            _type,
-            container_properties,
-            region_name,
-            revision=0,
-            retry_strategy=0,
+        self,
+        name,
+        parameters,
+        _type,
+        container_properties,
+        region_name,
+        revision=0,
+        retry_strategy=0,
     ):
         self.name = name
         self.retries = retry_strategy
@@ -234,7 +234,6 @@
 
         if "vcpus" not in self.container_properties:
             raise ClientException("containerProperties must contain vcpus")
-
         if self.container_properties["vcpus"] < 1:
             raise ClientException("container vcpus limit must be greater than 0")
 
@@ -292,7 +291,7 @@
 
     @classmethod
     def create_from_cloudformation_json(
-            cls, resource_name, cloudformation_json, region_name
+        cls, resource_name, cloudformation_json, region_name
     ):
         backend = batch_backends[region_name]
         properties = cloudformation_json["Properties"]
@@ -310,13 +309,8 @@
         return backend.get_job_definition_by_arn(arn)
 
 
-<<<<<<< HEAD
-class Job(threading.Thread, BaseModel):
+class Job(threading.Thread, BaseModel, DockerModel):
     def __init__(self, name, job_def, job_queue, log_backend, container_overrides, depends_on, all_jobs):
-=======
-class Job(threading.Thread, BaseModel, DockerModel):
-    def __init__(self, name, job_def, job_queue, log_backend, container_overrides):
->>>>>>> 9ecea201
         """
         Docker Job
 
@@ -368,8 +362,7 @@
             result["container"] = {}
             result["container"]["command"] = self._get_container_property("command", [])
             result["container"]["privileged"] = self._get_container_property("privileged", False)
-            result["container"]["readonlyRootFilesystem"] = self._get_container_property("readonlyRootFilesystem",
-                                                                                         False)
+            result["container"]["readonlyRootFilesystem"] = self._get_container_property("readonlyRootFilesystem", False)
             result["container"]["ulimits"] = self._get_container_property("ulimits", {})
             result["container"]["vcpus"] = self._get_container_property("vcpus", 1)
             result["container"]["memory"] = self._get_container_property("memory", 512)
@@ -381,9 +374,7 @@
         return result
 
     def _get_container_property(self, p, default):
-
         if p == "environment":
-
             job_env = self.container_overrides.get(p, default)
             jd_env = self.job_definition.container_properties.get(p, default)
 
@@ -418,14 +409,9 @@
         """
         try:
             self.job_state = "PENDING"
-<<<<<<< HEAD
 
             if self.depends_on and not self._wait_for_dependencies():
                 return
-
-            time.sleep(1)
-=======
->>>>>>> 9ecea201
 
             image = self.job_definition.container_properties.get(
                 "image", "alpine:latest"
@@ -476,35 +462,7 @@
             try:
                 container.reload()
                 while container.status == "running" and not self.stop:
-<<<<<<< HEAD
-                    time.sleep(0.15)
-                    if i % 10 == 0:
-                        logs_stderr.extend(
-                            container.logs(
-                                stdout=False,
-                                stderr=True,
-                                timestamps=True,
-                                since=datetime2int(now),
-                            )
-                                .decode()
-                                .split("\n")
-                        )
-                        logs_stdout.extend(
-                            container.logs(
-                                stdout=True,
-                                stderr=False,
-                                timestamps=True,
-                                since=datetime2int(now),
-                            )
-                                .decode()
-                                .split("\n")
-                        )
-                        now = datetime.datetime.now()
-                        container.reload()
-                    i += 1
-=======
                     container.reload()
->>>>>>> 9ecea201
 
                 # Container should be stopped by this point... unless asked to stop
                 if container.status == "running":
@@ -520,8 +478,8 @@
                         timestamps=True,
                         since=datetime2int(self.job_started_at),
                     )
-                        .decode()
-                        .split("\n")
+                    .decode()
+                    .split("\n")
                 )
                 logs_stdout.extend(
                     container.logs(
@@ -530,19 +488,10 @@
                         timestamps=True,
                         since=datetime2int(self.job_started_at),
                     )
-                        .decode()
-                        .split("\n")
-                )
-
-<<<<<<< HEAD
-                result = container.wait()
-                if self.stop or result["StatusCode"] != 0:
-                    self.job_state = "FAILED"
-                else:
-                    self.job_state = "SUCCEEDED"
-
-=======
->>>>>>> 9ecea201
+                    .decode()
+                    .split("\n")
+                )
+
                 # Process logs
                 logs_stdout = [x for x in logs_stdout if len(x) > 0]
                 logs_stderr = [x for x in logs_stderr if len(x) > 0]
@@ -566,7 +515,11 @@
                 self._log_backend.create_log_stream(log_group, stream_name)
                 self._log_backend.put_log_events(log_group, stream_name, logs, None)
 
-                self.job_state = "SUCCEEDED" if not self.stop else "FAILED"
+                result = container.wait()
+                if self.stop or result["StatusCode"] != 0:
+                    self.job_state = "FAILED"
+                else:
+                    self.job_state = "SUCCEEDED"
 
             except Exception as err:
                 logger.error(
@@ -791,7 +744,7 @@
             return None
 
     def describe_compute_environments(
-            self, environments=None, max_results=None, next_token=None
+        self, environments=None, max_results=None, next_token=None
     ):
         envs = set()
         if environments is not None:
@@ -820,7 +773,7 @@
         return result
 
     def create_compute_environment(
-            self, compute_environment_name, _type, state, compute_resources, service_role
+        self, compute_environment_name, _type, state, compute_resources, service_role
     ):
         # Validate
         if COMPUTE_ENVIRONMENT_NAME_REGEX.match(compute_environment_name) is None:
@@ -918,13 +871,13 @@
         :type cr: dict
         """
         for param in (
-                "instanceRole",
-                "maxvCpus",
-                "minvCpus",
-                "instanceTypes",
-                "securityGroupIds",
-                "subnets",
-                "type",
+            "instanceRole",
+            "maxvCpus",
+            "minvCpus",
+            "instanceTypes",
+            "securityGroupIds",
+            "subnets",
+            "type",
         ):
             if param not in cr:
                 raise InvalidParameterValueException(
@@ -1056,7 +1009,7 @@
                 self.ec2_backend.terminate_instances(instance_ids)
 
     def update_compute_environment(
-            self, compute_environment_name, state, compute_resources, service_role
+        self, compute_environment_name, state, compute_resources, service_role
     ):
         # Validate
         compute_env = self.get_compute_environment(compute_environment_name)
@@ -1105,10 +1058,10 @@
         :rtype: tuple of str
         """
         for variable, var_name in (
-                (queue_name, "jobQueueName"),
-                (priority, "priority"),
-                (state, "state"),
-                (compute_env_order, "computeEnvironmentOrder"),
+            (queue_name, "jobQueueName"),
+            (priority, "priority"),
+            (state, "state"),
+            (compute_env_order, "computeEnvironmentOrder"),
         ):
             if variable is None:
                 raise ClientException("{0} must be provided".format(var_name))
@@ -1234,7 +1187,7 @@
             del self._job_queues[job_queue.arn]
 
     def register_job_definition(
-            self, def_name, parameters, _type, retry_strategy, container_properties
+        self, def_name, parameters, _type, retry_strategy, container_properties
     ):
         if def_name is None:
             raise ClientException("jobDefinitionName must be provided")
@@ -1275,12 +1228,12 @@
             del self._job_definitions[job_def.arn]
 
     def describe_job_definitions(
-            self,
-            job_def_name=None,
-            job_def_list=None,
-            status=None,
-            max_results=None,
-            next_token=None,
+        self,
+        job_def_name=None,
+        job_def_list=None,
+        status=None,
+        max_results=None,
+        next_token=None,
     ):
         jobs = []
 
@@ -1303,14 +1256,14 @@
         return jobs
 
     def submit_job(
-            self,
-            job_name,
-            job_def_id,
-            job_queue,
-            parameters=None,
-            retries=None,
-            depends_on=None,
-            container_overrides=None,
+        self,
+        job_name,
+        job_def_id,
+        job_queue,
+        parameters=None,
+        retries=None,
+        depends_on=None,
+        container_overrides=None,
     ):
         # TODO parameters, retries (which is a dict raw from request), job dependencies and container overrides are ignored for now
 
@@ -1363,13 +1316,13 @@
             raise ClientException("Job queue {0} does not exist".format(job_queue))
 
         if job_status is not None and job_status not in (
-                "SUBMITTED",
-                "PENDING",
-                "RUNNABLE",
-                "STARTING",
-                "RUNNING",
-                "SUCCEEDED",
-                "FAILED",
+            "SUBMITTED",
+            "PENDING",
+            "RUNNABLE",
+            "STARTING",
+            "RUNNING",
+            "SUCCEEDED",
+            "FAILED",
         ):
             raise ClientException(
                 "Job status is not one of SUBMITTED | PENDING | RUNNABLE | STARTING | RUNNING | SUCCEEDED | FAILED"
