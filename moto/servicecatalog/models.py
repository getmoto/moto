--- conflicted
+++ resolved
@@ -134,19 +134,12 @@
 
     def __init__(self, region_name: str, account_id: str) -> None:
         super().__init__(region_name, account_id)
-<<<<<<< HEAD
         self.portfolio_access: Dict[str, List[str]] = {}
         self.portfolios: Dict[str, Portfolio] = {}
         self.idempotency_tokens: Dict[str, str] = {}
         self.portfolio_share_tokens: Dict[str, List[str]] = {}
         self.products: Dict[str, Product] = {}
         self.tagger = TaggingService()
-=======
-        self.portfolio_access: dict[str, list[str]] = {}
-        self.portfolios: dict[str, Portfolio] = {}
-        self.idempotency_tokens: dict[str, str] = {}
-        self.portfolio_share_tokens: dict[str, list[str]] = {}
->>>>>>> d5c8827b
 
     @paginate(pagination_model=PAGINATION_MODEL)
     def list_portfolio_access(
