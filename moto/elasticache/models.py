<<<<<<< HEAD
from typing import Any, Dict, List, Optional
=======
from re import compile as re_compile
from typing import Any, Dict, List, Optional, Tuple
>>>>>>> 8123e6d7

from moto.core.base_backend import BackendDict, BaseBackend
from moto.core.common_models import BaseModel
from moto.core.utils import utcnow
from moto.utilities.paginator import paginate

from ..moto_api._internal import mock_random
from .exceptions import (
    CacheClusterAlreadyExists,
    CacheClusterNotFound,
    InvalidARNFault,
    UserAlreadyExists,
    UserNotFound,
)
from .utils import PAGINATION_MODEL


class User(BaseModel):
    def __init__(
        self,
        account_id: str,
        region: str,
        user_id: str,
        user_name: str,
        access_string: str,
        engine: str,
        no_password_required: bool,
        passwords: Optional[List[str]] = None,
    ):
        self.id = user_id
        self.name = user_name
        self.engine = engine
        self.passwords = passwords or []
        self.access_string = access_string
        self.no_password_required = no_password_required
        self.status = "active"
        self.minimum_engine_version = "6.0"
        self.usergroupids: List[str] = []
        self.region = region
        self.arn = f"arn:aws:elasticache:{self.region}:{account_id}:user:{self.id}"


class CacheCluster(BaseModel):
    def __init__(
        self,
        account_id: str,
        region_name: str,
        cache_cluster_id: str,
        replication_group_id: Optional[str],
        az_mode: Optional[str],
        preferred_availability_zone: Optional[str],
        num_cache_nodes: Optional[int],
        cache_node_type: Optional[str],
        engine: Optional[str],
        engine_version: Optional[str],
        cache_parameter_group_name: Optional[str],
        cache_subnet_group_name: Optional[str],
        transit_encryption_enabled: Optional[bool],
        network_type: Optional[str],
        ip_discovery: Optional[str],
        snapshot_name: Optional[str],
        preferred_maintenance_window: Optional[str],
        port: Optional[int],
        notification_topic_arn: Optional[str],
        auto_minor_version_upgrade: Optional[bool],
        snapshot_retention_limit: Optional[int],
        snapshot_window: Optional[str],
        auth_token: Optional[str],
        outpost_mode: Optional[str],
        preferred_outpost_arn: Optional[str],
        preferred_availability_zones: Optional[List[str]],
        cache_security_group_names: Optional[List[str]],
        security_group_ids: Optional[List[str]],
        tags: Optional[List[Dict[str, str]]],
        snapshot_arns: Optional[List[str]],
        preferred_outpost_arns: Optional[List[str]],
        log_delivery_configurations: List[Dict[str, Any]],
        cache_node_ids_to_remove: Optional[List[str]],
        cache_node_ids_to_reboot: Optional[List[str]],
    ):
        if tags is None:
            tags = []
        self.cache_cluster_id = cache_cluster_id
        self.az_mode = az_mode
        self.preferred_availability_zone = preferred_availability_zone
        self.preferred_availability_zones = preferred_availability_zones or []
        self.engine = engine or "redis"
        self.engine_version = engine_version
        if engine == "redis":
            self.num_cache_nodes = 1
            self.replication_group_id = replication_group_id
            self.snapshot_arns = snapshot_arns or []
            self.snapshot_name = snapshot_name
            self.snapshot_window = snapshot_window
        if engine == "memcached":
            if num_cache_nodes is None:
                self.num_cache_nodes = 1
            elif 1 <= num_cache_nodes <= 40:
                self.num_cache_nodes = num_cache_nodes
        self.cache_node_type = cache_node_type
        self.cache_parameter_group_name = cache_parameter_group_name
        self.cache_subnet_group_name = cache_subnet_group_name
        self.cache_security_group_names = cache_security_group_names or []
        self.security_group_ids = security_group_ids or []
        self.tags = tags
        self.preferred_maintenance_window = preferred_maintenance_window
        self.port = port or 6379
        self.notification_topic_arn = notification_topic_arn
        self.auto_minor_version_upgrade = auto_minor_version_upgrade
        self.snapshot_retention_limit = snapshot_retention_limit or 0
        self.auth_token = auth_token
        self.outpost_mode = outpost_mode
        self.preferred_outpost_arn = preferred_outpost_arn
        self.preferred_outpost_arns = preferred_outpost_arns or []
        self.log_delivery_configurations = log_delivery_configurations or []
        self.transit_encryption_enabled = transit_encryption_enabled
        self.network_type = network_type
        self.ip_discovery = ip_discovery
        self.cache_node_ids_to_remove = cache_node_ids_to_remove
        self.cache_node_ids_to_reboot = cache_node_ids_to_reboot

        self.cache_cluster_create_time = utcnow()
        self.auth_token_last_modified_date = utcnow()
        self.cache_cluster_status = "available"
        self.arn = (
            f"arn:aws:elasticache:{region_name}:{account_id}:cluster:{cache_cluster_id}"
        )
        self.cache_node_id = str(mock_random.uuid4())

    def get_tags(self) -> List[Dict[str, str]]:
        return self.tags


class ElastiCacheBackend(BaseBackend):
    """Implementation of ElastiCache APIs."""

    def __init__(self, region_name: str, account_id: str):
        super().__init__(region_name, account_id)
        self.arn_regex = re_compile(
            r"^arn:aws:elasticache:.*:[0-9]*:(cluster|snapshot):.*$"
        )
        self.users = dict()
        self.users["default"] = User(
            account_id=self.account_id,
            region=self.region_name,
            user_id="default",
            user_name="default",
            engine="redis",
            access_string="on ~* +@all",
            no_password_required=True,
        )

        # Define the cache_clusters dictionary to detect duplicates
        self.cache_clusters = dict()
        self.cache_clusters["default"] = CacheCluster(
            account_id=self.account_id,
            region_name=self.region_name,
            cache_cluster_id="default",
            replication_group_id=None,
            az_mode=None,
            preferred_availability_zone=None,
            num_cache_nodes=1,
            cache_node_type=None,
            engine="redis",
            engine_version=None,
            cache_parameter_group_name=None,
            cache_subnet_group_name=None,
            transit_encryption_enabled=True,
            network_type=None,
            ip_discovery=None,
            snapshot_name=None,
            preferred_maintenance_window=None,
            port=6379,
            notification_topic_arn=None,
            auto_minor_version_upgrade=True,
            snapshot_retention_limit=0,
            snapshot_window=None,
            auth_token=None,
            outpost_mode=None,
            preferred_outpost_arn=None,
            preferred_availability_zones=[],
            cache_security_group_names=[],
            security_group_ids=[],
            tags=[],
            snapshot_arns=[],
            preferred_outpost_arns=[],
            log_delivery_configurations=[],
            cache_node_ids_to_remove=[],
            cache_node_ids_to_reboot=[],
        )

    def create_user(
        self,
        user_id: str,
        user_name: str,
        engine: str,
        passwords: List[str],
        access_string: str,
        no_password_required: bool,
    ) -> User:
        if user_id in self.users:
            raise UserAlreadyExists
        user = User(
            account_id=self.account_id,
            region=self.region_name,
            user_id=user_id,
            user_name=user_name,
            engine=engine,
            passwords=passwords,
            access_string=access_string,
            no_password_required=no_password_required,
        )
        self.users[user_id] = user
        return user

    def delete_user(self, user_id: str) -> User:
        if user_id in self.users:
            user = self.users[user_id]
            if user.status == "active":
                user.status = "deleting"
            return user
        raise UserNotFound(user_id)

    def describe_users(self, user_id: Optional[str]) -> List[User]:
        """
        Only the `user_id` parameter is currently supported.
        Pagination is not yet implemented.
        """
        if user_id:
            if user_id in self.users:
                user = self.users[user_id]
                if user.status == "deleting":
                    self.users.pop(user_id)
                return [user]
            else:
                raise UserNotFound(user_id)
        return list(self.users.values())

    def create_cache_cluster(
        self,
        cache_cluster_id: str,
        replication_group_id: str,
        az_mode: str,
        preferred_availability_zone: str,
        num_cache_nodes: int,
        cache_node_type: str,
        engine: str,
        engine_version: str,
        cache_parameter_group_name: str,
        cache_subnet_group_name: str,
        transit_encryption_enabled: bool,
        network_type: str,
        ip_discovery: str,
        snapshot_name: str,
        preferred_maintenance_window: str,
        port: int,
        notification_topic_arn: str,
        auto_minor_version_upgrade: bool,
        snapshot_retention_limit: int,
        snapshot_window: str,
        auth_token: str,
        outpost_mode: str,
        preferred_outpost_arn: str,
        preferred_availability_zones: List[str],
        cache_security_group_names: List[str],
        security_group_ids: List[str],
        tags: List[Dict[str, str]],
        snapshot_arns: List[str],
        preferred_outpost_arns: List[str],
        log_delivery_configurations: List[Dict[str, Any]],
        cache_node_ids_to_remove: List[str],
        cache_node_ids_to_reboot: List[str],
    ) -> CacheCluster:
        if cache_cluster_id in self.cache_clusters:
            raise CacheClusterAlreadyExists(cache_cluster_id)
        cache_cluster = CacheCluster(
            account_id=self.account_id,
            region_name=self.region_name,
            cache_cluster_id=cache_cluster_id,
            replication_group_id=replication_group_id,
            az_mode=az_mode,
            preferred_availability_zone=preferred_availability_zone,
            preferred_availability_zones=preferred_availability_zones,
            num_cache_nodes=num_cache_nodes,
            cache_node_type=cache_node_type,
            engine=engine,
            engine_version=engine_version,
            cache_parameter_group_name=cache_parameter_group_name,
            cache_subnet_group_name=cache_subnet_group_name,
            cache_security_group_names=cache_security_group_names,
            security_group_ids=security_group_ids,
            tags=tags,
            snapshot_arns=snapshot_arns,
            snapshot_name=snapshot_name,
            preferred_maintenance_window=preferred_maintenance_window,
            port=port,
            notification_topic_arn=notification_topic_arn,
            auto_minor_version_upgrade=auto_minor_version_upgrade,
            snapshot_retention_limit=snapshot_retention_limit,
            snapshot_window=snapshot_window,
            auth_token=auth_token,
            outpost_mode=outpost_mode,
            preferred_outpost_arn=preferred_outpost_arn,
            preferred_outpost_arns=preferred_outpost_arns,
            log_delivery_configurations=log_delivery_configurations,
            transit_encryption_enabled=transit_encryption_enabled,
            network_type=network_type,
            ip_discovery=ip_discovery,
            cache_node_ids_to_remove=cache_node_ids_to_remove,
            cache_node_ids_to_reboot=cache_node_ids_to_reboot,
        )
        self.cache_clusters[cache_cluster_id] = cache_cluster
        return cache_cluster

    @paginate(PAGINATION_MODEL)
    def describe_cache_clusters(
        self,
        cache_cluster_id: str,
        max_records: int,
        marker: str,
    ) -> List[CacheCluster]:
        if max_records is None:
            max_records = 100
        if cache_cluster_id:
            if cache_cluster_id in self.cache_clusters:
                cache_cluster = self.cache_clusters[cache_cluster_id]
                return list([cache_cluster])
            else:
                raise CacheClusterNotFound(cache_cluster_id)
        cache_clusters = list(self.cache_clusters.values())[:max_records]

        return cache_clusters

    def delete_cache_cluster(self, cache_cluster_id: str) -> CacheCluster:
        if cache_cluster_id:
            if cache_cluster_id in self.cache_clusters:
                cache_cluster = self.cache_clusters[cache_cluster_id]
                cache_cluster.cache_cluster_status = "deleting"
                return cache_cluster
        raise CacheClusterNotFound(cache_cluster_id)

    def list_tags_for_resource(self, arn: str) -> List[Dict[str, str]]:
        if self.arn_regex.match(arn):
            arn_breakdown = arn.split(":")
            resource_type = arn_breakdown[len(arn_breakdown) - 2]
            resource_name = arn_breakdown[len(arn_breakdown) - 1]
            if resource_type == "cluster":
                if resource_name in self.cache_clusters:
                    return self.cache_clusters[resource_name].get_tags()
            else:
                return []
        else:
            raise InvalidARNFault(arn)
        return []


elasticache_backends = BackendDict(ElastiCacheBackend, "elasticache")<|MERGE_RESOLUTION|>--- conflicted
+++ resolved
@@ -1,9 +1,5 @@
-<<<<<<< HEAD
-from typing import Any, Dict, List, Optional
-=======
 from re import compile as re_compile
 from typing import Any, Dict, List, Optional, Tuple
->>>>>>> 8123e6d7
 
 from moto.core.base_backend import BackendDict, BaseBackend
 from moto.core.common_models import BaseModel
