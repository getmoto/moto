--- conflicted
+++ resolved
@@ -99,7 +99,6 @@
         contact_list_name = self._get_param("ContactListName")
         self.sesv2_backend.delete_contact(unquote(email), contact_list_name)
         return json.dumps({})
-<<<<<<< HEAD
     
     def create_email_identity(self) -> str:
         email_identity = self._get_param("EmailIdentity")
@@ -123,7 +122,6 @@
         )
         # TODO: adjust response
         return json.dumps(dict(emailIdentities=email_identities, nextToken=next_token))
-=======
 
     def create_configuration_set(self) -> str:
         configuration_set_name = self._get_param("ConfigurationSetName")
@@ -203,5 +201,4 @@
         dedicated_ip_pool = self.sesv2_backend.get_dedicated_ip_pool(
             pool_name=pool_name,
         )
-        return json.dumps(dict(DedicatedIpPool=dedicated_ip_pool.to_dict()))
->>>>>>> c2a0d9c1
+        return json.dumps(dict(DedicatedIpPool=dedicated_ip_pool.to_dict()))