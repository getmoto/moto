--- conflicted
+++ resolved
@@ -101,7 +101,6 @@
         }
 
 
-<<<<<<< HEAD
 class EmailIdentity(BaseModel):
     def __init__(
         self,
@@ -132,7 +131,7 @@
             "ConfigurationSetName": self.configuration_set_name,
         }
 
-=======
+
 class DedicatedIpPool(BaseModel):
     def __init__(
         self, pool_name: str, scaling_mode: str, tags: List[Dict[str, str]]
@@ -149,7 +148,6 @@
         }
 
 
->>>>>>> c2a0d9c1
 class SESV2Backend(BaseBackend):
     """Implementation of SESV2 APIs, piggy back on v1 SES"""
 
@@ -157,12 +155,9 @@
         super().__init__(region_name, account_id)
         self.contacts: Dict[str, Contact] = {}
         self.contacts_lists: Dict[str, ContactList] = {}
-<<<<<<< HEAD
         self.email_identities: Dict[str, Dict[str, Any]] = {}
-=======
         self.v1_backend = ses_backends[self.account_id][self.region_name]
         self.dedicated_ip_pools: Dict[str, DedicatedIpPool] = {}
->>>>>>> c2a0d9c1
 
     def create_contact_list(self, params: Dict[str, Any]) -> None:
         name = params["ContactListName"]
@@ -227,7 +222,6 @@
         )
         return message
 
-<<<<<<< HEAD
     def create_email_identity(self, email_identity: str, tags: Optional[Dict[str,str]], dkim_signing_attributes: Optional[object], configuration_set_name: Optional[str]) :
         # implement here
         return identity_type, verified_for_sending_status, dkim_attributes
@@ -235,8 +229,7 @@
     def list_email_identities(self, next_token):
         # implement here
         return email_identities, next_token
-    
-=======
+
     def create_configuration_set(
         self,
         configuration_set_name: str,
@@ -294,6 +287,5 @@
             raise NotFoundException(pool_name)
         return self.dedicated_ip_pools[pool_name]
 
->>>>>>> c2a0d9c1
 
 sesv2_backends = BackendDict(SESV2Backend, "sesv2")