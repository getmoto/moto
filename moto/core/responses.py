--- conflicted
+++ resolved
@@ -97,14 +97,6 @@
             # Terraform 5.50 made a request to /rrset/
             # Terraform 5.51+ makes a request to /rrset - so we have to intercept both variants
             request_uri += "?"
-<<<<<<< HEAD
-        if service_name == "lambda" and request_uri.endswith("/functions/"):
-            # AWS JS SDK behaves differently from other SDK's, does not send a trailing slash
-            request_uri += "?"
-        if service_name == "opensearch" and request_uri.endswith("/tags/"):
-            # AWS GO SDK behaves differently from other SDK's, does not send a trailing slash
-            request_uri += "?"
-=======
         if service_name == "lambda":
             if request_uri.endswith("/event-source-mappings/"):
                 # AWS GO SDK behaves differently from other SDK's, does not send a trailing slash
@@ -112,7 +104,9 @@
             elif request_uri.endswith("/functions/"):
                 # AWS JS SDK behaves differently from other SDK's, does not send a trailing slash
                 request_uri += "?"
->>>>>>> 78429b7a
+        if service_name == "opensearch" and request_uri.endswith("/tags/"):
+            # AWS GO SDK behaves differently from other SDK's, does not send a trailing slash
+            request_uri += "?"
         uri_regexp = BaseResponse.uri_to_regexp(request_uri)
         method_urls[_method][uri_regexp] = op_model.name
 
