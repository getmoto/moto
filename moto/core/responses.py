from __future__ import unicode_literals

from collections import defaultdict
import datetime
import json
import logging
import re

import pytz
from moto.core.exceptions import DryRunClientError

from jinja2 import Environment, DictLoader, TemplateNotFound

import six
from six.moves.urllib.parse import parse_qs, urlparse

import xmltodict
from pkg_resources import resource_filename
from werkzeug.exceptions import HTTPException

import boto3
from moto.compat import OrderedDict
from moto.core.utils import camelcase_to_underscores, method_names_from_class


log = logging.getLogger(__name__)


def _decode_dict(d):
    decoded = {}
    for key, value in d.items():
        if isinstance(key, six.binary_type):
            newkey = key.decode("utf-8")
        elif isinstance(key, (list, tuple)):
            newkey = []
            for k in key:
                if isinstance(k, six.binary_type):
                    newkey.append(k.decode('utf-8'))
                else:
                    newkey.append(k)
        else:
            newkey = key

        if isinstance(value, six.binary_type):
            newvalue = value.decode("utf-8")
        elif isinstance(value, (list, tuple)):
            newvalue = []
            for v in value:
                if isinstance(v, six.binary_type):
                    newvalue.append(v.decode('utf-8'))
                else:
                    newvalue.append(v)
        else:
            newvalue = value

        decoded[newkey] = newvalue
    return decoded


class DynamicDictLoader(DictLoader):
    """
      Note: There's a bug in jinja2 pre-2.7.3 DictLoader where caching does not work.
        Including the fixed (current) method version here to ensure performance benefit
        even for those using older jinja versions.
    """

    def get_source(self, environment, template):
        if template in self.mapping:
            source = self.mapping[template]
            return source, None, lambda: source == self.mapping.get(template)
        raise TemplateNotFound(template)

    def update(self, mapping):
        self.mapping.update(mapping)

    def contains(self, template):
        return bool(template in self.mapping)


class _TemplateEnvironmentMixin(object):

    def __init__(self):
        super(_TemplateEnvironmentMixin, self).__init__()
        self.loader = DynamicDictLoader({})
        self.environment = Environment(
            loader=self.loader, autoescape=self.should_autoescape)

    @property
    def should_autoescape(self):
        # Allow for subclass to overwrite
        return False

    def contains_template(self, template_id):
        return self.loader.contains(template_id)

    def response_template(self, source):
        template_id = id(source)
        if not self.contains_template(template_id):
            self.loader.update({template_id: source})
            self.environment = Environment(loader=self.loader, autoescape=self.should_autoescape, trim_blocks=True,
                                           lstrip_blocks=True)
        return self.environment.get_template(template_id)


class BaseResponse(_TemplateEnvironmentMixin):

    default_region = 'us-east-1'
    # to extract region, use [^.]
    region_regex = r'\.([^.]+?)\.amazonaws\.com'
    aws_service_spec = None

    @classmethod
    def dispatch(cls, *args, **kwargs):
        return cls()._dispatch(*args, **kwargs)

    def setup_class(self, request, full_url, headers):
        querystring = {}
        if hasattr(request, 'body'):
            # Boto
            self.body = request.body
        else:
            # Flask server

            # FIXME: At least in Flask==0.10.1, request.data is an empty string
            # and the information we want is in request.form. Keeping self.body
            # definition for back-compatibility
            self.body = request.data

            querystring = {}
            for key, value in request.form.items():
                querystring[key] = [value, ]

        raw_body = self.body
        if isinstance(self.body, six.binary_type):
            self.body = self.body.decode('utf-8')

        if not querystring:
            querystring.update(
                parse_qs(urlparse(full_url).query, keep_blank_values=True))
        if not querystring:
            if 'json' in request.headers.get('content-type', []) and self.aws_service_spec:
                decoded = json.loads(self.body)

                target = request.headers.get(
                    'x-amz-target') or request.headers.get('X-Amz-Target')
                service, method = target.split('.')
                input_spec = self.aws_service_spec.input_spec(method)
                flat = flatten_json_request_body('', decoded, input_spec)
                for key, value in flat.items():
                    querystring[key] = [value]
            elif self.body:
                querystring.update(parse_qs(raw_body, keep_blank_values=True))
        if not querystring:
            querystring.update(headers)

        querystring = _decode_dict(querystring)
        self.uri = full_url
        self.path = urlparse(full_url).path
        self.querystring = querystring
        self.method = request.method
        self.region = self.get_region_from_url(request, full_url)
        self.uri_match = None

        self.headers = request.headers
        if 'host' not in self.headers:
            self.headers['host'] = urlparse(full_url).netloc
        self.response_headers = {"server": "amazon.com"}

    def get_region_from_url(self, request, full_url):
        match = re.search(self.region_regex, full_url)
        if match:
            region = match.group(1)
        elif 'Authorization' in request.headers and 'AWS4' in request.headers['Authorization']:
            region = request.headers['Authorization'].split(",")[
                0].split("/")[2]
        else:
            region = self.default_region
        return region

    def _dispatch(self, request, full_url, headers):
        self.setup_class(request, full_url, headers)
        return self.call_action()

    def uri_to_regexp(self, uri):
        """converts uri w/ placeholder to regexp
          '/cars/{carName}/drivers/{DriverName}'
        -> '^/cars/.*/drivers/[^/]*$'

          '/cars/{carName}/drivers/{DriverName}/drive'
        -> '^/cars/.*/drivers/.*/drive$'

        """
        def _convert(elem, is_last):
            if not re.match('^{.*}$', elem):
                return elem
            name = elem.replace('{', '').replace('}', '')
            if is_last:
                return '(?P<%s>[^/]*)' % name
            return '(?P<%s>.*)' % name

        elems = uri.split('/')
        num_elems = len(elems)
        regexp = '^{}$'.format('/'.join([_convert(elem, (i == num_elems - 1)) for i, elem in enumerate(elems)]))
        return regexp

    def _get_action_from_method_and_request_uri(self, method, request_uri):
        """basically used for `rest-json` APIs
        You can refer to example from link below
        https://github.com/boto/botocore/blob/develop/botocore/data/iot/2015-05-28/service-2.json
        """

        # service response class should have 'SERVICE_NAME' class member,
<<<<<<< HEAD
        # if want to get action from method and url
=======
        # if you want to get action from method and url
>>>>>>> 56793a3b
        if not hasattr(self, 'SERVICE_NAME'):
            return None
        service = self.SERVICE_NAME
        conn = boto3.client(service)

<<<<<<< HEAD
        # make cache if it has not exist yet
=======
        # make cache if it does not exist yet
>>>>>>> 56793a3b
        if not hasattr(self, 'method_urls'):
            self.method_urls = defaultdict(lambda: defaultdict(str))
            op_names = conn._service_model.operation_names
            for op_name in op_names:
                op_model = conn._service_model.operation_model(op_name)
                _method = op_model.http['method']
                uri_regexp = self.uri_to_regexp(op_model.http['requestUri'])
                self.method_urls[_method][uri_regexp] = op_model.name
        regexp_and_names = self.method_urls[method]
        for regexp, name in regexp_and_names.items():
            match = re.match(regexp, request_uri)
            self.uri_match = match
            if match:
                return name
        return None

    def _get_action(self):
        action = self.querystring.get('Action', [""])[0]
        if not action:  # Some services use a header for the action
            # Headers are case-insensitive. Probably a better way to do this.
            match = self.headers.get(
                'x-amz-target') or self.headers.get('X-Amz-Target')
            if match:
                action = match.split(".")[-1]
        # get action from method and uri
        if not action:
            return self._get_action_from_method_and_request_uri(self.method, self.path)
        return action

    def call_action(self):
        headers = self.response_headers
        action = camelcase_to_underscores(self._get_action())
        method_names = method_names_from_class(self.__class__)
        if action in method_names:
            method = getattr(self, action)
            try:
                response = method()
            except HTTPException as http_error:
                response = http_error.description, dict(status=http_error.code)

            if isinstance(response, six.string_types):
                return 200, headers, response
            else:
                if len(response) == 2:
                    body, new_headers = response
                else:
                    status, new_headers, body = response
                status = new_headers.get('status', 200)
                headers.update(new_headers)
                # Cast status to string
                if "status" in headers:
                    headers['status'] = str(headers['status'])
                return status, headers, body

        raise NotImplementedError(
            "The {0} action has not been implemented".format(action))

    def _get_param(self, param_name, if_none=None):
        val = self.querystring.get(param_name)
        if val is not None:
            return val[0]

        # try to get json body parameter
<<<<<<< HEAD
        try:
            j = json.loads(self.body)
            # raise key error if key really does not exist
            return j[param_name]
        except:
            # do nothing if param is not found
            pass
=======
        if self.body is not None:
            try:
                return json.loads(self.body)[param_name]
            except ValueError:
                pass
            except KeyError:
                pass
>>>>>>> 56793a3b
        # try to get path parameter
        if self.uri_match:
            try:
                return self.uri_match.group(param_name)
<<<<<<< HEAD
            except:
=======
            except IndexError:
>>>>>>> 56793a3b
                # do nothing if param is not found
                pass
        return if_none

    def _get_int_param(self, param_name, if_none=None):
        val = self._get_param(param_name)
        if val is not None:
            return int(val)
        return if_none

    def _get_bool_param(self, param_name, if_none=None):
        val = self._get_param(param_name)
        if val is not None:
            if val.lower() == 'true':
                return True
            elif val.lower() == 'false':
                return False
        return if_none

    def _get_multi_param(self, param_prefix):
        """
        Given a querystring of ?LaunchConfigurationNames.member.1=my-test-1&LaunchConfigurationNames.member.2=my-test-2
        this will return ['my-test-1', 'my-test-2']
        """
        if param_prefix.endswith("."):
            prefix = param_prefix
        else:
            prefix = param_prefix + "."
        values = []
        index = 1
        while True:
            try:
                values.append(self.querystring[prefix + str(index)][0])
            except KeyError:
                break
            else:
                index += 1
        return values

    def _get_dict_param(self, param_prefix):
        """
        Given a parameter dict of
        {
            'Instances.SlaveInstanceType': ['m1.small'],
            'Instances.InstanceCount': ['1']
        }

        returns
        {
            "SlaveInstanceType": "m1.small",
            "InstanceCount": "1",
        }
        """
        params = {}
        for key, value in self.querystring.items():
            if key.startswith(param_prefix):
                params[camelcase_to_underscores(
                    key.replace(param_prefix, ""))] = value[0]
        return params

    def _get_list_prefix(self, param_prefix):
        """
        Given a query dict like
        {
            'Steps.member.1.Name': ['example1'],
            'Steps.member.1.ActionOnFailure': ['TERMINATE_JOB_FLOW'],
            'Steps.member.1.HadoopJarStep.Jar': ['streaming1.jar'],
            'Steps.member.2.Name': ['example2'],
            'Steps.member.2.ActionOnFailure': ['TERMINATE_JOB_FLOW'],
            'Steps.member.2.HadoopJarStep.Jar': ['streaming2.jar'],
        }

        returns
        [{
            'name': u'example1',
            'action_on_failure': u'TERMINATE_JOB_FLOW',
            'hadoop_jar_step._jar': u'streaming1.jar',
        }, {
            'name': u'example2',
            'action_on_failure': u'TERMINATE_JOB_FLOW',
            'hadoop_jar_step._jar': u'streaming2.jar',
        }]
        """
        results = []
        param_index = 1
        while True:
            index_prefix = "{0}.{1}.".format(param_prefix, param_index)
            new_items = {}
            for key, value in self.querystring.items():
                if key.startswith(index_prefix):
                    new_items[camelcase_to_underscores(
                        key.replace(index_prefix, ""))] = value[0]
            if not new_items:
                break
            results.append(new_items)
            param_index += 1
        return results

    def _get_map_prefix(self, param_prefix, key_end='.key', value_end='.value'):
        results = {}
        param_index = 1
        while 1:
            index_prefix = '{0}.{1}.'.format(param_prefix, param_index)

            k, v = None, None
            for key, value in self.querystring.items():
                if key.startswith(index_prefix):
                    if key.endswith(key_end):
                        k = value[0]
                    elif key.endswith(value_end):
                        v = value[0]

            if not (k and v):
                break

            results[k] = v
            param_index += 1

        return results

    def _parse_tag_specification(self, param_prefix):
        tags = self._get_list_prefix(param_prefix)

        results = defaultdict(dict)
        for tag in tags:
            resource_type = tag.pop("resource_type")

            param_index = 1
            while True:
                key_name = 'tag.{0}._key'.format(param_index)
                value_name = 'tag.{0}._value'.format(param_index)

                try:
                    results[resource_type][tag[key_name]] = tag[value_name]
                except KeyError:
                    break
                param_index += 1

        return results

    @property
    def request_json(self):
        return 'JSON' in self.querystring.get('ContentType', [])

    def is_not_dryrun(self, action):
        if 'true' in self.querystring.get('DryRun', ['false']):
            message = 'An error occurred (DryRunOperation) when calling the %s operation: Request would have succeeded, but DryRun flag is set' % action
            raise DryRunClientError(
                error_type="DryRunOperation", message=message)
        return True


class MotoAPIResponse(BaseResponse):

    def reset_response(self, request, full_url, headers):
        if request.method == "POST":
            from .models import moto_api_backend
            moto_api_backend.reset()
            return 200, {}, json.dumps({"status": "ok"})
        return 400, {}, json.dumps({"Error": "Need to POST to reset Moto"})

    def model_data(self, request, full_url, headers):
        from moto.core.models import model_data

        results = {}
        for service in sorted(model_data):
            models = model_data[service]
            results[service] = {}
            for name in sorted(models):
                model = models[name]
                results[service][name] = []
                for instance in model.instances:
                    inst_result = {}
                    for attr in dir(instance):
                        if not attr.startswith("_"):
                            try:
                                json.dumps(getattr(instance, attr))
                            except TypeError:
                                pass
                            else:
                                inst_result[attr] = getattr(instance, attr)
                    results[service][name].append(inst_result)
        return 200, {"Content-Type": "application/javascript"}, json.dumps(results)

    def dashboard(self, request, full_url, headers):
        from flask import render_template
        return render_template('dashboard.html')


class _RecursiveDictRef(object):
    """Store a recursive reference to dict."""

    def __init__(self):
        self.key = None
        self.dic = {}

    def __repr__(self):
        return '{!r}'.format(self.dic)

    def __getattr__(self, key):
        return self.dic.__getattr__(key)

    def __getitem__(self, key):
        return self.dic.__getitem__(key)

    def set_reference(self, key, dic):
        """Set the RecursiveDictRef object to keep reference to dict object
        (dic) at the key.

        """
        self.key = key
        self.dic = dic


class AWSServiceSpec(object):
    """Parse data model from botocore. This is used to recover type info
    for fields in AWS API XML response.

    """

    def __init__(self, path):
        self.path = resource_filename('botocore', path)
        with open(self.path) as f:
            spec = json.load(f)
        self.metadata = spec['metadata']
        self.operations = spec['operations']
        self.shapes = spec['shapes']

    def input_spec(self, operation):
        try:
            op = self.operations[operation]
        except KeyError:
            raise ValueError('Invalid operation: {}'.format(operation))
        if 'input' not in op:
            return {}
        shape = self.shapes[op['input']['shape']]
        return self._expand(shape)

    def output_spec(self, operation):
        """Produce a JSON with a valid API response syntax for operation, but
        with type information. Each node represented by a key has the
        value containing field type, e.g.,

          output_spec["SomeBooleanNode"] => {"type": "boolean"}

        """
        try:
            op = self.operations[operation]
        except KeyError:
            raise ValueError('Invalid operation: {}'.format(operation))
        if 'output' not in op:
            return {}
        shape = self.shapes[op['output']['shape']]
        return self._expand(shape)

    def _expand(self, shape):
        def expand(dic, seen=None):
            seen = seen or {}
            if dic['type'] == 'structure':
                nodes = {}
                for k, v in dic['members'].items():
                    seen_till_here = dict(seen)
                    if k in seen_till_here:
                        nodes[k] = seen_till_here[k]
                        continue
                    seen_till_here[k] = _RecursiveDictRef()
                    nodes[k] = expand(self.shapes[v['shape']], seen_till_here)
                    seen_till_here[k].set_reference(k, nodes[k])
                nodes['type'] = 'structure'
                return nodes

            elif dic['type'] == 'list':
                seen_till_here = dict(seen)
                shape = dic['member']['shape']
                if shape in seen_till_here:
                    return seen_till_here[shape]
                seen_till_here[shape] = _RecursiveDictRef()
                expanded = expand(self.shapes[shape], seen_till_here)
                seen_till_here[shape].set_reference(shape, expanded)
                return {'type': 'list', 'member': expanded}

            elif dic['type'] == 'map':
                seen_till_here = dict(seen)
                node = {'type': 'map'}

                if 'shape' in dic['key']:
                    shape = dic['key']['shape']
                    seen_till_here[shape] = _RecursiveDictRef()
                    node['key'] = expand(self.shapes[shape], seen_till_here)
                    seen_till_here[shape].set_reference(shape, node['key'])
                else:
                    node['key'] = dic['key']['type']

                if 'shape' in dic['value']:
                    shape = dic['value']['shape']
                    seen_till_here[shape] = _RecursiveDictRef()
                    node['value'] = expand(self.shapes[shape], seen_till_here)
                    seen_till_here[shape].set_reference(shape, node['value'])
                else:
                    node['value'] = dic['value']['type']

                return node

            else:
                return {'type': dic['type']}

        return expand(shape)


def to_str(value, spec):
    vtype = spec['type']
    if vtype == 'boolean':
        return 'true' if value else 'false'
    elif vtype == 'integer':
        return str(value)
    elif vtype == 'float':
        return str(value)
    elif vtype == 'timestamp':
        return datetime.datetime.utcfromtimestamp(
            value).replace(tzinfo=pytz.utc).isoformat()
    elif vtype == 'string':
        return str(value)
    elif value is None:
        return 'null'
    else:
        raise TypeError('Unknown type {}'.format(vtype))


def from_str(value, spec):
    vtype = spec['type']
    if vtype == 'boolean':
        return True if value == 'true' else False
    elif vtype == 'integer':
        return int(value)
    elif vtype == 'float':
        return float(value)
    elif vtype == 'timestamp':
        return value
    elif vtype == 'string':
        return value
    raise TypeError('Unknown type {}'.format(vtype))


def flatten_json_request_body(prefix, dict_body, spec):
    """Convert a JSON request body into query params."""
    if len(spec) == 1 and 'type' in spec:
        return {prefix: to_str(dict_body, spec)}

    flat = {}
    for key, value in dict_body.items():
        node_type = spec[key]['type']
        if node_type == 'list':
            for idx, v in enumerate(value, 1):
                pref = key + '.member.' + str(idx)
                flat.update(flatten_json_request_body(
                    pref, v, spec[key]['member']))
        elif node_type == 'map':
            for idx, (k, v) in enumerate(value.items(), 1):
                pref = key + '.entry.' + str(idx)
                flat.update(flatten_json_request_body(
                    pref + '.key', k, spec[key]['key']))
                flat.update(flatten_json_request_body(
                    pref + '.value', v, spec[key]['value']))
        else:
            flat.update(flatten_json_request_body(key, value, spec[key]))

    if prefix:
        prefix = prefix + '.'
    return dict((prefix + k, v) for k, v in flat.items())


def xml_to_json_response(service_spec, operation, xml, result_node=None):
    """Convert rendered XML response to JSON for use with boto3."""

    def transform(value, spec):
        """Apply transformations to make the output JSON comply with the
        expected form. This function applies:

          (1) Type cast to nodes with "type" property (e.g., 'true' to
              True). XML field values are all in text so this step is
              necessary to convert it to valid JSON objects.

          (2) Squashes "member" nodes to lists.

        """
        if len(spec) == 1:
            return from_str(value, spec)

        od = OrderedDict()
        for k, v in value.items():
            if k.startswith('@'):
                continue

            if k not in spec:
                # this can happen when with an older version of
                # botocore for which the node in XML template is not
                # defined in service spec.
                log.warning(
                    'Field %s is not defined by the botocore version in use', k)
                continue

            if spec[k]['type'] == 'list':
                if v is None:
                    od[k] = []
                elif len(spec[k]['member']) == 1:
                    if isinstance(v['member'], list):
                        od[k] = transform(v['member'], spec[k]['member'])
                    else:
                        od[k] = [transform(v['member'], spec[k]['member'])]
                elif isinstance(v['member'], list):
                    od[k] = [transform(o, spec[k]['member'])
                             for o in v['member']]
                elif isinstance(v['member'], OrderedDict):
                    od[k] = [transform(v['member'], spec[k]['member'])]
                else:
                    raise ValueError('Malformatted input')
            elif spec[k]['type'] == 'map':
                if v is None:
                    od[k] = {}
                else:
                    items = ([v['entry']] if not isinstance(v['entry'], list) else
                             v['entry'])
                    for item in items:
                        key = from_str(item['key'], spec[k]['key'])
                        val = from_str(item['value'], spec[k]['value'])
                        if k not in od:
                            od[k] = {}
                        od[k][key] = val
            else:
                if v is None:
                    od[k] = None
                else:
                    od[k] = transform(v, spec[k])
        return od

    dic = xmltodict.parse(xml)
    output_spec = service_spec.output_spec(operation)
    try:
        for k in (result_node or (operation + 'Response', operation + 'Result')):
            dic = dic[k]
    except KeyError:
        return None
    else:
        return transform(dic, output_spec)
    return None<|MERGE_RESOLUTION|>--- conflicted
+++ resolved
@@ -210,21 +210,13 @@
         """
 
         # service response class should have 'SERVICE_NAME' class member,
-<<<<<<< HEAD
-        # if want to get action from method and url
-=======
         # if you want to get action from method and url
->>>>>>> 56793a3b
         if not hasattr(self, 'SERVICE_NAME'):
             return None
         service = self.SERVICE_NAME
         conn = boto3.client(service)
 
-<<<<<<< HEAD
-        # make cache if it has not exist yet
-=======
         # make cache if it does not exist yet
->>>>>>> 56793a3b
         if not hasattr(self, 'method_urls'):
             self.method_urls = defaultdict(lambda: defaultdict(str))
             op_names = conn._service_model.operation_names
@@ -288,15 +280,6 @@
             return val[0]
 
         # try to get json body parameter
-<<<<<<< HEAD
-        try:
-            j = json.loads(self.body)
-            # raise key error if key really does not exist
-            return j[param_name]
-        except:
-            # do nothing if param is not found
-            pass
-=======
         if self.body is not None:
             try:
                 return json.loads(self.body)[param_name]
@@ -304,16 +287,11 @@
                 pass
             except KeyError:
                 pass
->>>>>>> 56793a3b
         # try to get path parameter
         if self.uri_match:
             try:
                 return self.uri_match.group(param_name)
-<<<<<<< HEAD
-            except:
-=======
             except IndexError:
->>>>>>> 56793a3b
                 # do nothing if param is not found
                 pass
         return if_none
