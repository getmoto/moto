from __future__ import annotations

import datetime
import functools
import json
import logging
import os
import re
from collections import OrderedDict, defaultdict
from dataclasses import dataclass
from typing import (
    TYPE_CHECKING,
    Any,
    Callable,
    ClassVar,
    Dict,
    List,
    Optional,
    Set,
    Tuple,
    TypeVar,
    Union,
)
from urllib.parse import parse_qs, parse_qsl, urlparse
from xml.dom.minidom import parseString as parseXML

import boto3
import requests
from botocore.model import OperationModel, ServiceModel
from jinja2 import DictLoader, Environment, Template
from werkzeug.exceptions import HTTPException

from moto import settings
from moto.core.common_types import TYPE_IF_NONE, TYPE_RESPONSE
from moto.core.exceptions import DryRunClientError, ServiceException
from moto.core.serialize import SERIALIZERS, ResponseSerializer, XFormedAttributePicker
from moto.core.utils import (
    camelcase_to_underscores,
    get_service_model,
    gzip_decompress,
    method_names_from_class,
    params_sort_function,
    utcfromtimestamp,
)
from moto.utilities.aws_headers import gen_amzn_requestid_long
from moto.utilities.utils import get_partition, load_resource, load_resource_as_bytes

log = logging.getLogger(__name__)

JINJA_ENVS: Dict[type, Environment] = {}

if TYPE_CHECKING:
    from typing_extensions import ParamSpec

    P = ParamSpec("P")

T = TypeVar("T")


ResponseShape = TypeVar("ResponseShape", bound="BaseResponse")

boto3_service_name = {"awslambda": "lambda"}


def _decode_dict(d: Dict[Any, Any]) -> Dict[str, Any]:
    decoded: Dict[str, Any] = OrderedDict()
    for key, value in d.items():
        if isinstance(key, bytes):
            newkey = key.decode("utf-8")
        else:
            newkey = key

        if isinstance(value, bytes):
            decoded[newkey] = value.decode("utf-8")
        elif isinstance(value, (list, tuple)):
            newvalue = []
            for v in value:
                if isinstance(v, bytes):
                    newvalue.append(v.decode("utf-8"))
                else:
                    newvalue.append(v)
            decoded[newkey] = newvalue
        else:
            decoded[newkey] = value

    return decoded


@functools.lru_cache(maxsize=None)
def _get_method_urls(service_name: str, region: str) -> Dict[str, Dict[str, str]]:
    method_urls: Dict[str, Dict[str, str]] = defaultdict(dict)
    service_name = boto3_service_name.get(service_name) or service_name  # type: ignore
    conn = boto3.client(service_name, region_name=region)
    op_names = conn._service_model.operation_names
    for op_name in op_names:
        op_model = conn._service_model.operation_model(op_name)
        _method = op_model.http["method"]
        request_uri = op_model.http["requestUri"]
        if service_name == "route53" and request_uri.endswith("/rrset/"):
            # Terraform 5.50 made a request to /rrset/
            # Terraform 5.51+ makes a request to /rrset - so we have to intercept both variants
            request_uri += "?"
        if service_name == "lambda":
            if request_uri.endswith("/event-source-mappings/"):
                # AWS GO SDK behaves differently from other SDK's, does not send a trailing slash
                request_uri += "?"
            elif request_uri.endswith("/functions/"):
                # AWS JS SDK behaves differently from other SDK's, does not send a trailing slash
                request_uri += "?"
        if service_name == "opensearch" and request_uri.endswith("/tags/"):
            # AWS GO SDK behaves differently from other SDK's, does not send a trailing slash
            request_uri += "?"
        uri_regexp = BaseResponse.uri_to_regexp(request_uri)
        method_urls[_method][uri_regexp] = op_model.name

    return method_urls


class DynamicDictLoader(DictLoader):
    def update(self, mapping: Dict[str, str]) -> None:
        self.mapping.update(mapping)  # type: ignore[attr-defined]

    def contains(self, template: str) -> bool:
        return bool(template in self.mapping)


class _TemplateEnvironmentMixin(object):
    LEFT_PATTERN = re.compile(r"[\s\n]+<")
    RIGHT_PATTERN = re.compile(r">[\s\n]+")

    @property
    def should_autoescape(self) -> bool:
        # Allow for subclass to overwrite
        return False

    @property
    def environment(self) -> Environment:
        key = type(self)
        try:
            environment = JINJA_ENVS[key]
        except KeyError:
            loader = DynamicDictLoader({})
            environment = Environment(
                loader=loader,
                autoescape=self.should_autoescape,
                trim_blocks=True,
                lstrip_blocks=True,
            )
            JINJA_ENVS[key] = environment

        return environment

    def contains_template(self, template_id: str) -> bool:
        return self.environment.loader.contains(template_id)  # type: ignore[union-attr]

    @classmethod
    def _make_template_id(cls, source: str) -> str:
        """
        Return a numeric string that's unique for the lifetime of the source.

        Jinja2 expects to template IDs to be strings.
        """
        return str(id(source))

    def response_template(self, source: str) -> Template:
        template_id = self._make_template_id(source)
        if not self.contains_template(template_id):
            if settings.PRETTIFY_RESPONSES:
                # pretty xml
                xml = parseXML(source).toprettyxml()
            else:
                # collapsed xml
                xml = re.sub(
                    self.RIGHT_PATTERN, ">", re.sub(self.LEFT_PATTERN, "<", source)
                )
            self.environment.loader.update({template_id: xml})  # type: ignore[union-attr]
        return self.environment.get_template(template_id)


class ActionAuthenticatorMixin(object):
    request_count: ClassVar[int] = 0

    PUBLIC_OPERATIONS = [
        "AWSCognitoIdentityService.GetId",
        "AWSCognitoIdentityService.GetOpenIdToken",
        "AWSCognitoIdentityProviderService.ConfirmSignUp",
        "AWSCognitoIdentityProviderService.GetUser",
        "AWSCognitoIdentityProviderService.ForgotPassword",
        "AWSCognitoIdentityProviderService.InitiateAuth",
        "AWSCognitoIdentityProviderService.SignUp",
    ]

    def _authenticate_and_authorize_action(
        self, iam_request_cls: type, resource: str = "*"
    ) -> None:
        if (
            ActionAuthenticatorMixin.request_count
            >= settings.INITIAL_NO_AUTH_ACTION_COUNT
        ):
            if (
                self.headers.get("X-Amz-Target")  # type: ignore[attr-defined]
                in ActionAuthenticatorMixin.PUBLIC_OPERATIONS
            ):
                return
            parsed_url = urlparse(self.uri)  # type: ignore[attr-defined]
            path = parsed_url.path
            if parsed_url.query:
                path += "?" + parsed_url.query
            iam_request = iam_request_cls(
                account_id=self.current_account,  # type: ignore[attr-defined]
                method=self.method,  # type: ignore[attr-defined]
                path=path,
                data=self.data,  # type: ignore[attr-defined]
                body=self.body,  # type: ignore[attr-defined]
                headers=self.headers,  # type: ignore[attr-defined]
                action=self._get_action(),  # type: ignore[attr-defined]
            )
            iam_request.check_signature()
            iam_request.check_action_permitted(resource)
        else:
            ActionAuthenticatorMixin.request_count += 1

    def _authenticate_and_authorize_normal_action(self, resource: str = "*") -> None:
        from moto.iam.access_control import IAMRequest

        self._authenticate_and_authorize_action(IAMRequest, resource)

    def _authenticate_and_authorize_s3_action(
        self, bucket_name: Optional[str] = None, key_name: Optional[str] = None
    ) -> None:
        arn = f"{bucket_name or '*'}/{key_name}" if key_name else (bucket_name or "*")
        resource = f"arn:{get_partition(self.region)}:s3:::{arn}"  # type: ignore[attr-defined]

        from moto.iam.access_control import S3IAMRequest

        self._authenticate_and_authorize_action(S3IAMRequest, resource)

    @staticmethod
    def set_initial_no_auth_action_count(
        initial_no_auth_action_count: int,
    ) -> "Callable[[Callable[P, T]], Callable[P, T]]":
        _test_server_mode_endpoint = settings.test_server_mode_endpoint()

        def decorator(function: "Callable[P, T]") -> "Callable[P, T]":
            def wrapper(*args: "P.args", **kwargs: "P.kwargs") -> T:
                if settings.TEST_SERVER_MODE:
                    response = requests.post(
                        f"{_test_server_mode_endpoint}/moto-api/reset-auth",
                        data=str(initial_no_auth_action_count).encode("utf-8"),
                    )
                    original_initial_no_auth_action_count = response.json()[
                        "PREVIOUS_INITIAL_NO_AUTH_ACTION_COUNT"
                    ]
                else:
                    original_initial_no_auth_action_count = (
                        settings.INITIAL_NO_AUTH_ACTION_COUNT
                    )
                    original_request_count = ActionAuthenticatorMixin.request_count
                    settings.INITIAL_NO_AUTH_ACTION_COUNT = initial_no_auth_action_count
                    ActionAuthenticatorMixin.request_count = 0
                try:
                    result = function(*args, **kwargs)
                finally:
                    if settings.TEST_SERVER_MODE:
                        requests.post(
                            f"{_test_server_mode_endpoint}/moto-api/reset-auth",
                            data=str(original_initial_no_auth_action_count).encode(
                                "utf-8"
                            ),
                        )
                    else:
                        ActionAuthenticatorMixin.request_count = original_request_count
                        settings.INITIAL_NO_AUTH_ACTION_COUNT = (
                            original_initial_no_auth_action_count
                        )
                return result

            functools.update_wrapper(wrapper, function)
            wrapper.__wrapped__ = function  # type: ignore[attr-defined]
            return wrapper

        return decorator


@dataclass
class ActionContext:
    service_model: ServiceModel
    operation_model: OperationModel
    serializer_class: type[ResponseSerializer]
    response_class: type[BaseResponse]


class ActionResult:
    """Wrapper class for serializable results returned from `responses.py` methods."""

    def __init__(self, result: object) -> None:
        self._result = result

    @property
    def result(self) -> object:
        return self._result

    def execute_result(self, context: ActionContext) -> TYPE_RESPONSE:
        """
        Execute the result in the context of the given service and operation model.
        This is a placeholder for any logic that might be needed to process the result
        based on the service and operation context.
        """
        serializer_cls = context.serializer_class
        response_transformers = getattr(
            context.response_class, "RESPONSE_KEY_PATH_TO_TRANSFORMER", None
        )
        value_picker = XFormedAttributePicker(
            response_transformers=response_transformers
        )
        serializer = serializer_cls(
            operation_model=context.operation_model,
            pretty_print=settings.PRETTIFY_RESPONSES,
            value_picker=value_picker,
        )
        serialized = serializer.serialize(self.result)
        return serialized["status_code"], serialized["headers"], serialized["body"]  # type: ignore[return-value]


class EmptyResult(ActionResult):
    """A special ActionResult that represents an empty result."""

    def __init__(self) -> None:
        super().__init__(None)


class BaseResponse(_TemplateEnvironmentMixin, ActionAuthenticatorMixin):
    default_region = "us-east-1"
    # to extract region, use [^.]
    # Note that the URL region can be anything, thanks to our MOTO_ALLOW_NONEXISTENT_REGION-config - so we can't have a very specific regex
    region_regex = re.compile(r"\.(?P<region>[^.]+)\.amazonaws\.com")
    region_from_useragent_regex = re.compile(
        r"region/(?P<region>[a-z]{2}-[a-z]+-\d{1})"
    )
    # Note: technically, we could remove "member" from the regex below... (leaving it for clarity)
    param_list_regex = re.compile(r"^(\.?[^.]*(\.member|\.[^.]+)?)\.(\d+)\.?")
    param_regex = re.compile(r"([^\.]*)\.(\w+)(\..+)?")
    access_key_regex = re.compile(
        r"AWS.*(?P<access_key>(?<![A-Z0-9])[A-Z0-9]{20}(?![A-Z0-9]))[:/]"
    )
    aws_service_spec: Optional["AWSServiceSpec"] = None

    def __init__(self, service_name: Optional[str] = None):
        super().__init__()
        self.service_name = service_name
        self.allow_request_decompression = True

    @classmethod
    def dispatch(cls, *args: Any, **kwargs: Any) -> Any:  # type: ignore[misc]
        return cls()._dispatch(*args, **kwargs)

    @classmethod
    def method_dispatch(  # type: ignore[misc]
        cls, to_call: Callable[[ResponseShape, Any, str, Any], TYPE_RESPONSE]
    ) -> Callable[[Any, str, Any], TYPE_RESPONSE]:
        """
        Takes a given unbound function (part of a Response class) and executes it for a new instance of this
        response class.
        Can be used wherever we want to specify different methods for dispatching in urls.py
        :param to_call: Unbound method residing in this Response class
        :return: A wrapper executing the given method on a new instance of this class
        """

        @functools.wraps(to_call)  # type: ignore
        def _inner(request: Any, full_url: str, headers: Any) -> TYPE_RESPONSE:  # type: ignore[misc]
            response = getattr(cls(), to_call.__name__)(request, full_url, headers)
            if isinstance(response, str):
                status = 200
                body = response
                headers = {}
            else:
                status, headers, body = response
            headers, body = cls._enrich_response(headers, body)
            return status, headers, body

        return _inner

    def setup_class(
        self, request: Any, full_url: str, headers: Any, use_raw_body: bool = False
    ) -> None:
        """
        use_raw_body: Use incoming bytes if True, encode to string otherwise
        """
        self.is_werkzeug_request = "werkzeug" in str(type(request))
        self.parsed_url = urlparse(full_url)
        querystring: Dict[str, Any] = OrderedDict()
        if hasattr(request, "body"):
            # Boto
            self.body = request.body
        else:
            # Flask server

            # FIXME: At least in Flask==0.10.1, request.data is an empty string
            # and the information we want is in request.form. Keeping self.body
            # definition for back-compatibility
            self.body = request.data

        if hasattr(request, "form"):
            self.form_data = request.form
            for key, value in request.form.items():
                querystring[key] = [value]
        else:
            self.form_data = {}

        if hasattr(request, "form") and "key" in request.form:
            if "file" in request.form:
                self.body = request.form["file"]
            else:
                # Body comes through as part of the form, if no content-type is set on the PUT-request
                # form = ImmutableMultiDict([('some data 123 321', '')])
                form = request.form
                for k, _ in form.items():
                    self.body = k
        if hasattr(request, "files") and request.files:
            for _, value in request.files.items():
                self.body = value.stream.read()
                value.stream.close()
            if querystring.get("key"):
                filename = os.path.basename(request.files["file"].filename)
                querystring["key"] = [
                    querystring["key"][0].replace("${filename}", filename)
                ]

        if hasattr(self.body, "read"):
            self.body = self.body.read()
        self.raw_body = self.body

        # https://github.com/getmoto/moto/issues/6692
        # Content coming from SDK's can be GZipped for performance reasons
        if (
            headers.get("Content-Encoding", "") == "gzip"
            and self.allow_request_decompression
        ):
            self.body = gzip_decompress(self.body)

        if isinstance(self.body, bytes) and not use_raw_body:
            self.body = self.body.decode("utf-8")

        if not querystring:
            querystring.update(parse_qs(self.parsed_url.query, keep_blank_values=True))
        if not querystring:
            if (
                "json" in request.headers.get("content-type", [])
                and self.aws_service_spec
            ):
                decoded = json.loads(self.body)

                target = request.headers.get("x-amz-target") or request.headers.get(
                    "X-Amz-Target"
                )
                _, method = target.split(".")
                input_spec = self.aws_service_spec.input_spec(method)
                flat = flatten_json_request_body("", decoded, input_spec)
                for key, value in flat.items():
                    querystring[key] = [value]
            elif self.body and not use_raw_body:
                try:
                    querystring.update(
                        OrderedDict(
                            (key, [value])
                            for key, value in parse_qsl(
                                self.body, keep_blank_values=True
                            )
                        )
                    )
                except (UnicodeEncodeError, UnicodeDecodeError, AttributeError):
                    pass  # ignore encoding errors, as the body may not contain a legitimate querystring
        if not querystring:
            querystring.update(headers)

        try:
            querystring = _decode_dict(querystring)
        except UnicodeDecodeError:
            pass  # ignore decoding errors, as the body may not contain a legitimate querystring

        self.uri = full_url

        self.path = self.parsed_url.path
        if self.is_werkzeug_request and "RAW_URI" in request.environ:
            self.raw_path = urlparse(request.environ.get("RAW_URI")).path
            if self.raw_path and not self.raw_path.startswith("/"):
                self.raw_path = f"/{self.raw_path}"
        else:
            self.raw_path = self.path

        self.querystring = querystring
        self.data = querystring
        self.method = request.method
        self.region = self.get_region_from_url(request, full_url)
        self.partition = get_partition(self.region)
        self.uri_match: Optional[re.Match[str]] = None

        self.headers = request.headers
        if "host" not in self.headers:
            self.headers["host"] = self.parsed_url.netloc
        self.response_headers = {
            "server": "amazon.com",
            "date": datetime.datetime.now().strftime("%a, %d %b %Y %H:%M:%S GMT"),
        }

        # Register visit with IAM
        from moto.iam.models import mark_account_as_visited

        self.access_key = self.get_access_key()
        self.current_account = self.get_current_account()
        mark_account_as_visited(
            account_id=self.current_account,
            access_key=self.access_key,
            service=self.service_name,  # type: ignore[arg-type]
            region=self.region,
        )

    def get_region_from_url(self, request: Any, full_url: str) -> str:
        url_match = self.region_regex.search(full_url)
        user_agent_match = self.region_from_useragent_regex.search(
            request.headers.get("User-Agent", "")
        )
        if url_match:
            region = url_match.group(1)
        elif user_agent_match:
            region = user_agent_match.group(1)
        elif (
            "Authorization" in request.headers
            and "AWS4" in request.headers["Authorization"]
        ):
            region = request.headers["Authorization"].split(",")[0].split("/")[2]
        else:
            region = self.default_region
        return region

    def get_access_key(self) -> str:
        """
        Returns the access key id used in this request as the current user id
        """
        if "Authorization" in self.headers:
            match = self.access_key_regex.search(self.headers["Authorization"])
            if match:
                return match.group(1)

        if self.querystring.get("AWSAccessKeyId"):
            return self.querystring["AWSAccessKeyId"][0]
        else:
            return "AKIAEXAMPLE"

    def get_current_account(self) -> str:
        # PRIO 1: Check if we have a Environment Variable set
        if "MOTO_ACCOUNT_ID" in os.environ:
            return os.environ["MOTO_ACCOUNT_ID"]

        # PRIO 2: Check if we have a specific request header that specifies the Account ID
        if "x-moto-account-id" in self.headers:
            return self.headers["x-moto-account-id"]

        # PRIO 3: Use the access key to get the Account ID
        # PRIO 4: This method will return the default Account ID as a last resort
        from moto.iam.models import get_account_id_from

        return get_account_id_from(self.get_access_key())

    def _dispatch(self, request: Any, full_url: str, headers: Any) -> TYPE_RESPONSE:
        self.setup_class(request, full_url, headers)
        return self.call_action()

    @staticmethod
    def uri_to_regexp(uri: str) -> str:
        """converts uri w/ placeholder to regexp
          '/accounts/{AwsAccountId}/namespaces/{Namespace}/groups'
        -> '^/accounts/(?P<AwsAccountId>[^/]+)/namespaces/(?P<Namespace>[^/]+)/groups$'

          '/trustStores/{trustStoreArn+}'
        -> '^/trustStores/(?P<trustStoreArn>.+)$'

        """

        def _convert(elem: str) -> str:
            if not re.match("^{.*}$", elem):
                # URL-parts sometimes contain a $
                # Like Greengrass: /../deployments/$reset
                # We don't want to our regex to think this marks an end-of-line, so let's escape it
                return elem.replace("$", r"\$")

            # When the element ends with +} the parameter can contain a / otherwise not.
            slash_allowed = elem.endswith("+}")
            name = (
                elem.replace("{", "")
                .replace("}", "")
                .replace("+", "")
                .replace("-", "_")
            )
            if slash_allowed:
                return f"(?P<{name}>.+)"
            return f"(?P<{name}>[^/]+)"

        elems = uri.split("/")
        regexp = "/".join([_convert(elem) for elem in elems])
        return f"^{regexp}$"

    def _get_action_from_method_and_request_uri(
        self, method: str, request_uri: str
    ) -> str:
        """basically used for `rest-json` APIs
        You can refer to example from link below
        https://github.com/boto/botocore/blob/develop/botocore/data/iot/2015-05-28/service-2.json
        """
        methods_url = _get_method_urls(self.service_name, self.region)
        regexp_and_names = methods_url[method]
        for regexp, name in regexp_and_names.items():
            match = re.match(regexp, request_uri)
            self.uri_match = match
            if match:
                return name
        return None  # type: ignore[return-value]

    def _get_action(self) -> str:
        action = self.querystring.get("Action")
        if action and isinstance(action, list):
            action = action[0]
        if action:
            return action
        # Some services use a header for the action
        # Headers are case-insensitive. Probably a better way to do this.
        match = self.headers.get("x-amz-target") or self.headers.get("X-Amz-Target")
        if match:
            return match.split(".")[-1]
        # get action from method and uri
        return self._get_action_from_method_and_request_uri(self.method, self.raw_path)

    def serialized(self, action_result: ActionResult) -> TYPE_RESPONSE:
        service_model = get_service_model(self.service_name)
        operation_model = service_model.operation_model(self._get_action())
        protocol = service_model.protocol
<<<<<<< HEAD
        if protocol == "query" and self.request_json:
            protocol += "-json"
=======
        protocol += "-json" if protocol == "query" and self.request_json else ""
>>>>>>> 338cb256
        serializer_cls = SERIALIZERS[protocol]
        context = ActionContext(
            service_model, operation_model, serializer_cls, self.__class__
        )
        return action_result.execute_result(context)

    def call_action(self) -> TYPE_RESPONSE:
        headers = self.response_headers
        if hasattr(self, "_determine_resource"):
            resource = self._determine_resource()
        else:
            resource = "*"

        try:
            self._authenticate_and_authorize_normal_action(resource)
        except HTTPException as http_error:
            response = http_error.description, dict(status=http_error.code)
            status, headers, body = self._transform_response(headers, response)
            headers, body = self._enrich_response(headers, body)

            return status, headers, body

        action = camelcase_to_underscores(self._get_action())
        method_names = method_names_from_class(self.__class__)

        if action in method_names:
            method = getattr(self, action)
            try:
                response = method()
            except ServiceException as e:
                response = ActionResult(e)  # type: ignore[assignment]
            except HTTPException as http_error:
                response_headers: Dict[str, Union[str, int]] = dict(
                    http_error.get_headers() or []
                )
                response_headers["status"] = http_error.code  # type: ignore[assignment]
                response = http_error.description, response_headers  # type: ignore[assignment]

            if isinstance(response, ActionResult):
                status, headers, body = self.serialized(response)
            elif isinstance(response, str):
                status = 200
                body = response
            else:
                status, headers, body = self._transform_response(headers, response)

            headers, body = self._enrich_response(headers, body)

            return status, headers, body

        if not action:
            return 404, headers, ""

        raise NotImplementedError(f"The {action} action has not been implemented")

    @staticmethod
    def _transform_response(headers: Dict[str, str], response: Any) -> TYPE_RESPONSE:  # type: ignore[misc]
        if response is None:
            response = "", {}
        if len(response) == 2:
            body, new_headers = response
        else:
            status, new_headers, body = response
        status = int(new_headers.get("status", 200))
        headers.update(new_headers)
        return status, headers, body

    @staticmethod
    def _enrich_response(  # type: ignore[misc]
        headers: Dict[str, str], body: Any
    ) -> Tuple[Dict[str, str], Any]:
        # Cast status to string
        if "status" in headers:
            headers["status"] = str(headers["status"])
        # add request id
        request_id = gen_amzn_requestid_long(headers)

        # Update request ID in XML
        try:
            body = re.sub(r"(?<=<RequestId>).*(?=<\/RequestId>)", request_id, body)
        except Exception:  # Will just ignore if it cant work
            pass
        return headers, body

    def _get_param(self, param_name: str, if_none: Any = None) -> Any:
        val = self.querystring.get(param_name)
        if val is not None:
            return val[0]

        # try to get json body parameter
        if self.body is not None:
            try:
                return json.loads(self.body)[param_name]
            except (ValueError, KeyError):
                pass
        # try to get path parameter
        if self.uri_match:
            try:
                return self.uri_match.group(param_name)
            except IndexError:
                # do nothing if param is not found
                pass
        return if_none

    def _get_int_param(
        self,
        param_name: str,
        if_none: TYPE_IF_NONE = None,  # type: ignore[assignment]
    ) -> Union[int, TYPE_IF_NONE]:
        val = self._get_param(param_name)
        if val is not None:
            return int(val)
        return if_none

    def _get_bool_param(
        self,
        param_name: str,
        if_none: TYPE_IF_NONE = None,  # type: ignore[assignment]
    ) -> Union[bool, TYPE_IF_NONE]:
        val = self._get_param(param_name)
        if val is not None:
            val = str(val)
            if val.lower() == "true":
                return True
            elif val.lower() == "false":
                return False
        return if_none

    def _get_multi_param_dict(self, param_prefix: str) -> Dict[str, Any]:
        return self._get_multi_param_helper(param_prefix, skip_result_conversion=True)

    def _get_multi_param_helper(
        self,
        param_prefix: str,
        skip_result_conversion: bool = False,
        tracked_prefixes: Optional[Set[str]] = None,
    ) -> Any:
        value_dict: Any = dict()
        tracked_prefixes = (
            tracked_prefixes or set()
        )  # prefixes which have already been processed

        for name, value in self.querystring.items():
            if not name.startswith(param_prefix):
                continue

            if len(name) > len(param_prefix) and not name[
                len(param_prefix) :
            ].startswith("."):
                continue

            match = (
                self.param_list_regex.search(name[len(param_prefix) :])
                if len(name) > len(param_prefix)
                else None
            )
            if match:
                prefix = param_prefix + match.group(1)
                value = self._get_multi_param(prefix)
                tracked_prefixes.add(prefix)
                name = prefix
                value_dict[name] = value
            else:
                match = self.param_regex.search(name[len(param_prefix) :])
                if match:
                    # enable access to params that are lists of dicts, e.g., "TagSpecification.1.ResourceType=.."
                    sub_attr = (
                        f"{name[: len(param_prefix)]}{match.group(1)}.{match.group(2)}"
                    )
                    if match.group(3):
                        value = self._get_multi_param_helper(
                            sub_attr,
                            tracked_prefixes=tracked_prefixes,
                            skip_result_conversion=skip_result_conversion,
                        )
                    else:
                        value = self._get_param(sub_attr)
                    tracked_prefixes.add(sub_attr)
                    value_dict[name] = value
                else:
                    value_dict[name] = value[0]

        if not value_dict:
            return None

        if skip_result_conversion or len(value_dict) > 1:
            # strip off period prefix
            value_dict = {
                name[len(param_prefix) + 1 :]: value
                for name, value in value_dict.items()
            }
            for k in list(value_dict.keys()):
                parts = k.split(".")
                if len(parts) != 2 or parts[1] != "member":
                    value_dict[parts[0]] = value_dict.pop(k)
        else:
            value_dict = list(value_dict.values())[0]

        return value_dict

    def _get_multi_param(
        self, param_prefix: str, skip_result_conversion: bool = False
    ) -> List[Any]:
        """
        Given a querystring of ?LaunchConfigurationNames.member.1=my-test-1&LaunchConfigurationNames.member.2=my-test-2
        this will return ['my-test-1', 'my-test-2']
        """
        if param_prefix.endswith("."):
            prefix = param_prefix
        else:
            prefix = param_prefix + "."
        values = []
        index = 1
        while True:
            value_dict = self._get_multi_param_helper(
                prefix + str(index), skip_result_conversion=skip_result_conversion
            )
            if not value_dict and value_dict != "":
                break

            values.append(value_dict)
            index += 1

        return values

    def _get_dict_param(self, param_prefix: str) -> Dict[str, Any]:
        """
        Given a parameter dict of
        {
            'Instances.SlaveInstanceType': ['m1.small'],
            'Instances.InstanceCount': ['1']
        }

        returns
        {
            "slave_instance_type": "m1.small",
            "instance_count": "1",
        }
        """
        params: Dict[str, Any] = {}
        for key, value in self.querystring.items():
            if key.startswith(param_prefix):
                params[camelcase_to_underscores(key.replace(param_prefix, ""))] = value[
                    0
                ]
        return params

    def _get_params(self) -> Dict[str, Any]:
        """
        Given a querystring of
        {
            'Action': ['CreatRule'],
            'Conditions.member.1.Field': ['http-header'],
            'Conditions.member.1.HttpHeaderConfig.HttpHeaderName': ['User-Agent'],
            'Conditions.member.1.HttpHeaderConfig.Values.member.1': ['curl'],
            'Actions.member.1.FixedResponseConfig.StatusCode': ['200'],
            'Actions.member.1.FixedResponseConfig.ContentType': ['text/plain'],
            'Actions.member.1.Type': ['fixed-response']
        }

        returns
        {
            'Action': 'CreatRule',
            'Conditions': [
                {
                    'Field': 'http-header',
                    'HttpHeaderConfig': {
                        'HttpHeaderName': 'User-Agent',
                        'Values': ['curl']
                    }
                }
            ],
            'Actions': [
                {
                    'Type': 'fixed-response',
                    'FixedResponseConfig': {
                        'StatusCode': '200',
                        'ContentType': 'text/plain'
                    }
                }
            ]
        }
        """
        params: Dict[str, Any] = {}
        for k, v in sorted(self.querystring.items(), key=params_sort_function):
            self._parse_param(k, v[0], params)
        return params

    def _parse_param(self, key: str, value: str, params: Any) -> None:
        keylist = key.split(".")
        obj = params
        for i, key in enumerate(keylist[:-1]):
            if key in obj:
                # step into
                parent = obj
                obj = obj[key]
            else:
                if key == "member":
                    if not isinstance(obj, list):
                        # initialize list
                        # reset parent
                        obj = []
                        parent[keylist[i - 1]] = obj
                elif isinstance(obj, dict):
                    # initialize dict
                    obj[key] = {}
                    # step into
                    parent = obj
                    obj = obj[key]
                elif key.isdigit():
                    index = int(key) - 1
                    if len(obj) <= index:
                        # initialize list element
                        obj.insert(index, {})
                    # step into
                    parent = obj
                    obj = obj[index]
        if isinstance(obj, list):
            obj.append(value)
        else:
            obj[keylist[-1]] = value

    def _get_list_prefix(self, param_prefix: str) -> List[Dict[str, Any]]:
        """
        Given a query dict like
        {
            'Steps.member.1.Name': ['example1'],
            'Steps.member.1.ActionOnFailure': ['TERMINATE_JOB_FLOW'],
            'Steps.member.1.HadoopJarStep.Jar': ['streaming1.jar'],
            'Steps.member.2.Name': ['example2'],
            'Steps.member.2.ActionOnFailure': ['TERMINATE_JOB_FLOW'],
            'Steps.member.2.HadoopJarStep.Jar': ['streaming2.jar'],
        }

        returns
        [{
            'name': u'example1',
            'action_on_failure': u'TERMINATE_JOB_FLOW',
            'hadoop_jar_step._jar': u'streaming1.jar',
        }, {
            'name': u'example2',
            'action_on_failure': u'TERMINATE_JOB_FLOW',
            'hadoop_jar_step._jar': u'streaming2.jar',
        }]
        """
        results = []
        param_index = 1
        while True:
            index_prefix = f"{param_prefix}.{param_index}."
            new_items = {}
            for key, value in self.querystring.items():
                if key.startswith(index_prefix):
                    new_items[
                        camelcase_to_underscores(key.replace(index_prefix, ""))
                    ] = value[0]
            if not new_items:
                break
            results.append(new_items)
            param_index += 1
        return results

    def _get_map_prefix(
        self, param_prefix: str, key_end: str = ".key", value_end: str = ".value"
    ) -> Dict[str, Any]:
        results = {}
        param_index = 1
        while 1:
            index_prefix = f"{param_prefix}.{param_index}."

            k, v = None, None
            for key, value in self.querystring.items():
                if key.startswith(index_prefix):
                    if key.endswith(key_end):
                        k = value[0]
                    elif key.endswith(value_end):
                        v = value[0]

            if not (k and v is not None):
                break

            results[k] = v
            param_index += 1

        return results

    def _get_object_map(
        self, prefix: str, name: str = "Name", value: str = "Value"
    ) -> Dict[str, Any]:
        """
        Given a query dict like
        {
            Prefix.1.Name: [u'event'],
            Prefix.1.Value.StringValue: [u'order_cancelled'],
            Prefix.1.Value.DataType: [u'String'],
            Prefix.2.Name: [u'store'],
            Prefix.2.Value.StringValue: [u'example_corp'],
            Prefix.2.Value.DataType [u'String'],
        }

        returns
        {
            'event': {
                'DataType': 'String',
                'StringValue': 'example_corp'
            },
            'store': {
                'DataType': 'String',
                'StringValue': 'order_cancelled'
            }
        }
        """
        object_map = {}
        index = 1
        while True:
            # Loop through looking for keys representing object name
            name_key = f"{prefix}.{index}.{name}"
            obj_name = self.querystring.get(name_key)
            if not obj_name:
                # Found all keys
                break

            obj = {}
            value_key_prefix = f"{prefix}.{index}.{value}."
            for k, v in self.querystring.items():
                if k.startswith(value_key_prefix):
                    _, value_key = k.split(value_key_prefix, 1)
                    obj[value_key] = v[0]

            object_map[obj_name[0]] = obj

            index += 1

        return object_map

    @property
    def request_json(self) -> bool:
        return "JSON" in self.querystring.get("ContentType", [])

    def error_on_dryrun(self) -> None:
        if "true" in self.querystring.get("DryRun", ["false"]):
            a = self._get_param("Action")
            message = f"An error occurred (DryRunOperation) when calling the {a} operation: Request would have succeeded, but DryRun flag is set"
            raise DryRunClientError(error_type="DryRunOperation", message=message)


class _RecursiveDictRef(object):
    """Store a recursive reference to dict."""

    def __init__(self) -> None:
        self.key: Optional[str] = None
        self.dic: Dict[str, Any] = {}

    def __repr__(self) -> str:
        return f"{self.dic}"

    def __getattr__(self, key: str) -> Any:
        return self.dic.__getattr__(key)  # type: ignore[attr-defined]

    def __getitem__(self, key: str) -> Any:
        return self.dic.__getitem__(key)

    def set_reference(self, key: str, dic: Dict[str, Any]) -> None:
        """Set the RecursiveDictRef object to keep reference to dict object
        (dic) at the key.

        """
        self.key = key
        self.dic = dic


class AWSServiceSpec(object):
    """Parse data model from botocore. This is used to recover type info
    for fields in AWS API XML response.

    """

    def __init__(self, path: str):
        try:
            spec = load_resource("botocore", path)
        except FileNotFoundError:
            # botocore >= 1.32.1 sends compressed files
            compressed = load_resource_as_bytes("botocore", f"{path}.gz")
            spec = json.loads(gzip_decompress(compressed).decode("utf-8"))

        self.metadata = spec["metadata"]
        self.operations = spec["operations"]
        self.shapes = spec["shapes"]

    def input_spec(self, operation: str) -> Dict[str, Any]:
        try:
            op = self.operations[operation]
        except KeyError:
            raise ValueError(f"Invalid operation: {operation}")
        if "input" not in op:
            return {}
        shape = self.shapes[op["input"]["shape"]]
        return self._expand(shape)

    def output_spec(self, operation: str) -> Dict[str, Any]:
        """Produce a JSON with a valid API response syntax for operation, but
        with type information. Each node represented by a key has the
        value containing field type, e.g.,

          output_spec["SomeBooleanNode"] => {"type": "boolean"}

        """
        try:
            op = self.operations[operation]
        except KeyError:
            raise ValueError(f"Invalid operation: {operation}")
        if "output" not in op:
            return {}
        shape = self.shapes[op["output"]["shape"]]
        return self._expand(shape)

    def _expand(self, shape: Dict[str, Any]) -> Dict[str, Any]:
        def expand(
            dic: Dict[str, Any], seen: Optional[Dict[str, Any]] = None
        ) -> Dict[str, Any]:
            seen = seen or {}
            if dic["type"] == "structure":
                nodes: Dict[str, Any] = {}
                for k, v in dic["members"].items():
                    seen_till_here = dict(seen)
                    if k in seen_till_here:
                        nodes[k] = seen_till_here[k]
                        continue
                    seen_till_here[k] = _RecursiveDictRef()
                    nodes[k] = expand(self.shapes[v["shape"]], seen_till_here)
                    seen_till_here[k].set_reference(k, nodes[k])
                nodes["type"] = "structure"
                return nodes

            elif dic["type"] == "list":
                seen_till_here = dict(seen)
                shape = dic["member"]["shape"]
                if shape in seen_till_here:
                    return seen_till_here[shape]
                seen_till_here[shape] = _RecursiveDictRef()
                expanded = expand(self.shapes[shape], seen_till_here)
                seen_till_here[shape].set_reference(shape, expanded)
                return {"type": "list", "member": expanded}

            elif dic["type"] == "map":
                seen_till_here = dict(seen)
                node: Dict[str, Any] = {"type": "map"}

                if "shape" in dic["key"]:
                    shape = dic["key"]["shape"]
                    seen_till_here[shape] = _RecursiveDictRef()
                    node["key"] = expand(self.shapes[shape], seen_till_here)
                    seen_till_here[shape].set_reference(shape, node["key"])
                else:
                    node["key"] = dic["key"]["type"]

                if "shape" in dic["value"]:
                    shape = dic["value"]["shape"]
                    seen_till_here[shape] = _RecursiveDictRef()
                    node["value"] = expand(self.shapes[shape], seen_till_here)
                    seen_till_here[shape].set_reference(shape, node["value"])
                else:
                    node["value"] = dic["value"]["type"]

                return node

            else:
                return {"type": dic["type"]}

        return expand(shape)


def to_str(value: Any, spec: Dict[str, Any]) -> str:
    vtype = spec["type"]
    if vtype == "boolean":
        return "true" if value else "false"
    elif vtype == "long":
        return int(value)  # type: ignore[return-value]
    elif vtype == "integer":
        return str(value)
    elif vtype == "float":
        return str(value)
    elif vtype == "double":
        return str(value)
    elif vtype == "timestamp":
        return utcfromtimestamp(value).replace(tzinfo=datetime.timezone.utc).isoformat()
    elif vtype == "string":
        return str(value)
    elif vtype == "structure":
        return ""
    elif value is None:
        return "null"
    else:
        raise TypeError(f"Unknown type {vtype}")


def from_str(value: str, spec: Dict[str, Any]) -> Any:
    vtype = spec["type"]
    if vtype == "boolean":
        return True if value == "true" else False
    elif vtype == "integer":
        return int(value)
    elif vtype == "float":
        return float(value)
    elif vtype == "double":
        return float(value)
    elif vtype == "timestamp":
        return value
    elif vtype == "string":
        return value
    raise TypeError(f"Unknown type {vtype}")


def flatten_json_request_body(
    prefix: str, dict_body: Dict[str, Any], spec: Dict[str, Any]
) -> Dict[str, Any]:
    """Convert a JSON request body into query params."""
    if len(spec) == 1 and "type" in spec:
        return {prefix: to_str(dict_body, spec)}

    flat = {}
    for key, value in dict_body.items():
        node_type = spec[key]["type"]
        if node_type == "list":
            for idx, v in enumerate(value, 1):
                pref = key + ".member." + str(idx)
                flat.update(flatten_json_request_body(pref, v, spec[key]["member"]))
        elif node_type == "map":
            for idx, (k, v) in enumerate(value.items(), 1):
                pref = key + ".entry." + str(idx)
                flat.update(
                    flatten_json_request_body(pref + ".key", k, spec[key]["key"])
                )
                flat.update(
                    flatten_json_request_body(pref + ".value", v, spec[key]["value"])
                )
        else:
            flat.update(flatten_json_request_body(key, value, spec[key]))

    if prefix:
        prefix = prefix + "."
    return dict((prefix + k, v) for k, v in flat.items())<|MERGE_RESOLUTION|>--- conflicted
+++ resolved
@@ -634,12 +634,7 @@
         service_model = get_service_model(self.service_name)
         operation_model = service_model.operation_model(self._get_action())
         protocol = service_model.protocol
-<<<<<<< HEAD
-        if protocol == "query" and self.request_json:
-            protocol += "-json"
-=======
         protocol += "-json" if protocol == "query" and self.request_json else ""
->>>>>>> 338cb256
         serializer_cls = SERIALIZERS[protocol]
         context = ActionContext(
             service_model, operation_model, serializer_cls, self.__class__
