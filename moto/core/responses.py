--- conflicted
+++ resolved
@@ -4,22 +4,10 @@
 import importlib
 import json
 import logging
-<<<<<<< HEAD
+import os
 import random
 import re
 from collections import OrderedDict, defaultdict
-=======
-import os
-import re
-import requests
-
-import pytz
-
-from moto.core.exceptions import DryRunClientError
-
-from jinja2 import Environment, DictLoader
-
->>>>>>> 4a9b4b27
 from urllib.parse import parse_qs, parse_qsl, urlparse
 
 import boto3
