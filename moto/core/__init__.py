from .models import BaseModel, BaseBackend, moto_api_backend, ACCOUNT_ID  # noqa
<<<<<<< HEAD
from .models import CloudFormationModel, CloudWatchMetricProvider  # noqa
=======
from .models import CloudFormationModel  # noqa
from .models import patch_client, patch_resource  # noqa
>>>>>>> 2247fb4d
from .responses import ActionAuthenticatorMixin

moto_api_backends = {"global": moto_api_backend}
set_initial_no_auth_action_count = (
    ActionAuthenticatorMixin.set_initial_no_auth_action_count
)<|MERGE_RESOLUTION|>--- conflicted
+++ resolved
@@ -1,10 +1,6 @@
 from .models import BaseModel, BaseBackend, moto_api_backend, ACCOUNT_ID  # noqa
-<<<<<<< HEAD
 from .models import CloudFormationModel, CloudWatchMetricProvider  # noqa
-=======
-from .models import CloudFormationModel  # noqa
 from .models import patch_client, patch_resource  # noqa
->>>>>>> 2247fb4d
 from .responses import ActionAuthenticatorMixin
 
 moto_api_backends = {"global": moto_api_backend}
