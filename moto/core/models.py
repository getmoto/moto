--- conflicted
+++ resolved
@@ -388,7 +388,7 @@
 
 class ServerModeMockAWS(BaseMockAWS):
     def __init__(self, *args, **kwargs):
-        self.port = settings.moto_server_port()
+        self.test_server_mode_endpoint = settings.test_server_mode_endpoint()
         super().__init__(*args, **kwargs)
 
     def reset(self):
@@ -396,13 +396,7 @@
         if not call_reset_api or call_reset_api.lower() != "false":
             import requests
 
-<<<<<<< HEAD
-            requests.post("{test_server_endpoint}/moto-api/reset".format(
-                test_server_endpoint=settings.TEST_SERVER_MODE_ENDPOINT
-            ))
-=======
-            requests.post(f"http://localhost:{self.port}/moto-api/reset")
->>>>>>> bcf2eeb1
+            requests.post(f"{self.test_server_mode_endpoint}/moto-api/reset")
 
     def enable_patching(self, reset=True):
         if self.__class__.nested_count == 1 and reset:
@@ -420,20 +414,12 @@
                     config = Config(user_agent_extra="region/" + region)
                     kwargs["config"] = config
             if "endpoint_url" not in kwargs:
-<<<<<<< HEAD
-                kwargs["endpoint_url"] = settings.TEST_SERVER_MODE_ENDPOINT
-=======
-                kwargs["endpoint_url"] = f"http://localhost:{self.port}"
->>>>>>> bcf2eeb1
+                kwargs["endpoint_url"] = self.test_server_mode_endpoint
             return real_boto3_client(*args, **kwargs)
 
         def fake_boto3_resource(*args, **kwargs):
             if "endpoint_url" not in kwargs:
-<<<<<<< HEAD
-                kwargs["endpoint_url"] = settings.TEST_SERVER_MODE_ENDPOINT
-=======
-                kwargs["endpoint_url"] = f"http://localhost:{self.port}"
->>>>>>> bcf2eeb1
+                kwargs["endpoint_url"] = self.test_server_mode_endpoint
             return real_boto3_resource(*args, **kwargs)
 
         self._client_patcher = patch("boto3.client", fake_boto3_client)
