--- conflicted
+++ resolved
@@ -18,11 +18,7 @@
 
 from moto import settings
 import responses
-<<<<<<< HEAD
-from moto.packages.httpretty import HTTPretty
 import unittest
-=======
->>>>>>> aa70ee25
 from unittest.mock import patch
 from .custom_responses_mock import (
     get_response_mock,
@@ -204,31 +200,6 @@
                 del os.environ[k]
 
 
-<<<<<<< HEAD
-class HttprettyMockAWS(BaseMockAWS):
-    def reset(self):
-        HTTPretty.reset()
-
-    def enable_patching(self, reset=True):
-        if not HTTPretty.is_enabled():
-            HTTPretty.enable()
-
-        for method in HTTPretty.METHODS:
-            for backend in self.backends_for_urls.values():
-                for key, value in backend.urls.items():
-                    HTTPretty.register_uri(
-                        method=method,
-                        uri=re.compile(key),
-                        body=convert_httpretty_response(value),
-                    )
-
-    def disable_patching(self):
-        HTTPretty.disable()
-        HTTPretty.reset()
-
-
-=======
->>>>>>> aa70ee25
 RESPONSES_METHODS = [
     responses.GET,
     responses.DELETE,
