import botocore
import boto3
import functools
import inspect
import os
import random
import re
import string
import types
from abc import abstractmethod
from io import BytesIO
from collections import defaultdict

try:
    from importlib.metadata import version
except ImportError:
    from importlib_metadata import version

from botocore.config import Config
from botocore.handlers import BUILTIN_HANDLERS
from botocore.awsrequest import AWSResponse
from http.client import responses as http_responses
from urllib.parse import urlparse
from werkzeug.wrappers import Request

from moto import settings
import responses
<<<<<<< HEAD
=======
from moto.packages.httpretty import HTTPretty
from moto.utilities.distutils_version import LooseVersion
>>>>>>> 4e5180a9
from unittest.mock import patch
from .utils import (
    convert_regex_to_flask_path,
    convert_flask_to_responses_response,
)


ACCOUNT_ID = os.environ.get("MOTO_ACCOUNT_ID", "123456789012")


class BaseMockAWS:
    nested_count = 0
    mocks_active = False

    def __init__(self, backends):
        from moto.instance_metadata import instance_metadata_backend
        from moto.core import moto_api_backend

        self.backends = backends

        self.backends_for_urls = {}
        default_backends = {
            "instance_metadata": instance_metadata_backend,
            "moto_api": moto_api_backend,
        }
        if "us-east-1" in self.backends:
            # We only need to know the URL for a single region
            # They will be the same everywhere
            self.backends_for_urls["us-east-1"] = self.backends["us-east-1"]
        else:
            # If us-east-1 is not available, it's probably a global service
            # Global services will only have a single region anyway
            self.backends_for_urls.update(self.backends)
        self.backends_for_urls.update(default_backends)

        self.FAKE_KEYS = {
            "AWS_ACCESS_KEY_ID": "foobar_key",
            "AWS_SECRET_ACCESS_KEY": "foobar_secret",
        }
        self.ORIG_KEYS = {}
        self.default_session_mock = patch("boto3.DEFAULT_SESSION", None)

        if self.__class__.nested_count == 0:
            self.reset()

    def __call__(self, func, reset=True):
        if inspect.isclass(func):
            return self.decorate_class(func)
        return self.decorate_callable(func, reset)

    def __enter__(self):
        self.start()
        return self

    def __exit__(self, *args):
        self.stop()

    def start(self, reset=True):
        if not self.__class__.mocks_active:
            self.default_session_mock.start()
            self.mock_env_variables()
            self.__class__.mocks_active = True

        self.__class__.nested_count += 1
        if reset:
            for backend in self.backends.values():
                backend.reset()

        self.enable_patching()

    def stop(self):
        self.__class__.nested_count -= 1

        if self.__class__.nested_count < 0:
            raise RuntimeError("Called stop() before start().")

        if self.__class__.nested_count == 0:
            if self.__class__.mocks_active:
                try:
                    self.default_session_mock.stop()
                except RuntimeError:
                    # We only need to check for this exception in Python 3.6 and 3.7
                    # https://bugs.python.org/issue36366
                    pass
                self.unmock_env_variables()
                self.__class__.mocks_active = False
            self.disable_patching()

    def decorate_callable(self, func, reset):
        def wrapper(*args, **kwargs):
            self.start(reset=reset)
            try:
                result = func(*args, **kwargs)
            finally:
                self.stop()
            return result

        functools.update_wrapper(wrapper, func)
        wrapper.__wrapped__ = func
        return wrapper

    def decorate_class(self, klass):
        for attr in dir(klass):
            if attr.startswith("_"):
                continue

            attr_value = getattr(klass, attr)
            if not hasattr(attr_value, "__call__"):
                continue
            if not hasattr(attr_value, "__name__"):
                continue

            # Check if this is a classmethod. If so, skip patching
            if inspect.ismethod(attr_value) and attr_value.__self__ is klass:
                continue

            # Check if this is a staticmethod. If so, skip patching
            for cls in inspect.getmro(klass):
                if attr_value.__name__ not in cls.__dict__:
                    continue
                bound_attr_value = cls.__dict__[attr_value.__name__]
                if not isinstance(bound_attr_value, staticmethod):
                    break
            else:
                # It is a staticmethod, skip patching
                continue

            try:
                setattr(klass, attr, self(attr_value, reset=False))
            except TypeError:
                # Sometimes we can't set this for built-in types
                continue
        return klass

    def mock_env_variables(self):
        # "Mock" the AWS credentials as they can't be mocked in Botocore currently
        # self.env_variables_mocks = mock.patch.dict(os.environ, FAKE_KEYS)
        # self.env_variables_mocks.start()
        for k, v in self.FAKE_KEYS.items():
            self.ORIG_KEYS[k] = os.environ.get(k, None)
            os.environ[k] = v

    def unmock_env_variables(self):
        # This doesn't work in Python2 - for some reason, unmocking clears the entire os.environ dict
        # Obviously bad user experience, and also breaks pytest - as it uses PYTEST_CURRENT_TEST as an env var
        # self.env_variables_mocks.stop()
        for k, v in self.ORIG_KEYS.items():
            if v:
                os.environ[k] = v
            else:
                del os.environ[k]


RESPONSES_METHODS = [
    responses.GET,
    responses.DELETE,
    responses.HEAD,
    responses.OPTIONS,
    responses.PATCH,
    responses.POST,
    responses.PUT,
]


class CallbackResponse(responses.CallbackResponse):
    """
    Need to subclass so we can change a couple things
    """

    def get_response(self, request):
        """
        Need to override this so we can pass decode_content=False
        """
        if not isinstance(request, Request):
            url = urlparse(request.url)
            if request.body is None:
                body = None
            elif isinstance(request.body, str):
                body = BytesIO(request.body.encode("UTF-8"))
            elif hasattr(request.body, "read"):
                body = BytesIO(request.body.read())
            else:
                body = BytesIO(request.body)
            req = Request.from_values(
                path="?".join([url.path, url.query]),
                input_stream=body,
                content_length=request.headers.get("Content-Length"),
                content_type=request.headers.get("Content-Type"),
                method=request.method,
                base_url="{scheme}://{netloc}".format(
                    scheme=url.scheme, netloc=url.netloc
                ),
                headers=[(k, v) for k, v in request.headers.items()],
            )
            request = req
        headers = self.get_headers()

        result = self.callback(request)
        if isinstance(result, Exception):
            raise result

        status, r_headers, body = result
        body = responses._handle_body(body)
        headers.update(r_headers)

        return responses.HTTPResponse(
            status=status,
            reason=http_responses.get(status),
            body=body,
            headers=headers,
            preload_content=False,
            # Need to not decode_content to mimic requests
            decode_content=False,
        )

    def _url_matches(self, url, other, match_querystring=False):
        """
        Need to override this so we can fix querystrings breaking regex matching
        """
        if not match_querystring:
            other = other.split("?", 1)[0]

        if responses._is_string(url):
            if responses._has_unicode(url):
                url = responses._clean_unicode(url)
                if not isinstance(other, str):
                    other = other.encode("ascii").decode("utf8")
            return self._url_matches_strict(url, other)
        elif isinstance(url, responses.Pattern) and url.match(other):
            return True
        else:
            return False


botocore_mock = responses.RequestsMock(
    assert_all_requests_are_fired=False,
    target="botocore.vendored.requests.adapters.HTTPAdapter.send",
)

responses_mock = responses.RequestsMock(assert_all_requests_are_fired=False)
# Add passthrough to allow any other requests to work
# Since this uses .startswith, it applies to http and https requests.
responses_mock.add_passthru("http")


def _find_first_match_legacy(self, request):
    matches = [match for match in self._matches if match.matches(request)]

    # Look for implemented callbacks first
    implemented_matches = [
        m
        for m in matches
        if type(m) is not CallbackResponse or m.callback != not_implemented_callback
    ]
    if implemented_matches:
        return implemented_matches[0]
    elif matches:
        # We had matches, but all were of type not_implemented_callback
        return matches[0]
    return None


def _find_first_match(self, request):
    matches = []
    match_failed_reasons = []
    for match in self._matches:
        match_result, reason = match.matches(request)
        if match_result:
            matches.append(match)
        else:
            match_failed_reasons.append(reason)

    # Look for implemented callbacks first
    implemented_matches = [
        m
        for m in matches
        if type(m) is not CallbackResponse or m.callback != not_implemented_callback
    ]
    if implemented_matches:
        return implemented_matches[0], []
    elif matches:
        # We had matches, but all were of type not_implemented_callback
        return matches[0], match_failed_reasons

    return None, match_failed_reasons


# Modify behaviour of the matcher to only/always return the first match
# Default behaviour is to return subsequent matches for subsequent requests, which leads to https://github.com/spulec/moto/issues/2567
#  - First request matches on the appropriate S3 URL
#  - Same request, executed again, will be matched on the subsequent match, which happens to be the catch-all, not-yet-implemented, callback
# Fix: Always return the first match
RESPONSES_VERSION = version("responses")
if LooseVersion(RESPONSES_VERSION) < LooseVersion("0.12.1"):
    responses_mock._find_match = types.MethodType(
        _find_first_match_legacy, responses_mock
    )
else:
    responses_mock._find_match = types.MethodType(_find_first_match, responses_mock)


BOTOCORE_HTTP_METHODS = ["GET", "DELETE", "HEAD", "OPTIONS", "PATCH", "POST", "PUT"]


class MockRawResponse(BytesIO):
    def __init__(self, response_input):
        if isinstance(response_input, str):
            response_input = response_input.encode("utf-8")
        super().__init__(response_input)

    def stream(self, **kwargs):
        contents = self.read()
        while contents:
            yield contents
            contents = self.read()


class BotocoreStubber:
    def __init__(self):
        self.enabled = False
        self.methods = defaultdict(list)

    def reset(self):
        self.methods.clear()

    def register_response(self, method, pattern, response):
        matchers = self.methods[method]
        matchers.append((pattern, response))

    def __call__(self, event_name, request, **kwargs):
        if not self.enabled:
            return None
        response = None
        response_callback = None
        found_index = None
        matchers = self.methods.get(request.method)

        base_url = request.url.split("?", 1)[0]
        for i, (pattern, callback) in enumerate(matchers):
            if pattern.match(base_url):
                if found_index is None:
                    found_index = i
                    response_callback = callback
                else:
                    matchers.pop(found_index)
                    break

        if response_callback is not None:
            for header, value in request.headers.items():
                if isinstance(value, bytes):
                    request.headers[header] = value.decode("utf-8")
            status, headers, body = response_callback(
                request, request.url, request.headers
            )
            body = MockRawResponse(body)
            response = AWSResponse(request.url, status, headers, body)

        return response


botocore_stubber = BotocoreStubber()
BUILTIN_HANDLERS.append(("before-send", botocore_stubber))


def patch_client(client):
    """
    Explicitly patch a boto3-client
    """
    """
    Adding the botocore_stubber to the BUILTIN_HANDLERS, as above, will mock everything as long as the import ordering is correct
     - user:   start mock_service decorator
     - system: imports core.model
     - system: adds the stubber to the BUILTIN_HANDLERS
     - user:   create a boto3 client - which will use the BUILTIN_HANDLERS

    But, if for whatever reason the imports are wrong and the client is created first, it doesn't know about our stub yet
    This method can be used to tell a client that it needs to be mocked, and append the botocore_stubber after creation
    :param client:
    :return:
    """
    if isinstance(client, botocore.client.BaseClient):
        client.meta.events.register("before-send", botocore_stubber)
    else:
        raise Exception(f"Argument {client} should be of type boto3.client")


def patch_resource(resource):
    """
    Explicitly patch a boto3-resource
    """
    if hasattr(resource, "meta") and isinstance(
        resource.meta, boto3.resources.factory.ResourceMeta
    ):
        patch_client(resource.meta.client)
    else:
        raise Exception(f"Argument {resource} should be of type boto3.resource")


def not_implemented_callback(request):
    status = 400
    headers = {}
    response = "The method is not implemented"

    return status, headers, response


class BotocoreEventMockAWS(BaseMockAWS):
    def reset(self):
        botocore_stubber.reset()
        responses_mock.reset()

    def enable_patching(self):
        botocore_stubber.enabled = True
        for method in BOTOCORE_HTTP_METHODS:
            for backend in self.backends_for_urls.values():
                for key, value in backend.urls.items():
                    pattern = re.compile(key)
                    botocore_stubber.register_response(method, pattern, value)

        if not hasattr(responses_mock, "_patcher") or not hasattr(
            responses_mock._patcher, "target"
        ):
            responses_mock.start()

        for method in RESPONSES_METHODS:
            # for backend in default_backends.values():
            for backend in self.backends_for_urls.values():
                for key, value in backend.urls.items():
                    responses_mock.add(
                        CallbackResponse(
                            method=method,
                            url=re.compile(key),
                            callback=convert_flask_to_responses_response(value),
                            match_querystring=False,
                        )
                    )
            responses_mock.add(
                CallbackResponse(
                    method=method,
                    url=re.compile(r"https?://.+\.amazonaws.com/.*"),
                    callback=not_implemented_callback,
                    match_querystring=False,
                )
            )
            botocore_mock.add(
                CallbackResponse(
                    method=method,
                    url=re.compile(r"https?://.+\.amazonaws.com/.*"),
                    callback=not_implemented_callback,
                    match_querystring=False,
                )
            )

    def disable_patching(self):
        botocore_stubber.enabled = False
        self.reset()

        try:
            responses_mock.stop()
        except RuntimeError:
            pass


MockAWS = BotocoreEventMockAWS


class ServerModeMockAWS(BaseMockAWS):
    def reset(self):
        call_reset_api = os.environ.get("MOTO_CALL_RESET_API")
        if not call_reset_api or call_reset_api.lower() != "false":
            import requests

            requests.post("http://localhost:5000/moto-api/reset")

    def enable_patching(self):
        if self.__class__.nested_count == 1:
            # Just started
            self.reset()

        from boto3 import client as real_boto3_client, resource as real_boto3_resource

        def fake_boto3_client(*args, **kwargs):
            region = self._get_region(*args, **kwargs)
            if region:
                if "config" in kwargs:
                    kwargs["config"].__dict__["user_agent_extra"] += " region/" + region
                else:
                    config = Config(user_agent_extra="region/" + region)
                    kwargs["config"] = config
            if "endpoint_url" not in kwargs:
                kwargs["endpoint_url"] = "http://localhost:5000"
            return real_boto3_client(*args, **kwargs)

        def fake_boto3_resource(*args, **kwargs):
            if "endpoint_url" not in kwargs:
                kwargs["endpoint_url"] = "http://localhost:5000"
            return real_boto3_resource(*args, **kwargs)

        self._client_patcher = patch("boto3.client", fake_boto3_client)
        self._resource_patcher = patch("boto3.resource", fake_boto3_resource)
        self._client_patcher.start()
        self._resource_patcher.start()

    def _get_region(self, *args, **kwargs):
        if "region_name" in kwargs:
            return kwargs["region_name"]
        if type(args) == tuple and len(args) == 2:
            _, region = args
            return region
        return None

    def disable_patching(self):
        if self._client_patcher:
            self._client_patcher.stop()
            self._resource_patcher.stop()


class Model(type):
    def __new__(self, clsname, bases, namespace):
        cls = super().__new__(self, clsname, bases, namespace)
        cls.__models__ = {}
        for name, value in namespace.items():
            model = getattr(value, "__returns_model__", False)
            if model is not False:
                cls.__models__[model] = name
        for base in bases:
            cls.__models__.update(getattr(base, "__models__", {}))
        return cls

    @staticmethod
    def prop(model_name):
        """decorator to mark a class method as returning model values"""

        def dec(f):
            f.__returns_model__ = model_name
            return f

        return dec


model_data = defaultdict(dict)


class InstanceTrackerMeta(type):
    def __new__(meta, name, bases, dct):
        cls = super(InstanceTrackerMeta, meta).__new__(meta, name, bases, dct)
        if name == "BaseModel":
            return cls

        service = cls.__module__.split(".")[1]
        if name not in model_data[service]:
            model_data[service][name] = cls
        cls.instances = []
        return cls


class BaseModel(metaclass=InstanceTrackerMeta):
    def __new__(cls, *args, **kwargs):
        instance = super(BaseModel, cls).__new__(cls)
        cls.instances.append(instance)
        return instance


# Parent class for every Model that can be instantiated by CloudFormation
# On subclasses, implement the two methods as @staticmethod to ensure correct behaviour of the CF parser
class CloudFormationModel(BaseModel):
    @staticmethod
    @abstractmethod
    def cloudformation_name_type():
        # https://docs.aws.amazon.com/AWSCloudFormation/latest/UserGuide/aws-properties-name.html
        # This must be implemented as a staticmethod with no parameters
        # Return None for resources that do not have a name property
        pass

    @staticmethod
    @abstractmethod
    def cloudformation_type():
        # This must be implemented as a staticmethod with no parameters
        # See for example https://docs.aws.amazon.com/AWSCloudFormation/latest/UserGuide/aws-resource-dynamodb-table.html
        return "AWS::SERVICE::RESOURCE"

    @classmethod
    @abstractmethod
    def has_cfn_attr(cls, attr):
        # Used for validation
        # If a template creates an Output for an attribute that does not exist, an error should be thrown
        return True

    @classmethod
    @abstractmethod
    def create_from_cloudformation_json(
        cls, resource_name, cloudformation_json, region_name, **kwargs
    ):
        # This must be implemented as a classmethod with parameters:
        # cls, resource_name, cloudformation_json, region_name
        # Extract the resource parameters from the cloudformation json
        # and return an instance of the resource class
        pass

    @classmethod
    @abstractmethod
    def update_from_cloudformation_json(
        cls, original_resource, new_resource_name, cloudformation_json, region_name
    ):
        # This must be implemented as a classmethod with parameters:
        # cls, original_resource, new_resource_name, cloudformation_json, region_name
        # Extract the resource parameters from the cloudformation json,
        # delete the old resource and return the new one. Optionally inspect
        # the change in parameters and no-op when nothing has changed.
        pass

    @classmethod
    @abstractmethod
    def delete_from_cloudformation_json(
        cls, resource_name, cloudformation_json, region_name
    ):
        # This must be implemented as a classmethod with parameters:
        # cls, resource_name, cloudformation_json, region_name
        # Extract the resource parameters from the cloudformation json
        # and delete the resource. Do not include a return statement.
        pass

    @abstractmethod
    def is_created(self):
        # Verify whether the resource was created successfully
        # Assume True after initialization
        # Custom resources may need time after init before they are created successfully
        return True


class BaseBackend:
    def _reset_model_refs(self):
        # Remove all references to the models stored
        for models in model_data.values():
            for model in models.values():
                model.instances = []

    def reset(self):
        self._reset_model_refs()
        self.__dict__ = {}
        self.__init__()

    @property
    def _url_module(self):
        backend_module = self.__class__.__module__
        backend_urls_module_name = backend_module.replace("models", "urls")
        backend_urls_module = __import__(
            backend_urls_module_name, fromlist=["url_bases", "url_paths"]
        )
        return backend_urls_module

    @property
    def urls(self):
        """
        A dictionary of the urls to be mocked with this service and the handlers
        that should be called in their place
        """
        url_bases = self.url_bases
        unformatted_paths = self._url_module.url_paths

        urls = {}
        for url_base in url_bases:
            # The default URL_base will look like: http://service.[..].amazonaws.com/...
            # This extension ensures support for the China regions
            cn_url_base = re.sub(r"amazonaws\\?.com$", "amazonaws.com.cn", url_base)
            for url_path, handler in unformatted_paths.items():
                url = url_path.format(url_base)
                urls[url] = handler
                cn_url = url_path.format(cn_url_base)
                urls[cn_url] = handler

        return urls

    @property
    def url_paths(self):
        """
        A dictionary of the paths of the urls to be mocked with this service and
        the handlers that should be called in their place
        """
        unformatted_paths = self._url_module.url_paths

        paths = {}
        for unformatted_path, handler in unformatted_paths.items():
            path = unformatted_path.format("")
            paths[path] = handler

        return paths

    @property
    def url_bases(self):
        """
        A list containing the url_bases extracted from urls.py
        """
        return self._url_module.url_bases

    @property
    def flask_paths(self):
        """
        The url paths that will be used for the flask server
        """
        paths = {}
        for url_path, handler in self.url_paths.items():
            url_path = convert_regex_to_flask_path(url_path)
            paths[url_path] = handler

        return paths

    @staticmethod
    def default_vpc_endpoint_service(
        service_region, zones,
    ):  # pylint: disable=unused-argument
        """Invoke the factory method for any VPC endpoint(s) services."""
        return None

    @staticmethod
    def vpce_random_number():
        """Return random number for a VPC endpoint service ID."""
        return "".join([random.choice(string.hexdigits.lower()) for i in range(17)])

    @staticmethod
    def default_vpc_endpoint_service_factory(
        service_region,
        zones,
        service="",
        service_type="Interface",
        private_dns_names=True,
        special_service_name="",
        policy_supported=True,
        base_endpoint_dns_names=None,
    ):  # pylint: disable=too-many-arguments
        """List of dicts representing default VPC endpoints for this service."""
        if special_service_name:
            service_name = f"com.amazonaws.{service_region}.{special_service_name}"
        else:
            service_name = f"com.amazonaws.{service_region}.{service}"

        if not base_endpoint_dns_names:
            base_endpoint_dns_names = [f"{service}.{service_region}.vpce.amazonaws.com"]

        endpoint_service = {
            "AcceptanceRequired": False,
            "AvailabilityZones": zones,
            "BaseEndpointDnsNames": base_endpoint_dns_names,
            "ManagesVpcEndpoints": False,
            "Owner": "amazon",
            "ServiceId": f"vpce-svc-{BaseBackend.vpce_random_number()}",
            "ServiceName": service_name,
            "ServiceType": [{"ServiceType": service_type}],
            "Tags": [],
            "VpcEndpointPolicySupported": policy_supported,
        }

        # Don't know how private DNS names are different, so for now just
        # one will be added.
        if private_dns_names:
            endpoint_service[
                "PrivateDnsName"
            ] = f"{service}.{service_region}.amazonaws.com"
            endpoint_service["PrivateDnsNameVerificationState"] = "verified"
            endpoint_service["PrivateDnsNames"] = [
                {"PrivateDnsName": f"{service}.{service_region}.amazonaws.com"}
            ]
        return [endpoint_service]

    def decorator(self, func=None):
        if settings.TEST_SERVER_MODE:
            mocked_backend = ServerModeMockAWS({"global": self})
        else:
            mocked_backend = MockAWS({"global": self})

        if func:
            return mocked_backend(func)
        else:
            return mocked_backend

    # def list_config_service_resources(self, resource_ids, resource_name, limit, next_token):
    #     """For AWS Config. This will list all of the resources of the given type and optional resource name and region"""
    #     raise NotImplementedError()


class ConfigQueryModel:
    def __init__(self, backends):
        """Inits based on the resource type's backends (1 for each region if applicable)"""
        self.backends = backends

    def list_config_service_resources(
        self,
        resource_ids,
        resource_name,
        limit,
        next_token,
        backend_region=None,
        resource_region=None,
        aggregator=None,
    ):
        """For AWS Config. This will list all of the resources of the given type and optional resource name and region.

        This supports both aggregated and non-aggregated listing. The following notes the difference:

        - Non-Aggregated Listing -
        This only lists resources within a region. The way that this is implemented in moto is based on the region
        for the resource backend.

        You must set the `backend_region` to the region that the API request arrived from. resource_region can be set to `None`.

        - Aggregated Listing -
        This lists resources from all potential regional backends. For non-global resource types, this should collect a full
        list of resources from all the backends, and then be able to filter from the resource region. This is because an
        aggregator can aggregate resources from multiple regions. In moto, aggregated regions will *assume full aggregation
        from all resources in all regions for a given resource type*.

        The `backend_region` should be set to `None` for these queries, and the `resource_region` should optionally be set to
        the `Filters` region parameter to filter out resources that reside in a specific region.

        For aggregated listings, pagination logic should be set such that the next page can properly span all the region backends.
        As such, the proper way to implement is to first obtain a full list of results from all the region backends, and then filter
        from there. It may be valuable to make this a concatenation of the region and resource name.

        :param resource_ids:  A list of resource IDs
        :param resource_name: The individual name of a resource
        :param limit: How many per page
        :param next_token: The item that will page on
        :param backend_region: The region for the backend to pull results from. Set to `None` if this is an aggregated query.
        :param resource_region: The region for where the resources reside to pull results from. Set to `None` if this is a
                                non-aggregated query.
        :param aggregator: If the query is an aggregated query, *AND* the resource has "non-standard" aggregation logic (mainly, IAM),
                                you'll need to pass aggregator used. In most cases, this should be omitted/set to `None`. See the
                                conditional logic under `if aggregator` in the moto/iam/config.py for the IAM example.

        :return: This should return a list of Dicts that have the following fields:
            [
                {
                    'type': 'AWS::The AWS Config data type',
                    'name': 'The name of the resource',
                    'id': 'The ID of the resource',
                    'region': 'The region of the resource -- if global, then you may want to have the calling logic pass in the
                               aggregator region in for the resource region -- or just us-east-1 :P'
                }
                , ...
            ]
        """
        raise NotImplementedError()

    def get_config_resource(
        self, resource_id, resource_name=None, backend_region=None, resource_region=None
    ):
        """For AWS Config. This will query the backend for the specific resource type configuration.

        This supports both aggregated, and non-aggregated fetching -- for batched fetching -- the Config batching requests
        will call this function N times to fetch the N objects needing to be fetched.

        - Non-Aggregated Fetching -
        This only fetches a resource config within a region. The way that this is implemented in moto is based on the region
        for the resource backend.

        You must set the `backend_region` to the region that the API request arrived from. `resource_region` should be set to `None`.

        - Aggregated Fetching -
        This fetches resources from all potential regional backends. For non-global resource types, this should collect a full
        list of resources from all the backends, and then be able to filter from the resource region. This is because an
        aggregator can aggregate resources from multiple regions. In moto, aggregated regions will *assume full aggregation
        from all resources in all regions for a given resource type*.

        ...
        :param resource_id:
        :param resource_name:
        :param backend_region:
        :param resource_region:
        :return:
        """
        raise NotImplementedError()


class base_decorator:
    mock_backend = MockAWS

    def __init__(self, backends):
        self.backends = backends

    def __call__(self, func=None):
        if settings.TEST_SERVER_MODE:
            mocked_backend = ServerModeMockAWS(self.backends)
        else:
            mocked_backend = self.mock_backend(self.backends)

        if func:
            return mocked_backend(func)
        else:
            return mocked_backend


class MotoAPIBackend(BaseBackend):
    def reset(self):
        import moto.backends as backends

        for name, backends_ in backends.loaded_backends():
            if name == "moto_api":
                continue
            for backend in backends_.values():
                backend.reset()
        self.__init__()


class CloudWatchMetricProvider(object):
    @staticmethod
    @abstractmethod
    def get_cloudwatch_metrics():
        pass


moto_api_backend = MotoAPIBackend()<|MERGE_RESOLUTION|>--- conflicted
+++ resolved
@@ -25,11 +25,7 @@
 
 from moto import settings
 import responses
-<<<<<<< HEAD
-=======
-from moto.packages.httpretty import HTTPretty
 from moto.utilities.distutils_version import LooseVersion
->>>>>>> 4e5180a9
 from unittest.mock import patch
 from .utils import (
     convert_regex_to_flask_path,
