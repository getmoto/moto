from __future__ import unicode_literals

import base64
import datetime
import docker
import hashlib
import io
import logging
import os
import json
import re
import zipfile
import uuid
import functools
import tarfile
import calendar
import traceback
import requests.adapters

import boto.awslambda
from moto.core import BaseBackend, BaseModel
from moto.core.utils import unix_time_millis
from moto.s3.models import s3_backend
from moto.logs.models import logs_backends
from moto.s3.exceptions import MissingBucket, MissingKey


logger = logging.getLogger(__name__)


try:
    from tempfile import TemporaryDirectory
except ImportError:
    from backports.tempfile import TemporaryDirectory


_stderr_regex = re.compile(r'START|END|REPORT RequestId: .*')
_orig_adapter_send = requests.adapters.HTTPAdapter.send


def zip2tar(zip_bytes):
    with TemporaryDirectory() as td:
        tarname = os.path.join(td, 'data.tar')
        timeshift = int((datetime.datetime.now() -
                     datetime.datetime.utcnow()).total_seconds())
        with zipfile.ZipFile(io.BytesIO(zip_bytes), 'r') as zipf, \
                tarfile.TarFile(tarname, 'w') as tarf:
            for zipinfo in zipf.infolist():
                if zipinfo.is_dir():
                    continue

                tarinfo = tarfile.TarInfo(name=zipinfo.filename)
                tarinfo.size = zipinfo.file_size
                tarinfo.mtime = calendar.timegm(zipinfo.date_time) - timeshift
                infile = zipf.open(zipinfo.filename)
                tarf.addfile(tarinfo, infile)

        with open(tarname, 'rb') as f:
            tar_data = f.read()
            return tar_data


class _DockerDataVolumeContext:
    def __init__(self, lambda_func):
        self._lambda_func = lambda_func
        self._data_vol = None
        self._own_vol = True

    @property
    def name(self):
        return self._data_vol.name

    def __enter__(self):
        # See if volume already exists
        for vol in self._lambda_func.docker_client.volumes.list():
            if vol.name == self._lambda_func.code_sha_256:
                self._data_vol = vol
                self._own_vol = False
                break

        # if not, self._data_vol it
        if not self._data_vol:
            self._data_vol = self._lambda_func.docker_client.volumes.create(self._lambda_func.code_sha_256)
            container = self._lambda_func.docker_client.containers.run('alpine', 'sleep 100', volumes={self.name: '/tmp/data'}, detach=True)
            try:
                tar_bytes = zip2tar(self._lambda_func.code_bytes)
                container.put_archive('/tmp/data', tar_bytes)
            finally:
                container.remove(force=True)

        return self

    def __exit__(self, exc_type, exc_val, exc_tb):
        if self._own_vol and self._data_vol:
            self._data_vol.remove()


class LambdaFunction(BaseModel):
    _data_volume = None

    def __init__(self, spec, region, validate_s3=True):
        # required
        self.region = region
        self.code = spec['Code']
        self.function_name = spec['FunctionName']
        self.handler = spec['Handler']
        self.role = spec['Role']
        self.run_time = spec['Runtime']
        self.logs_backend = logs_backends[self.region]
        self.environment_vars = spec.get('Environment', {}).get('Variables', {})
        self.docker_client = docker.from_env()

        # Unfortunately mocking replaces this method w/o fallback enabled, so we
        # need to replace it if we detect it's been mocked
        if requests.adapters.HTTPAdapter.send != _orig_adapter_send:
            _orig_get_adapter = self.docker_client.api.get_adapter

            def replace_adapter_send(*args, **kwargs):
                adapter = _orig_get_adapter(*args, **kwargs)

                if isinstance(adapter, requests.adapters.HTTPAdapter):
                    adapter.send = functools.partial(_orig_adapter_send, adapter)
                return adapter
            self.docker_client.api.get_adapter = replace_adapter_send

        # optional
        self.description = spec.get('Description', '')
        self.memory_size = spec.get('MemorySize', 128)
        self.publish = spec.get('Publish', False)  # this is ignored currently
        self.timeout = spec.get('Timeout', 3)

        self.logs_group_name = '/aws/lambda/{}'.format(self.function_name)
        self.logs_backend.ensure_log_group(self.logs_group_name, [])

        # this isn't finished yet. it needs to find out the VpcId value
        self._vpc_config = spec.get(
            'VpcConfig', {'SubnetIds': [], 'SecurityGroupIds': []})

        # auto-generated
        self.version = '$LATEST'
        self.last_modified = datetime.datetime.utcnow().strftime(
            '%Y-%m-%d %H:%M:%S')

        if 'ZipFile' in self.code:
            # more hackery to handle unicode/bytes/str in python3 and python2 -
            # argh!
            try:
                to_unzip_code = base64.b64decode(
                    bytes(self.code['ZipFile'], 'utf-8'))
            except Exception:
                to_unzip_code = base64.b64decode(self.code['ZipFile'])

            self.code_bytes = to_unzip_code
            self.code_size = len(to_unzip_code)
            self.code_sha_256 = hashlib.sha256(to_unzip_code).hexdigest()

            # TODO: we should be putting this in a lambda bucket
            self.code['UUID'] = str(uuid.uuid4())
            self.code['S3Key'] = '{}-{}'.format(self.function_name, self.code['UUID'])
        else:
            # validate s3 bucket and key
            key = None
            try:
                # FIXME: does not validate bucket region
                key = s3_backend.get_key(
                    self.code['S3Bucket'], self.code['S3Key'])
            except MissingBucket:
                if do_validate_s3():
                    raise ValueError(
                        "InvalidParameterValueException",
                        "Error occurred while GetObject. S3 Error Code: NoSuchBucket. S3 Error Message: The specified bucket does not exist")
            except MissingKey:
                if do_validate_s3():
                    raise ValueError(
                        "InvalidParameterValueException",
                        "Error occurred while GetObject. S3 Error Code: NoSuchKey. S3 Error Message: The specified key does not exist.")
            if key:
                self.code_bytes = key.value
                self.code_size = key.size
                self.code_sha_256 = hashlib.sha256(key.value).hexdigest()

        self.function_arn = 'arn:aws:lambda:{}:123456789012:function:{}'.format(
            self.region, self.function_name)

        self.tags = dict()

    @property
    def vpc_config(self):
        config = self._vpc_config.copy()
        if config['SecurityGroupIds']:
            config.update({"VpcId": "vpc-123abc"})
        return config

    def __repr__(self):
        return json.dumps(self.get_configuration())

    def get_configuration(self):
        config = {
            "CodeSha256": self.code_sha_256,
            "CodeSize": self.code_size,
            "Description": self.description,
            "FunctionArn": self.function_arn,
            "FunctionName": self.function_name,
            "Handler": self.handler,
            "LastModified": self.last_modified,
            "MemorySize": self.memory_size,
            "Role": self.role,
            "Runtime": self.run_time,
            "Timeout": self.timeout,
            "Version": self.version,
            "VpcConfig": self.vpc_config,
        }

        if self.environment_vars:
            config['Environment'] = {
                'Variables': self.environment_vars
            }

        return config

    def get_code(self):
        # TODO: this is wrong, it should be something like:
        #   https://awslambda-us-west-2-tasks.s3-[REGION].amazonaws.com/snapshots/[ACCOUNT]/email_lambda-[LAMBDA_GUID]/..
        #   for lambdas created from zips, otherwise return the S3 bucket/key that user specified
        return {
            "Code": {
                "Location": "s3://lambda-functions.aws.amazon.com/{0}".format(
                    self.code['S3Key']),
                "RepositoryType": "S3"
            },
            "Configuration": self.get_configuration(),
        }

    @staticmethod
    def convert(s):
        try:
            return str(s, encoding='utf-8')
        except:
            return s

    @staticmethod
    def is_json(test_str):
        try:
            response = json.loads(test_str)
        except:
            response = test_str
        return response

    def _invoke_lambda(self, code, event=None, context=None):
        # TODO: context not yet implemented
        if event is None:
            event = dict()
        if context is None:
            context = {}

        try:
            # TODO: I believe we can keep the container running and feed events as needed
            #       also need to hook it up to the other services so it can make kws/s3 etc calls
            #  Should get invoke_id /RequestId from invovation
            env_vars = {
                "AWS_LAMBDA_FUNCTION_TIMEOUT": self.timeout,
                "AWS_LAMBDA_FUNCTION_NAME": self.function_name,
                "AWS_LAMBDA_FUNCTION_MEMORY_SIZE": self.memory_size,
                "AWS_LAMBDA_FUNCTION_VERSION": self.version,
                "AWS_REGION": self.region,
            }

            env_vars.update(self.environment_vars)

            container = output = exit_code = None
            with _DockerDataVolumeContext(self) as data_vol:
                try:
                    container = self.docker_client.containers.run(
                        "lambci/lambda:{}".format(self.run_time),
                        [self.handler, json.dumps(event)], stdout=True, stderr=True, remove=False,
                        mem_limit="{}m".format(self.memory_size), network_mode="host",
                        volumes=["{}:/var/task".format(data_vol.name)], environment=env_vars, detach=True)
                finally:
                    if container:
                        exit_code = container.wait()
                        output = container.logs()
                        container.remove()

            output = output.decode('utf-8')

            # Send output to "logs" backend
            invoke_id = uuid.uuid4().hex
            log_stream_name = "{date.year}/{date.month:02d}/{date.day:02d}/[{version}]{invoke_id}".format(
                date=datetime.datetime.utcnow(), version=self.version, invoke_id=invoke_id
            )

            self.logs_backend.create_log_stream(self.logs_group_name, log_stream_name)

            log_events = [{'timestamp': unix_time_millis(), "message": line}
                          for line in output.splitlines()]
            self.logs_backend.put_log_events(self.logs_group_name, log_stream_name, log_events, None)

            if exit_code != 0:
                raise Exception(
                    'lambda invoke failed output: {}'.format(output))

            # strip out RequestId lines
            output = os.linesep.join([line for line in self.convert(output).splitlines() if not _stderr_regex.match(line)])
            return output, False
        except BaseException as e:
            traceback.print_exc()
            return "error running lambda: {}".format(e), True

    def invoke(self, body, request_headers, response_headers):
        payload = dict()

        if body:
            body = json.loads(body)

        # Get the invocation type:
        res, errored = self._invoke_lambda(code=self.code, event=body)
        if request_headers.get("x-amz-invocation-type") == "RequestResponse":
            encoded = base64.b64encode(res.encode('utf-8'))
            response_headers["x-amz-log-result"] = encoded.decode('utf-8')
            payload['result'] = response_headers["x-amz-log-result"]
            result = res.encode('utf-8')
        else:
            result = json.dumps(payload)
        if errored:
            response_headers['x-amz-function-error'] = "Handled"

        return result

    @classmethod
    def create_from_cloudformation_json(cls, resource_name, cloudformation_json,
                                        region_name):
        properties = cloudformation_json['Properties']

        # required
        spec = {
            'Code': properties['Code'],
            'FunctionName': resource_name,
            'Handler': properties['Handler'],
            'Role': properties['Role'],
            'Runtime': properties['Runtime'],
        }
        optional_properties = 'Description MemorySize Publish Timeout VpcConfig'.split()
        # NOTE: Not doing `properties.get(k, DEFAULT)` to avoid duplicating the
        # default logic
        for prop in optional_properties:
            if prop in properties:
                spec[prop] = properties[prop]

        # when ZipFile is present in CloudFormation, per the official docs,
        # the code it's a plaintext code snippet up to 4096 bytes.
        # this snippet converts this plaintext code to a proper base64-encoded ZIP file.
        if 'ZipFile' in properties['Code']:
            spec['Code']['ZipFile'] = base64.b64encode(
                cls._create_zipfile_from_plaintext_code(
                    spec['Code']['ZipFile']))

        backend = lambda_backends[region_name]
        fn = backend.create_function(spec)
        return fn

    def get_cfn_attribute(self, attribute_name):
        from moto.cloudformation.exceptions import \
            UnformattedGetAttTemplateException
        if attribute_name == 'Arn':
            return 'arn:aws:lambda:{0}:123456789012:function:{1}'.format(
                self.region, self.function_name)
        raise UnformattedGetAttTemplateException()

    @staticmethod
    def _create_zipfile_from_plaintext_code(code):
        zip_output = io.BytesIO()
        zip_file = zipfile.ZipFile(zip_output, 'w', zipfile.ZIP_DEFLATED)
        zip_file.writestr('lambda_function.zip', code)
        zip_file.close()
        zip_output.seek(0)
        return zip_output.read()


class EventSourceMapping(BaseModel):
    def __init__(self, spec):
        # required
        self.function_name = spec['FunctionName']
        self.event_source_arn = spec['EventSourceArn']
        self.starting_position = spec['StartingPosition']

        # optional
        self.batch_size = spec.get('BatchSize', 100)
        self.enabled = spec.get('Enabled', True)
        self.starting_position_timestamp = spec.get('StartingPositionTimestamp',
                                                    None)

    @classmethod
    def create_from_cloudformation_json(cls, resource_name, cloudformation_json,
                                        region_name):
        properties = cloudformation_json['Properties']
        spec = {
            'FunctionName': properties['FunctionName'],
            'EventSourceArn': properties['EventSourceArn'],
            'StartingPosition': properties['StartingPosition']
        }
        optional_properties = 'BatchSize Enabled StartingPositionTimestamp'.split()
        for prop in optional_properties:
            if prop in properties:
                spec[prop] = properties[prop]
        return EventSourceMapping(spec)


class LambdaVersion(BaseModel):
    def __init__(self, spec):
        self.version = spec['Version']

    @classmethod
    def create_from_cloudformation_json(cls, resource_name, cloudformation_json,
                                        region_name):
        properties = cloudformation_json['Properties']
        spec = {
            'Version': properties.get('Version')
        }
        return LambdaVersion(spec)


class LambdaBackend(BaseBackend):
    def __init__(self, region_name):
        self._functions = {}
        self.region_name = region_name

    def reset(self):
        region_name = self.region_name
        self.__dict__ = {}
        self.__init__(region_name)

    def has_function(self, function_name):
        return function_name in self._functions

    def has_function_arn(self, function_arn):
        return self.get_function_by_arn(function_arn) is not None

    def create_function(self, spec):
        fn = LambdaFunction(spec, self.region_name)
        self._functions[fn.function_name] = fn
        return fn

    def get_function(self, function_name):
        return self._functions[function_name]

    def get_function_by_arn(self, function_arn):
        for function in self._functions.values():
            if function.function_arn == function_arn:
                return function
        return None

    def delete_function(self, function_name):
        del self._functions[function_name]

    def list_functions(self):
        return self._functions.values()

<<<<<<< HEAD
    def send_message(self, function_name, message):
        event = {
            "Records": [
                {
                    "EventVersion": "1.0",
                    "EventSubscriptionArn": "arn:aws:sns:EXAMPLE",
                    "EventSource": "aws:sns",
                    "Sns": {
                        "SignatureVersion": "1",
                        "Timestamp": "1970-01-01T00:00:00.000Z",
                        "Signature": "EXAMPLE",
                        "SigningCertUrl": "EXAMPLE",
                        "MessageId": "95df01b4-ee98-5cb9-9903-4c221d41eb5e",
                        "Message": message,
                        "MessageAttributes": {
                            "Test": {
                                "Type": "String",
                                "Value": "TestString"
                            },
                            "TestBinary": {
                                "Type": "Binary",
                                "Value": "TestBinary"
                            }
                        },
                        "Type": "Notification",
                        "UnsubscribeUrl": "EXAMPLE",
                        "TopicArn": "arn:aws:sns:EXAMPLE",
                        "Subject": "TestInvoke"
                    }
                }
            ]

        }
        self._functions[function_name].invoke(json.dumps(event), {}, {})
        pass
=======
    def list_tags(self, resource):
        return self.get_function_by_arn(resource).tags

    def tag_resource(self, resource, tags):
        self.get_function_by_arn(resource).tags.update(tags)

    def untag_resource(self, resource, tagKeys):
        function = self.get_function_by_arn(resource)
        for key in tagKeys:
            try:
                del function.tags[key]
            except KeyError:
                pass
                # Don't care
>>>>>>> 6366bce7


def do_validate_s3():
    return os.environ.get('VALIDATE_LAMBDA_S3', '') in ['', '1', 'true']


# Handle us forgotten regions, unless Lambda truly only runs out of US and
lambda_backends = {_region.name: LambdaBackend(_region.name)
                   for _region in boto.awslambda.regions()}

lambda_backends['ap-southeast-2'] = LambdaBackend('ap-southeast-2')<|MERGE_RESOLUTION|>--- conflicted
+++ resolved
@@ -455,7 +455,6 @@
     def list_functions(self):
         return self._functions.values()
 
-<<<<<<< HEAD
     def send_message(self, function_name, message):
         event = {
             "Records": [
@@ -491,7 +490,7 @@
         }
         self._functions[function_name].invoke(json.dumps(event), {}, {})
         pass
-=======
+
     def list_tags(self, resource):
         return self.get_function_by_arn(resource).tags
 
@@ -506,7 +505,6 @@
             except KeyError:
                 pass
                 # Don't care
->>>>>>> 6366bce7
 
 
 def do_validate_s3():
