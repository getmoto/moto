import base64
import time
from collections import defaultdict
import copy
from datetime import datetime
from gzip import GzipFile
from typing import Any, Dict, Iterable, List, Optional, Tuple, Union
from sys import platform

import hashlib
import io
import logging
import os
import json
import re
import zipfile
import tarfile
import calendar
import threading
import weakref
import warnings
import requests.exceptions

from moto.awslambda.policy import Policy
from moto.core import BaseBackend, BackendDict, BaseModel, CloudFormationModel
from moto.core.exceptions import RESTError
from moto.core.utils import unix_time_millis, iso_8601_datetime_with_nanoseconds, utcnow
from moto.utilities.utils import load_resource_as_bytes
from moto.iam.models import iam_backends
from moto.iam.exceptions import IAMNotFoundException
from moto.ecr.exceptions import ImageNotFoundException
from moto.logs.models import logs_backends
from moto.moto_api._internal import mock_random as random
from moto.s3.models import s3_backends, FakeKey
from moto.ecr.models import ecr_backends
from moto.s3.exceptions import MissingBucket, MissingKey
from moto import settings
from .exceptions import (
    ConflictException,
    CrossAccountNotAllowed,
    FunctionUrlConfigNotFound,
    InvalidRoleFormat,
    InvalidParameterValueException,
    UnknownLayerException,
    UnknownLayerVersionException,
    UnknownFunctionException,
    UnknownAliasException,
    ValidationException,
)
from .utils import (
    make_function_arn,
    make_function_ver_arn,
    make_layer_arn,
    make_layer_ver_arn,
    split_layer_arn,
)
from moto.sqs import sqs_backends
from moto.dynamodb import dynamodb_backends
from moto.dynamodbstreams import dynamodbstreams_backends
from moto.utilities.docker_utilities import DockerModel

logger = logging.getLogger(__name__)


def zip2tar(zip_bytes: bytes) -> io.BytesIO:
    tarstream = io.BytesIO()
    timeshift = int((datetime.now() - utcnow()).total_seconds())
    tarf = tarfile.TarFile(fileobj=tarstream, mode="w")
    with zipfile.ZipFile(io.BytesIO(zip_bytes), "r") as zipf:
        for zipinfo in zipf.infolist():
            if zipinfo.is_dir():
                continue

            tarinfo = tarfile.TarInfo(name=zipinfo.filename)
            tarinfo.size = zipinfo.file_size
            tarinfo.mtime = calendar.timegm(zipinfo.date_time) - timeshift
            infile = zipf.open(zipinfo.filename)
            tarf.addfile(tarinfo, infile)

    tarstream.seek(0)
    return tarstream


def file2tar(file_content: bytes, file_name: str) -> io.BytesIO:
    tarstream = io.BytesIO()
    tarf = tarfile.TarFile(fileobj=tarstream, mode="w")
    tarinfo = tarfile.TarInfo(name=file_name)
    tarinfo.size = len(file_content)
    tarf.addfile(tarinfo, io.BytesIO(file_content))

    tarstream.seek(0)
    return tarstream


class _VolumeRefCount:
    __slots__ = "refcount", "volume"

    def __init__(self, refcount: int, volume: Any):
        self.refcount = refcount
        self.volume = volume


class _DockerDataVolumeContext:
    # {sha256: _VolumeRefCount}
    _data_vol_map: Dict[str, _VolumeRefCount] = defaultdict(
        lambda: _VolumeRefCount(0, None)
    )
    _lock = threading.Lock()

    def __init__(self, lambda_func: "LambdaFunction"):
        self._lambda_func = lambda_func
        self._vol_ref: Optional[_VolumeRefCount] = None

    @property
    def name(self) -> str:
        return self._vol_ref.volume.name  # type: ignore[union-attr]

    def __enter__(self) -> "_DockerDataVolumeContext":
        # See if volume is already known
        with self.__class__._lock:
            self._vol_ref = self.__class__._data_vol_map[self._lambda_func.code_digest]
            self._vol_ref.refcount += 1
            if self._vol_ref.refcount > 1:
                return self

            # See if the volume already exists
            for vol in self._lambda_func.docker_client.volumes.list():
                if vol.name == self._lambda_func.code_digest:
                    self._vol_ref.volume = vol
                    return self

            # It doesn't exist so we need to create it
            self._vol_ref.volume = self._lambda_func.docker_client.volumes.create(
                self._lambda_func.code_digest
            )
            volumes = {self.name: {"bind": settings.LAMBDA_DATA_DIR, "mode": "rw"}}

            self._lambda_func.ensure_image_exists("busybox")
            container = self._lambda_func.docker_client.containers.run(
                "busybox", "sleep 100", volumes=volumes, detach=True
            )
            try:
                with zip2tar(self._lambda_func.code_bytes) as stream:
                    container.put_archive(settings.LAMBDA_DATA_DIR, stream)
                if settings.test_proxy_mode():
                    ca_cert = load_resource_as_bytes(__name__, "../moto_proxy/ca.crt")
                    with file2tar(ca_cert, "ca.crt") as cert_stream:
                        container.put_archive(settings.LAMBDA_DATA_DIR, cert_stream)
            finally:
                container.remove(force=True)

        return self

    def __exit__(self, exc_type: Any, exc_val: Any, exc_tb: Any) -> None:
        with self.__class__._lock:
            self._vol_ref.refcount -= 1  # type: ignore[union-attr]
            if self._vol_ref.refcount == 0:  # type: ignore[union-attr]
                import docker.errors

                try:
                    self._vol_ref.volume.remove()  # type: ignore[union-attr]
                except docker.errors.APIError as e:
                    if e.status_code != 409:
                        raise

                    raise  # multiple processes trying to use same volume?


class _DockerDataVolumeLayerContext:
    _data_vol_map: Dict[str, _VolumeRefCount] = defaultdict(
        lambda: _VolumeRefCount(0, None)
    )
    _lock = threading.Lock()

    def __init__(self, lambda_func: "LambdaFunction"):
        self._lambda_func = lambda_func
        self._layers: List[Dict[str, str]] = self._lambda_func.layers
        self._vol_ref: Optional[_VolumeRefCount] = None

    @property
    def name(self) -> str:
        return self._vol_ref.volume.name  # type: ignore[union-attr]

    @property
    def hash(self) -> str:
        return "-".join(
            [
                layer["Arn"].split("layer:")[-1].replace(":", "_")
                for layer in self._layers
            ]
        )

    def __enter__(self) -> "_DockerDataVolumeLayerContext":
        # See if volume is already known
        with self.__class__._lock:
            self._vol_ref = self.__class__._data_vol_map[self.hash]
            self._vol_ref.refcount += 1
            if self._vol_ref.refcount > 1:
                return self

            # See if the volume already exists
            for vol in self._lambda_func.docker_client.volumes.list():
                if vol.name == self.hash:
                    self._vol_ref.volume = vol
                    return self

            # It doesn't exist so we need to create it
            self._vol_ref.volume = self._lambda_func.docker_client.volumes.create(
                self.hash
            )
            # If we don't have any layers to apply, just return at this point
            # When invoking the function, we will bind this empty volume
            if len(self._layers) == 0:
                return self
            volumes = {self.name: {"bind": "/opt", "mode": "rw"}}

            self._lambda_func.ensure_image_exists("busybox")
            container = self._lambda_func.docker_client.containers.run(
                "busybox", "sleep 100", volumes=volumes, detach=True
            )
            backend: "LambdaBackend" = lambda_backends[self._lambda_func.account_id][
                self._lambda_func.region
            ]
            try:
                for layer in self._layers:
                    try:
                        layer_zip = backend.layers_versions_by_arn(  # type: ignore[union-attr]
                            layer["Arn"]
                        ).code_bytes
                        layer_tar = zip2tar(layer_zip)
                        container.put_archive("/opt", layer_tar)
                    except zipfile.BadZipfile as e:
                        warnings.warn(f"Error extracting layer to Lambda: {e}")
            finally:
                container.remove(force=True)

        return self

    def __exit__(self, exc_type: Any, exc_val: Any, exc_tb: Any) -> None:
        with self.__class__._lock:
            self._vol_ref.refcount -= 1  # type: ignore[union-attr]
            if self._vol_ref.refcount == 0:  # type: ignore[union-attr]
                import docker.errors

                try:
                    self._vol_ref.volume.remove()  # type: ignore[union-attr]
                except docker.errors.APIError as e:
                    if e.status_code != 409:
                        raise

                    raise  # multiple processes trying to use same volume?


def _zipfile_content(zipfile_content: Union[str, bytes]) -> Tuple[bytes, int, str, str]:
    try:
        to_unzip_code = base64.b64decode(bytes(zipfile_content, "utf-8"))  # type: ignore[arg-type]
    except Exception:
        to_unzip_code = base64.b64decode(zipfile_content)

    sha_code = hashlib.sha256(to_unzip_code)
    base64ed_sha = base64.b64encode(sha_code.digest()).decode("utf-8")
    sha_hex_digest = sha_code.hexdigest()
    return to_unzip_code, len(to_unzip_code), base64ed_sha, sha_hex_digest


def _s3_content(key: Any) -> Tuple[bytes, int, str, str]:
    sha_code = hashlib.sha256(key.value)
    base64ed_sha = base64.b64encode(sha_code.digest()).decode("utf-8")
    sha_hex_digest = sha_code.hexdigest()
    return key.value, key.size, base64ed_sha, sha_hex_digest


def _validate_s3_bucket_and_key(
    account_id: str, data: Dict[str, Any]
) -> Optional[FakeKey]:
    key = None
    try:
        # FIXME: does not validate bucket region
        key = s3_backends[account_id]["global"].get_object(
            data["S3Bucket"], data["S3Key"]
        )
    except MissingBucket:
        if do_validate_s3():
            raise InvalidParameterValueException(
                "Error occurred while GetObject. S3 Error Code: NoSuchBucket. S3 Error Message: The specified bucket does not exist"
            )
    except MissingKey:
        if do_validate_s3():
            raise ValueError(
                "InvalidParameterValueException",
                "Error occurred while GetObject. S3 Error Code: NoSuchKey. S3 Error Message: The specified key does not exist.",
            )
    return key


class ImageConfig:
    def __init__(self, config: Dict[str, Any]) -> None:
        self.cmd = config.get("Command", [])
        self.entry_point = config.get("EntryPoint", [])
        self.working_directory = config.get("WorkingDirectory", None)

    def response(self) -> Dict[str, Any]:
        content = {
            "Command": self.cmd,
            "EntryPoint": self.entry_point,
        }
        if self.working_directory is not None:
            content["WorkingDirectory"] = self.working_directory
        return dict(content)


class Permission(CloudFormationModel):
    def __init__(self, region: str):
        self.region = region

    @staticmethod
    def cloudformation_name_type() -> str:
        return "Permission"

    @staticmethod
    def cloudformation_type() -> str:
        return "AWS::Lambda::Permission"

    @classmethod
    def create_from_cloudformation_json(  # type: ignore[misc]
        cls,
        resource_name: str,
        cloudformation_json: Dict[str, Any],
        account_id: str,
        region_name: str,
        **kwargs: Any,
    ) -> "Permission":
        properties = cloudformation_json["Properties"]
        backend = lambda_backends[account_id][region_name]
        fn = backend.get_function(properties["FunctionName"])
        fn.policy.add_statement(raw=json.dumps(properties))
        return Permission(region=region_name)


class LayerVersion(CloudFormationModel):
    def __init__(self, spec: Dict[str, Any], account_id: str, region: str):
        # required
        self.account_id = account_id
        self.region = region
        self.name = spec["LayerName"]
        self.content = spec["Content"]

        # optional
        self.description = spec.get("Description", "")
        self.compatible_architectures = spec.get("CompatibleArchitectures", [])
        self.compatible_runtimes = spec.get("CompatibleRuntimes", [])
        self.license_info = spec.get("LicenseInfo", "")

        # auto-generated
        self.created_date = utcnow().strftime("%Y-%m-%d %H:%M:%S")
        self.version: Optional[int] = None
        self._attached = False
        self._layer: Optional["Layer"] = None

        if "ZipFile" in self.content:
            (
                self.code_bytes,
                self.code_size,
                self.code_sha_256,
                self.code_digest,
            ) = _zipfile_content(self.content["ZipFile"])
        else:
            key = _validate_s3_bucket_and_key(account_id, data=self.content)
            if key:
                (
                    self.code_bytes,
                    self.code_size,
                    self.code_sha_256,
                    self.code_digest,
                ) = _s3_content(key)
            else:
                self.code_bytes = b""
                self.code_size = 0
                self.code_sha_256 = ""
                self.code_digest = ""

    @property
    def arn(self) -> str:
        if self.version:
            return make_layer_ver_arn(
                self.region, self.account_id, self.name, self.version
            )
        raise ValueError("Layer version is not set")

    def attach(self, layer: "Layer", version: int) -> None:
        self._attached = True
        self._layer = layer
        self.version = version

    def get_layer_version(self) -> Dict[str, Any]:
        return {
            "Content": {
                "Location": "s3://",
                "CodeSha256": self.code_sha_256,
                "CodeSize": self.code_size,
            },
            "Version": self.version,
            "LayerArn": self._layer.layer_arn,  # type: ignore[union-attr]
            "LayerVersionArn": self.arn,
            "CreatedDate": self.created_date,
            "CompatibleArchitectures": self.compatible_architectures,
            "CompatibleRuntimes": self.compatible_runtimes,
            "Description": self.description,
            "LicenseInfo": self.license_info,
        }

    @staticmethod
    def cloudformation_name_type() -> str:
        return "LayerVersion"

    @staticmethod
    def cloudformation_type() -> str:
        return "AWS::Lambda::LayerVersion"

    @classmethod
    def create_from_cloudformation_json(  # type: ignore[misc]
        cls,
        resource_name: str,
        cloudformation_json: Dict[str, Any],
        account_id: str,
        region_name: str,
        **kwargs: Any,
    ) -> "LayerVersion":
        properties = cloudformation_json["Properties"]
        optional_properties = ("Description", "CompatibleRuntimes", "LicenseInfo")

        # required
        spec = {
            "Content": properties["Content"],
            "LayerName": resource_name,
        }
        for prop in optional_properties:
            if prop in properties:
                spec[prop] = properties[prop]

        backend = lambda_backends[account_id][region_name]
        layer_version = backend.publish_layer_version(spec)
        return layer_version


class LambdaAlias(BaseModel):
    def __init__(
        self,
        account_id: str,
        region: str,
        name: str,
        function_name: str,
        function_version: str,
        description: str,
        routing_config: str,
    ):
        self.arn = (
            f"arn:aws:lambda:{region}:{account_id}:function:{function_name}:{name}"
        )
        self.name = name
        self.function_version = function_version
        self.description = description
        self.routing_config = routing_config
        self.revision_id = str(random.uuid4())

    def update(
        self,
        description: Optional[str],
        function_version: Optional[str],
        routing_config: Optional[str],
    ) -> None:
        if description is not None:
            self.description = description
        if function_version is not None:
            self.function_version = function_version
        if routing_config is not None:
            self.routing_config = routing_config

    def to_json(self) -> Dict[str, Any]:
        return {
            "AliasArn": self.arn,
            "Description": self.description,
            "FunctionVersion": self.function_version,
            "Name": self.name,
            "RevisionId": self.revision_id,
            "RoutingConfig": self.routing_config or None,
        }


class Layer(object):
    def __init__(self, layer_version: LayerVersion):
        self.region = layer_version.region
        self.name = layer_version.name

        self.layer_arn = make_layer_arn(
            self.region, layer_version.account_id, self.name
        )
        self._latest_version = 0
        self.layer_versions: Dict[str, LayerVersion] = {}

    def attach_version(self, layer_version: LayerVersion) -> None:
        self._latest_version += 1
        layer_version.attach(self, self._latest_version)
        self.layer_versions[str(self._latest_version)] = layer_version

    def delete_version(self, layer_version: str) -> None:
        self.layer_versions.pop(str(layer_version), None)

    def to_dict(self) -> Dict[str, Any]:
        if not self.layer_versions:
            return {}

        last_key = sorted(self.layer_versions.keys(), key=lambda version: int(version))[
            -1
        ]
        return {
            "LayerName": self.name,
            "LayerArn": self.layer_arn,
            "LatestMatchingVersion": self.layer_versions[last_key].get_layer_version(),
        }


class LambdaFunction(CloudFormationModel, DockerModel):
    def __init__(
        self,
        account_id: str,
        spec: Dict[str, Any],
        region: str,
        version: Union[str, int] = 1,
    ):
        DockerModel.__init__(self)
        # required
        self.account_id = account_id
        self.region = region
        self.code = spec["Code"]
        self.function_name = spec["FunctionName"]
        self.handler = spec.get("Handler")
        self.role = spec["Role"]
        self.run_time = spec.get("Runtime")
        self.logs_backend = logs_backends[account_id][self.region]
        self.environment_vars = spec.get("Environment", {}).get("Variables", {})
        self.policy: Optional[Policy] = None
        self.url_config: Optional[FunctionUrlConfig] = None
        self.state = "Active"
        self.reserved_concurrency = spec.get("ReservedConcurrentExecutions", None)

        # optional
        self.ephemeral_storage: str
        self.code_digest: str
        self.code_bytes: bytes

        self.description = spec.get("Description", "")
        self.memory_size = spec.get("MemorySize", 128)
        self.package_type = spec.get("PackageType", None)
        self.publish = spec.get("Publish", False)  # this is ignored currently
        self.timeout = spec.get("Timeout", 3)
        self.layers: List[Dict[str, str]] = self._get_layers_data(
            spec.get("Layers", [])
        )
        self.signing_profile_version_arn = spec.get("SigningProfileVersionArn")
        self.signing_job_arn = spec.get("SigningJobArn")
        self.code_signing_config_arn = spec.get("CodeSigningConfigArn")
        self.tracing_config = spec.get("TracingConfig") or {"Mode": "PassThrough"}
        self.architectures: List[str] = spec.get("Architectures", ["x86_64"])
        self.image_config: ImageConfig = ImageConfig(spec.get("ImageConfig", {}))
        _es = spec.get("EphemeralStorage")
        if _es:
            self.ephemeral_storage = _es["Size"]
        else:
            self.ephemeral_storage = 512

        self.logs_group_name = f"/aws/lambda/{self.function_name}"

        # this isn't finished yet. it needs to find out the VpcId value
        self._vpc_config = spec.get(
            "VpcConfig", {"SubnetIds": [], "SecurityGroupIds": []}
        )

        # auto-generated
        self.version = version
        self.last_modified = iso_8601_datetime_with_nanoseconds()

        self._set_function_code(self.code)

        self.function_arn = make_function_arn(
            self.region, self.account_id, self.function_name
        )

        self.tags = spec.get("Tags") or dict()

    def __getstate__(self) -> Dict[str, Any]:
        return {
            k: v
            for (k, v) in self.__dict__.items()
            if k != "_DockerModel__docker_client"
        }

    def set_version(self, version: int) -> None:
        self.function_arn = make_function_ver_arn(
            self.region, self.account_id, self.function_name, version
        )
        self.version = version
        self.last_modified = iso_8601_datetime_with_nanoseconds()

    @property
    def architectures(self) -> List[str]:
        return self._architectures

    @architectures.setter
    def architectures(self, architectures: List[str]) -> None:
        if (
            len(architectures) > 1
            or not architectures
            or architectures[0] not in ("x86_64", "arm64")
        ):
            raise ValidationException(
                str(architectures),
                "architectures",
                "Member must satisfy constraint: "
                "[Member must satisfy enum value set: [x86_64, arm64], Member must not be null]",
            )
        self._architectures = architectures

    @property
    def ephemeral_storage(self) -> int:
        return self._ephemeral_storage

    @ephemeral_storage.setter
    def ephemeral_storage(self, ephemeral_storage: int) -> None:
        if ephemeral_storage > 10240:
            raise ValidationException(
                str(ephemeral_storage),
                "ephemeralStorage.size",
                "Member must have value less than or equal to 10240",
            )

        # ephemeral_storage < 512 is handled by botocore 1.30.0
        self._ephemeral_storage = ephemeral_storage

    @property
    def vpc_config(self) -> Dict[str, Any]:  # type: ignore[misc]
        config = self._vpc_config.copy()
        if config["SecurityGroupIds"]:
            config.update({"VpcId": "vpc-123abc"})
        return config

    @property
    def physical_resource_id(self) -> str:
        return self.function_name

    def __repr__(self) -> str:
        return json.dumps(self.get_configuration())

    def _get_layers_data(self, layers_versions_arns: List[str]) -> List[Dict[str, str]]:
        backend = lambda_backends[self.account_id][self.region]
        layer_versions = [
            backend.layers_versions_by_arn(layer_version)
            for layer_version in layers_versions_arns
        ]
        if not all(layer_versions):
            raise UnknownLayerVersionException(layers_versions_arns)
        return [{"Arn": lv.arn, "CodeSize": lv.code_size} for lv in layer_versions]

    def get_code_signing_config(self) -> Dict[str, Any]:
        return {
            "CodeSigningConfigArn": self.code_signing_config_arn,
            "FunctionName": self.function_name,
        }

    def get_configuration(self, on_create: bool = False) -> Dict[str, Any]:
        config = {
            "CodeSha256": self.code_sha_256,
            "CodeSize": self.code_size,
            "Description": self.description,
            "FunctionArn": self.function_arn,
            "FunctionName": self.function_name,
            "Handler": self.handler,
            "LastModified": self.last_modified,
            "MemorySize": self.memory_size,
            "Role": self.role,
            "Runtime": self.run_time,
            "State": self.state,
            "PackageType": self.package_type,
            "Timeout": self.timeout,
            "Version": str(self.version),
            "VpcConfig": self.vpc_config,
            "Layers": self.layers,
            "SigningProfileVersionArn": self.signing_profile_version_arn,
            "SigningJobArn": self.signing_job_arn,
            "TracingConfig": self.tracing_config,
            "Architectures": self.architectures,
            "EphemeralStorage": {
                "Size": self.ephemeral_storage,
            },
            "SnapStart": {"ApplyOn": "None", "OptimizationStatus": "Off"},
        }
        if self.package_type == "Image":
            config["ImageConfigResponse"] = {
                "ImageConfig": self.image_config.response(),
            }
        if not on_create:
            # Only return this variable after the first creation
            config["LastUpdateStatus"] = "Successful"
        if self.environment_vars:
            config["Environment"] = {"Variables": self.environment_vars}

        return config

    def get_code(self) -> Dict[str, Any]:
        resp = {"Configuration": self.get_configuration()}
        if "S3Key" in self.code:
            resp["Code"] = {
                "Location": f"s3://awslambda-{self.region}-tasks.s3-{self.region}.amazonaws.com/{self.code['S3Key']}",
                "RepositoryType": "S3",
            }
        elif "ImageUri" in self.code:
            resp["Code"] = {
                "RepositoryType": "ECR",
                "ImageUri": self.code.get("ImageUri"),
                "ResolvedImageUri": self.code.get("ImageUri").split(":")[0]
                + "@sha256:"
                + self.code_sha_256,
            }
        if self.tags:
            resp["Tags"] = self.tags
        if self.reserved_concurrency:
            resp.update(
                {
                    "Concurrency": {
                        "ReservedConcurrentExecutions": self.reserved_concurrency
                    }
                }
            )
        return resp

    def update_configuration(self, config_updates: Dict[str, Any]) -> Dict[str, Any]:
        for key, value in config_updates.items():
            if key == "Description":
                self.description = value
            elif key == "Handler":
                self.handler = value
            elif key == "MemorySize":
                self.memory_size = value
            elif key == "Role":
                self.role = value
            elif key == "Runtime":
                self.run_time = value
            elif key == "Timeout":
                self.timeout = value
            elif key == "VpcConfig":
                self._vpc_config = value
            elif key == "Environment":
                self.environment_vars = value["Variables"]
            elif key == "Layers":
                self.layers = self._get_layers_data(value)

        return self.get_configuration()

    def _set_function_code(self, updated_spec: Dict[str, Any]) -> None:
        from_update = updated_spec is not self.code

        # "DryRun" is only used for UpdateFunctionCode
        if from_update and "DryRun" in updated_spec and updated_spec["DryRun"]:
            return

        if "ZipFile" in updated_spec:
            if from_update:
                self.code["ZipFile"] = updated_spec["ZipFile"]

            (
                self.code_bytes,
                self.code_size,
                self.code_sha_256,
                self.code_digest,
            ) = _zipfile_content(updated_spec["ZipFile"])

            # TODO: we should be putting this in a lambda bucket
            self.code["UUID"] = str(random.uuid4())
            self.code["S3Key"] = f"{self.function_name}-{self.code['UUID']}"
        elif "S3Bucket" in updated_spec and "S3Key" in updated_spec:
            key = None
            try:
                if from_update:
                    # FIXME: does not validate bucket region
                    key = s3_backends[self.account_id]["global"].get_object(
                        updated_spec["S3Bucket"], updated_spec["S3Key"]
                    )
                else:
                    key = _validate_s3_bucket_and_key(self.account_id, data=self.code)
            except MissingBucket:
                if do_validate_s3():
                    raise ValueError(
                        "InvalidParameterValueException",
                        "Error occurred while GetObject. S3 Error Code: NoSuchBucket. S3 Error Message: The specified bucket does not exist",
                    )
            except MissingKey:
                if do_validate_s3():
                    raise ValueError(
                        "InvalidParameterValueException",
                        "Error occurred while GetObject. S3 Error Code: NoSuchKey. S3 Error Message: The specified key does not exist.",
                    )
            if key:
                (
                    self.code_bytes,
                    self.code_size,
                    self.code_sha_256,
                    self.code_digest,
                ) = _s3_content(key)
            else:
                self.code_bytes = b""
                self.code_size = 0
                self.code_sha_256 = ""
            if from_update:
                self.code["S3Bucket"] = updated_spec["S3Bucket"]
                self.code["S3Key"] = updated_spec["S3Key"]
        elif "ImageUri" in updated_spec:
            if settings.lambda_stub_ecr():
                self.code_sha_256 = hashlib.sha256(
                    updated_spec["ImageUri"].encode("utf-8")
                ).hexdigest()
                self.code_size = 0
            else:
                if "@" in updated_spec["ImageUri"]:
                    # deploying via digest
                    uri, digest = updated_spec["ImageUri"].split("@")
                    image_id = {"imageDigest": digest}
                else:
                    # deploying via tag
                    uri, tag = updated_spec["ImageUri"].split(":")
                    image_id = {"imageTag": tag}

                repo_name = uri.split("/")[-1]
                ecr_backend = ecr_backends[self.account_id][self.region]
                registry_id = ecr_backend.describe_registry()["registryId"]
                images = ecr_backend.batch_get_image(
                    repository_name=repo_name, image_ids=[image_id]
                )["images"]

                if len(images) == 0:
                    raise ImageNotFoundException(image_id, repo_name, registry_id)  # type: ignore
                else:
                    manifest = json.loads(images[0]["imageManifest"])
                    self.code_sha_256 = images[0]["imageId"]["imageDigest"].replace(
                        "sha256:", ""
                    )
                    self.code_size = manifest["config"]["size"]
            if from_update:
                self.code["ImageUri"] = updated_spec["ImageUri"]

    def update_function_code(self, updated_spec: Dict[str, Any]) -> Dict[str, Any]:
        self._set_function_code(updated_spec)
        return self.get_configuration()

    @staticmethod
    def convert(s: Any) -> str:  # type: ignore[misc]
        try:
            return str(s, encoding="utf-8")
        except Exception:
            return s

    def _invoke_lambda(self, event: Optional[str] = None) -> Tuple[str, bool, str]:
        import docker
        import docker.errors

        # Create the LogGroup if necessary, to write the result to
        self.logs_backend.ensure_log_group(self.logs_group_name)
        # TODO: context not yet implemented
        if event is None:
            event = dict()  # type: ignore[assignment]
        output = None

        try:
            # TODO: I believe we can keep the container running and feed events as needed
            #       also need to hook it up to the other services so it can make kws/s3 etc calls
            #  Should get invoke_id /RequestId from invocation
            env_vars = {
                "_HANDLER": self.handler,
                "AWS_EXECUTION_ENV": f"AWS_Lambda_{self.run_time}",
                "AWS_LAMBDA_FUNCTION_TIMEOUT": self.timeout,
                "AWS_LAMBDA_FUNCTION_NAME": self.function_name,
                "AWS_LAMBDA_FUNCTION_MEMORY_SIZE": self.memory_size,
                "AWS_LAMBDA_FUNCTION_VERSION": self.version,
                "AWS_REGION": self.region,
                "AWS_ACCESS_KEY_ID": "role-account-id",
                "AWS_SECRET_ACCESS_KEY": "role-secret-key",
                "AWS_SESSION_TOKEN": "session-token",
            }

            env_vars.update(self.environment_vars)
            env_vars["MOTO_HOST"] = settings.moto_server_host()
            moto_port = settings.moto_server_port()
            env_vars["MOTO_PORT"] = moto_port
            env_vars["MOTO_HTTP_ENDPOINT"] = f'{env_vars["MOTO_HOST"]}:{moto_port}'

            if settings.test_proxy_mode():
                env_vars["HTTPS_PROXY"] = env_vars["MOTO_HTTP_ENDPOINT"]
                env_vars["AWS_CA_BUNDLE"] = "/var/task/ca.crt"

            container = exit_code = None
            log_config = docker.types.LogConfig(type=docker.types.LogConfig.types.JSON)

            with _DockerDataVolumeContext(
                self
            ) as data_vol, _DockerDataVolumeLayerContext(self) as layer_context:
                try:
                    run_kwargs: Dict[str, Any] = dict()
                    network_name = settings.moto_network_name()
                    network_mode = settings.moto_network_mode()
                    if network_name:
                        run_kwargs["network"] = network_name
                    elif network_mode:
                        run_kwargs["network_mode"] = network_mode
                    elif settings.TEST_SERVER_MODE:
                        # AWSLambda can make HTTP requests to a Docker container called 'motoserver'
                        # Only works if our Docker-container is named 'motoserver'
                        # TODO: should remove this and rely on 'network_mode' instead, as this is too tightly coupled with our own test setup
                        run_kwargs["links"] = {"motoserver": "motoserver"}

                    # add host.docker.internal host on linux to emulate Mac + Windows behavior
                    #   for communication with other mock AWS services running on localhost
                    if platform == "linux" or platform == "linux2":
                        run_kwargs["extra_hosts"] = {
                            "host.docker.internal": "host-gateway"
                        }

                    # The requested image can be found in one of a few repos:
                    # - User-provided repo
                    # - mlupin/docker-lambda (the repo with up-to-date AWSLambda images
                    # - lambci/lambda (the repo with older/outdated AWSLambda images
                    #
                    # We'll cycle through all of them - when we find the repo that contains our image, we use it
                    image_repos = set(
                        [
                            settings.moto_lambda_image(),
                            "mlupin/docker-lambda",
                            "lambci/lambda",
                        ]
                    )
                    for image_repo in image_repos:
                        image_ref = f"{image_repo}:{self.run_time}"
                        try:
                            self.ensure_image_exists(image_ref)
                            break
                        except docker.errors.NotFound:
                            pass
                    volumes = {
                        data_vol.name: {"bind": "/var/task", "mode": "rw"},
                        layer_context.name: {"bind": "/opt", "mode": "rw"},
                    }
                    container = self.docker_client.containers.run(
                        image_ref,
                        [self.handler, json.dumps(event)],
                        remove=False,
                        mem_limit=f"{self.memory_size}m",
                        volumes=volumes,
                        environment=env_vars,
                        detach=True,
                        log_config=log_config,
                        **run_kwargs,
                    )
                finally:
                    if container:
                        try:
                            exit_code = container.wait(timeout=300)["StatusCode"]
                        except requests.exceptions.ReadTimeout:
                            exit_code = -1
                            container.stop()
                            container.kill()

                        output = container.logs(stdout=False, stderr=True)
                        output += container.logs(stdout=True, stderr=False)
                        container.remove()

            output = output.decode("utf-8")  # type: ignore[union-attr]

            self.save_logs(output)

            # We only care about the response from the lambda
            # Which is the last line of the output, according to https://github.com/lambci/docker-lambda/issues/25
            resp = output.splitlines()[-1]
            logs = os.linesep.join(
                [line for line in self.convert(output).splitlines()[:-1]]
            )
            invocation_error = exit_code != 0
            return resp, invocation_error, logs
        except docker.errors.DockerException as e:
            # Docker itself is probably not running - there will be no Lambda-logs to handle
            msg = f"error running docker: {e}"
            logger.error(msg)
            self.save_logs(msg)
            return msg, True, ""

    def save_logs(self, output: str) -> None:
        # Send output to "logs" backend
        invoke_id = random.uuid4().hex
        date = utcnow()
        log_stream_name = (
            f"{date.year}/{date.month:02d}/{date.day:02d}/[{self.version}]{invoke_id}"
        )
        self.logs_backend.create_log_stream(self.logs_group_name, log_stream_name)
        log_events = [
            {"timestamp": unix_time_millis(), "message": line}
            for line in output.splitlines()
        ]
        self.logs_backend.put_log_events(
            self.logs_group_name, log_stream_name, log_events
        )

    def invoke(
        self, body: str, request_headers: Any, response_headers: Any
    ) -> Union[str, bytes]:
        if body:
            body = json.loads(body)
        else:
            body = "{}"

        # Get the invocation type:
        res, errored, logs = self._invoke_lambda(event=body)
        if errored:
            response_headers["x-amz-function-error"] = "Handled"

        inv_type = request_headers.get("x-amz-invocation-type", "RequestResponse")
        if inv_type == "RequestResponse":
            encoded = base64.b64encode(logs.encode("utf-8"))
            response_headers["x-amz-log-result"] = encoded.decode("utf-8")
            return res.encode("utf-8")
        else:
            return res

    @staticmethod
    def cloudformation_name_type() -> str:
        return "FunctionName"

    @staticmethod
    def cloudformation_type() -> str:
        # https://docs.aws.amazon.com/AWSCloudFormation/latest/UserGuide/aws-resource-lambda-function.html
        return "AWS::Lambda::Function"

    @classmethod
    def create_from_cloudformation_json(  # type: ignore[misc]
        cls,
        resource_name: str,
        cloudformation_json: Dict[str, Any],
        account_id: str,
        region_name: str,
        **kwargs: Any,
    ) -> "LambdaFunction":
        properties = cloudformation_json["Properties"]
        optional_properties = (
            "Description",
            "MemorySize",
            "Publish",
            "Timeout",
            "VpcConfig",
            "Environment",
            "ReservedConcurrentExecutions",
        )

        # required
        spec = {
            "Code": properties["Code"],
            "FunctionName": resource_name,
            "Handler": properties["Handler"],
            "Role": properties["Role"],
            "Runtime": properties["Runtime"],
        }

        # NOTE: Not doing `properties.get(k, DEFAULT)` to avoid duplicating the
        # default logic
        for prop in optional_properties:
            if prop in properties:
                spec[prop] = properties[prop]

        # when ZipFile is present in CloudFormation, per the official docs,
        # the code it's a plaintext code snippet up to 4096 bytes.
        # this snippet converts this plaintext code to a proper base64-encoded ZIP file.
        if "ZipFile" in properties["Code"]:
            spec["Code"]["ZipFile"] = base64.b64encode(
                cls._create_zipfile_from_plaintext_code(spec["Code"]["ZipFile"])
            )

        backend = lambda_backends[account_id][region_name]
        fn = backend.create_function(spec)
        return fn

    @classmethod
    def has_cfn_attr(cls, attr: str) -> bool:
        return attr in ["Arn"]

    def get_cfn_attribute(self, attribute_name: str) -> str:
        from moto.cloudformation.exceptions import UnformattedGetAttTemplateException

        if attribute_name == "Arn":
            return make_function_arn(self.region, self.account_id, self.function_name)
        raise UnformattedGetAttTemplateException()

    @classmethod
    def update_from_cloudformation_json(  # type: ignore[misc]
        cls,
        original_resource: "LambdaFunction",
        new_resource_name: str,
        cloudformation_json: Dict[str, Any],
        account_id: str,
        region_name: str,
    ) -> "LambdaFunction":
        updated_props = cloudformation_json["Properties"]
        original_resource.update_configuration(updated_props)
        original_resource.update_function_code(updated_props["Code"])
        return original_resource

    @staticmethod
    def _create_zipfile_from_plaintext_code(code: str) -> bytes:
        zip_output = io.BytesIO()
        zip_file = zipfile.ZipFile(zip_output, "w", zipfile.ZIP_DEFLATED)
        zip_file.writestr("index.py", code)
        # This should really be part of the 'lambci' docker image
        from moto.packages.cfnresponse import cfnresponse

        with open(cfnresponse.__file__) as cfn:
            zip_file.writestr("cfnresponse.py", cfn.read())
        zip_file.close()
        zip_output.seek(0)
        return zip_output.read()

    def delete(self, account_id: str, region: str) -> None:
        lambda_backends[account_id][region].delete_function(self.function_name)

    def create_url_config(self, config: Dict[str, Any]) -> "FunctionUrlConfig":
        self.url_config = FunctionUrlConfig(function=self, config=config)
        return self.url_config

    def delete_url_config(self) -> None:
        self.url_config = None

    def get_url_config(self) -> "FunctionUrlConfig":
        if not self.url_config:
            raise FunctionUrlConfigNotFound()
        return self.url_config

    def update_url_config(self, config: Dict[str, Any]) -> "FunctionUrlConfig":
        self.url_config.update(config)  # type: ignore[union-attr]
        return self.url_config  # type: ignore[return-value]


class FunctionUrlConfig:
    def __init__(self, function: LambdaFunction, config: Dict[str, Any]):
        self.function = function
        self.config = config
        self.url = f"https://{random.uuid4().hex}.lambda-url.{function.region}.on.aws"
        self.created = utcnow().strftime("%Y-%m-%dT%H:%M:%S.000+0000")
        self.last_modified = self.created

    def to_dict(self) -> Dict[str, Any]:
        return {
            "FunctionUrl": self.url,
            "FunctionArn": self.function.function_arn,
            "AuthType": self.config.get("AuthType"),
            "Cors": self.config.get("Cors"),
            "CreationTime": self.created,
            "LastModifiedTime": self.last_modified,
            "InvokeMode": self.config.get("InvokeMode") or "Buffered",
        }

    def update(self, new_config: Dict[str, Any]) -> None:
        if new_config.get("Cors"):
            self.config["Cors"] = new_config["Cors"]
        if new_config.get("AuthType"):
            self.config["AuthType"] = new_config["AuthType"]
        self.last_modified = utcnow().strftime("%Y-%m-%dT%H:%M:%S")


class EventSourceMapping(CloudFormationModel):
    def __init__(self, spec: Dict[str, Any]):
        # required
        self.function_name = spec["FunctionName"]
        self.event_source_arn = spec["EventSourceArn"]

        # optional
        self.batch_size = spec.get("BatchSize")  # type: ignore[assignment]
        self.starting_position = spec.get("StartingPosition", "TRIM_HORIZON")
        self.enabled = spec.get("Enabled", True)
        self.starting_position_timestamp = spec.get("StartingPositionTimestamp", None)

        self.function_arn = spec["FunctionArn"]
        self.uuid = str(random.uuid4())
        self.last_modified = time.mktime(utcnow().timetuple())

    def _get_service_source_from_arn(self, event_source_arn: str) -> str:
        return event_source_arn.split(":")[2].lower()

    def _validate_event_source(self, event_source_arn: str) -> bool:
        valid_services = ("dynamodb", "kinesis", "sqs")
        service = self._get_service_source_from_arn(event_source_arn)
        return service in valid_services

    @property
    def event_source_arn(self) -> str:
        return self._event_source_arn

    @event_source_arn.setter
    def event_source_arn(self, event_source_arn: str) -> None:
        if not self._validate_event_source(event_source_arn):
            raise ValueError(
                "InvalidParameterValueException", "Unsupported event source type"
            )
        self._event_source_arn = event_source_arn

    @property
    def batch_size(self) -> int:
        return self._batch_size

    @batch_size.setter
    def batch_size(self, batch_size: Optional[int]) -> None:
        batch_size_service_map = {
            "kinesis": (100, 10000),
            "dynamodb": (100, 1000),
            "sqs": (10, 10),
        }

        source_type = self._get_service_source_from_arn(self.event_source_arn)
        batch_size_for_source = batch_size_service_map[source_type]

        if batch_size is None:
            self._batch_size = batch_size_for_source[0]
        elif batch_size > batch_size_for_source[1]:
            error_message = (
                f"BatchSize {batch_size} exceeds the max of {batch_size_for_source[1]}"
            )
            raise ValueError("InvalidParameterValueException", error_message)
        else:
            self._batch_size = int(batch_size)

    def get_configuration(self) -> Dict[str, Any]:
        return {
            "UUID": self.uuid,
            "BatchSize": self.batch_size,
            "EventSourceArn": self.event_source_arn,
            "FunctionArn": self.function_arn,
            "LastModified": self.last_modified,
            "LastProcessingResult": "",
            "State": "Enabled" if self.enabled else "Disabled",
            "StateTransitionReason": "User initiated",
        }

    def delete(self, account_id: str, region_name: str) -> None:
        lambda_backend = lambda_backends[account_id][region_name]
        lambda_backend.delete_event_source_mapping(self.uuid)

    @staticmethod
    def cloudformation_type() -> str:
        # https://docs.aws.amazon.com/AWSCloudFormation/latest/UserGuide/aws-resource-lambda-eventsourcemapping.html
        return "AWS::Lambda::EventSourceMapping"

    @classmethod
    def create_from_cloudformation_json(  # type: ignore[misc]
        cls,
        resource_name: str,
        cloudformation_json: Dict[str, Any],
        account_id: str,
        region_name: str,
        **kwargs: Any,
    ) -> "EventSourceMapping":
        properties = cloudformation_json["Properties"]
        lambda_backend = lambda_backends[account_id][region_name]
        return lambda_backend.create_event_source_mapping(properties)

    @classmethod
    def update_from_cloudformation_json(  # type: ignore[misc]
        cls,
        original_resource: Any,
        new_resource_name: str,
        cloudformation_json: Dict[str, Any],
        account_id: str,
        region_name: str,
    ) -> "EventSourceMapping":
        properties = cloudformation_json["Properties"]
        event_source_uuid = original_resource.uuid
        lambda_backend = lambda_backends[account_id][region_name]
        return lambda_backend.update_event_source_mapping(event_source_uuid, properties)

    @classmethod
    def delete_from_cloudformation_json(  # type: ignore[misc]
        cls,
        resource_name: str,
        cloudformation_json: Dict[str, Any],
        account_id: str,
        region_name: str,
    ) -> None:
        properties = cloudformation_json["Properties"]
        lambda_backend = lambda_backends[account_id][region_name]
        esms = lambda_backend.list_event_source_mappings(
            event_source_arn=properties["EventSourceArn"],
            function_name=properties["FunctionName"],
        )

        for esm in esms:
            if esm.uuid == resource_name:
                esm.delete(account_id, region_name)

    @property
    def physical_resource_id(self) -> str:
        return self.uuid


class LambdaVersion(CloudFormationModel):
    def __init__(self, spec: Dict[str, Any]):
        self.version = spec["Version"]

    def __repr__(self) -> str:
        return str(self.logical_resource_id)  # type: ignore[attr-defined]

    @staticmethod
    def cloudformation_type() -> str:
        # https://docs.aws.amazon.com/AWSCloudFormation/latest/UserGuide/aws-resource-lambda-version.html
        return "AWS::Lambda::Version"

    @classmethod
    def create_from_cloudformation_json(  # type: ignore[misc]
        cls,
        resource_name: str,
        cloudformation_json: Dict[str, Any],
        account_id: str,
        region_name: str,
        **kwargs: Any,
    ) -> "LambdaVersion":
        properties = cloudformation_json["Properties"]
        function_name = properties["FunctionName"]
        func = lambda_backends[account_id][region_name].publish_function(function_name)
        spec = {"Version": func.version}
        return LambdaVersion(spec)


class LambdaStorage(object):
    def __init__(self, region_name: str, account_id: str):
        # Format 'func_name' {'versions': []}
        self._functions: Dict[str, Any] = {}
        self._arns: weakref.WeakValueDictionary[
            str, LambdaFunction
        ] = weakref.WeakValueDictionary()
        self.region_name = region_name
        self.account_id = account_id

        # function-arn -> alias -> LambdaAlias
        self._aliases: Dict[str, Dict[str, LambdaAlias]] = defaultdict(lambda: {})

    def _get_latest(self, name: str) -> LambdaFunction:
        return self._functions[name]["latest"]

    def _get_version(self, name: str, version: str) -> Optional[LambdaFunction]:
        for config in self._functions[name]["versions"]:
            if str(config.version) == version:
                return config

        return None

    def _get_function_aliases(self, function_name: str) -> Dict[str, LambdaAlias]:
        fn = self.get_function_by_name_or_arn_with_qualifier(function_name)
        [arn, _, _] = self.split_function_arn(fn.function_arn)
        return self._aliases[arn]

    def delete_alias(self, name: str, function_name: str) -> None:
        aliases = self._get_function_aliases(function_name)
        aliases.pop(name, None)

    def get_alias(self, name: str, function_name: str) -> LambdaAlias:
        aliases = self._get_function_aliases(function_name)
        if name in aliases:
            return aliases[name]

        arn = f"arn:aws:lambda:{self.region_name}:{self.account_id}:function:{function_name}:{name}"
        raise UnknownAliasException(arn)

    def put_alias(
        self,
        name: str,
        function_name: str,
        function_version: str,
        description: str,
        routing_config: str,
    ) -> LambdaAlias:
        fn = self.get_function_by_name_or_arn_with_qualifier(function_name, function_version)
        aliases = self._get_function_aliases(function_name)
        if name in aliases:
            arn = f"arn:aws:lambda:{self.region_name}:{self.account_id}:function:{function_name}:{name}"
            raise ConflictException(f"Alias already exists: {arn}")

        alias = LambdaAlias(
            account_id=self.account_id,
            region=self.region_name,
            name=name,
            function_name=fn.function_name,
            function_version=function_version,
            description=description,
            routing_config=routing_config,
        )
        aliases[name] = alias
        return alias

    def update_alias(
        self,
        name: str,
        function_name: str,
        function_version: str,
        description: str,
        routing_config: str,
    ) -> LambdaAlias:
        alias = self.get_alias(name, function_name)

        # errors if new function version doesn't exist
        self.get_function_by_name_or_arn_with_qualifier(function_name, function_version)

        alias.update(description, function_version, routing_config)
        return alias

    def get_function_by_name(
        self, name: str
    ) -> LambdaFunction:
        """
        Get function by name forbidding a qualifier
        :raises: UnknownFunctionException if function not found
        :raises: InvalidParameterValue if qualifier is provided
        """

        if name.count(":") == 1:
            raise InvalidParameterValueException("Cannot provide qualifier")

        if name not in self._functions:
            raise self.construct_unknown_function_exception(name)

        return self._get_latest(name)

    def get_function_by_name_with_qualifier(
        self, name: str, qualifier: Optional[str] = None
    ) -> LambdaFunction:
        """
        Get function by name with an optional qualifier
        :raises: UnknownFunctionException if function not found
        """

        # Function name may contain an alias
        # <fn_name>:<alias_name>
        if ":" in name:
            # Prefer qualifier in name over qualifier arg
            [name, qualifier] = name.split(":")

        # Find without qualifier
        if qualifier is None:
            return self.get_function_by_name(name)

        if name not in self._functions:
            raise self.construct_unknown_function_exception(name, qualifier)

        # Find by latest
        if qualifier.lower() == "$latest":
            return self._functions[name]["latest"]

        # Find by version
        found_version = self._get_version(name, qualifier)
        if found_version:
            return found_version

        # Find by alias
        aliases = self._get_function_aliases(name)
        if qualifier in aliases:
            alias_version = aliases[qualifier].function_version

            # Find by alias pointing to latest
            if alias_version.lower() == "$latest":
                return self._functions[name]["latest"]

            # Find by alias pointing to version
            found_alias = self._get_version(name, alias_version)
            if found_alias:
                return found_alias

        raise self.construct_unknown_function_exception(name, qualifier)

    def list_versions_by_function(self, name: str) -> Iterable[LambdaFunction]:
        if name not in self._functions:
            return []

        latest = copy.copy(self._functions[name]["latest"])
        latest.function_arn += ":$LATEST"
        return [latest] + self._functions[name]["versions"]

    def list_aliases(self, function_name: str) -> Iterable[LambdaAlias]:
        aliases = self._get_function_aliases(function_name)
        return sorted(aliases.values(), key=lambda alias: alias.name)

    def get_arn(self, arn: str) -> Optional[LambdaFunction]:
        [arn_without_qualifier, _, _] = self.split_function_arn(arn)
        return self._arns.get(arn_without_qualifier, None)

    def split_function_arn(self, arn: str) -> [str, str, Optional[str]]:
        qualifier = None
        # Function ARN may contain an alias
        # arn:aws:lambda:region:account_id:function:<fn_name>:<alias_name>
        if ":" in arn.split(":function:")[-1]:
            qualifier = arn.split(":")[-1]
            # arn = arn:aws:lambda:region:account_id:function:<fn_name>
            arn = ":".join(arn.split(":")[0:-1])
        name = arn.split(":")[-1]
        return [arn, name, qualifier]

    def get_function_by_name_or_arn(
        self, name_or_arn: str
    ) -> LambdaFunction:
        """
        Get function by name or arn forbidding a qualifier
        :raises: UnknownFunctionException if function not found
        :raises: InvalidParameterValue if qualifier is provided
        """

        if name_or_arn.startswith("arn:aws"):
            [_, name, qualifier] = self.split_function_arn(name_or_arn)

            if qualifier is not None:
                raise InvalidParameterValueException("Cannot provide qualifier")

            return self.get_function_by_name(name)
        else:
            # name_or_arn is not an arn
            return self.get_function_by_name(name_or_arn)

    def get_function_by_name_or_arn_with_qualifier(
        self, name_or_arn: str, qualifier: Optional[str] = None
    ) -> LambdaFunction:
        """
        Get function by name or arn with an optional qualifier
        :raises: UnknownFunctionException if function not found
        """

        if name_or_arn.startswith("arn:aws"):
            [_, name, qualifier_in_arn] = self.split_function_arn(name_or_arn)
            return self.get_function_by_name_with_qualifier(name, qualifier_in_arn or qualifier)
        else:
            return self.get_function_by_name_with_qualifier(name_or_arn, qualifier)

    def construct_unknown_function_exception(
        self, name_or_arn: str, qualifier: Optional[str] = None
    ) -> None:
        if name_or_arn.startswith("arn:aws"):
            arn = name_or_arn
        else:
            # name_or_arn is a function name with optional qualifier <func_name>[:<qualifier>]
            arn = make_function_arn(self.region_name, self.account_id, name_or_arn)
            # Append explicit qualifier to arn only if the name doesn't already have it
            if qualifier and ":" not in name_or_arn:
                arn = f"{arn}:{qualifier}"
        return UnknownFunctionException(arn)

    def put_function(self, fn: LambdaFunction) -> None:
        valid_role = re.match(InvalidRoleFormat.pattern, fn.role)
        if valid_role:
            account = valid_role.group(2)
            if account != self.account_id:
                raise CrossAccountNotAllowed()
            try:
                iam_backend = iam_backends[self.account_id]["global"]
                iam_backend.get_role_by_arn(fn.role)
            except IAMNotFoundException:
                raise InvalidParameterValueException(
                    "The role defined for the function cannot be assumed by Lambda."
                )
        else:
            raise InvalidRoleFormat(fn.role)
        if fn.function_name in self._functions:
            self._functions[fn.function_name]["latest"] = fn
        else:
            self._functions[fn.function_name] = {"latest": fn, "versions": []}
        # instantiate a new policy for this version of the lambda
        fn.policy = Policy(fn)
        self._arns[fn.function_arn] = fn

    def publish_function(
        self, name_or_arn: str, description: str = ""
    ) -> Optional[LambdaFunction]:
        function = self.get_function_by_name_or_arn(name_or_arn)
        name = function.function_name
        if name not in self._functions:
            return None
        if not self._functions[name]["latest"]:
            return None

        all_versions = self._functions[name]["versions"]
        if all_versions:
            latest_published = all_versions[-1]
            if latest_published.code_sha_256 == function.code_sha_256:
                # Nothing has changed, don't publish
                return latest_published

        new_version = len(all_versions) + 1
        fn = copy.copy(self._functions[name]["latest"])
        fn.set_version(new_version)
        if description:
            fn.description = description

        self._functions[name]["versions"].append(fn)
        self._arns[fn.function_arn] = fn
        return fn

    def del_function(self, name_or_arn: str, qualifier: Optional[str] = None) -> None:
        function = self.get_function_by_name_or_arn_with_qualifier(name_or_arn, qualifier)
        name = function.function_name
        qualifier = function.version
        if not qualifier:
            # Something is still reffing this so delete all arns
            latest = self._functions[name]["latest"].function_arn
            del self._arns[latest]

            for fn in self._functions[name]["versions"]:
                del self._arns[fn.function_arn]

            del self._functions[name]

        else:
            if qualifier == "$LATEST":
                self._functions[name]["latest"] = None
            else:
                self._functions[name]["versions"].remove(function)

            # If theres no functions left
            if (
                not self._functions[name]["versions"]
                and not self._functions[name]["latest"]
            ):
                del self._functions[name]

        self._aliases[function.function_arn] = {}

    def all(self) -> Iterable[LambdaFunction]:
        result = []

        for function_group in list(self._functions.values()):
            latest = copy.deepcopy(function_group["latest"])
            latest.function_arn = f"{latest.function_arn}:$LATEST"
            result.append(latest)

            result.extend(function_group["versions"])

        return result

    def latest(self) -> Iterable[LambdaFunction]:
        """
        Return the list of functions with version @LATEST
        :return:
        """
        result = []
        for function_group in self._functions.values():
            if function_group["latest"] is not None:
                result.append(function_group["latest"])

        return result


class LayerStorage(object):
    def __init__(self) -> None:
        self._layers: Dict[str, Layer] = {}
        self._arns: weakref.WeakValueDictionary[
            str, LambdaFunction
        ] = weakref.WeakValueDictionary()

    def _find_layer_by_name_or_arn(self, name_or_arn: str) -> Layer:
        if name_or_arn in self._layers:
            return self._layers[name_or_arn]
        for layer in self._layers.values():
            if layer.layer_arn == name_or_arn:
                return layer
        raise UnknownLayerException()

    def put_layer_version(self, layer_version: LayerVersion) -> None:
        """
        :param layer_version: LayerVersion
        """
        if layer_version.name not in self._layers:
            self._layers[layer_version.name] = Layer(layer_version)
        self._layers[layer_version.name].attach_version(layer_version)

    def list_layers(self) -> Iterable[Dict[str, Any]]:
        return [
            layer.to_dict() for layer in self._layers.values() if layer.layer_versions
        ]

    def delete_layer_version(self, layer_name: str, layer_version: str) -> None:
        layer = self._find_layer_by_name_or_arn(layer_name)
        layer.delete_version(layer_version)

    def get_layer_version(self, layer_name: str, layer_version: str) -> LayerVersion:
        layer = self._find_layer_by_name_or_arn(layer_name)
        for lv in layer.layer_versions.values():
            if lv.version == int(layer_version):
                return lv
        raise UnknownLayerException()

    def get_layer_versions(self, layer_name: str) -> List[LayerVersion]:
        if layer_name in self._layers:
            return list(iter(self._layers[layer_name].layer_versions.values()))
        return []

    def get_layer_version_by_arn(
        self, layer_version_arn: str
    ) -> Optional[LayerVersion]:
        split_arn = split_layer_arn(layer_version_arn)
        if split_arn.layer_name in self._layers:
            return self._layers[split_arn.layer_name].layer_versions.get(
                split_arn.version, None
            )
        return None


class LambdaBackend(BaseBackend):
    """
    Implementation of the AWS Lambda endpoint.
    Invoking functions is supported - they will run inside a Docker container, emulating the real AWS behaviour as closely as possible.

    It is possible to connect from AWS Lambdas to other services, as long as you are running MotoProxy or the MotoServer.

    When running the MotoProxy, calls to other AWS services are automatically proxied.

    When running MotoServer, the Lambda has access to environment variables `MOTO_HOST` and `MOTO_PORT`, which can be used to build the url that MotoServer runs on:

    .. sourcecode:: python

        def lambda_handler(event, context):
            host = os.environ.get("MOTO_HOST")
            port = os.environ.get("MOTO_PORT")
            url = host + ":" + port
            ec2 = boto3.client('ec2', region_name='us-west-2', endpoint_url=url)

            # Or even simpler:
            full_url = os.environ.get("MOTO_HTTP_ENDPOINT")
            ec2 = boto3.client("ec2", region_name="eu-west-1", endpoint_url=full_url)

            ec2.do_whatever_inside_the_existing_moto_server()

    Moto will run on port 5000 by default. This can be overwritten by setting an environment variable when starting Moto:

    .. sourcecode:: bash

        # This env var will be propagated to the Docker container running the Lambda functions
        MOTO_PORT=5000 moto_server

    The Docker container uses the default network mode, `bridge`.
    The following environment variables are available for fine-grained control over the Docker connection options:

    .. sourcecode:: bash

        # Provide the name of a custom network to connect to
        MOTO_DOCKER_NETWORK_NAME=mycustomnetwork moto_server

        # Override the network mode
        # For example, network_mode=host would use the network of the host machine
        # Note that this option will be ignored if MOTO_DOCKER_NETWORK_NAME is also set
        MOTO_DOCKER_NETWORK_MODE=host moto_server

    The Docker images used by Moto are taken from the following repositories:

    - `mlupin/docker-lambda` (for recent versions)
    - `lambci/lambda` (for older/outdated versions)

    Use the following environment variable to configure Moto to look for images in an additional repository:

    .. sourcecode:: bash

        MOTO_DOCKER_LAMBDA_IMAGE=mlupin/docker-lambda

    Use the following environment variable if you want to configure the data directory used by the Docker containers:

    .. sourcecode:: bash

        MOTO_LAMBDA_DATA_DIR=/tmp/data

    .. note:: When using the decorators, a Docker container cannot reach Moto, as the Docker-container loses all mock-context. Any boto3-invocations used within your Lambda will try to connect to AWS.
    """

    def __init__(self, region_name: str, account_id: str):
        super().__init__(region_name, account_id)
        self._lambdas = LambdaStorage(region_name=region_name, account_id=account_id)
        self._event_source_mappings: Dict[str, EventSourceMapping] = {}
        self._layers = LayerStorage()

    @staticmethod
    def default_vpc_endpoint_service(
        service_region: str, zones: List[str]
    ) -> List[Dict[str, str]]:
        """Default VPC endpoint service."""
        return BaseBackend.default_vpc_endpoint_service_factory(
            service_region, zones, "lambda"
        )

    def create_alias(
        self,
        name: str,
        function_name: str,
        function_version: str,
        description: str,
        routing_config: str,
    ) -> LambdaAlias:
        return self._lambdas.put_alias(
            name, function_name, function_version, description, routing_config
        )

    def delete_alias(self, name: str, function_name: str) -> None:
        return self._lambdas.delete_alias(name, function_name)

    def get_alias(self, name: str, function_name: str) -> LambdaAlias:
        return self._lambdas.get_alias(name, function_name)

    def update_alias(
        self,
        name: str,
        function_name: str,
        function_version: str,
        description: str,
        routing_config: str,
    ) -> LambdaAlias:
        """
        The RevisionId parameter is not yet implemented
        """
        return self._lambdas.update_alias(
            name, function_name, function_version, description, routing_config
        )

    def create_function(self, spec: Dict[str, Any]) -> LambdaFunction:
        """
        The Code.ImageUri is not validated by default. Set environment variable MOTO_LAMBDA_STUB_ECR=false if you want to validate the image exists in our mocked ECR.
        """
        function_name = spec.get("FunctionName", None)
        if function_name is None:
            raise RESTError("InvalidParameterValueException", "Missing FunctionName")

        fn = LambdaFunction(
            account_id=self.account_id,
            spec=spec,
            region=self.region_name,
            version="$LATEST",
        )

        self._lambdas.put_function(fn)

        if spec.get("Publish"):
            ver = self.publish_function(function_name)
            fn = copy.deepcopy(
                fn
            )  # We don't want to change the actual version - just the return value
            fn.version = ver.version  # type: ignore[union-attr]
        return fn

    def create_function_url_config(
        self, name_or_arn: str, config: Dict[str, Any]
    ) -> FunctionUrlConfig:
        """
        The Qualifier-parameter is not yet implemented.
        Function URLs are not yet mocked, so invoking them will fail
        """
        function = self._lambdas.get_function_by_name_or_arn(name_or_arn)
        return function.create_url_config(config)

    def delete_function_url_config(self, name_or_arn: str) -> None:
        """
        The Qualifier-parameter is not yet implemented
        """
        function = self._lambdas.get_function_by_name_or_arn(name_or_arn)
        function.delete_url_config()

    def get_function_url_config(self, name_or_arn: str) -> FunctionUrlConfig:
        """
        The Qualifier-parameter is not yet implemented
        """
        function = self._lambdas.get_function_by_name_or_arn(name_or_arn)
        if not function:
            raise UnknownFunctionException(arn=name_or_arn)
        return function.get_url_config()

    def update_function_url_config(
        self, name_or_arn: str, config: Dict[str, Any]
    ) -> FunctionUrlConfig:
        """
        The Qualifier-parameter is not yet implemented
        """
        function = self._lambdas.get_function_by_name_or_arn(name_or_arn)
        return function.update_url_config(config)

    def create_event_source_mapping(self, spec: Dict[str, Any]) -> EventSourceMapping:
        required = ["EventSourceArn", "FunctionName"]
        for param in required:
            if not spec.get(param):
                raise RESTError("InvalidParameterValueException", f"Missing {param}")

        # Validate function name
        func = self._lambdas.get_function_by_name_or_arn_with_qualifier(spec.get("FunctionName", ""))

        # Validate queue
        sqs_backend = sqs_backends[self.account_id][self.region_name]
        for queue in sqs_backend.queues.values():
            if queue.queue_arn == spec["EventSourceArn"]:
                if queue.lambda_event_source_mappings.get("func.function_arn"):
                    # TODO: Correct exception?
                    raise RESTError(
                        "ResourceConflictException", "The resource already exists."
                    )
                spec.update({"FunctionArn": func.function_arn})
                esm = EventSourceMapping(spec)
                self._event_source_mappings[esm.uuid] = esm

                # Set backend function on queue
                queue.lambda_event_source_mappings[esm.function_arn] = esm

                return esm

        ddbstream_backend = dynamodbstreams_backends[self.account_id][self.region_name]
        ddb_backend = dynamodb_backends[self.account_id][self.region_name]
        for stream in json.loads(ddbstream_backend.list_streams())["Streams"]:
            if stream["StreamArn"] == spec["EventSourceArn"]:
                spec.update({"FunctionArn": func.function_arn})
                esm = EventSourceMapping(spec)
                self._event_source_mappings[esm.uuid] = esm
                table_name = stream["TableName"]
                table = ddb_backend.get_table(table_name)
                table.lambda_event_source_mappings[esm.function_arn] = esm
                return esm
        raise RESTError("ResourceNotFoundException", "Invalid EventSourceArn")

    def publish_layer_version(self, spec: Dict[str, Any]) -> LayerVersion:
        required = ["LayerName", "Content"]
        for param in required:
            if not spec.get(param):
                raise InvalidParameterValueException(f"Missing {param}")
        layer_version = LayerVersion(
            spec, account_id=self.account_id, region=self.region_name
        )
        self._layers.put_layer_version(layer_version)
        return layer_version

    def list_layers(self) -> Iterable[Dict[str, Any]]:
        return self._layers.list_layers()

    def delete_layer_version(self, layer_name: str, layer_version: str) -> None:
        return self._layers.delete_layer_version(layer_name, layer_version)

    def get_layer_version(self, layer_name: str, layer_version: str) -> LayerVersion:
        return self._layers.get_layer_version(layer_name, layer_version)

    def get_layer_versions(self, layer_name: str) -> Iterable[LayerVersion]:
        return self._layers.get_layer_versions(layer_name)

    def layers_versions_by_arn(self, layer_version_arn: str) -> Optional[LayerVersion]:
        return self._layers.get_layer_version_by_arn(layer_version_arn)

    def publish_function(
        self, function_name: str, description: str = ""
    ) -> Optional[LambdaFunction]:
        return self._lambdas.publish_function(function_name, description)

    def get_function(
        self, function_name_or_arn: str, qualifier: Optional[str] = None
    ) -> LambdaFunction:
        return self._lambdas.get_function_by_name_or_arn_with_qualifier(
            function_name_or_arn, qualifier
        )

    def list_versions_by_function(self, function_name: str) -> Iterable[LambdaFunction]:
        return self._lambdas.list_versions_by_function(function_name)

    def list_aliases(self, function_name: str) -> Iterable[LambdaAlias]:
        return self._lambdas.list_aliases(function_name)

    def get_event_source_mapping(self, uuid: str) -> Optional[EventSourceMapping]:
        return self._event_source_mappings.get(uuid)

    def delete_event_source_mapping(self, uuid: str) -> Optional[EventSourceMapping]:
        return self._event_source_mappings.pop(uuid, None)

    def update_event_source_mapping(
        self, uuid: str, spec: Dict[str, Any]
    ) -> Optional[EventSourceMapping]:
        esm = self.get_event_source_mapping(uuid)
        if not esm:
            return None

        for key in spec.keys():
            if key == "FunctionName":
                func = self._lambdas.get_function_by_name_or_arn_with_qualifier(spec[key])
                esm.function_arn = func.function_arn
            elif key == "BatchSize":
                esm.batch_size = spec[key]
            elif key == "Enabled":
                esm.enabled = spec[key]

        esm.last_modified = time.mktime(utcnow().timetuple())
        return esm

    def list_event_source_mappings(
        self, event_source_arn: str, function_name: str
    ) -> Iterable[EventSourceMapping]:
        esms = list(self._event_source_mappings.values())
        if event_source_arn:
            esms = list(filter(lambda x: x.event_source_arn == event_source_arn, esms))
        if function_name:
            esms = list(filter(lambda x: x.function_name == function_name, esms))
        return esms

    def get_function_by_arn(self, function_arn: str) -> Optional[LambdaFunction]:
        return self._lambdas.get_arn(function_arn)

    def delete_function(
        self, function_name: str, qualifier: Optional[str] = None
    ) -> None:
        self._lambdas.del_function(function_name, qualifier)

    def list_functions(
        self, func_version: Optional[str] = None
    ) -> Iterable[LambdaFunction]:
        if func_version == "ALL":
            return self._lambdas.all()
        return self._lambdas.latest()

    def send_sqs_batch(self, function_arn: str, messages: Any, queue_arn: str) -> bool:
        success = True
        for message in messages:
            func = self.get_function_by_arn(function_arn)
            result = self._send_sqs_message(func, message, queue_arn)  # type: ignore[arg-type]
            if not result:
                success = False
        return success

    def _send_sqs_message(
        self, func: LambdaFunction, message: Any, queue_arn: str
    ) -> bool:
        event = {
            "Records": [
                {
                    "messageId": message.id,
                    "receiptHandle": message.receipt_handle,
                    "body": message.body,
                    "attributes": {
                        "ApproximateReceiveCount": "1",
                        "SentTimestamp": "1545082649183",
                        "SenderId": "AIDAIENQZJOLO23YVJ4VO",
                        "ApproximateFirstReceiveTimestamp": "1545082649185",
                    },
                    "messageAttributes": {},
                    "md5OfBody": "098f6bcd4621d373cade4e832627b4f6",
                    "eventSource": "aws:sqs",
                    "eventSourceARN": queue_arn,
                    "awsRegion": self.region_name,
                }
            ]
        }
        if queue_arn.endswith(".fifo"):
            # Messages from FIFO queue have additional attributes
            event["Records"][0]["attributes"].update(
                {
                    "MessageGroupId": message.group_id,
                    "MessageDeduplicationId": message.deduplication_id,
                }
            )

        request_headers: Dict[str, Any] = {}
        response_headers: Dict[str, Any] = {}
        func.invoke(json.dumps(event), request_headers, response_headers)
        return "x-amz-function-error" not in response_headers

    def send_sns_message(
        self,
        function_name: str,
        message: str,
        subject: Optional[str] = None,
        qualifier: Optional[str] = None,
    ) -> None:
        event = {
            "Records": [
                {
                    "EventVersion": "1.0",
                    "EventSubscriptionArn": "arn:aws:sns:EXAMPLE",
                    "EventSource": "aws:sns",
                    "Sns": {
                        "SignatureVersion": "1",
                        "Timestamp": "1970-01-01T00:00:00.000Z",
                        "Signature": "EXAMPLE",
                        "SigningCertUrl": "EXAMPLE",
                        "MessageId": "95df01b4-ee98-5cb9-9903-4c221d41eb5e",
                        "Message": message,
                        "MessageAttributes": {
                            "Test": {"Type": "String", "Value": "TestString"},
                            "TestBinary": {"Type": "Binary", "Value": "TestBinary"},
                        },
                        "Type": "Notification",
                        "UnsubscribeUrl": "EXAMPLE",
                        "TopicArn": "arn:aws:sns:EXAMPLE",
                        "Subject": subject or "TestInvoke",
                    },
                }
            ]
        }
        func = self._lambdas.get_function_by_name_or_arn_with_qualifier(function_name, qualifier)
        func.invoke(json.dumps(event), {}, {})

    def send_dynamodb_items(
        self, function_arn: str, items: List[Any], source: str
    ) -> Union[str, bytes]:
        event = {
            "Records": [
                {
                    "eventID": item.to_json()["eventID"],
                    "eventName": "INSERT",
                    "eventVersion": item.to_json()["eventVersion"],
                    "eventSource": item.to_json()["eventSource"],
                    "awsRegion": self.region_name,
                    "dynamodb": item.to_json()["dynamodb"],
                    "eventSourceARN": source,
                }
                for item in items
            ]
        }
        func = self._lambdas.get_arn(function_arn)
        return func.invoke(json.dumps(event), {}, {})  # type: ignore[union-attr]

    def send_log_event(
        self,
        function_arn: str,
        filter_name: str,
        log_group_name: str,
        log_stream_name: str,
        log_events: Any,
    ) -> None:
        data = {
            "messageType": "DATA_MESSAGE",
            "owner": self.account_id,
            "logGroup": log_group_name,
            "logStream": log_stream_name,
            "subscriptionFilters": [filter_name],
            "logEvents": log_events,
        }

        output = io.BytesIO()
        with GzipFile(fileobj=output, mode="w") as f:
            f.write(json.dumps(data, separators=(",", ":")).encode("utf-8"))
        payload_gz_encoded = base64.b64encode(output.getvalue()).decode("utf-8")

        event = {"awslogs": {"data": payload_gz_encoded}}

        func = self._lambdas.get_arn(function_arn)
        func.invoke(json.dumps(event), {}, {})  # type: ignore[union-attr]

    def list_tags(self, resource: str) -> Dict[str, str]:
        return self._lambdas.get_function_by_name_or_arn_with_qualifier(resource).tags

    def tag_resource(self, resource: str, tags: Dict[str, str]) -> None:
        fn = self._lambdas.get_function_by_name_or_arn_with_qualifier(resource)
        fn.tags.update(tags)

    def untag_resource(self, resource: str, tagKeys: List[str]) -> None:
        fn = self._lambdas.get_function_by_name_or_arn_with_qualifier(resource)
        for key in tagKeys:
            fn.tags.pop(key, None)

    def add_permission(
        self, function_name: str, qualifier: str, raw: str
    ) -> Dict[str, Any]:
        fn = self.get_function(function_name, qualifier)
        return fn.policy.add_statement(raw, qualifier)  # type: ignore[union-attr]

    def remove_permission(
        self, function_name: str, sid: str, revision: str = ""
    ) -> None:
        fn = self.get_function(function_name)
        fn.policy.del_statement(sid, revision)  # type: ignore[union-attr]

    def get_code_signing_config(self, function_name: str) -> Dict[str, Any]:
        fn = self.get_function(function_name)
        return fn.get_code_signing_config()

<<<<<<< HEAD
    def get_policy(self, function_name: str) -> str:
        fn = self.get_function(function_name)
=======
    def get_policy(self, function_name: str, qualifier: Optional[str] = None) -> str:
        fn = self._lambdas.get_function_by_name_or_arn(function_name, qualifier)
        if not fn:
            raise UnknownFunctionException(function_name)
>>>>>>> 366a5f59
        return fn.policy.wire_format()  # type: ignore[union-attr]

    def update_function_code(
        self, function_name: str, qualifier: str, body: Dict[str, Any]
    ) -> Optional[Dict[str, Any]]:
        fn: LambdaFunction = self.get_function(function_name, qualifier)
        fn.update_function_code(body)

        if body.get("Publish", False):
            fn = self.publish_function(function_name)  # type: ignore[assignment]

        return fn.update_function_code(body)

    def update_function_configuration(
        self, function_name: str, qualifier: str, body: Dict[str, Any]
    ) -> Optional[Dict[str, Any]]:
        fn = self.get_function(function_name, qualifier)

        return fn.update_configuration(body)

    def invoke(
        self,
        function_name: str,
        qualifier: str,
        body: Any,
        headers: Any,
        response_headers: Any,
    ) -> Optional[Union[str, bytes]]:
        """
        Invoking a Function with PackageType=Image is not yet supported.
        """
        fn = self.get_function(function_name, qualifier)
        payload = fn.invoke(body, headers, response_headers)
        response_headers["Content-Length"] = str(len(payload))
        return payload

    def put_function_concurrency(
        self, function_name: str, reserved_concurrency: str
    ) -> str:
        """Establish concurrency limit/reservations for a function

        Actual lambda restricts concurrency to 1000 (default) per region/account
        across all functions; we approximate that behavior by summing across all
        functions (hopefully all in the same account and region) and allowing the
        caller to simulate an increased quota.

        By default, no quota is enforced in order to preserve compatibility with
        existing code that assumes it can do as many things as it likes. To model
        actual AWS behavior, define the MOTO_LAMBDA_CONCURRENCY_QUOTA environment
        variable prior to testing.
        """

        quota: Optional[str] = os.environ.get("MOTO_LAMBDA_CONCURRENCY_QUOTA")
        if quota is not None:
            # Enforce concurrency limits as described above
            available = int(quota) - int(reserved_concurrency)
            for fnx in self.list_functions():
                if fnx.reserved_concurrency and fnx.function_name != function_name:
                    available -= int(fnx.reserved_concurrency)
            if available < 100:
                raise InvalidParameterValueException(
                    "Specified ReservedConcurrentExecutions for function decreases account's UnreservedConcurrentExecution below its minimum value of [100]."
                )

        fn = self.get_function(function_name)
        fn.reserved_concurrency = reserved_concurrency
        return fn.reserved_concurrency

    def delete_function_concurrency(self, function_name: str) -> Optional[str]:
        fn = self.get_function(function_name)
        fn.reserved_concurrency = None
        return fn.reserved_concurrency

    def get_function_concurrency(self, function_name: str) -> str:
        fn = self.get_function(function_name)
        return fn.reserved_concurrency


def do_validate_s3() -> bool:
    return os.environ.get("VALIDATE_LAMBDA_S3", "") in ["", "1", "true"]


lambda_backends = BackendDict(LambdaBackend, "lambda")<|MERGE_RESOLUTION|>--- conflicted
+++ resolved
@@ -2171,15 +2171,8 @@
         fn = self.get_function(function_name)
         return fn.get_code_signing_config()
 
-<<<<<<< HEAD
-    def get_policy(self, function_name: str) -> str:
-        fn = self.get_function(function_name)
-=======
     def get_policy(self, function_name: str, qualifier: Optional[str] = None) -> str:
-        fn = self._lambdas.get_function_by_name_or_arn(function_name, qualifier)
-        if not fn:
-            raise UnknownFunctionException(function_name)
->>>>>>> 366a5f59
+        fn = self._lambdas.get_function_by_name_or_arn_with_qualifier(function_name, qualifier)
         return fn.policy.wire_format()  # type: ignore[union-attr]
 
     def update_function_code(
