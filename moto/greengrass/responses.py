from datetime import datetime
import json

from moto.core.utils import iso_8601_datetime_with_milliseconds
from moto.core.responses import BaseResponse
from .models import greengrass_backends


class GreengrassResponse(BaseResponse):
    SERVICE_NAME = "greengrass"

    @property
    def greengrass_backend(self):
        return greengrass_backends[self.region]

    def core_definitions(self, request, full_url, headers):
        self.setup_class(request, full_url, headers)

        if self.method == "GET":
            return self.list_core_definitions()

        if self.method == "POST":
            return self.create_core_definition()

    def list_core_definitions(self):
        res = self.greengrass_backend.list_core_definitions()
        return (
            200,
            {"status": 200},
            json.dumps(
                {"Definitions": [core_definition.to_dict() for core_definition in res]}
            ),
        )

    def create_core_definition(self):
        name = self._get_param("Name")
        initial_version = self._get_param("InitialVersion")
        res = self.greengrass_backend.create_core_definition(
            name=name, initial_version=initial_version
        )
        return 201, {"status": 201}, json.dumps(res.to_dict())

    def core_definition(self, request, full_url, headers):
        self.setup_class(request, full_url, headers)

        if self.method == "GET":
            return self.get_core_definition()

        if self.method == "DELETE":
            return self.delete_core_definition()

        if self.method == "PUT":
            return self.update_core_definition()

    def get_core_definition(self):
        core_definition_id = self.path.split("/")[-1]
        res = self.greengrass_backend.get_core_definition(
            core_definition_id=core_definition_id
        )
        return 200, {"status": 200}, json.dumps(res.to_dict())

    def delete_core_definition(self):
        core_definition_id = self.path.split("/")[-1]
        self.greengrass_backend.delete_core_definition(
            core_definition_id=core_definition_id
        )
        return 200, {"status": 200}, json.dumps({})

    def update_core_definition(self):
        core_definition_id = self.path.split("/")[-1]
        name = self._get_param("Name")
        self.greengrass_backend.update_core_definition(
            core_definition_id=core_definition_id, name=name
        )
        return 200, {"status": 200}, json.dumps({})

    def core_definition_versions(self, request, full_url, headers):
        self.setup_class(request, full_url, headers)

        if self.method == "GET":
            return self.list_core_definition_versions()

        if self.method == "POST":
            return self.create_core_definition_version()

    def create_core_definition_version(self):
        core_definition_id = self.path.split("/")[-2]
        cores = self._get_param("Cores")

        res = self.greengrass_backend.create_core_definition_version(
            core_definition_id=core_definition_id, cores=cores
        )
        return 201, {"status": 201}, json.dumps(res.to_dict())

    def list_core_definition_versions(self):
        core_definition_id = self.path.split("/")[-2]
        res = self.greengrass_backend.list_core_definition_versions(core_definition_id)
        return (
            200,
            {"status": 200},
            json.dumps({"Versions": [core_def_ver.to_dict() for core_def_ver in res]}),
        )

    def core_definition_version(self, request, full_url, headers):
        self.setup_class(request, full_url, headers)

        if self.method == "GET":
            return self.get_core_definition_version()

    def get_core_definition_version(self):
        core_definition_id = self.path.split("/")[-3]
        core_definition_version_id = self.path.split("/")[-1]
        res = self.greengrass_backend.get_core_definition_version(
            core_definition_id=core_definition_id,
            core_definition_version_id=core_definition_version_id,
        )
        return 200, {"status": 200}, json.dumps(res.to_dict(include_detail=True))

    def device_definitions(self, request, full_url, headers):
        self.setup_class(request, full_url, headers)

        if self.method == "POST":
            return self.create_device_definition()

        if self.method == "GET":
            return self.list_device_definition()

    def create_device_definition(self):

        name = self._get_param("Name")
        initial_version = self._get_param("InitialVersion")
        res = self.greengrass_backend.create_device_definition(
            name=name, initial_version=initial_version
        )
        return 201, {"status": 201}, json.dumps(res.to_dict())

    def list_device_definition(self):
        res = self.greengrass_backend.list_device_definitions()
        return (
            200,
            {"status": 200},
            json.dumps(
                {
                    "Definitions": [
                        device_definition.to_dict() for device_definition in res
                    ]
                }
            ),
        )

    def device_definition_versions(self, request, full_url, headers):
        self.setup_class(request, full_url, headers)

        if self.method == "POST":
            return self.create_device_definition_version()

        if self.method == "GET":
            return self.list_device_definition_versions()

    def create_device_definition_version(self):

        device_definition_id = self.path.split("/")[-2]
        devices = self._get_param("Devices")

        res = self.greengrass_backend.create_device_definition_version(
            device_definition_id=device_definition_id, devices=devices
        )
        return 201, {"status": 201}, json.dumps(res.to_dict())

    def list_device_definition_versions(self):

        device_definition_id = self.path.split("/")[-2]
        res = self.greengrass_backend.list_device_definition_versions(
            device_definition_id
        )
        return (
            200,
            {"status": 200},
            json.dumps(
                {"Versions": [device_def_ver.to_dict() for device_def_ver in res]}
            ),
        )

    def device_definition(self, request, full_url, headers):
        self.setup_class(request, full_url, headers)

        if self.method == "GET":
            return self.get_device_definition()

        if self.method == "DELETE":
            return self.delete_device_definition()

        if self.method == "PUT":
            return self.update_device_definition()

    def get_device_definition(self):
        device_definition_id = self.path.split("/")[-1]
        res = self.greengrass_backend.get_device_definition(
            device_definition_id=device_definition_id
        )
        return 200, {"status": 200}, json.dumps(res.to_dict())

    def delete_device_definition(self):

        device_definition_id = self.path.split("/")[-1]
        self.greengrass_backend.delete_device_definition(
            device_definition_id=device_definition_id
        )
        return 200, {"status": 200}, json.dumps({})

    def update_device_definition(self):

        device_definition_id = self.path.split("/")[-1]
        name = self._get_param("Name")
        self.greengrass_backend.update_device_definition(
            device_definition_id=device_definition_id, name=name
        )
        return 200, {"status": 200}, json.dumps({})

    def device_definition_version(self, request, full_url, headers):
        self.setup_class(request, full_url, headers)

        if self.method == "GET":
            return self.get_device_definition_version()

    def get_device_definition_version(self):
        device_definition_id = self.path.split("/")[-3]
        device_definition_version_id = self.path.split("/")[-1]
        res = self.greengrass_backend.get_device_definition_version(
            device_definition_id=device_definition_id,
            device_definition_version_id=device_definition_version_id,
        )
        return 200, {"status": 200}, json.dumps(res.to_dict(include_detail=True))

    def resource_definitions(self, request, full_url, headers):
        self.setup_class(request, full_url, headers)

        if self.method == "POST":
            return self.create_resource_definition()

        if self.method == "GET":
            return self.list_resource_definitions()

    def create_resource_definition(self):

        initial_version = self._get_param("InitialVersion")
        name = self._get_param("Name")
        res = self.greengrass_backend.create_resource_definition(
            name=name, initial_version=initial_version
        )
        return 201, {"status": 201}, json.dumps(res.to_dict())

    def list_resource_definitions(self):

        res = self.greengrass_backend.list_resource_definitions()
        return (
            200,
            {"status": 200},
            json.dumps({"Definitions": [i.to_dict() for i in res.values()]}),
        )

    def resource_definition(self, request, full_url, headers):
        self.setup_class(request, full_url, headers)

        if self.method == "GET":
            return self.get_resource_definition()

        if self.method == "DELETE":
            return self.delete_resource_definition()

        if self.method == "PUT":
            return self.update_resource_definition()

    def get_resource_definition(self):
        resource_definition_id = self.path.split("/")[-1]
        res = self.greengrass_backend.get_resource_definition(
            resource_definition_id=resource_definition_id
        )
        return 200, {"status": 200}, json.dumps(res.to_dict())

    def delete_resource_definition(self):

        resource_definition_id = self.path.split("/")[-1]
        self.greengrass_backend.delete_resource_definition(
            resource_definition_id=resource_definition_id
        )
        return 200, {"status": 200}, json.dumps({})

    def update_resource_definition(self):

        resource_definition_id = self.path.split("/")[-1]
        name = self._get_param("Name")
        self.greengrass_backend.update_resource_definition(
            resource_definition_id=resource_definition_id, name=name
        )
        return 200, {"status": 200}, json.dumps({})

    def resource_definition_versions(self, request, full_url, headers):
        self.setup_class(request, full_url, headers)

        if self.method == "POST":
            return self.create_resource_definition_version()

        if self.method == "GET":
            return self.list_resource_definition_versions()

    def create_resource_definition_version(self):

        resource_definition_id = self.path.split("/")[-2]
        resources = self._get_param("Resources")

        res = self.greengrass_backend.create_resource_definition_version(
            resource_definition_id=resource_definition_id, resources=resources
        )
        return 201, {"status": 201}, json.dumps(res.to_dict())

    def list_resource_definition_versions(self):

        resource_device_definition_id = self.path.split("/")[-2]
        res = self.greengrass_backend.list_resource_definition_versions(
            resource_device_definition_id
        )

        return (
            200,
            {"status": 200},
            json.dumps(
                {"Versions": [resource_def_ver.to_dict() for resource_def_ver in res]}
            ),
        )

    def resource_definition_version(self, request, full_url, headers):
        self.setup_class(request, full_url, headers)

        if self.method == "GET":
            return self.get_resource_definition_version()

    def get_resource_definition_version(self):
        resource_definition_id = self.path.split("/")[-3]
        resource_definition_version_id = self.path.split("/")[-1]
        res = self.greengrass_backend.get_resource_definition_version(
            resource_definition_id=resource_definition_id,
            resource_definition_version_id=resource_definition_version_id,
        )
        return 200, {"status": 200}, json.dumps(res.to_dict())

    def function_definitions(self, request, full_url, headers):
        self.setup_class(request, full_url, headers)

        if self.method == "POST":
            return self.create_function_definition()

        if self.method == "GET":
            return self.list_function_definitions()

    def create_function_definition(self):

        initial_version = self._get_param("InitialVersion")
        name = self._get_param("Name")
        res = self.greengrass_backend.create_function_definition(
            name=name, initial_version=initial_version
        )
        return 201, {"status": 201}, json.dumps(res.to_dict())

    def list_function_definitions(self):
        res = self.greengrass_backend.list_function_definitions()
        return (
            200,
            {"status": 200},
            json.dumps(
                {"Definitions": [func_definition.to_dict() for func_definition in res]}
            ),
        )

    def function_definition(self, request, full_url, headers):
        self.setup_class(request, full_url, headers)

        if self.method == "GET":
            return self.get_function_definition()

        if self.method == "DELETE":
            return self.delete_function_definition()

        if self.method == "PUT":
            return self.update_function_definition()

    def get_function_definition(self):
        function_definition_id = self.path.split("/")[-1]
        res = self.greengrass_backend.get_function_definition(
            function_definition_id=function_definition_id,
        )
        return 200, {"status": 200}, json.dumps(res.to_dict())

    def delete_function_definition(self):
        function_definition_id = self.path.split("/")[-1]
        self.greengrass_backend.delete_function_definition(
            function_definition_id=function_definition_id,
        )
        return 200, {"status": 200}, json.dumps({})

    def update_function_definition(self):
        function_definition_id = self.path.split("/")[-1]
        name = self._get_param("Name")
        self.greengrass_backend.update_function_definition(
            function_definition_id=function_definition_id, name=name
        )
        return 200, {"status": 200}, json.dumps({})

    def function_definition_versions(self, request, full_url, headers):
        self.setup_class(request, full_url, headers)

        if self.method == "POST":
            return self.create_function_definition_version()

        if self.method == "GET":
            return self.list_function_definition_versions()

    def create_function_definition_version(self):

        default_config = self._get_param("DefaultConfig")
        function_definition_id = self.path.split("/")[-2]
        functions = self._get_param("Functions")

        res = self.greengrass_backend.create_function_definition_version(
            default_config=default_config,
            function_definition_id=function_definition_id,
            functions=functions,
        )
        return 201, {"status": 201}, json.dumps(res.to_dict())

    def list_function_definition_versions(self):
        function_definition_id = self.path.split("/")[-2]
        res = self.greengrass_backend.list_function_definition_versions(
            function_definition_id=function_definition_id
        )
        versions = [i.to_dict() for i in res.values()]
        return 200, {"status": 200}, json.dumps({"Versions": versions})

    def function_definition_version(self, request, full_url, headers):
        self.setup_class(request, full_url, headers)

        if self.method == "GET":
            return self.get_function_definition_version()

    def get_function_definition_version(self):
        function_definition_id = self.path.split("/")[-3]
        function_definition_version_id = self.path.split("/")[-1]
        res = self.greengrass_backend.get_function_definition_version(
            function_definition_id=function_definition_id,
            function_definition_version_id=function_definition_version_id,
        )
        return 200, {"status": 200}, json.dumps(res.to_dict())

    def subscription_definitions(self, request, full_url, headers):
        self.setup_class(request, full_url, headers)

        if self.method == "POST":
            return self.create_subscription_definition()

        if self.method == "GET":
            return self.list_subscription_definitions()

    def create_subscription_definition(self):

        initial_version = self._get_param("InitialVersion")
        name = self._get_param("Name")
        res = self.greengrass_backend.create_subscription_definition(
            name=name, initial_version=initial_version
        )
        return 201, {"status": 201}, json.dumps(res.to_dict())

    def list_subscription_definitions(self):

        res = self.greengrass_backend.list_subscription_definitions()
        return (
            200,
            {"status": 200},
            json.dumps(
                {
                    "Definitions": [
                        subscription_definition.to_dict()
                        for subscription_definition in res
                    ]
                }
            ),
        )

    def subscription_definition(self, request, full_url, headers):
        self.setup_class(request, full_url, headers)

        if self.method == "GET":
            return self.get_subscription_definition()

        if self.method == "DELETE":
            return self.delete_subscription_definition()

        if self.method == "PUT":
            return self.update_subscription_definition()

    def get_subscription_definition(self):
        subscription_definition_id = self.path.split("/")[-1]
        res = self.greengrass_backend.get_subscription_definition(
            subscription_definition_id=subscription_definition_id
        )
        return 200, {"status": 200}, json.dumps(res.to_dict())

    def delete_subscription_definition(self):
        subscription_definition_id = self.path.split("/")[-1]
        self.greengrass_backend.delete_subscription_definition(
            subscription_definition_id=subscription_definition_id
        )
        return 200, {"status": 200}, json.dumps({})

    def update_subscription_definition(self):
        subscription_definition_id = self.path.split("/")[-1]
        name = self._get_param("Name")
        self.greengrass_backend.update_subscription_definition(
            subscription_definition_id=subscription_definition_id, name=name
        )
        return 200, {"status": 200}, json.dumps({})

    def subscription_definition_versions(self, request, full_url, headers):
        self.setup_class(request, full_url, headers)

        if self.method == "POST":
            return self.create_subscription_definition_version()

        if self.method == "GET":
            return self.list_subscription_definition_versions()

    def create_subscription_definition_version(self):

        subscription_definition_id = self.path.split("/")[-2]
        subscriptions = self._get_param("Subscriptions")
        res = self.greengrass_backend.create_subscription_definition_version(
            subscription_definition_id=subscription_definition_id,
            subscriptions=subscriptions,
        )
        return 201, {"status": 201}, json.dumps(res.to_dict())

    def list_subscription_definition_versions(self):
        subscription_definition_id = self.path.split("/")[-2]
        res = self.greengrass_backend.list_subscription_definition_versions(
            subscription_definition_id=subscription_definition_id
        )
        versions = [i.to_dict() for i in res.values()]
        return 200, {"status": 200}, json.dumps({"Versions": versions})

    def subscription_definition_version(self, request, full_url, headers):
        self.setup_class(request, full_url, headers)

        if self.method == "GET":
            return self.get_subscription_definition_version()

    def get_subscription_definition_version(self):
        subscription_definition_id = self.path.split("/")[-3]
        subscription_definition_version_id = self.path.split("/")[-1]
        res = self.greengrass_backend.get_subscription_definition_version(
            subscription_definition_id=subscription_definition_id,
            subscription_definition_version_id=subscription_definition_version_id,
        )
        return 200, {"status": 200}, json.dumps(res.to_dict())

    def groups(self, request, full_url, headers):
        self.setup_class(request, full_url, headers)

        if self.method == "POST":
            return self.create_group()

        if self.method == "GET":
            return self.list_groups()

    def create_group(self):

        initial_version = self._get_param("InitialVersion")
        name = self._get_param("Name")
        res = self.greengrass_backend.create_group(
            name=name, initial_version=initial_version
        )
        return 201, {"status": 201}, json.dumps(res.to_dict())

    def list_groups(self):

        res = self.greengrass_backend.list_groups()
        return (
            200,
            {"status": 200},
            json.dumps({"Groups": [group.to_dict() for group in res]}),
        )

    def group(self, request, full_url, headers):
        self.setup_class(request, full_url, headers)

        if self.method == "GET":
            return self.get_group()

        if self.method == "DELETE":
            return self.delete_group()

        if self.method == "PUT":
            return self.update_group()

    def get_group(self):
        group_id = self.path.split("/")[-1]
        res = self.greengrass_backend.get_group(
            group_id=group_id,
        )
        return 200, {"status": 200}, json.dumps(res.to_dict())

    def delete_group(self):
        group_id = self.path.split("/")[-1]
        self.greengrass_backend.delete_group(
            group_id=group_id,
        )
        return 200, {"status": 200}, json.dumps({})

    def update_group(self):
        group_id = self.path.split("/")[-1]
        name = self._get_param("Name")
        self.greengrass_backend.update_group(group_id=group_id, name=name)
        return 200, {"status": 200}, json.dumps({})

    def group_versions(self, request, full_url, headers):
        self.setup_class(request, full_url, headers)

        if self.method == "POST":
            return self.create_group_version()

        if self.method == "GET":
            return self.list_group_versions()

    def create_group_version(self):

        group_id = self.path.split("/")[-2]

        core_definition_version_arn = self._get_param("CoreDefinitionVersionArn")
        device_definition_version_arn = self._get_param("DeviceDefinitionVersionArn")
        function_definition_version_arn = self._get_param(
            "FunctionDefinitionVersionArn"
        )
        resource_definition_version_arn = self._get_param(
            "ResourceDefinitionVersionArn"
        )
        subscription_definition_version_arn = self._get_param(
            "SubscriptionDefinitionVersionArn"
        )

        res = self.greengrass_backend.create_group_version(
            group_id=group_id,
            core_definition_version_arn=core_definition_version_arn,
            device_definition_version_arn=device_definition_version_arn,
            function_definition_version_arn=function_definition_version_arn,
            resource_definition_version_arn=resource_definition_version_arn,
            subscription_definition_version_arn=subscription_definition_version_arn,
        )
        return 201, {"status": 201}, json.dumps(res.to_dict())

    def list_group_versions(self):
        group_id = self.path.split("/")[-2]
        res = self.greengrass_backend.list_group_versions(group_id=group_id)
        return (
            200,
            {"status": 200},
            json.dumps({"Versions": [group_ver.to_dict() for group_ver in res]}),
        )

    def group_version(self, request, full_url, headers):
        self.setup_class(request, full_url, headers)

        if self.method == "GET":
            return self.get_group_version()

    def get_group_version(self):

        group_id = self.path.split("/")[-3]
        group_version_id = self.path.split("/")[-1]
        res = self.greengrass_backend.get_group_version(
            group_id=group_id,
            group_version_id=group_version_id,
        )
        return 200, {"status": 200}, json.dumps(res.to_dict(include_detail=True))

<<<<<<< HEAD
    def deployments(self, request, full_url, headers):
        self.setup_class(request, full_url, headers)

        if self.method == "POST":
            return self.create_deployment()

        if self.method == "GET":
            return self.list_deployments()

    def create_deployment(self):

        group_id = self.path.split("/")[-2]
        group_version_id = self._get_param("GroupVersionId")
        deployment_type = self._get_param("DeploymentType")
        deployment_id = self._get_param("DeploymentId")

        res = self.greengrass_backend.create_deployment(
            group_id=group_id,
            group_version_id=group_version_id,
            deployment_type=deployment_type,
            deployment_id=deployment_id,
        )
        return 200, {"status": 200}, json.dumps(res.to_dict())

    def list_deployments(self):
        group_id = self.path.split("/")[-2]
        res = self.greengrass_backend.list_deployments(group_id=group_id)

        deployments = (
            []
            if len(res) == 0
            else [deployment.to_dict(include_detail=True) for deployment in res]
        )

        return (
            200,
            {"status": 200},
            json.dumps({"Deployments": deployments}),
        )

    def deployment_satus(self, request, full_url, headers):
        self.setup_class(request, full_url, headers)

        if self.method == "GET":
            return self.get_deployment_status()

    def get_deployment_status(self):
        group_id = self.path.split("/")[-4]
        deployment_id = self.path.split("/")[-2]

        res = self.greengrass_backend.get_deployment_status(
            group_id=group_id,
            deployment_id=deployment_id,
        )
        return 200, {"status": 200}, json.dumps(res.to_dict())

    def deployments_reset(self, request, full_url, headers):
        self.setup_class(request, full_url, headers)

        if self.method == "POST":
            return self.reset_deployments()

    def reset_deployments(self):
        group_id = self.path.split("/")[-3]

        res = self.greengrass_backend.reset_deployments(
            group_id=group_id,
        )
        return 200, {"status": 200}, json.dumps(res.to_dict())
=======
    def role(self, request, full_url, headers):
        self.setup_class(request, full_url, headers)

        if self.method == "PUT":
            return self.associate_role_to_group()

        if self.method == "GET":
            return self.get_associated_role()

        if self.method == "DELETE":
            return self.disassociate_role_from_group()

    def associate_role_to_group(self):

        group_id = self.path.split("/")[-2]
        role_arn = self._get_param("RoleArn")
        res = self.greengrass_backend.associate_role_to_group(
            group_id=group_id,
            role_arn=role_arn,
        )
        return 200, {"status": 200}, json.dumps(res.to_dict())

    def get_associated_role(self):

        group_id = self.path.split("/")[-2]
        res = self.greengrass_backend.get_associated_role(
            group_id=group_id,
        )
        return 200, {"status": 200}, json.dumps(res.to_dict(include_detail=True))

    def disassociate_role_from_group(self):
        group_id = self.path.split("/")[-2]
        self.greengrass_backend.disassociate_role_from_group(
            group_id=group_id,
        )
        return (
            200,
            {"status": 200},
            json.dumps(
                {
                    "DisassociatedAt": iso_8601_datetime_with_milliseconds(
                        datetime.utcnow()
                    )
                }
            ),
        )
>>>>>>> 01d0141d
<|MERGE_RESOLUTION|>--- conflicted
+++ resolved
@@ -680,7 +680,6 @@
         )
         return 200, {"status": 200}, json.dumps(res.to_dict(include_detail=True))
 
-<<<<<<< HEAD
     def deployments(self, request, full_url, headers):
         self.setup_class(request, full_url, headers)
 
@@ -750,7 +749,7 @@
             group_id=group_id,
         )
         return 200, {"status": 200}, json.dumps(res.to_dict())
-=======
+
     def role(self, request, full_url, headers):
         self.setup_class(request, full_url, headers)
 
@@ -796,5 +795,4 @@
                     )
                 }
             ),
-        )
->>>>>>> 01d0141d
+        )