"""ACMPCABackend class with methods for supported APIs."""

import base64
import datetime
from typing import Any, Dict, List, Optional, Tuple

import cryptography.hazmat.primitives.asymmetric.rsa
import cryptography.x509
from cryptography.hazmat.backends import default_backend
from cryptography.hazmat.primitives import hashes, serialization
from cryptography.x509 import Certificate, NameOID, load_pem_x509_certificate

from moto.core.base_backend import BackendDict, BaseBackend
from moto.core.common_models import BaseModel
from moto.core.utils import unix_time, utcnow
from moto.moto_api._internal import mock_random
from moto.utilities.tagging_service import TaggingService

from .exceptions import InvalidS3ObjectAclInCrlConfiguration, ResourceNotFoundException


class CertificateAuthority(BaseModel):
    def __init__(
        self,
        region: str,
        account_id: str,
        certificate_authority_configuration: Dict[str, Any],
        certificate_authority_type: str,
        revocation_configuration: Dict[str, Any],
        security_standard: Optional[str],
    ):
        self.id = mock_random.uuid4()
        self.arn = (
            f"arn:aws:acm-pca:{region}:{account_id}:certificate-authority/{self.id}"
        )
        self.account_id = account_id
        self.region_name = region
        self.certificate_authority_configuration = certificate_authority_configuration
        self.certificate_authority_type = certificate_authority_type
        self.revocation_configuration: Dict[str, Any] = {
            "CrlConfiguration": {"Enabled": False}
        }
        self.set_revocation_configuration(revocation_configuration)
        self.created_at = unix_time()
        self.updated_at: Optional[float] = None
        self.status = "PENDING_CERTIFICATE"
        self.usage_mode = "SHORT_LIVED_CERTIFICATE"
        self.security_standard = security_standard or "FIPS_140_2_LEVEL_3_OR_HIGHER"

        common_name = self.certificate_authority_configuration.get("Subject", {}).get(
            "CommonName", "Moto.org"
        )
        self.key = cryptography.hazmat.primitives.asymmetric.rsa.generate_private_key(
            public_exponent=65537, key_size=2048
        )
        self.password = str(mock_random.uuid4()).encode("utf-8")
        self.private_bytes = self.key.private_bytes(
            encoding=serialization.Encoding.PEM,
            format=serialization.PrivateFormat.TraditionalOpenSSL,
            encryption_algorithm=serialization.BestAvailableEncryption(self.password),
        )
        self.certificate: Optional[Certificate] = None
        self.certificate_chain: Optional[bytes] = None
        self.csr = self.generate_csr(common_name)

        self.issued_certificates: Dict[str, bytes] = dict()

    def generate_cert(self, common_name: str, subject: cryptography.x509.Name) -> bytes:
        issuer = cryptography.x509.Name(
            [  # C = US, O = Amazon, OU = Server CA 1B, CN = Amazon
                cryptography.x509.NameAttribute(NameOID.COUNTRY_NAME, "US"),
                cryptography.x509.NameAttribute(NameOID.ORGANIZATION_NAME, "Amazon"),
                cryptography.x509.NameAttribute(
                    NameOID.ORGANIZATIONAL_UNIT_NAME, "Server CA 1B"
                ),
                cryptography.x509.NameAttribute(NameOID.COMMON_NAME, common_name),
            ]
        )
        cert = (
            cryptography.x509.CertificateBuilder()
            .subject_name(subject)
            .issuer_name(issuer)
            .public_key(self.key.public_key())
            .serial_number(cryptography.x509.random_serial_number())
            .not_valid_before(utcnow())
            .not_valid_after(utcnow() + datetime.timedelta(days=365))
            .sign(self.key, hashes.SHA512(), default_backend())
        )

        return cert.public_bytes(serialization.Encoding.PEM)

    def generate_csr(self, common_name: str) -> bytes:
        csr = (
            cryptography.x509.CertificateSigningRequestBuilder()
            .subject_name(
                cryptography.x509.Name(
                    [
                        cryptography.x509.NameAttribute(NameOID.COUNTRY_NAME, "US"),
                        cryptography.x509.NameAttribute(
                            NameOID.STATE_OR_PROVINCE_NAME, "California"
                        ),
                        cryptography.x509.NameAttribute(
                            NameOID.LOCALITY_NAME, "San Francisco"
                        ),
                        cryptography.x509.NameAttribute(
                            NameOID.ORGANIZATION_NAME, "My Company"
                        ),
                        cryptography.x509.NameAttribute(
                            NameOID.COMMON_NAME, common_name
                        ),
                    ]
                )
            )
            .sign(self.key, hashes.SHA256())
        )
        return csr.public_bytes(serialization.Encoding.PEM)

    def issue_certificate(self, csr_bytes: bytes) -> str:
        cert = cryptography.x509.load_pem_x509_csr(base64.b64decode(csr_bytes))
        new_cert = self.generate_cert(common_name="", subject=cert.subject)
        cert_id = str(mock_random.uuid4()).replace("-", "")
        cert_arn = f"arn:aws:acm-pca:{self.region_name}:{self.account_id}:certificate-authority/{self.id}/certificate/{cert_id}"
        self.issued_certificates[cert_arn] = new_cert
        return cert_arn

    def get_certificate(self, certificate_arn: str) -> bytes:
        return self.issued_certificates[certificate_arn]

    def set_revocation_configuration(
        self, revocation_configuration: Optional[Dict[str, Any]]
    ) -> None:
        if revocation_configuration is not None:
            self.revocation_configuration = revocation_configuration
            if "CrlConfiguration" in self.revocation_configuration:
<<<<<<< HEAD
                acl = self.revocation_configuration["CrlConfiguration"].get(
                    "S3ObjectAcl", None
                )
                if acl is None:
                    self.revocation_configuration["CrlConfiguration"][
                        "S3ObjectAcl"
                    ] = "PUBLIC_READ"
                else:
                    if acl not in ["PUBLIC_READ", "BUCKET_OWNER_FULL_CONTROL"]:
                        raise InvalidS3ObjectAclInCrlConfiguration(acl)
=======
                if (
                    "S3ObjectAcl"
                    not in self.revocation_configuration["CrlConfiguration"]
                ):
                    self.revocation_configuration["CrlConfiguration"]["S3ObjectAcl"] = (
                        "PUBLIC_READ"
                    )
>>>>>>> b22683eb

    @property
    def certificate_bytes(self) -> bytes:
        if self.certificate:
            return self.certificate.public_bytes(serialization.Encoding.PEM)
        return b""

    @property
    def not_valid_after(self) -> Optional[float]:
        if self.certificate is None:
            return None
        try:
            return unix_time(self.certificate.not_valid_after_utc.replace(tzinfo=None))
        except AttributeError:
            return unix_time(self.certificate.not_valid_after)

    @property
    def not_valid_before(self) -> Optional[float]:
        if self.certificate is None:
            return None
        try:
            return unix_time(self.certificate.not_valid_before_utc.replace(tzinfo=None))
        except AttributeError:
            return unix_time(self.certificate.not_valid_before)

    def import_certificate_authority_certificate(
        self, certificate: bytes, certificate_chain: Optional[bytes]
    ) -> None:
        self.certificate = load_pem_x509_certificate(certificate)
        self.certificate_chain = certificate_chain
        self.status = "ACTIVE"
        self.updated_at = unix_time()

    def to_json(self) -> Dict[str, Any]:
        dct = {
            "Arn": self.arn,
            "OwnerAccount": self.account_id,
            "CertificateAuthorityConfiguration": self.certificate_authority_configuration,
            "Type": self.certificate_authority_type,
            "RevocationConfiguration": self.revocation_configuration,
            "CreatedAt": self.created_at,
            "Status": self.status,
            "UsageMode": self.usage_mode,
            "KeyStorageSecurityStandard": self.security_standard,
        }
        if self.updated_at:
            dct["LastStateChangeAt"] = self.updated_at
        if self.certificate:
            dct.update(
                {
                    "NotBefore": self.not_valid_before,
                    "NotAfter": self.not_valid_after,
                }
            )
        return dct


class ACMPCABackend(BaseBackend):
    """Implementation of ACMPCA APIs."""

    def __init__(self, region_name: str, account_id: str):
        super().__init__(region_name, account_id)
        self.certificate_authorities: Dict[str, CertificateAuthority] = dict()
        self.tagger = TaggingService()

    def create_certificate_authority(
        self,
        certificate_authority_configuration: Dict[str, Any],
        revocation_configuration: Dict[str, Any],
        certificate_authority_type: str,
        security_standard: Optional[str],
        tags: List[Dict[str, str]],
    ) -> str:
        """
        The following parameters are not yet implemented: IdempotencyToken, KeyStorageSecurityStandard, UsageMode
        """
        authority = CertificateAuthority(
            region=self.region_name,
            account_id=self.account_id,
            certificate_authority_configuration=certificate_authority_configuration,
            certificate_authority_type=certificate_authority_type,
            revocation_configuration=revocation_configuration,
            security_standard=security_standard,
        )
        self.certificate_authorities[authority.arn] = authority
        if tags:
            self.tagger.tag_resource(authority.arn, tags)
        return authority.arn

    def describe_certificate_authority(
        self, certificate_authority_arn: str
    ) -> CertificateAuthority:
        if certificate_authority_arn not in self.certificate_authorities:
            raise ResourceNotFoundException(certificate_authority_arn)
        return self.certificate_authorities[certificate_authority_arn]

    def get_certificate_authority_certificate(
        self, certificate_authority_arn: str
    ) -> Tuple[bytes, Optional[bytes]]:
        ca = self.describe_certificate_authority(certificate_authority_arn)
        return ca.certificate_bytes, ca.certificate_chain

    def get_certificate_authority_csr(self, certificate_authority_arn: str) -> bytes:
        ca = self.describe_certificate_authority(certificate_authority_arn)
        return ca.csr

    def list_tags(
        self, certificate_authority_arn: str
    ) -> Dict[str, List[Dict[str, str]]]:
        """
        Pagination is not yet implemented
        """
        return self.tagger.list_tags_for_resource(certificate_authority_arn)

    def update_certificate_authority(
        self,
        certificate_authority_arn: str,
        revocation_configuration: Dict[str, Any],
        status: str,
    ) -> None:
        ca = self.describe_certificate_authority(certificate_authority_arn)
        if status is not None:
            ca.status = status
        ca.set_revocation_configuration(revocation_configuration)
        ca.updated_at = unix_time()

    def delete_certificate_authority(self, certificate_authority_arn: str) -> None:
        ca = self.describe_certificate_authority(certificate_authority_arn)
        ca.status = "DELETED"

    def issue_certificate(self, certificate_authority_arn: str, csr: bytes) -> str:
        """
        The following parameters are not yet implemented: ApiPassthrough, SigningAlgorithm, TemplateArn, Validity, ValidityNotBefore, IdempotencyToken
        Some fields of the resulting certificate will have default values, instead of using the CSR
        """
        ca = self.describe_certificate_authority(certificate_authority_arn)
        certificate_arn = ca.issue_certificate(csr)
        return certificate_arn

    def get_certificate(
        self, certificate_authority_arn: str, certificate_arn: str
    ) -> Tuple[bytes, Optional[str]]:
        """
        The CertificateChain will always return None for now
        """
        ca = self.describe_certificate_authority(certificate_authority_arn)
        certificate = ca.get_certificate(certificate_arn)
        certificate_chain = None
        return certificate, certificate_chain

    def import_certificate_authority_certificate(
        self,
        certificate_authority_arn: str,
        certificate: bytes,
        certificate_chain: Optional[bytes],
    ) -> None:
        ca = self.describe_certificate_authority(certificate_authority_arn)
        ca.import_certificate_authority_certificate(certificate, certificate_chain)

    def revoke_certificate(
        self,
        certificate_authority_arn: str,
        certificate_serial: str,
        revocation_reason: str,
    ) -> None:
        """
        This is currently a NO-OP
        """

    def tag_certificate_authority(
        self, certificate_authority_arn: str, tags: List[Dict[str, str]]
    ) -> None:
        self.tagger.tag_resource(certificate_authority_arn, tags)

    def untag_certificate_authority(
        self, certificate_authority_arn: str, tags: List[Dict[str, str]]
    ) -> None:
        self.tagger.untag_resource_using_tags(certificate_authority_arn, tags)


acmpca_backends = BackendDict(ACMPCABackend, "acm-pca")<|MERGE_RESOLUTION|>--- conflicted
+++ resolved
@@ -132,7 +132,6 @@
         if revocation_configuration is not None:
             self.revocation_configuration = revocation_configuration
             if "CrlConfiguration" in self.revocation_configuration:
-<<<<<<< HEAD
                 acl = self.revocation_configuration["CrlConfiguration"].get(
                     "S3ObjectAcl", None
                 )
@@ -143,15 +142,6 @@
                 else:
                     if acl not in ["PUBLIC_READ", "BUCKET_OWNER_FULL_CONTROL"]:
                         raise InvalidS3ObjectAclInCrlConfiguration(acl)
-=======
-                if (
-                    "S3ObjectAcl"
-                    not in self.revocation_configuration["CrlConfiguration"]
-                ):
-                    self.revocation_configuration["CrlConfiguration"]["S3ObjectAcl"] = (
-                        "PUBLIC_READ"
-                    )
->>>>>>> b22683eb
 
     @property
     def certificate_bytes(self) -> bytes:
