--- conflicted
+++ resolved
@@ -452,30 +452,19 @@
     def get_certificate(
         self, certificate_authority_arn: str, certificate_arn: str
     ) -> tuple[bytes, bytes]:
-        """
-        The CertificateChain will always return None for now
-        """
-        ca = self.describe_certificate_authority(certificate_authority_arn)
-<<<<<<< HEAD
-        certificate = ca.get_certificate(certificate_arn)
-
+        ca = self.describe_certificate_authority(certificate_authority_arn)
+        certificate, certificate_chain = ca.get_certificate(certificate_arn)
         # Load the certificate to get its serial number
         cert_obj = x509.load_pem_x509_certificate(certificate)
         serial_number = format(cert_obj.serial_number, "X")
         serial_number = ":".join(
             serial_number[i : i + 2] for i in range(0, len(serial_number), 2)
         )
-
         # Check if the certificate is revoked
         if serial_number in ca.revoked_certificates:
             raise RequestInProgressException(
                 f"The certificate has been revoked with reason: {ca.revoked_certificates[serial_number]['revocation_reason']}"
             )
-
-        certificate_chain = None
-=======
-        certificate, certificate_chain = ca.get_certificate(certificate_arn)
->>>>>>> 5caae273
         return certificate, certificate_chain
 
     def import_certificate_authority_certificate(
