import base64
import hashlib
import json
import re
import string

import struct
<<<<<<< HEAD
from threading import Condition
=======
from copy import deepcopy
from typing import Dict
>>>>>>> 2500affb
from xml.sax.saxutils import escape

from moto.core.exceptions import RESTError
from moto.core import BaseBackend, BaseModel, CloudFormationModel
from moto.core.utils import (
    camelcase_to_underscores,
    unix_time,
    unix_time_millis,
    tags_from_cloudformation_tags_list,
    BackendDict,
)
from moto.moto_api._internal import mock_random as random
from moto.utilities.utils import md5_hash
from .utils import generate_receipt_handle
from .exceptions import (
    MessageAttributesInvalid,
    QueueDoesNotExist,
    QueueAlreadyExists,
    ReceiptHandleIsInvalid,
    InvalidBatchEntryId,
    BatchRequestTooLong,
    BatchEntryIdsNotDistinct,
    TooManyEntriesInBatchRequest,
    InvalidAttributeName,
    InvalidParameterValue,
    MissingParameter,
    OverLimit,
    InvalidAttributeValue,
)

DEFAULT_SENDER_ID = "AIDAIT2UOQQY3AUEKVGXU"

MAXIMUM_MESSAGE_LENGTH = 262144  # 256 KiB

MAXIMUM_MESSAGE_SIZE_ATTR_LOWER_BOUND = 1024
MAXIMUM_MESSAGE_SIZE_ATTR_UPPER_BOUND = MAXIMUM_MESSAGE_LENGTH

TRANSPORT_TYPE_ENCODINGS = {
    "String": b"\x01",
    "Binary": b"\x02",
    "Number": b"\x01",
    "String.custom": b"\x01",
}

STRING_TYPE_FIELD_INDEX = 1
BINARY_TYPE_FIELD_INDEX = 2
STRING_LIST_TYPE_FIELD_INDEX = 3
BINARY_LIST_TYPE_FIELD_INDEX = 4

# Valid attribute name rules can found at
# https://docs.aws.amazon.com/AWSSimpleQueueService/latest/SQSDeveloperGuide/sqs-message-metadata.html
ATTRIBUTE_NAME_PATTERN = re.compile("^([a-z]|[A-Z]|[0-9]|[_.\\-])+$")

DEDUPLICATION_TIME_IN_SECONDS = 300


class Message(BaseModel):
    def __init__(self, message_id, body, system_attributes=None):
        self.id = message_id
        self._body = body
        self.message_attributes = {}
        self.receipt_handle = None
        self._old_receipt_handles = []
        self.sender_id = DEFAULT_SENDER_ID
        self.sent_timestamp = None
        self.approximate_first_receive_timestamp = None
        self.approximate_receive_count = 0
        self.deduplication_id = None
        self.group_id = None
        self.sequence_number = None
        self.visible_at = 0
        self.delayed_until = 0
        self.system_attributes = system_attributes or {}

    @property
    def body_md5(self):
        md5 = md5_hash()
        md5.update(self._body.encode("utf-8"))
        return md5.hexdigest()

    @property
    def attribute_md5(self):

        md5 = md5_hash()

        for attrName in sorted(self.message_attributes.keys()):
            self.validate_attribute_name(attrName)
            attrValue = self.message_attributes[attrName]
            # Encode name
            self.update_binary_length_and_value(md5, self.utf8(attrName))
            # Encode type
            self.update_binary_length_and_value(md5, self.utf8(attrValue["data_type"]))

            if attrValue.get("string_value"):
                md5.update(bytearray([STRING_TYPE_FIELD_INDEX]))
                self.update_binary_length_and_value(
                    md5, self.utf8(attrValue.get("string_value"))
                )
            elif attrValue.get("binary_value"):
                md5.update(bytearray([BINARY_TYPE_FIELD_INDEX]))
                decoded_binary_value = base64.b64decode(attrValue.get("binary_value"))
                self.update_binary_length_and_value(md5, decoded_binary_value)
            # string_list_value type is not implemented, reserved for the future use.
            # See https://docs.aws.amazon.com/AWSSimpleQueueService/latest/APIReference/API_MessageAttributeValue.html
            elif len(attrValue["string_list_value"]) > 0:
                md5.update(bytearray([STRING_LIST_TYPE_FIELD_INDEX]))
                for strListMember in attrValue["string_list_value"]:
                    self.update_binary_length_and_value(md5, self.utf8(strListMember))
            # binary_list_value type is not implemented, reserved for the future use.
            # See https://docs.aws.amazon.com/AWSSimpleQueueService/latest/APIReference/API_MessageAttributeValue.html
            elif len(attrValue["binary_list_value"]) > 0:
                md5.update(bytearray([BINARY_LIST_TYPE_FIELD_INDEX]))
                for strListMember in attrValue["binary_list_value"]:
                    decoded_binary_value = base64.b64decode(strListMember)
                    self.update_binary_length_and_value(md5, decoded_binary_value)

        return md5.hexdigest()

    @staticmethod
    def update_binary_length_and_value(md5, value):
        length_bytes = struct.pack("!I".encode("ascii"), len(value))
        md5.update(length_bytes)
        md5.update(value)

    @staticmethod
    def validate_attribute_name(name):
        if not ATTRIBUTE_NAME_PATTERN.match(name):
            raise MessageAttributesInvalid(
                "The message attribute name '{0}' is invalid. "
                "Attribute name can contain A-Z, a-z, 0-9, "
                "underscore (_), hyphen (-), and period (.) characters.".format(name)
            )

    @staticmethod
    def utf8(value):
        if isinstance(value, str):
            return value.encode("utf-8")
        return value

    @property
    def body(self):
        return escape(self._body).replace('"', "&quot;").replace("\r", "&#xD;")

    def mark_sent(self, delay_seconds=None):
        self.sent_timestamp = int(unix_time_millis())
        if delay_seconds:
            self.delay(delay_seconds=delay_seconds)

    def mark_received(self, visibility_timeout=None):
        """
        When a message is received we will set the first receive timestamp,
        tap the ``approximate_receive_count`` and the ``visible_at`` time.
        """
        if visibility_timeout:
            visibility_timeout = int(visibility_timeout)
        else:
            visibility_timeout = 0

        if not self.approximate_first_receive_timestamp:
            self.approximate_first_receive_timestamp = int(unix_time_millis())

        self.approximate_receive_count += 1

        # Make message visible again in the future unless its
        # destroyed.
        if visibility_timeout:
            self.change_visibility(visibility_timeout)

        self._old_receipt_handles.append(self.receipt_handle)
        self.receipt_handle = generate_receipt_handle()

    def change_visibility(self, visibility_timeout):
        # We're dealing with milliseconds internally
        visibility_timeout_msec = int(visibility_timeout) * 1000
        self.visible_at = unix_time_millis() + visibility_timeout_msec

    def delay(self, delay_seconds):
        delay_msec = int(delay_seconds) * 1000
        self.delayed_until = unix_time_millis() + delay_msec

    @property
    def visible(self):
        current_time = unix_time_millis()
        if current_time > self.visible_at:
            return True
        return False

    @property
    def delayed(self):
        current_time = unix_time_millis()
        if current_time < self.delayed_until:
            return True
        return False

    @property
    def all_receipt_handles(self):
        return [self.receipt_handle] + self._old_receipt_handles

    def had_receipt_handle(self, receipt_handle):
        """
        Check if this message ever had this receipt_handle in the past
        """
        return receipt_handle in self.all_receipt_handles


class Queue(CloudFormationModel):
    BASE_ATTRIBUTES = [
        "ApproximateNumberOfMessages",
        "ApproximateNumberOfMessagesDelayed",
        "ApproximateNumberOfMessagesNotVisible",
        "CreatedTimestamp",
        "DelaySeconds",
        "LastModifiedTimestamp",
        "MaximumMessageSize",
        "MessageRetentionPeriod",
        "QueueArn",
        "Policy",
        "RedrivePolicy",
        "ReceiveMessageWaitTimeSeconds",
        "VisibilityTimeout",
    ]
    FIFO_ATTRIBUTES = [
        "ContentBasedDeduplication",
        "DeduplicationScope",
        "FifoQueue",
        "FifoThroughputLimit",
    ]
    KMS_ATTRIBUTES = ["KmsDataKeyReusePeriodSeconds", "KmsMasterKeyId"]
    ALLOWED_PERMISSIONS = (
        "*",
        "ChangeMessageVisibility",
        "DeleteMessage",
        "GetQueueAttributes",
        "GetQueueUrl",
        "ListDeadLetterSourceQueues",
        "PurgeQueue",
        "ReceiveMessage",
        "SendMessage",
    )

    def __init__(self, name, region, account_id, **kwargs):
        self.name = name
        self.region = region
        self.account_id = account_id
        self.tags = {}
        self.permissions = {}

        self._messages = []
        self._pending_messages = set()
<<<<<<< HEAD
        self._condition = Condition()
=======
        self.deleted_messages = set()
>>>>>>> 2500affb

        now = unix_time()
        self.created_timestamp = now
        self.queue_arn = f"arn:aws:sqs:{region}:{account_id}:{name}"
        self.dead_letter_queue = None

        self.lambda_event_source_mappings = {}

        # default settings for a non fifo queue
        defaults = {
            "ContentBasedDeduplication": "false",
            "DeduplicationScope": "queue",
            "DelaySeconds": 0,
            "FifoQueue": "false",
            "FifoThroughputLimit": "perQueue",
            "KmsDataKeyReusePeriodSeconds": 300,  # five minutes
            "KmsMasterKeyId": None,
            "MaximumMessageSize": MAXIMUM_MESSAGE_LENGTH,
            "MessageRetentionPeriod": 86400 * 4,  # four days
            "Policy": None,
            "ReceiveMessageWaitTimeSeconds": 0,
            "RedrivePolicy": None,
            "VisibilityTimeout": 30,
        }

        defaults.update(kwargs)
        self._set_attributes(defaults, now)

        # Check some conditions
        if self.fifo_queue and not self.name.endswith(".fifo"):
            raise InvalidParameterValue("Queue name must end in .fifo for FIFO queues")
        if (
            self.maximum_message_size < MAXIMUM_MESSAGE_SIZE_ATTR_LOWER_BOUND
            or self.maximum_message_size > MAXIMUM_MESSAGE_SIZE_ATTR_UPPER_BOUND
        ):
            raise InvalidAttributeValue("MaximumMessageSize")

    @property
    def pending_messages(self):
        return self._pending_messages

    @property
    def pending_message_groups(self):
        return set(
            message.group_id
            for message in self._pending_messages
            if message.group_id is not None
        )

    def _set_attributes(self, attributes, now=None):
        if not now:
            now = unix_time()

        integer_fields = (
            "DelaySeconds",
            "KmsDataKeyreusePeriodSeconds",
            "MaximumMessageSize",
            "MessageRetentionPeriod",
            "ReceiveMessageWaitTime",
            "VisibilityTimeout",
        )
        bool_fields = ("ContentBasedDeduplication", "FifoQueue")

        for key, value in attributes.items():
            if key in integer_fields:
                value = int(value)
            if key in bool_fields:
                value = str(value).lower() == "true"

            if key in ["Policy", "RedrivePolicy"] and value is not None:
                continue

            setattr(self, camelcase_to_underscores(key), value)

        if attributes.get("RedrivePolicy", None) is not None:
            self._setup_dlq(attributes["RedrivePolicy"])

        self.policy = attributes.get("Policy")

        self.last_modified_timestamp = now

    @staticmethod
    def _is_empty_redrive_policy(policy):
        if isinstance(policy, str):
            if policy == "" or len(json.loads(policy)) == 0:
                return True
        elif isinstance(policy, dict) and len(policy) == 0:
            return True

        return False

    def _setup_dlq(self, policy):
        if Queue._is_empty_redrive_policy(policy):
            self.redrive_policy = None
            self.dead_letter_queue = None
            return

        if isinstance(policy, str):
            try:
                self.redrive_policy = json.loads(policy)
            except ValueError:
                raise RESTError(
                    "InvalidParameterValue",
                    "Redrive policy is not a dict or valid json",
                )
        elif isinstance(policy, dict):
            self.redrive_policy = policy
        else:
            raise RESTError(
                "InvalidParameterValue", "Redrive policy is not a dict or valid json"
            )

        if "deadLetterTargetArn" not in self.redrive_policy:
            raise RESTError(
                "InvalidParameterValue",
                "Redrive policy does not contain deadLetterTargetArn",
            )
        if "maxReceiveCount" not in self.redrive_policy:
            raise RESTError(
                "InvalidParameterValue",
                "Redrive policy does not contain maxReceiveCount",
            )

        # 'maxReceiveCount' is stored as int
        self.redrive_policy["maxReceiveCount"] = int(
            self.redrive_policy["maxReceiveCount"]
        )

        sqs_backend = sqs_backends[self.account_id][self.region]
        for queue in sqs_backend.queues.values():
            if queue.queue_arn == self.redrive_policy["deadLetterTargetArn"]:
                self.dead_letter_queue = queue

                if self.fifo_queue and not queue.fifo_queue:
                    raise RESTError(
                        "InvalidParameterCombination",
                        "Fifo queues cannot use non fifo dead letter queues",
                    )
                break
        else:
            raise RESTError(
                "AWS.SimpleQueueService.NonExistentQueue",
                "Could not find DLQ for {0}".format(
                    self.redrive_policy["deadLetterTargetArn"]
                ),
            )

    @staticmethod
    def cloudformation_name_type():
        return "QueueName"

    @staticmethod
    def cloudformation_type():
        # https://docs.aws.amazon.com/AWSCloudFormation/latest/UserGuide/aws-resource-sqs-queue.html
        return "AWS::SQS::Queue"

    @classmethod
    def create_from_cloudformation_json(
        cls, resource_name, cloudformation_json, account_id, region_name, **kwargs
    ):
        properties = deepcopy(cloudformation_json["Properties"])
        # remove Tags from properties and convert tags list to dict
        tags = properties.pop("Tags", [])
        tags_dict = tags_from_cloudformation_tags_list(tags)

        # Could be passed as an integer - just treat it as a string
        resource_name = str(resource_name)

        sqs_backend = sqs_backends[account_id][region_name]
        return sqs_backend.create_queue(
            name=resource_name, tags=tags_dict, region=region_name, **properties
        )

    @classmethod
    def update_from_cloudformation_json(
        cls,
        original_resource,
        new_resource_name,
        cloudformation_json,
        account_id,
        region_name,
    ):
        properties = cloudformation_json["Properties"]
        queue_name = original_resource.name

        sqs_backend = sqs_backends[account_id][region_name]
        queue = sqs_backend.get_queue(queue_name)
        if "VisibilityTimeout" in properties:
            queue.visibility_timeout = int(properties["VisibilityTimeout"])

        if "ReceiveMessageWaitTimeSeconds" in properties:
            queue.receive_message_wait_time_seconds = int(
                properties["ReceiveMessageWaitTimeSeconds"]
            )
        return queue

    @classmethod
    def delete_from_cloudformation_json(
        cls, resource_name, cloudformation_json, account_id, region_name
    ):
        # ResourceName will be the full queue URL - we only need the name
        # https://sqs.us-west-1.amazonaws.com/123456789012/queue_name
        queue_name = resource_name.split("/")[-1]
        sqs_backend = sqs_backends[account_id][region_name]
        sqs_backend.delete_queue(queue_name)

    @property
    def approximate_number_of_messages_delayed(self):
        return len([m for m in self._messages if m.delayed])

    @property
    def approximate_number_of_messages_not_visible(self):
        return len([m for m in self._messages if not m.visible])

    @property
    def approximate_number_of_messages(self):
        return len(self.messages)

    @property
    def physical_resource_id(self):
        return f"https://sqs.{self.region}.amazonaws.com/{self.account_id}/{self.name}"

    @property
    def attributes(self):
        result = {}

        for attribute in self.BASE_ATTRIBUTES:
            attr = getattr(self, camelcase_to_underscores(attribute))
            result[attribute] = attr

        if self.fifo_queue:
            for attribute in self.FIFO_ATTRIBUTES:
                attr = getattr(self, camelcase_to_underscores(attribute))
                result[attribute] = attr

        if self.kms_master_key_id:
            for attribute in self.KMS_ATTRIBUTES:
                attr = getattr(self, camelcase_to_underscores(attribute))
                result[attribute] = attr

        if self.policy:
            result["Policy"] = self.policy

        if self.redrive_policy:
            result["RedrivePolicy"] = json.dumps(self.redrive_policy)

        for key in result:
            if isinstance(result[key], bool):
                result[key] = str(result[key]).lower()

        return result

    def url(self, request_url):
        return "{0}://{1}/{2}/{3}".format(
            request_url.scheme, request_url.netloc, self.account_id, self.name
        )

    @property
    def messages(self):
        # TODO: This can become very inefficient if a large number of messages are in-flight
        return [
            message
            for message in self._messages
            if message.visible and not message.delayed
        ]

    def purge(self):
        self._messages = []

    def add_message(self, message):
<<<<<<< HEAD
        with self._condition:
            self._messages.append(message)
            self._condition.notify_all()

    def delete_message(self, receipt_handle):
        new_messages = []
        for message in self._messages:
            # Only delete message if it is not visible and the reciept_handle
            # matches.
            if message.receipt_handle == receipt_handle:
                self.pending_messages.remove(message)
                continue
            new_messages.append(message)
        self._messages = new_messages

    def change_visibility(self, receipt_handle, visibility_timeout):
        for message in self._messages:
            if message.receipt_handle == receipt_handle:
                if message.visible:
                    raise MessageNotInflight
                message.change_visibility(visibility_timeout)
                if message.visible:
                    # If the message is visible again, remove it from pending
                    # messages.
                    self.pending_messages.remove(message)
                return
        raise ReceiptHandleIsInvalid

    def dlq_messages(self, messages_to_dlq):
        for message in messages_to_dlq:
            self._messages.remove(message)
            self.dead_letter_queue.add_message(message)

    def wait_for_messages(self, timeout):
        with self._condition:
            self._condition.wait(lambda: self.messages, timeout=timeout)
=======
        if (
            self.fifo_queue
            and self.attributes.get("ContentBasedDeduplication") == "true"
        ):
            for m in self._messages:
                if m.deduplication_id == message.deduplication_id:
                    diff = message.sent_timestamp - m.sent_timestamp
                    # if a duplicate message is received within the deduplication time then it should
                    # not be added to the queue
                    if diff / 1000 < DEDUPLICATION_TIME_IN_SECONDS:
                        return

        self._messages.append(message)
>>>>>>> 2500affb

        for arn, esm in self.lambda_event_source_mappings.items():
            backend = sqs_backends[self.account_id][self.region]

            """
            Lambda polls the queue and invokes your function synchronously with an event
            that contains queue messages. Lambda reads messages in batches and invokes
            your function once for each batch. When your function successfully processes
            a batch, Lambda deletes its messages from the queue.
            """
            messages = backend.receive_message(
                self.name,
                esm.batch_size,
                self.receive_message_wait_time_seconds,
                self.visibility_timeout,
            )

            from moto.awslambda import lambda_backends

            result = lambda_backends[self.account_id][self.region].send_sqs_batch(
                arn, messages, self.queue_arn
            )

            if result:
                [backend.delete_message(self.name, m.receipt_handle) for m in messages]
            else:
                # Make messages visible again
                [
                    backend.change_message_visibility(
                        self.name, m.receipt_handle, visibility_timeout=0
                    )
                    for m in messages
                ]

    def delete_message(self, receipt_handle):
        if receipt_handle in self.deleted_messages:
            # Already deleted - gracefully handle deleting it again
            return

        if not any(
            message.had_receipt_handle(receipt_handle) for message in self._messages
        ):
            raise ReceiptHandleIsInvalid()

        # Delete message from queue regardless of pending state
        new_messages = []
        for message in self._messages:
            if message.had_receipt_handle(receipt_handle):
                self.pending_messages.discard(message)
                self.deleted_messages.update(message.all_receipt_handles)
                continue
            new_messages.append(message)
        self._messages = new_messages

    @classmethod
    def has_cfn_attr(cls, attr):
        return attr in ["Arn", "QueueName"]

    def get_cfn_attribute(self, attribute_name):
        from moto.cloudformation.exceptions import UnformattedGetAttTemplateException

        if attribute_name == "Arn":
            return self.queue_arn
        elif attribute_name == "QueueName":
            return self.name
        raise UnformattedGetAttTemplateException()

    @property
    def policy(self):
        if self._policy_json.get("Statement"):
            return json.dumps(self._policy_json)
        else:
            return None

    @policy.setter
    def policy(self, policy):
        if policy:
            self._policy_json = json.loads(policy)
        else:
            self._policy_json = {
                "Version": "2012-10-17",
                "Id": "{}/SQSDefaultPolicy".format(self.queue_arn),
                "Statement": [],
            }


def _filter_message_attributes(message, input_message_attributes):
    filtered_message_attributes = {}
    return_all = "All" in input_message_attributes
    for key, value in message.message_attributes.items():
        if return_all or key in input_message_attributes:
            filtered_message_attributes[key] = value
    message.message_attributes = filtered_message_attributes


class SQSBackend(BaseBackend):
    def __init__(self, region_name, account_id):
        super().__init__(region_name, account_id)
        self.queues: Dict[str, Queue] = {}

    @staticmethod
    def default_vpc_endpoint_service(service_region, zones):
        """Default VPC endpoint service."""
        return BaseBackend.default_vpc_endpoint_service_factory(
            service_region, zones, "sqs"
        )

    def create_queue(self, name, tags=None, **kwargs):
        queue = self.queues.get(name)
        if queue:
            try:
                kwargs.pop("region")
            except KeyError:
                pass

            new_queue = Queue(
                name, region=self.region_name, account_id=self.account_id, **kwargs
            )

            queue_attributes = queue.attributes
            new_queue_attributes = new_queue.attributes

            # only the attributes which are being sent for the queue
            # creation have to be compared if the queue is existing.
            for key in kwargs:
                if queue_attributes.get(key) != new_queue_attributes.get(key):
                    raise QueueAlreadyExists("The specified queue already exists.")
        else:
            try:
                kwargs.pop("region")
            except KeyError:
                pass
            queue = Queue(
                name, region=self.region_name, account_id=self.account_id, **kwargs
            )
            self.queues[name] = queue

        if tags:
            queue.tags = tags

        return queue

    def get_queue_url(self, queue_name):
        return self.get_queue(queue_name)

    def list_queues(self, queue_name_prefix):
        re_str = ".*"
        if queue_name_prefix:
            re_str = "^{0}.*".format(queue_name_prefix)
        prefix_re = re.compile(re_str)
        qs = []
        for name, q in self.queues.items():
            if prefix_re.search(name):
                qs.append(q)
        return qs[:1000]

    def get_queue(self, queue_name):
        queue = self.queues.get(queue_name)
        if queue is None:
            raise QueueDoesNotExist()
        return queue

    def delete_queue(self, queue_name):
        self.get_queue(queue_name)

        del self.queues[queue_name]

    def get_queue_attributes(self, queue_name, attribute_names):
        queue = self.get_queue(queue_name)
        if not attribute_names:
            return {}

        valid_names = (
            ["All"]
            + queue.BASE_ATTRIBUTES
            + queue.FIFO_ATTRIBUTES
            + queue.KMS_ATTRIBUTES
        )
        invalid_name = next(
            (name for name in attribute_names if name not in valid_names), None
        )

        if invalid_name or invalid_name == "":
            raise InvalidAttributeName(invalid_name)

        attributes = {}

        if "All" in attribute_names:
            attributes = queue.attributes
        else:
            for name in (name for name in attribute_names if name in queue.attributes):
                if queue.attributes.get(name) is not None:
                    attributes[name] = queue.attributes.get(name)

        return attributes

    def set_queue_attributes(self, queue_name, attributes):
        queue = self.get_queue(queue_name)
        queue._set_attributes(attributes)
        return queue

    def send_message(
        self,
        queue_name,
        message_body,
        message_attributes=None,
        delay_seconds=None,
        deduplication_id=None,
        group_id=None,
        system_attributes=None,
    ):

        queue = self.get_queue(queue_name)

        if len(message_body) > queue.maximum_message_size:
            msg = "One or more parameters are invalid. Reason: Message must be shorter than {} bytes.".format(
                queue.maximum_message_size
            )
            raise InvalidParameterValue(msg)

        if delay_seconds:
            delay_seconds = int(delay_seconds)
        else:
            delay_seconds = queue.delay_seconds

        message_id = str(random.uuid4())
        message = Message(message_id, message_body, system_attributes)

        # if content based deduplication is set then set sha256 hash of the message
        # as the deduplication_id
        if queue.attributes.get("ContentBasedDeduplication") == "true":
            sha256 = hashlib.sha256()
            sha256.update(message_body.encode("utf-8"))
            message.deduplication_id = sha256.hexdigest()

        # Attributes, but not *message* attributes
        if deduplication_id is not None:
            message.deduplication_id = deduplication_id
            message.sequence_number = "".join(
                random.choice(string.digits) for _ in range(20)
            )

        if group_id is None:
            # MessageGroupId is a mandatory parameter for all
            # messages in a fifo queue
            if queue.fifo_queue:
                raise MissingParameter("MessageGroupId")
        else:
            if not queue.fifo_queue:
                msg = (
                    "Value {} for parameter MessageGroupId is invalid. "
                    "Reason: The request include parameter that is not valid for this queue type."
                ).format(group_id)
                raise InvalidParameterValue(msg)
            message.group_id = group_id

        if message_attributes:
            message.message_attributes = message_attributes

        message.mark_sent(delay_seconds=delay_seconds)

        queue.add_message(message)

        return message

    def send_message_batch(self, queue_name, entries):
        self.get_queue(queue_name)

        if any(
            not re.match(r"^[\w-]{1,80}$", entry["Id"]) for entry in entries.values()
        ):
            raise InvalidBatchEntryId()

        body_length = next(
            (
                len(entry["MessageBody"])
                for entry in entries.values()
                if len(entry["MessageBody"]) > MAXIMUM_MESSAGE_LENGTH
            ),
            False,
        )
        if body_length:
            raise BatchRequestTooLong(body_length)

        duplicate_id = self._get_first_duplicate_id(
            [entry["Id"] for entry in entries.values()]
        )
        if duplicate_id:
            raise BatchEntryIdsNotDistinct(duplicate_id)

        if len(entries) > 10:
            raise TooManyEntriesInBatchRequest(len(entries))

        messages = []
        for entry in entries.values():
            # Loop through looking for messages
            message = self.send_message(
                queue_name,
                entry["MessageBody"],
                message_attributes=entry["MessageAttributes"],
                delay_seconds=entry["DelaySeconds"],
                group_id=entry.get("MessageGroupId"),
                deduplication_id=entry.get("MessageDeduplicationId"),
            )
            message.user_id = entry["Id"]

            messages.append(message)

        return messages

    def _get_first_duplicate_id(self, ids):
        unique_ids = set()
        for _id in ids:
            if _id in unique_ids:
                return _id
            unique_ids.add(_id)
        return None

    def receive_message(
        self,
        queue_name,
        count,
        wait_seconds_timeout,
        visibility_timeout,
        message_attribute_names=None,
    ):
        # Attempt to retrieve visible messages from a queue.

        # If a message was read by client and not deleted it is considered to be
        # "inflight" and cannot be read. We make attempts to obtain ``count``
        # messages but we may return less if messages are in-flight or there
        # are simple not enough messages in the queue.

        if message_attribute_names is None:
            message_attribute_names = []
        queue = self.get_queue(queue_name)
        result = []
        previous_result_count = len(result)

        polling_end = unix_time() + wait_seconds_timeout
        currently_pending_groups = deepcopy(queue.pending_message_groups)

        # queue.messages only contains visible messages
        while True:

            if result or (wait_seconds_timeout and unix_time() > polling_end):
                break

            messages_to_dlq = []

            for message in queue.messages:
                if not message.visible:
                    continue

                if message in queue.pending_messages:
                    # The message is pending but is visible again, so the
                    # consumer must have timed out.
                    queue.pending_messages.remove(message)
                    currently_pending_groups = deepcopy(queue.pending_message_groups)

                if message.group_id and queue.fifo_queue:
                    if message.group_id in currently_pending_groups:
                        # A previous call is still processing messages in this group, so we cannot deliver this one.
                        continue

                if (
                    queue.dead_letter_queue is not None
                    and queue.redrive_policy
                    and message.approximate_receive_count
                    >= queue.redrive_policy["maxReceiveCount"]
                ):
                    messages_to_dlq.append(message)
                    continue

                queue.pending_messages.add(message)
                message.mark_received(visibility_timeout=visibility_timeout)
                # Create deepcopy to not mutate the message state when filtering for attributes
                message_copy = deepcopy(message)
                _filter_message_attributes(message_copy, message_attribute_names)
                if not self.is_message_valid_based_on_retention_period(
                    queue_name, message
                ):
                    break
                result.append(message_copy)
                if len(result) >= count:
                    break

            queue.dlq_messages(messages_to_dlq)

            if previous_result_count == len(result):
                if wait_seconds_timeout == 0:
                    # There is timeout and we have added no additional results,
                    # so break to avoid an infinite loop.
                    break

<<<<<<< HEAD
                queue.wait_for_messages()
=======
                import time

                time.sleep(0.01)
>>>>>>> 2500affb
                continue

            previous_result_count = len(result)

        return result

    def delete_message(self, queue_name, receipt_handle):
        queue = self.get_queue(queue_name)
<<<<<<< HEAD
=======

>>>>>>> 2500affb
        queue.delete_message(receipt_handle)

    def change_message_visibility(self, queue_name, receipt_handle, visibility_timeout):
        queue = self.get_queue(queue_name)
<<<<<<< HEAD
        queue.change_message_visibility(receipt_handle, visibility_timeout)

    def purge_queue(self, queue_name):
        queue = self.get_queue(queue_name)
        queue.purge()
=======
        for message in queue._messages:
            if message.had_receipt_handle(receipt_handle):

                visibility_timeout_msec = int(visibility_timeout) * 1000
                given_visibility_timeout = unix_time_millis() + visibility_timeout_msec
                if given_visibility_timeout - message.sent_timestamp > 43200 * 1000:
                    raise InvalidParameterValue(
                        "Value {0} for parameter VisibilityTimeout is invalid. Reason: Total "
                        "VisibilityTimeout for the message is beyond the limit [43200 seconds]".format(
                            visibility_timeout
                        )
                    )

                message.change_visibility(visibility_timeout)
                if message.visible and message in queue.pending_messages:
                    # If the message is visible again, remove it from pending
                    # messages.
                    queue.pending_messages.remove(message)
                return
        raise ReceiptHandleIsInvalid

    def purge_queue(self, queue_name):
        queue = self.get_queue(queue_name)
        queue._messages = []
        queue._pending_messages = set()
>>>>>>> 2500affb

    def list_dead_letter_source_queues(self, queue_name):
        dlq = self.get_queue(queue_name)

        queues = []
        for queue in self.queues.values():
            if queue.dead_letter_queue is dlq:
                queues.append(queue)

        return queues

    def add_permission(self, queue_name, actions, account_ids, label):
        queue = self.get_queue(queue_name)

        if not actions:
            raise MissingParameter("Actions")

        if not account_ids:
            raise InvalidParameterValue(
                "Value [] for parameter PrincipalId is invalid. Reason: Unable to verify."
            )

        count = len(actions)
        if count > 7:
            raise OverLimit(count)

        invalid_action = next(
            (action for action in actions if action not in Queue.ALLOWED_PERMISSIONS),
            None,
        )
        if invalid_action:
            raise InvalidParameterValue(
                "Value SQS:{} for parameter ActionName is invalid. "
                "Reason: Only the queue owner is allowed to invoke this action.".format(
                    invalid_action
                )
            )

        policy = queue._policy_json
        statement = next(
            (
                statement
                for statement in policy["Statement"]
                if statement["Sid"] == label
            ),
            None,
        )
        if statement:
            raise InvalidParameterValue(
                "Value {} for parameter Label is invalid. "
                "Reason: Already exists.".format(label)
            )

        principals = [
            "arn:aws:iam::{}:root".format(account_id) for account_id in account_ids
        ]
        actions = ["SQS:{}".format(action) for action in actions]

        statement = {
            "Sid": label,
            "Effect": "Allow",
            "Principal": {"AWS": principals[0] if len(principals) == 1 else principals},
            "Action": actions[0] if len(actions) == 1 else actions,
            "Resource": queue.queue_arn,
        }

        queue._policy_json["Statement"].append(statement)

    def remove_permission(self, queue_name, label):
        queue = self.get_queue(queue_name)

        statements = queue._policy_json["Statement"]
        statements_new = [
            statement for statement in statements if statement["Sid"] != label
        ]

        if len(statements) == len(statements_new):
            raise InvalidParameterValue(
                "Value {} for parameter Label is invalid. "
                "Reason: can't find label on existing policy.".format(label)
            )

        queue._policy_json["Statement"] = statements_new

    def tag_queue(self, queue_name, tags):
        queue = self.get_queue(queue_name)

        if not len(tags):
            raise MissingParameter("Tags")

        if len(tags) > 50:
            raise InvalidParameterValue(
                "Too many tags added for queue {}.".format(queue_name)
            )

        queue.tags.update(tags)

    def untag_queue(self, queue_name, tag_keys):
        queue = self.get_queue(queue_name)

        if not len(tag_keys):
            raise RESTError(
                "InvalidParameterValue",
                "Tag keys must be between 1 and 128 characters in length.",
            )

        for key in tag_keys:
            try:
                del queue.tags[key]
            except KeyError:
                pass

    def list_queue_tags(self, queue_name):
        return self.get_queue(queue_name)

    def is_message_valid_based_on_retention_period(self, queue_name, message):
        message_attributes = self.get_queue_attributes(
            queue_name, ["MessageRetentionPeriod"]
        )
        retain_until = (
            message_attributes.get("MessageRetentionPeriod")
            + message.sent_timestamp / 1000
        )
        if retain_until <= unix_time():
            return False
        return True


sqs_backends = BackendDict(SQSBackend, "sqs")<|MERGE_RESOLUTION|>--- conflicted
+++ resolved
@@ -5,12 +5,9 @@
 import string
 
 import struct
-<<<<<<< HEAD
-from threading import Condition
-=======
 from copy import deepcopy
 from typing import Dict
->>>>>>> 2500affb
+from threading import Condition
 from xml.sax.saxutils import escape
 
 from moto.core.exceptions import RESTError
@@ -260,11 +257,8 @@
 
         self._messages = []
         self._pending_messages = set()
-<<<<<<< HEAD
+        self.deleted_messages = set()
         self._condition = Condition()
-=======
-        self.deleted_messages = set()
->>>>>>> 2500affb
 
         now = unix_time()
         self.created_timestamp = now
@@ -535,44 +529,6 @@
         self._messages = []
 
     def add_message(self, message):
-<<<<<<< HEAD
-        with self._condition:
-            self._messages.append(message)
-            self._condition.notify_all()
-
-    def delete_message(self, receipt_handle):
-        new_messages = []
-        for message in self._messages:
-            # Only delete message if it is not visible and the reciept_handle
-            # matches.
-            if message.receipt_handle == receipt_handle:
-                self.pending_messages.remove(message)
-                continue
-            new_messages.append(message)
-        self._messages = new_messages
-
-    def change_visibility(self, receipt_handle, visibility_timeout):
-        for message in self._messages:
-            if message.receipt_handle == receipt_handle:
-                if message.visible:
-                    raise MessageNotInflight
-                message.change_visibility(visibility_timeout)
-                if message.visible:
-                    # If the message is visible again, remove it from pending
-                    # messages.
-                    self.pending_messages.remove(message)
-                return
-        raise ReceiptHandleIsInvalid
-
-    def dlq_messages(self, messages_to_dlq):
-        for message in messages_to_dlq:
-            self._messages.remove(message)
-            self.dead_letter_queue.add_message(message)
-
-    def wait_for_messages(self, timeout):
-        with self._condition:
-            self._condition.wait(lambda: self.messages, timeout=timeout)
-=======
         if (
             self.fifo_queue
             and self.attributes.get("ContentBasedDeduplication") == "true"
@@ -585,8 +541,9 @@
                     if diff / 1000 < DEDUPLICATION_TIME_IN_SECONDS:
                         return
 
-        self._messages.append(message)
->>>>>>> 2500affb
+        with self._condition:
+            self._messages.append(message)
+            self._condition.notify_all()
 
         for arn, esm in self.lambda_event_source_mappings.items():
             backend = sqs_backends[self.account_id][self.region]
@@ -641,6 +598,10 @@
             new_messages.append(message)
         self._messages = new_messages
 
+    def wait_for_messages(self, timeout):
+        with self._condition:
+            self._condition.wait_for(lambda : self.messages, timeout=timeout
+                                     )
     @classmethod
     def has_cfn_attr(cls, attr):
         return attr in ["Arn", "QueueName"]
@@ -974,7 +935,9 @@
                 if len(result) >= count:
                     break
 
-            queue.dlq_messages(messages_to_dlq)
+            for message in messages_to_dlq:
+                queue._messages.remove(message)
+                queue.dead_letter_queue.add_message(message)
 
             if previous_result_count == len(result):
                 if wait_seconds_timeout == 0:
@@ -982,13 +945,7 @@
                     # so break to avoid an infinite loop.
                     break
 
-<<<<<<< HEAD
                 queue.wait_for_messages()
-=======
-                import time
-
-                time.sleep(0.01)
->>>>>>> 2500affb
                 continue
 
             previous_result_count = len(result)
@@ -997,21 +954,10 @@
 
     def delete_message(self, queue_name, receipt_handle):
         queue = self.get_queue(queue_name)
-<<<<<<< HEAD
-=======
-
->>>>>>> 2500affb
         queue.delete_message(receipt_handle)
 
     def change_message_visibility(self, queue_name, receipt_handle, visibility_timeout):
         queue = self.get_queue(queue_name)
-<<<<<<< HEAD
-        queue.change_message_visibility(receipt_handle, visibility_timeout)
-
-    def purge_queue(self, queue_name):
-        queue = self.get_queue(queue_name)
-        queue.purge()
-=======
         for message in queue._messages:
             if message.had_receipt_handle(receipt_handle):
 
@@ -1035,9 +981,8 @@
 
     def purge_queue(self, queue_name):
         queue = self.get_queue(queue_name)
-        queue._messages = []
+        queue.purge()
         queue._pending_messages = set()
->>>>>>> 2500affb
 
     def list_dead_letter_source_queues(self, queue_name):
         dlq = self.get_queue(queue_name)
