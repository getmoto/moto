from __future__ import unicode_literals

import re

from moto.core.responses import BaseResponse
from moto.core.utils import (
    amz_crc32,
    amzn_request_id,
    underscores_to_camelcase,
    camelcase_to_pascal,
)
from six.moves.urllib.parse import urlparse

from .exceptions import (
    EmptyBatchRequest,
    InvalidAttributeName,
    MessageNotInflight,
    ReceiptHandleIsInvalid,
)
from .models import sqs_backends
from .utils import parse_message_attributes, extract_input_message_attributes

MAXIMUM_VISIBILTY_TIMEOUT = 43200
MAXIMUM_MESSAGE_LENGTH = 262144  # 256 KiB
DEFAULT_RECEIVED_MESSAGES = 1


class SQSResponse(BaseResponse):

    region_regex = re.compile(r"://(.+?)\.queue\.amazonaws\.com")

    @property
    def sqs_backend(self):
        return sqs_backends[self.region]

    @property
    def attribute(self):
        if not hasattr(self, "_attribute"):
            self._attribute = self._get_map_prefix(
                "Attribute", key_end=".Name", value_end=".Value"
            )
        return self._attribute

    @property
    def tags(self):
        if not hasattr(self, "_tags"):
            self._tags = self._get_map_prefix("Tag", key_end=".Key", value_end=".Value")
        return self._tags

    def _get_queue_name(self):
        try:
            queue_name = self.querystring.get("QueueUrl")[0].split("/")[-1]
        except TypeError:
            # Fallback to reading from the URL
            queue_name = self.path.split("/")[-1]
        return queue_name

    def _get_validated_visibility_timeout(self, timeout=None):
        """
        :raises ValueError: If specified visibility timeout exceeds MAXIMUM_VISIBILTY_TIMEOUT
        :raises TypeError: If visibility timeout was not specified
        """
        if timeout is not None:
            visibility_timeout = int(timeout)
        else:
            visibility_timeout = int(self.querystring.get("VisibilityTimeout")[0])

        if visibility_timeout > MAXIMUM_VISIBILTY_TIMEOUT:
            raise ValueError

        return visibility_timeout

    @amz_crc32  # crc last as request_id can edit XML
    @amzn_request_id
    def call_action(self):
        status_code, headers, body = super(SQSResponse, self).call_action()
        if status_code == 404:
            queue_name = self.querystring.get("QueueName", [""])[0]
            template = self.response_template(ERROR_INEXISTENT_QUEUE)
            response = template.render(queue_name=queue_name)
            return 404, headers, response
        return status_code, headers, body

    def _error(self, code, message, status=400):
        template = self.response_template(ERROR_TEMPLATE)
        return template.render(code=code, message=message), dict(status=status)

    def create_queue(self):
        request_url = urlparse(self.uri)
        queue_name = self._get_param("QueueName")

        queue = self.sqs_backend.create_queue(queue_name, self.tags, **self.attribute)

        template = self.response_template(CREATE_QUEUE_RESPONSE)
        return template.render(queue_url=queue.url(request_url))

    def get_queue_url(self):
        request_url = urlparse(self.uri)
        queue_name = self._get_param("QueueName")

        queue = self.sqs_backend.get_queue_url(queue_name)

        template = self.response_template(GET_QUEUE_URL_RESPONSE)
        return template.render(queue_url=queue.url(request_url))

    def list_queues(self):
        request_url = urlparse(self.uri)
        queue_name_prefix = self._get_param("QueueNamePrefix")
        queues = self.sqs_backend.list_queues(queue_name_prefix)
        template = self.response_template(LIST_QUEUES_RESPONSE)
        return template.render(queues=queues, request_url=request_url)

    def change_message_visibility(self):
        queue_name = self._get_queue_name()
        receipt_handle = self._get_param("ReceiptHandle")

        try:
            visibility_timeout = self._get_validated_visibility_timeout()
        except ValueError:
            return ERROR_MAX_VISIBILITY_TIMEOUT_RESPONSE, dict(status=400)

        try:
            self.sqs_backend.change_message_visibility(
                queue_name=queue_name,
                receipt_handle=receipt_handle,
                visibility_timeout=visibility_timeout,
            )
        except MessageNotInflight as e:
            return (
                "Invalid request: {0}".format(e.description),
                dict(status=e.status_code),
            )

        template = self.response_template(CHANGE_MESSAGE_VISIBILITY_RESPONSE)
        return template.render()

    def change_message_visibility_batch(self):
        queue_name = self._get_queue_name()
        entries = self._get_list_prefix("ChangeMessageVisibilityBatchRequestEntry")

        success = []
        error = []
        for entry in entries:
            try:
                visibility_timeout = self._get_validated_visibility_timeout(
                    entry["visibility_timeout"]
                )
            except ValueError:
                error.append(
                    {
                        "Id": entry["id"],
                        "SenderFault": "true",
                        "Code": "InvalidParameterValue",
                        "Message": "Visibility timeout invalid",
                    }
                )
                continue

            try:
                self.sqs_backend.change_message_visibility(
                    queue_name=queue_name,
                    receipt_handle=entry["receipt_handle"],
                    visibility_timeout=visibility_timeout,
                )
                success.append(entry["id"])
            except ReceiptHandleIsInvalid as e:
                error.append(
                    {
                        "Id": entry["id"],
                        "SenderFault": "true",
                        "Code": "ReceiptHandleIsInvalid",
                        "Message": e.description,
                    }
                )
            except MessageNotInflight as e:
                error.append(
                    {
                        "Id": entry["id"],
                        "SenderFault": "false",
                        "Code": "AWS.SimpleQueueService.MessageNotInflight",
                        "Message": e.description,
                    }
                )

        template = self.response_template(CHANGE_MESSAGE_VISIBILITY_BATCH_RESPONSE)
        return template.render(success=success, errors=error)

    def get_queue_attributes(self):
        queue_name = self._get_queue_name()

        if self.querystring.get("AttributeNames"):
            raise InvalidAttributeName("")

        attribute_names = self._get_multi_param("AttributeName")

        attributes = self.sqs_backend.get_queue_attributes(queue_name, attribute_names)

        template = self.response_template(GET_QUEUE_ATTRIBUTES_RESPONSE)
        return template.render(attributes=attributes)

    def set_queue_attributes(self):
        # TODO validate self.get_param('QueueUrl')
        queue_name = self._get_queue_name()
        self.sqs_backend.set_queue_attributes(queue_name, self.attribute)

        return SET_QUEUE_ATTRIBUTE_RESPONSE

    def delete_queue(self):
        # TODO validate self.get_param('QueueUrl')
        queue_name = self._get_queue_name()
        queue = self.sqs_backend.delete_queue(queue_name)
        if not queue:
            return (
                "A queue with name {0} does not exist".format(queue_name),
                dict(status=404),
            )

        template = self.response_template(DELETE_QUEUE_RESPONSE)
        return template.render(queue=queue)

    def send_message(self):
        message = self._get_param("MessageBody")
        delay_seconds = int(self._get_param("DelaySeconds", 0))
        message_group_id = self._get_param("MessageGroupId")
        message_dedupe_id = self._get_param("MessageDeduplicationId")

        if len(message) > MAXIMUM_MESSAGE_LENGTH:
            return ERROR_TOO_LONG_RESPONSE, dict(status=400)

        message_attributes, aws_trace_header = parse_message_attributes(
            self.querystring
        )

        queue_name = self._get_queue_name()

        if not message_group_id:
            queue = self.sqs_backend.get_queue(queue_name)
            if queue.attributes.get("FifoQueue", False):
                return self._error(
                    "MissingParameter",
                    "The request must contain the parameter MessageGroupId.",
                )

        message = self.sqs_backend.send_message(
            queue_name,
            message,
            message_attributes=message_attributes,
            delay_seconds=delay_seconds,
            deduplication_id=message_dedupe_id,
            group_id=message_group_id,
            aws_trace_header=aws_trace_header,
        )
        template = self.response_template(SEND_MESSAGE_RESPONSE)
        return template.render(message=message, message_attributes=message_attributes)

    def send_message_batch(self):
        """
        The querystring comes like this

        'SendMessageBatchRequestEntry.1.DelaySeconds': ['0'],
        'SendMessageBatchRequestEntry.1.MessageBody': ['test message 1'],
        'SendMessageBatchRequestEntry.1.Id': ['6d0f122d-4b13-da2c-378f-e74244d8ad11']
        'SendMessageBatchRequestEntry.2.Id': ['ff8cbf59-70a2-c1cb-44c7-b7469f1ba390'],
        'SendMessageBatchRequestEntry.2.MessageBody': ['test message 2'],
        'SendMessageBatchRequestEntry.2.DelaySeconds': ['0'],
        """

        queue_name = self._get_queue_name()

        self.sqs_backend.get_queue(queue_name)

        if self.querystring.get("Entries"):
            raise EmptyBatchRequest()

        entries = {}
        for key, value in self.querystring.items():
            match = re.match(r"^SendMessageBatchRequestEntry\.(\d+)\.Id", key)
            if match:
                index = match.group(1)

                message_attributes = parse_message_attributes(
                    self.querystring,
                    base="SendMessageBatchRequestEntry.{}.".format(index),
                )

                entries[index] = {
                    "Id": value[0],
                    "MessageBody": self.querystring.get(
                        "SendMessageBatchRequestEntry.{}.MessageBody".format(index)
                    )[0],
                    "DelaySeconds": self.querystring.get(
                        "SendMessageBatchRequestEntry.{}.DelaySeconds".format(index),
                        [None],
                    )[0],
                    "MessageAttributes": message_attributes,
                    "MessageGroupId": self.querystring.get(
                        "SendMessageBatchRequestEntry.{}.MessageGroupId".format(index),
                        [None],
                    )[0],
                    "MessageDeduplicationId": self.querystring.get(
                        "SendMessageBatchRequestEntry.{}.MessageDeduplicationId".format(
                            index
                        ),
                        [None],
                    )[0],
                }

        if entries == {}:
            raise EmptyBatchRequest()

        messages = self.sqs_backend.send_message_batch(queue_name, entries)

        template = self.response_template(SEND_MESSAGE_BATCH_RESPONSE)
        return template.render(messages=messages)

    def delete_message(self):
        queue_name = self._get_queue_name()
        receipt_handle = self.querystring.get("ReceiptHandle")[0]
        self.sqs_backend.delete_message(queue_name, receipt_handle)
        template = self.response_template(DELETE_MESSAGE_RESPONSE)
        return template.render()

    def delete_message_batch(self):
        """
        The querystring comes like this

        'DeleteMessageBatchRequestEntry.1.Id': ['message_1'],
        'DeleteMessageBatchRequestEntry.1.ReceiptHandle': ['asdfsfs...'],
        'DeleteMessageBatchRequestEntry.2.Id': ['message_2'],
        'DeleteMessageBatchRequestEntry.2.ReceiptHandle': ['zxcvfda...'],
        ...
        """
        queue_name = self._get_queue_name()

        message_ids = []
        for index in range(1, 11):
            # Loop through looking for messages
            receipt_key = "DeleteMessageBatchRequestEntry.{0}.ReceiptHandle".format(
                index
            )
            receipt_handle = self.querystring.get(receipt_key)
            if not receipt_handle:
                # Found all messages
                break

            self.sqs_backend.delete_message(queue_name, receipt_handle[0])

            message_user_id_key = "DeleteMessageBatchRequestEntry.{0}.Id".format(index)
            message_user_id = self.querystring.get(message_user_id_key)[0]
            message_ids.append(message_user_id)

        template = self.response_template(DELETE_MESSAGE_BATCH_RESPONSE)
        return template.render(message_ids=message_ids)

    def purge_queue(self):
        queue_name = self._get_queue_name()
        self.sqs_backend.purge_queue(queue_name)
        template = self.response_template(PURGE_QUEUE_RESPONSE)
        return template.render()

    def receive_message(self):
        queue_name = self._get_queue_name()
        message_attributes = self._get_multi_param("message_attributes")
        if not message_attributes:
            message_attributes = extract_input_message_attributes(self.querystring)

        attribute_names = self._get_multi_param("AttributeName")

        queue = self.sqs_backend.get_queue(queue_name)

        try:
            message_count = int(self.querystring.get("MaxNumberOfMessages")[0])
        except TypeError:
            message_count = DEFAULT_RECEIVED_MESSAGES

        if message_count < 1 or message_count > 10:
            return self._error(
                "InvalidParameterValue",
                "An error occurred (InvalidParameterValue) when calling "
                "the ReceiveMessage operation: Value %s for parameter "
                "MaxNumberOfMessages is invalid. Reason: must be between "
                "1 and 10, if provided." % message_count,
            )

        try:
            wait_time = int(self.querystring.get("WaitTimeSeconds")[0])
        except TypeError:
            wait_time = int(queue.receive_message_wait_time_seconds)

        if wait_time < 0 or wait_time > 20:
            return self._error(
                "InvalidParameterValue",
                "An error occurred (InvalidParameterValue) when calling "
                "the ReceiveMessage operation: Value %s for parameter "
                "WaitTimeSeconds is invalid. Reason: must be &lt;= 0 and "
                "&gt;= 20 if provided." % wait_time,
            )

        try:
            visibility_timeout = self._get_validated_visibility_timeout()
        except TypeError:
            visibility_timeout = queue.visibility_timeout
        except ValueError:
            return ERROR_MAX_VISIBILITY_TIMEOUT_RESPONSE, dict(status=400)

        messages = self.sqs_backend.receive_messages(
            queue_name, message_count, wait_time, visibility_timeout, message_attributes
        )

        attributes = {
            "approximate_first_receive_timestamp": False,
            "approximate_receive_count": False,
            "message_deduplication_id": False,
            "message_group_id": False,
            "sender_id": False,
            "sent_timestamp": False,
            "sequence_number": False,
        }

        for attribute in attributes:
            pascalcase_name = camelcase_to_pascal(underscores_to_camelcase(attribute))
            if any(x in ["All", pascalcase_name] for x in attribute_names):
                attributes[attribute] = True

        template = self.response_template(RECEIVE_MESSAGE_RESPONSE)
        return template.render(messages=messages, attributes=attributes)

    def list_dead_letter_source_queues(self):
        request_url = urlparse(self.uri)
        queue_name = self._get_queue_name()

        source_queue_urls = self.sqs_backend.list_dead_letter_source_queues(queue_name)

        template = self.response_template(LIST_DEAD_LETTER_SOURCE_QUEUES_RESPONSE)
        return template.render(queues=source_queue_urls, request_url=request_url)

    def add_permission(self):
        queue_name = self._get_queue_name()
        actions = self._get_multi_param("ActionName")
        account_ids = self._get_multi_param("AWSAccountId")
        label = self._get_param("Label")

        self.sqs_backend.add_permission(queue_name, actions, account_ids, label)

        template = self.response_template(ADD_PERMISSION_RESPONSE)
        return template.render()

    def remove_permission(self):
        queue_name = self._get_queue_name()
        label = self._get_param("Label")

        self.sqs_backend.remove_permission(queue_name, label)

        template = self.response_template(REMOVE_PERMISSION_RESPONSE)
        return template.render()

    def tag_queue(self):
        queue_name = self._get_queue_name()
        tags = self._get_map_prefix("Tag", key_end=".Key", value_end=".Value")

        self.sqs_backend.tag_queue(queue_name, tags)

        template = self.response_template(TAG_QUEUE_RESPONSE)
        return template.render()

    def untag_queue(self):
        queue_name = self._get_queue_name()
        tag_keys = self._get_multi_param("TagKey")

        self.sqs_backend.untag_queue(queue_name, tag_keys)

        template = self.response_template(UNTAG_QUEUE_RESPONSE)
        return template.render()

    def list_queue_tags(self):
        queue_name = self._get_queue_name()

        queue = self.sqs_backend.list_queue_tags(queue_name)

        template = self.response_template(LIST_QUEUE_TAGS_RESPONSE)
        return template.render(tags=queue.tags)


CREATE_QUEUE_RESPONSE = """<CreateQueueResponse>
    <CreateQueueResult>
        <QueueUrl>{{ queue_url }}</QueueUrl>
    </CreateQueueResult>
    <ResponseMetadata>
        <RequestId></RequestId>
    </ResponseMetadata>
</CreateQueueResponse>"""

GET_QUEUE_URL_RESPONSE = """<GetQueueUrlResponse>
    <GetQueueUrlResult>
        <QueueUrl>{{ queue_url }}</QueueUrl>
    </GetQueueUrlResult>
    <ResponseMetadata>
        <RequestId></RequestId>
    </ResponseMetadata>
</GetQueueUrlResponse>"""

LIST_QUEUES_RESPONSE = """<ListQueuesResponse>
    <ListQueuesResult>
        {% for queue in queues %}
            <QueueUrl>{{ queue.url(request_url) }}</QueueUrl>
        {% endfor %}
    </ListQueuesResult>
    <ResponseMetadata>
        <RequestId></RequestId>
    </ResponseMetadata>
</ListQueuesResponse>"""

DELETE_QUEUE_RESPONSE = """<DeleteQueueResponse>
    <ResponseMetadata>
        <RequestId></RequestId>
    </ResponseMetadata>
</DeleteQueueResponse>"""

GET_QUEUE_ATTRIBUTES_RESPONSE = """<GetQueueAttributesResponse>
  <GetQueueAttributesResult>
    {% for key, value in attributes.items() %}
        {% if value is not none %}
            <Attribute>
                <Name>{{ key }}</Name>
                <Value>{{ value }}</Value>
            </Attribute>
        {% endif %}
    {% endfor %}
  </GetQueueAttributesResult>
  <ResponseMetadata>
    <RequestId></RequestId>
  </ResponseMetadata>
</GetQueueAttributesResponse>"""

SET_QUEUE_ATTRIBUTE_RESPONSE = """<SetQueueAttributesResponse>
    <ResponseMetadata>
        <RequestId></RequestId>
    </ResponseMetadata>
</SetQueueAttributesResponse>"""

SEND_MESSAGE_RESPONSE = """<SendMessageResponse>
    <SendMessageResult>
        <MD5OfMessageBody>
            {{- message.body_md5 -}}
        </MD5OfMessageBody>
        {% if message.message_attributes.items()|count > 0 %}
        <MD5OfMessageAttributes>{{- message.attribute_md5 -}}</MD5OfMessageAttributes>
        {% endif %}
        <MessageId>
            {{- message.id -}}
        </MessageId>
    </SendMessageResult>
    <ResponseMetadata>
        <RequestId></RequestId>
    </ResponseMetadata>
</SendMessageResponse>"""

RECEIVE_MESSAGE_RESPONSE = """<ReceiveMessageResponse>
  <ReceiveMessageResult>
    {% for message in messages %}
        <Message>
          <MessageId>{{ message.id }}</MessageId>
          <ReceiptHandle>{{ message.receipt_handle }}</ReceiptHandle>
          <MD5OfBody>{{ message.body_md5 }}</MD5OfBody>
          <Body>{{ message.body }}</Body>
          {% if attributes.sender_id %}
          <Attribute>
            <Name>SenderId</Name>
            <Value>{{ message.sender_id }}</Value>
          </Attribute>
          {% endif %}
          {% if attributes.sent_timestamp %}
          <Attribute>
            <Name>SentTimestamp</Name>
            <Value>{{ message.sent_timestamp }}</Value>
          </Attribute>
          {% endif %}
          {% if attributes.approximate_receive_count %}
          <Attribute>
            <Name>ApproximateReceiveCount</Name>
            <Value>{{ message.approximate_receive_count }}</Value>
          </Attribute>
          {% endif %}
          {% if attributes.approximate_first_receive_timestamp %}
          <Attribute>
            <Name>ApproximateFirstReceiveTimestamp</Name>
            <Value>{{ message.approximate_first_receive_timestamp }}</Value>
          </Attribute>
          {% endif %}
          {% if attributes.message_deduplication_id and message.deduplication_id is not none %}
          <Attribute>
            <Name>MessageDeduplicationId</Name>
            <Value>{{ message.deduplication_id }}</Value>
          </Attribute>
          {% endif %}
          {% if attributes.message_group_id and message.group_id is not none %}
          <Attribute>
            <Name>MessageGroupId</Name>
            <Value>{{ message.group_id }}</Value>
          </Attribute>
          {% endif %}
<<<<<<< HEAD
          {% if message.aws_trace_header is not none %}
          <Attribute>
            <Name>AWSTraceHeader</Name>
            <Value>{{ message.aws_trace_header }}</Value>
=======
          {% if attributes.sequence_number and message.sequence_number is not none %}
          <Attribute>
            <Name>SequenceNumber</Name>
            <Value>{{ message.sequence_number }}</Value>
>>>>>>> f5e3cd89
          </Attribute>
          {% endif %}
          {% if message.message_attributes.items()|count > 0 %}
          <MD5OfMessageAttributes>{{- message.attribute_md5 -}}</MD5OfMessageAttributes>
          {% endif %}
          {% for name, value in message.message_attributes.items() %}
            <MessageAttribute>
              <Name>{{ name }}</Name>
              <Value>
                <DataType>{{ value.data_type }}</DataType>
                {% if 'Binary' in value.data_type %}
                <BinaryValue>{{ value.binary_value }}</BinaryValue>
                {% else %}
                <StringValue>{{ value.string_value }}</StringValue>
                {% endif %}
              </Value>
            </MessageAttribute>
          {% endfor %}
        </Message>
    {% endfor %}
  </ReceiveMessageResult>
  <ResponseMetadata>
    <RequestId></RequestId>
  </ResponseMetadata>
</ReceiveMessageResponse>"""

SEND_MESSAGE_BATCH_RESPONSE = """<SendMessageBatchResponse>
<SendMessageBatchResult>
    {% for message in messages %}
        <SendMessageBatchResultEntry>
            <Id>{{ message.user_id }}</Id>
            <MessageId>{{ message.id }}</MessageId>
            <MD5OfMessageBody>{{ message.body_md5 }}</MD5OfMessageBody>
            {% if message.message_attributes.items()|count > 0 %}
            <MD5OfMessageAttributes>{{- message.attribute_md5 -}}</MD5OfMessageAttributes>
            {% endif %}
        </SendMessageBatchResultEntry>
    {% endfor %}
</SendMessageBatchResult>
<ResponseMetadata>
    <RequestId></RequestId>
</ResponseMetadata>
</SendMessageBatchResponse>"""

DELETE_MESSAGE_RESPONSE = """<DeleteMessageResponse>
    <ResponseMetadata>
        <RequestId></RequestId>
    </ResponseMetadata>
</DeleteMessageResponse>"""

DELETE_MESSAGE_BATCH_RESPONSE = """<DeleteMessageBatchResponse>
    <DeleteMessageBatchResult>
        {% for message_id in message_ids %}
            <DeleteMessageBatchResultEntry>
                <Id>{{ message_id }}</Id>
            </DeleteMessageBatchResultEntry>
        {% endfor %}
    </DeleteMessageBatchResult>
    <ResponseMetadata>
        <RequestId></RequestId>
    </ResponseMetadata>
</DeleteMessageBatchResponse>"""

CHANGE_MESSAGE_VISIBILITY_RESPONSE = """<ChangeMessageVisibilityResponse>
    <ResponseMetadata>
        <RequestId></RequestId>
    </ResponseMetadata>
</ChangeMessageVisibilityResponse>"""

CHANGE_MESSAGE_VISIBILITY_BATCH_RESPONSE = """<ChangeMessageVisibilityBatchResponse>
    <ChangeMessageVisibilityBatchResult>
        {% for success_id in success %}
        <ChangeMessageVisibilityBatchResultEntry>
            <Id>{{ success_id }}</Id>
        </ChangeMessageVisibilityBatchResultEntry>
        {% endfor %}
        {% for error_dict in errors %}
        <BatchResultErrorEntry>
            <Id>{{ error_dict['Id'] }}</Id>
            <Code>{{ error_dict['Code'] }}</Code>
            <Message>{{ error_dict['Message'] }}</Message>
            <SenderFault>{{ error_dict['SenderFault'] }}</SenderFault>
        </BatchResultErrorEntry>
        {% endfor %}
    </ChangeMessageVisibilityBatchResult>
    <ResponseMetadata>
        <RequestId>{{ request_id }}</RequestId>
    </ResponseMetadata>
</ChangeMessageVisibilityBatchResponse>"""

PURGE_QUEUE_RESPONSE = """<PurgeQueueResponse>
    <ResponseMetadata>
        <RequestId></RequestId>
    </ResponseMetadata>
</PurgeQueueResponse>"""

LIST_DEAD_LETTER_SOURCE_QUEUES_RESPONSE = """<ListDeadLetterSourceQueuesResponse xmlns="http://queue.amazonaws.com/doc/2012-11-05/">
    <ListDeadLetterSourceQueuesResult>
        {% for queue in queues %}
        <QueueUrl>{{ queue.url(request_url) }}</QueueUrl>
        {% endfor %}
    </ListDeadLetterSourceQueuesResult>
    <ResponseMetadata>
        <RequestId>8ffb921f-b85e-53d9-abcf-d8d0057f38fc</RequestId>
    </ResponseMetadata>
</ListDeadLetterSourceQueuesResponse>"""

ADD_PERMISSION_RESPONSE = """<AddPermissionResponse>
    <ResponseMetadata>
        <RequestId>{{ request_id }}</RequestId>
    </ResponseMetadata>
</AddPermissionResponse>"""

REMOVE_PERMISSION_RESPONSE = """<RemovePermissionResponse>
    <ResponseMetadata>
        <RequestId>{{ request_id }}</RequestId>
    </ResponseMetadata>
</RemovePermissionResponse>"""

TAG_QUEUE_RESPONSE = """<TagQueueResponse>
   <ResponseMetadata>
      <RequestId>{{ request_id }}</RequestId>
   </ResponseMetadata>
</TagQueueResponse>"""

UNTAG_QUEUE_RESPONSE = """<UntagQueueResponse>
   <ResponseMetadata>
      <RequestId>{{ request_id }}</RequestId>
   </ResponseMetadata>
</UntagQueueResponse>"""

LIST_QUEUE_TAGS_RESPONSE = """<ListQueueTagsResponse>
   <ListQueueTagsResult>
      {% for key, value in tags.items() %}
      <Tag>
         <Key>{{ key }}</Key>
         <Value>{{ value }}</Value>
      </Tag>
      {% endfor %}
   </ListQueueTagsResult>
   <ResponseMetadata>
      <RequestId>{{ request_id }}</RequestId>
   </ResponseMetadata>
</ListQueueTagsResponse>"""

ERROR_TOO_LONG_RESPONSE = """<ErrorResponse xmlns="http://queue.amazonaws.com/doc/2012-11-05/">
    <Error>
        <Type>Sender</Type>
        <Code>InvalidParameterValue</Code>
        <Message>One or more parameters are invalid. Reason: Message must be shorter than 262144 bytes.</Message>
        <Detail/>
    </Error>
    <RequestId>6fde8d1e-52cd-4581-8cd9-c512f4c64223</RequestId>
</ErrorResponse>"""

ERROR_MAX_VISIBILITY_TIMEOUT_RESPONSE = "Invalid request, maximum visibility timeout is {0}".format(
    MAXIMUM_VISIBILTY_TIMEOUT
)

ERROR_INEXISTENT_QUEUE = """<ErrorResponse xmlns="http://queue.amazonaws.com/doc/2012-11-05/">
    <Error>
        <Type>Sender</Type>
        <Code>AWS.SimpleQueueService.NonExistentQueue</Code>
         {% if queue_name %}
            <Message>The specified queue {{queue_name}} does not exist for this wsdl version.</Message>
        {% else %}
            <Message>The specified queue does not exist for this wsdl version.</Message>
        {% endif %}
        <Detail/>
    </Error>
    <RequestId>b8bc806b-fa6b-53b5-8be8-cfa2f9836bc3</RequestId>
</ErrorResponse>"""

ERROR_TEMPLATE = """<ErrorResponse xmlns="http://queue.amazonaws.com/doc/2012-11-05/">
    <Error>
        <Type>Sender</Type>
        <Code>{{ code }}</Code>
        <Message>{{ message }}</Message>
        <Detail/>
    </Error>
    <RequestId>6fde8d1e-52cd-4581-8cd9-c512f4c64223</RequestId>
</ErrorResponse>"""<|MERGE_RESOLUTION|>--- conflicted
+++ resolved
@@ -599,17 +599,16 @@
             <Value>{{ message.group_id }}</Value>
           </Attribute>
           {% endif %}
-<<<<<<< HEAD
           {% if message.aws_trace_header is not none %}
           <Attribute>
             <Name>AWSTraceHeader</Name>
             <Value>{{ message.aws_trace_header }}</Value>
-=======
+          </Attribute>
+          {% endif %}
           {% if attributes.sequence_number and message.sequence_number is not none %}
           <Attribute>
             <Name>SequenceNumber</Name>
             <Value>{{ message.sequence_number }}</Value>
->>>>>>> f5e3cd89
           </Attribute>
           {% endif %}
           {% if message.message_attributes.items()|count > 0 %}
