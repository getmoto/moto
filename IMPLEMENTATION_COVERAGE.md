--- conflicted
+++ resolved
@@ -6954,9 +6954,6 @@
 - [ ] create_domain
 - [ ] create_endpoint
 - [ ] create_endpoint_config
-<<<<<<< HEAD
-- [x] create_model
-=======
 - [ ] create_experiment
 - [ ] create_flow_definition
 - [ ] create_human_task_ui
@@ -6965,7 +6962,6 @@
 - [ ] create_model
 - [ ] create_model_package
 - [ ] create_monitoring_schedule
->>>>>>> e32a6018
 - [ ] create_notebook_instance
 - [ ] create_notebook_instance_lifecycle_config
 - [ ] create_presigned_domain_url
@@ -7003,9 +6999,6 @@
 - [ ] describe_domain
 - [ ] describe_endpoint
 - [ ] describe_endpoint_config
-<<<<<<< HEAD
-- [x] describe_model
-=======
 - [ ] describe_experiment
 - [ ] describe_flow_definition
 - [ ] describe_human_task_ui
@@ -7014,7 +7007,6 @@
 - [ ] describe_model
 - [ ] describe_model_package
 - [ ] describe_monitoring_schedule
->>>>>>> e32a6018
 - [ ] describe_notebook_instance
 - [ ] describe_notebook_instance_lifecycle_config
 - [ ] describe_processing_job
