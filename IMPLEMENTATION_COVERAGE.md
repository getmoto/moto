
## accessanalyzer
<details>
<summary>0% implemented</summary>

- [ ] apply_archive_rule
- [ ] create_analyzer
- [ ] create_archive_rule
- [ ] delete_analyzer
- [ ] delete_archive_rule
- [ ] get_analyzed_resource
- [ ] get_analyzer
- [ ] get_archive_rule
- [ ] get_finding
- [ ] list_analyzed_resources
- [ ] list_analyzers
- [ ] list_archive_rules
- [ ] list_findings
- [ ] list_tags_for_resource
- [ ] start_resource_scan
- [ ] tag_resource
- [ ] untag_resource
- [ ] update_archive_rule
- [ ] update_findings
</details>

## acm
<details>
<summary>33% implemented</summary>

- [X] add_tags_to_certificate
- [X] delete_certificate
- [ ] describe_certificate
- [ ] export_certificate
- [ ] get_account_configuration
- [X] get_certificate
- [ ] import_certificate
- [ ] list_certificates
- [ ] list_tags_for_certificate
- [ ] put_account_configuration
- [X] remove_tags_from_certificate
- [ ] renew_certificate
- [X] request_certificate
- [ ] resend_validation_email
- [ ] update_certificate_options
</details>

## acm-pca
<details>
<summary>0% implemented</summary>

- [ ] create_certificate_authority
- [ ] create_certificate_authority_audit_report
- [ ] create_permission
- [ ] delete_certificate_authority
- [ ] delete_permission
- [ ] delete_policy
- [ ] describe_certificate_authority
- [ ] describe_certificate_authority_audit_report
- [ ] get_certificate
- [ ] get_certificate_authority_certificate
- [ ] get_certificate_authority_csr
- [ ] get_policy
- [ ] import_certificate_authority_certificate
- [ ] issue_certificate
- [ ] list_certificate_authorities
- [ ] list_permissions
- [ ] list_tags
- [ ] put_policy
- [ ] restore_certificate_authority
- [ ] revoke_certificate
- [ ] tag_certificate_authority
- [ ] untag_certificate_authority
- [ ] update_certificate_authority
</details>

## alexaforbusiness
<details>
<summary>0% implemented</summary>

- [ ] approve_skill
- [ ] associate_contact_with_address_book
- [ ] associate_device_with_network_profile
- [ ] associate_device_with_room
- [ ] associate_skill_group_with_room
- [ ] associate_skill_with_skill_group
- [ ] associate_skill_with_users
- [ ] create_address_book
- [ ] create_business_report_schedule
- [ ] create_conference_provider
- [ ] create_contact
- [ ] create_gateway_group
- [ ] create_network_profile
- [ ] create_profile
- [ ] create_room
- [ ] create_skill_group
- [ ] create_user
- [ ] delete_address_book
- [ ] delete_business_report_schedule
- [ ] delete_conference_provider
- [ ] delete_contact
- [ ] delete_device
- [ ] delete_device_usage_data
- [ ] delete_gateway_group
- [ ] delete_network_profile
- [ ] delete_profile
- [ ] delete_room
- [ ] delete_room_skill_parameter
- [ ] delete_skill_authorization
- [ ] delete_skill_group
- [ ] delete_user
- [ ] disassociate_contact_from_address_book
- [ ] disassociate_device_from_room
- [ ] disassociate_skill_from_skill_group
- [ ] disassociate_skill_from_users
- [ ] disassociate_skill_group_from_room
- [ ] forget_smart_home_appliances
- [ ] get_address_book
- [ ] get_conference_preference
- [ ] get_conference_provider
- [ ] get_contact
- [ ] get_device
- [ ] get_gateway
- [ ] get_gateway_group
- [ ] get_invitation_configuration
- [ ] get_network_profile
- [ ] get_profile
- [ ] get_room
- [ ] get_room_skill_parameter
- [ ] get_skill_group
- [ ] list_business_report_schedules
- [ ] list_conference_providers
- [ ] list_device_events
- [ ] list_gateway_groups
- [ ] list_gateways
- [ ] list_skills
- [ ] list_skills_store_categories
- [ ] list_skills_store_skills_by_category
- [ ] list_smart_home_appliances
- [ ] list_tags
- [ ] put_conference_preference
- [ ] put_invitation_configuration
- [ ] put_room_skill_parameter
- [ ] put_skill_authorization
- [ ] register_avs_device
- [ ] reject_skill
- [ ] resolve_room
- [ ] revoke_invitation
- [ ] search_address_books
- [ ] search_contacts
- [ ] search_devices
- [ ] search_network_profiles
- [ ] search_profiles
- [ ] search_rooms
- [ ] search_skill_groups
- [ ] search_users
- [ ] send_announcement
- [ ] send_invitation
- [ ] start_device_sync
- [ ] start_smart_home_appliance_discovery
- [ ] tag_resource
- [ ] untag_resource
- [ ] update_address_book
- [ ] update_business_report_schedule
- [ ] update_conference_provider
- [ ] update_contact
- [ ] update_device
- [ ] update_gateway
- [ ] update_gateway_group
- [ ] update_network_profile
- [ ] update_profile
- [ ] update_room
- [ ] update_skill_group
</details>

## amp
<details>
<summary>0% implemented</summary>

- [ ] create_workspace
- [ ] delete_workspace
- [ ] describe_workspace
- [ ] list_workspaces
- [ ] update_workspace_alias
</details>

## amplify
<details>
<summary>0% implemented</summary>

- [ ] create_app
- [ ] create_backend_environment
- [ ] create_branch
- [ ] create_deployment
- [ ] create_domain_association
- [ ] create_webhook
- [ ] delete_app
- [ ] delete_backend_environment
- [ ] delete_branch
- [ ] delete_domain_association
- [ ] delete_job
- [ ] delete_webhook
- [ ] generate_access_logs
- [ ] get_app
- [ ] get_artifact_url
- [ ] get_backend_environment
- [ ] get_branch
- [ ] get_domain_association
- [ ] get_job
- [ ] get_webhook
- [ ] list_apps
- [ ] list_artifacts
- [ ] list_backend_environments
- [ ] list_branches
- [ ] list_domain_associations
- [ ] list_jobs
- [ ] list_tags_for_resource
- [ ] list_webhooks
- [ ] start_deployment
- [ ] start_job
- [ ] stop_job
- [ ] tag_resource
- [ ] untag_resource
- [ ] update_app
- [ ] update_branch
- [ ] update_domain_association
- [ ] update_webhook
</details>

## amplifybackend
<details>
<summary>0% implemented</summary>

- [ ] clone_backend
- [ ] create_backend
- [ ] create_backend_api
- [ ] create_backend_auth
- [ ] create_backend_config
- [ ] create_token
- [ ] delete_backend
- [ ] delete_backend_api
- [ ] delete_backend_auth
- [ ] delete_token
- [ ] generate_backend_api_models
- [ ] get_backend
- [ ] get_backend_api
- [ ] get_backend_api_models
- [ ] get_backend_auth
- [ ] get_backend_job
- [ ] get_token
- [ ] list_backend_jobs
- [ ] remove_all_backends
- [ ] remove_backend_config
- [ ] update_backend_api
- [ ] update_backend_auth
- [ ] update_backend_config
- [ ] update_backend_job
</details>

## apigateway
<details>
<summary>39% implemented</summary>

- [X] create_api_key
- [X] create_authorizer
- [ ] create_base_path_mapping
- [X] create_deployment
- [ ] create_documentation_part
- [ ] create_documentation_version
- [X] create_domain_name
- [X] create_model
- [ ] create_request_validator
- [X] create_resource
- [X] create_rest_api
- [X] create_stage
- [X] create_usage_plan
- [X] create_usage_plan_key
- [ ] create_vpc_link
- [X] delete_api_key
- [X] delete_authorizer
- [ ] delete_base_path_mapping
- [ ] delete_client_certificate
- [X] delete_deployment
- [ ] delete_documentation_part
- [ ] delete_documentation_version
- [ ] delete_domain_name
- [ ] delete_gateway_response
- [X] delete_integration
- [X] delete_integration_response
- [ ] delete_method
- [X] delete_method_response
- [ ] delete_model
- [ ] delete_request_validator
- [X] delete_resource
- [X] delete_rest_api
- [X] delete_stage
- [X] delete_usage_plan
- [X] delete_usage_plan_key
- [ ] delete_vpc_link
- [ ] flush_stage_authorizers_cache
- [ ] flush_stage_cache
- [ ] generate_client_certificate
- [ ] get_account
- [X] get_api_key
- [X] get_api_keys
- [X] get_authorizer
- [X] get_authorizers
- [ ] get_base_path_mapping
- [ ] get_base_path_mappings
- [ ] get_client_certificate
- [ ] get_client_certificates
- [X] get_deployment
- [X] get_deployments
- [ ] get_documentation_part
- [ ] get_documentation_parts
- [ ] get_documentation_version
- [ ] get_documentation_versions
- [X] get_domain_name
- [X] get_domain_names
- [ ] get_export
- [ ] get_gateway_response
- [ ] get_gateway_responses
- [X] get_integration
- [X] get_integration_response
- [X] get_method
- [X] get_method_response
- [X] get_model
- [ ] get_model_template
- [X] get_models
- [ ] get_request_validator
- [ ] get_request_validators
- [X] get_resource
- [ ] get_resources
- [X] get_rest_api
- [ ] get_rest_apis
- [ ] get_sdk
- [ ] get_sdk_type
- [ ] get_sdk_types
- [X] get_stage
- [X] get_stages
- [ ] get_tags
- [ ] get_usage
- [X] get_usage_plan
- [X] get_usage_plan_key
- [X] get_usage_plan_keys
- [X] get_usage_plans
- [ ] get_vpc_link
- [ ] get_vpc_links
- [ ] import_api_keys
- [ ] import_documentation_parts
- [ ] import_rest_api
- [ ] put_gateway_response
- [ ] put_integration
- [ ] put_integration_response
- [ ] put_method
- [ ] put_method_response
- [ ] put_rest_api
- [ ] tag_resource
- [ ] test_invoke_authorizer
- [ ] test_invoke_method
- [ ] untag_resource
- [ ] update_account
- [X] update_api_key
- [X] update_authorizer
- [ ] update_base_path_mapping
- [ ] update_client_certificate
- [ ] update_deployment
- [ ] update_documentation_part
- [ ] update_documentation_version
- [ ] update_domain_name
- [ ] update_gateway_response
- [ ] update_integration
- [ ] update_integration_response
- [ ] update_method
- [ ] update_method_response
- [ ] update_model
- [ ] update_request_validator
- [ ] update_resource
- [ ] update_rest_api
- [X] update_stage
- [ ] update_usage
- [X] update_usage_plan
- [ ] update_vpc_link
</details>

## apigatewaymanagementapi
<details>
<summary>0% implemented</summary>

- [ ] delete_connection
- [ ] get_connection
- [ ] post_to_connection
</details>

## apigatewayv2
<details>
<summary>0% implemented</summary>

- [ ] create_api
- [ ] create_api_mapping
- [ ] create_authorizer
- [ ] create_deployment
- [ ] create_domain_name
- [ ] create_integration
- [ ] create_integration_response
- [ ] create_model
- [ ] create_route
- [ ] create_route_response
- [ ] create_stage
- [ ] create_vpc_link
- [ ] delete_access_log_settings
- [ ] delete_api
- [ ] delete_api_mapping
- [ ] delete_authorizer
- [ ] delete_cors_configuration
- [ ] delete_deployment
- [ ] delete_domain_name
- [ ] delete_integration
- [ ] delete_integration_response
- [ ] delete_model
- [ ] delete_route
- [ ] delete_route_request_parameter
- [ ] delete_route_response
- [ ] delete_route_settings
- [ ] delete_stage
- [ ] delete_vpc_link
- [ ] export_api
- [ ] get_api
- [ ] get_api_mapping
- [ ] get_api_mappings
- [ ] get_apis
- [ ] get_authorizer
- [ ] get_authorizers
- [ ] get_deployment
- [ ] get_deployments
- [ ] get_domain_name
- [ ] get_domain_names
- [ ] get_integration
- [ ] get_integration_response
- [ ] get_integration_responses
- [ ] get_integrations
- [ ] get_model
- [ ] get_model_template
- [ ] get_models
- [ ] get_route
- [ ] get_route_response
- [ ] get_route_responses
- [ ] get_routes
- [ ] get_stage
- [ ] get_stages
- [ ] get_tags
- [ ] get_vpc_link
- [ ] get_vpc_links
- [ ] import_api
- [ ] reimport_api
- [ ] reset_authorizers_cache
- [ ] tag_resource
- [ ] untag_resource
- [ ] update_api
- [ ] update_api_mapping
- [ ] update_authorizer
- [ ] update_deployment
- [ ] update_domain_name
- [ ] update_integration
- [ ] update_integration_response
- [ ] update_model
- [ ] update_route
- [ ] update_route_response
- [ ] update_stage
- [ ] update_vpc_link
</details>

## appconfig
<details>
<summary>0% implemented</summary>

- [ ] create_application
- [ ] create_configuration_profile
- [ ] create_deployment_strategy
- [ ] create_environment
- [ ] create_hosted_configuration_version
- [ ] delete_application
- [ ] delete_configuration_profile
- [ ] delete_deployment_strategy
- [ ] delete_environment
- [ ] delete_hosted_configuration_version
- [ ] get_application
- [ ] get_configuration
- [ ] get_configuration_profile
- [ ] get_deployment
- [ ] get_deployment_strategy
- [ ] get_environment
- [ ] get_hosted_configuration_version
- [ ] list_applications
- [ ] list_configuration_profiles
- [ ] list_deployment_strategies
- [ ] list_deployments
- [ ] list_environments
- [ ] list_hosted_configuration_versions
- [ ] list_tags_for_resource
- [ ] start_deployment
- [ ] stop_deployment
- [ ] tag_resource
- [ ] untag_resource
- [ ] update_application
- [ ] update_configuration_profile
- [ ] update_deployment_strategy
- [ ] update_environment
- [ ] validate_configuration
</details>

## appflow
<details>
<summary>0% implemented</summary>

- [ ] create_connector_profile
- [ ] create_flow
- [ ] delete_connector_profile
- [ ] delete_flow
- [ ] describe_connector_entity
- [ ] describe_connector_profiles
- [ ] describe_connectors
- [ ] describe_flow
- [ ] describe_flow_execution_records
- [ ] list_connector_entities
- [ ] list_flows
- [ ] list_tags_for_resource
- [ ] start_flow
- [ ] stop_flow
- [ ] tag_resource
- [ ] untag_resource
- [ ] update_connector_profile
- [ ] update_flow
</details>

## appintegrations
<details>
<summary>0% implemented</summary>

- [ ] create_event_integration
- [ ] delete_event_integration
- [ ] get_event_integration
- [ ] list_event_integration_associations
- [ ] list_event_integrations
- [ ] list_tags_for_resource
- [ ] tag_resource
- [ ] untag_resource
- [ ] update_event_integration
</details>

## application-autoscaling
<details>
<summary>60% implemented</summary>

- [X] delete_scaling_policy
- [ ] delete_scheduled_action
- [X] deregister_scalable_target
- [X] describe_scalable_targets
- [ ] describe_scaling_activities
- [X] describe_scaling_policies
- [ ] describe_scheduled_actions
- [X] put_scaling_policy
- [ ] put_scheduled_action
- [X] register_scalable_target
</details>

## application-insights
<details>
<summary>0% implemented</summary>

- [ ] create_application
- [ ] create_component
- [ ] create_log_pattern
- [ ] delete_application
- [ ] delete_component
- [ ] delete_log_pattern
- [ ] describe_application
- [ ] describe_component
- [ ] describe_component_configuration
- [ ] describe_component_configuration_recommendation
- [ ] describe_log_pattern
- [ ] describe_observation
- [ ] describe_problem
- [ ] describe_problem_observations
- [ ] list_applications
- [ ] list_components
- [ ] list_configuration_history
- [ ] list_log_pattern_sets
- [ ] list_log_patterns
- [ ] list_problems
- [ ] list_tags_for_resource
- [ ] tag_resource
- [ ] untag_resource
- [ ] update_application
- [ ] update_component
- [ ] update_component_configuration
- [ ] update_log_pattern
</details>

## appmesh
<details>
<summary>0% implemented</summary>

- [ ] create_gateway_route
- [ ] create_mesh
- [ ] create_route
- [ ] create_virtual_gateway
- [ ] create_virtual_node
- [ ] create_virtual_router
- [ ] create_virtual_service
- [ ] delete_gateway_route
- [ ] delete_mesh
- [ ] delete_route
- [ ] delete_virtual_gateway
- [ ] delete_virtual_node
- [ ] delete_virtual_router
- [ ] delete_virtual_service
- [ ] describe_gateway_route
- [ ] describe_mesh
- [ ] describe_route
- [ ] describe_virtual_gateway
- [ ] describe_virtual_node
- [ ] describe_virtual_router
- [ ] describe_virtual_service
- [ ] list_gateway_routes
- [ ] list_meshes
- [ ] list_routes
- [ ] list_tags_for_resource
- [ ] list_virtual_gateways
- [ ] list_virtual_nodes
- [ ] list_virtual_routers
- [ ] list_virtual_services
- [ ] tag_resource
- [ ] untag_resource
- [ ] update_gateway_route
- [ ] update_mesh
- [ ] update_route
- [ ] update_virtual_gateway
- [ ] update_virtual_node
- [ ] update_virtual_router
- [ ] update_virtual_service
</details>

## appstream
<details>
<summary>0% implemented</summary>

- [ ] associate_fleet
- [ ] batch_associate_user_stack
- [ ] batch_disassociate_user_stack
- [ ] copy_image
- [ ] create_directory_config
- [ ] create_fleet
- [ ] create_image_builder
- [ ] create_image_builder_streaming_url
- [ ] create_stack
- [ ] create_streaming_url
- [ ] create_usage_report_subscription
- [ ] create_user
- [ ] delete_directory_config
- [ ] delete_fleet
- [ ] delete_image
- [ ] delete_image_builder
- [ ] delete_image_permissions
- [ ] delete_stack
- [ ] delete_usage_report_subscription
- [ ] delete_user
- [ ] describe_directory_configs
- [ ] describe_fleets
- [ ] describe_image_builders
- [ ] describe_image_permissions
- [ ] describe_images
- [ ] describe_sessions
- [ ] describe_stacks
- [ ] describe_usage_report_subscriptions
- [ ] describe_user_stack_associations
- [ ] describe_users
- [ ] disable_user
- [ ] disassociate_fleet
- [ ] enable_user
- [ ] expire_session
- [ ] list_associated_fleets
- [ ] list_associated_stacks
- [ ] list_tags_for_resource
- [ ] start_fleet
- [ ] start_image_builder
- [ ] stop_fleet
- [ ] stop_image_builder
- [ ] tag_resource
- [ ] untag_resource
- [ ] update_directory_config
- [ ] update_fleet
- [ ] update_image_permissions
- [ ] update_stack
</details>

## appsync
<details>
<summary>0% implemented</summary>

- [ ] create_api_cache
- [ ] create_api_key
- [ ] create_data_source
- [ ] create_function
- [ ] create_graphql_api
- [ ] create_resolver
- [ ] create_type
- [ ] delete_api_cache
- [ ] delete_api_key
- [ ] delete_data_source
- [ ] delete_function
- [ ] delete_graphql_api
- [ ] delete_resolver
- [ ] delete_type
- [ ] flush_api_cache
- [ ] get_api_cache
- [ ] get_data_source
- [ ] get_function
- [ ] get_graphql_api
- [ ] get_introspection_schema
- [ ] get_resolver
- [ ] get_schema_creation_status
- [ ] get_type
- [ ] list_api_keys
- [ ] list_data_sources
- [ ] list_functions
- [ ] list_graphql_apis
- [ ] list_resolvers
- [ ] list_resolvers_by_function
- [ ] list_tags_for_resource
- [ ] list_types
- [ ] start_schema_creation
- [ ] tag_resource
- [ ] untag_resource
- [ ] update_api_cache
- [ ] update_api_key
- [ ] update_data_source
- [ ] update_function
- [ ] update_graphql_api
- [ ] update_resolver
- [ ] update_type
</details>

## athena
<details>
<summary>20% implemented</summary>

- [ ] batch_get_named_query
- [ ] batch_get_query_execution
- [ ] create_data_catalog
- [X] create_named_query
- [ ] create_prepared_statement
- [X] create_work_group
- [ ] delete_data_catalog
- [ ] delete_named_query
- [ ] delete_prepared_statement
- [ ] delete_work_group
- [ ] get_data_catalog
- [ ] get_database
- [X] get_named_query
- [ ] get_prepared_statement
- [ ] get_query_execution
- [ ] get_query_results
- [ ] get_table_metadata
- [X] get_work_group
- [ ] list_data_catalogs
- [ ] list_databases
- [ ] list_engine_versions
- [ ] list_named_queries
- [ ] list_prepared_statements
- [ ] list_query_executions
- [ ] list_table_metadata
- [ ] list_tags_for_resource
- [X] list_work_groups
- [X] start_query_execution
- [X] stop_query_execution
- [ ] tag_resource
- [ ] untag_resource
- [ ] update_data_catalog
- [ ] update_prepared_statement
- [ ] update_work_group
</details>

## auditmanager
<details>
<summary>0% implemented</summary>

- [ ] associate_assessment_report_evidence_folder
- [ ] batch_associate_assessment_report_evidence
- [ ] batch_create_delegation_by_assessment
- [ ] batch_delete_delegation_by_assessment
- [ ] batch_disassociate_assessment_report_evidence
- [ ] batch_import_evidence_to_assessment_control
- [ ] create_assessment
- [ ] create_assessment_framework
- [ ] create_assessment_report
- [ ] create_control
- [ ] delete_assessment
- [ ] delete_assessment_framework
- [ ] delete_assessment_report
- [ ] delete_control
- [ ] deregister_account
- [ ] deregister_organization_admin_account
- [ ] disassociate_assessment_report_evidence_folder
- [ ] get_account_status
- [ ] get_assessment
- [ ] get_assessment_framework
- [ ] get_assessment_report_url
- [ ] get_change_logs
- [ ] get_control
- [ ] get_delegations
- [ ] get_evidence
- [ ] get_evidence_by_evidence_folder
- [ ] get_evidence_folder
- [ ] get_evidence_folders_by_assessment
- [ ] get_evidence_folders_by_assessment_control
- [ ] get_organization_admin_account
- [ ] get_services_in_scope
- [ ] get_settings
- [ ] list_assessment_frameworks
- [ ] list_assessment_reports
- [ ] list_assessments
- [ ] list_controls
- [ ] list_keywords_for_data_source
- [ ] list_notifications
- [ ] list_tags_for_resource
- [ ] register_account
- [ ] register_organization_admin_account
- [ ] tag_resource
- [ ] untag_resource
- [ ] update_assessment
- [ ] update_assessment_control
- [ ] update_assessment_control_set_status
- [ ] update_assessment_framework
- [ ] update_assessment_status
- [ ] update_control
- [ ] update_settings
- [ ] validate_assessment_report_integrity
</details>

## autoscaling
<details>
<summary>42% implemented</summary>

- [X] attach_instances
- [X] attach_load_balancer_target_groups
- [X] attach_load_balancers
- [ ] batch_delete_scheduled_action
- [ ] batch_put_scheduled_update_group_action
- [ ] cancel_instance_refresh
- [ ] complete_lifecycle_action
- [X] create_auto_scaling_group
- [X] create_launch_configuration
- [X] create_or_update_tags
- [X] delete_auto_scaling_group
- [X] delete_launch_configuration
- [ ] delete_lifecycle_hook
- [ ] delete_notification_configuration
- [X] delete_policy
- [ ] delete_scheduled_action
- [ ] delete_tags
- [ ] describe_account_limits
- [ ] describe_adjustment_types
- [X] describe_auto_scaling_groups
- [X] describe_auto_scaling_instances
- [ ] describe_auto_scaling_notification_types
- [ ] describe_instance_refreshes
- [X] describe_launch_configurations
- [ ] describe_lifecycle_hook_types
- [ ] describe_lifecycle_hooks
- [X] describe_load_balancer_target_groups
- [X] describe_load_balancers
- [ ] describe_metric_collection_types
- [ ] describe_notification_configurations
- [X] describe_policies
- [ ] describe_scaling_activities
- [ ] describe_scaling_process_types
- [ ] describe_scheduled_actions
- [ ] describe_tags
- [ ] describe_termination_policy_types
- [X] detach_instances
- [X] detach_load_balancer_target_groups
- [X] detach_load_balancers
- [ ] disable_metrics_collection
- [ ] enable_metrics_collection
- [ ] enter_standby
- [X] execute_policy
- [ ] exit_standby
- [ ] put_lifecycle_hook
- [ ] put_notification_configuration
- [ ] put_scaling_policy
- [ ] put_scheduled_update_group_action
- [ ] record_lifecycle_action_heartbeat
- [ ] resume_processes
- [X] set_desired_capacity
- [X] set_instance_health
- [X] set_instance_protection
- [ ] start_instance_refresh
- [X] suspend_processes
- [ ] terminate_instance_in_auto_scaling_group
- [X] update_auto_scaling_group
</details>

## autoscaling-plans
<details>
<summary>0% implemented</summary>

- [ ] create_scaling_plan
- [ ] delete_scaling_plan
- [ ] describe_scaling_plan_resources
- [ ] describe_scaling_plans
- [ ] get_scaling_plan_resource_forecast_data
- [ ] update_scaling_plan
</details>

## backup
<details>
<summary>0% implemented</summary>

- [ ] create_backup_plan
- [ ] create_backup_selection
- [ ] create_backup_vault
- [ ] delete_backup_plan
- [ ] delete_backup_selection
- [ ] delete_backup_vault
- [ ] delete_backup_vault_access_policy
- [ ] delete_backup_vault_notifications
- [ ] delete_recovery_point
- [ ] describe_backup_job
- [ ] describe_backup_vault
- [ ] describe_copy_job
- [ ] describe_global_settings
- [ ] describe_protected_resource
- [ ] describe_recovery_point
- [ ] describe_region_settings
- [ ] describe_restore_job
- [ ] export_backup_plan_template
- [ ] get_backup_plan
- [ ] get_backup_plan_from_json
- [ ] get_backup_plan_from_template
- [ ] get_backup_selection
- [ ] get_backup_vault_access_policy
- [ ] get_backup_vault_notifications
- [ ] get_recovery_point_restore_metadata
- [ ] get_supported_resource_types
- [ ] list_backup_jobs
- [ ] list_backup_plan_templates
- [ ] list_backup_plan_versions
- [ ] list_backup_plans
- [ ] list_backup_selections
- [ ] list_backup_vaults
- [ ] list_copy_jobs
- [ ] list_protected_resources
- [ ] list_recovery_points_by_backup_vault
- [ ] list_recovery_points_by_resource
- [ ] list_restore_jobs
- [ ] list_tags
- [ ] put_backup_vault_access_policy
- [ ] put_backup_vault_notifications
- [ ] start_backup_job
- [ ] start_copy_job
- [ ] start_restore_job
- [ ] stop_backup_job
- [ ] tag_resource
- [ ] untag_resource
- [ ] update_backup_plan
- [ ] update_global_settings
- [ ] update_recovery_point_lifecycle
- [ ] update_region_settings
</details>

## batch
<details>
<summary>78% implemented</summary>

- [ ] cancel_job
- [X] create_compute_environment
- [X] create_job_queue
- [X] delete_compute_environment
- [X] delete_job_queue
- [X] deregister_job_definition
- [X] describe_compute_environments
- [X] describe_job_definitions
- [X] describe_job_queues
- [X] describe_jobs
- [X] list_jobs
- [ ] list_tags_for_resource
- [X] register_job_definition
- [X] submit_job
- [ ] tag_resource
- [X] terminate_job
- [ ] untag_resource
- [X] update_compute_environment
- [X] update_job_queue
</details>

## braket
<details>
<summary>0% implemented</summary>

- [ ] cancel_quantum_task
- [ ] create_quantum_task
- [ ] get_device
- [ ] get_quantum_task
- [ ] list_tags_for_resource
- [ ] search_devices
- [ ] search_quantum_tasks
- [ ] tag_resource
- [ ] untag_resource
</details>

## budgets
<details>
<summary>0% implemented</summary>

- [ ] create_budget
- [ ] create_budget_action
- [ ] create_notification
- [ ] create_subscriber
- [ ] delete_budget
- [ ] delete_budget_action
- [ ] delete_notification
- [ ] delete_subscriber
- [ ] describe_budget
- [ ] describe_budget_action
- [ ] describe_budget_action_histories
- [ ] describe_budget_actions_for_account
- [ ] describe_budget_actions_for_budget
- [ ] describe_budget_performance_history
- [ ] describe_budgets
- [ ] describe_notifications_for_budget
- [ ] describe_subscribers_for_notification
- [ ] execute_budget_action
- [ ] update_budget
- [ ] update_budget_action
- [ ] update_notification
- [ ] update_subscriber
</details>

## ce
<details>
<summary>0% implemented</summary>

- [ ] create_anomaly_monitor
- [ ] create_anomaly_subscription
- [ ] create_cost_category_definition
- [ ] delete_anomaly_monitor
- [ ] delete_anomaly_subscription
- [ ] delete_cost_category_definition
- [ ] describe_cost_category_definition
- [ ] get_anomalies
- [ ] get_anomaly_monitors
- [ ] get_anomaly_subscriptions
- [ ] get_cost_and_usage
- [ ] get_cost_and_usage_with_resources
- [ ] get_cost_categories
- [ ] get_cost_forecast
- [ ] get_dimension_values
- [ ] get_reservation_coverage
- [ ] get_reservation_purchase_recommendation
- [ ] get_reservation_utilization
- [ ] get_rightsizing_recommendation
- [ ] get_savings_plans_coverage
- [ ] get_savings_plans_purchase_recommendation
- [ ] get_savings_plans_utilization
- [ ] get_savings_plans_utilization_details
- [ ] get_tags
- [ ] get_usage_forecast
- [ ] list_cost_category_definitions
- [ ] provide_anomaly_feedback
- [ ] update_anomaly_monitor
- [ ] update_anomaly_subscription
- [ ] update_cost_category_definition
</details>

## chime
<details>
<summary>0% implemented</summary>

- [ ] associate_phone_number_with_user
- [ ] associate_phone_numbers_with_voice_connector
- [ ] associate_phone_numbers_with_voice_connector_group
- [ ] associate_signin_delegate_groups_with_account
- [ ] batch_create_attendee
- [ ] batch_create_room_membership
- [ ] batch_delete_phone_number
- [ ] batch_suspend_user
- [ ] batch_unsuspend_user
- [ ] batch_update_phone_number
- [ ] batch_update_user
- [ ] create_account
- [ ] create_app_instance
- [ ] create_app_instance_admin
- [ ] create_app_instance_user
- [ ] create_attendee
- [ ] create_bot
- [ ] create_channel
- [ ] create_channel_ban
- [ ] create_channel_membership
- [ ] create_channel_moderator
- [ ] create_meeting
- [ ] create_meeting_dial_out
- [ ] create_meeting_with_attendees
- [ ] create_phone_number_order
- [ ] create_proxy_session
- [ ] create_room
- [ ] create_room_membership
- [ ] create_sip_media_application
- [ ] create_sip_media_application_call
- [ ] create_sip_rule
- [ ] create_user
- [ ] create_voice_connector
- [ ] create_voice_connector_group
- [ ] delete_account
- [ ] delete_app_instance
- [ ] delete_app_instance_admin
- [ ] delete_app_instance_streaming_configurations
- [ ] delete_app_instance_user
- [ ] delete_attendee
- [ ] delete_channel
- [ ] delete_channel_ban
- [ ] delete_channel_membership
- [ ] delete_channel_message
- [ ] delete_channel_moderator
- [ ] delete_events_configuration
- [ ] delete_meeting
- [ ] delete_phone_number
- [ ] delete_proxy_session
- [ ] delete_room
- [ ] delete_room_membership
- [ ] delete_sip_media_application
- [ ] delete_sip_rule
- [ ] delete_voice_connector
- [ ] delete_voice_connector_emergency_calling_configuration
- [ ] delete_voice_connector_group
- [ ] delete_voice_connector_origination
- [ ] delete_voice_connector_proxy
- [ ] delete_voice_connector_streaming_configuration
- [ ] delete_voice_connector_termination
- [ ] delete_voice_connector_termination_credentials
- [ ] describe_app_instance
- [ ] describe_app_instance_admin
- [ ] describe_app_instance_user
- [ ] describe_channel
- [ ] describe_channel_ban
- [ ] describe_channel_membership
- [ ] describe_channel_membership_for_app_instance_user
- [ ] describe_channel_moderated_by_app_instance_user
- [ ] describe_channel_moderator
- [ ] disassociate_phone_number_from_user
- [ ] disassociate_phone_numbers_from_voice_connector
- [ ] disassociate_phone_numbers_from_voice_connector_group
- [ ] disassociate_signin_delegate_groups_from_account
- [ ] get_account
- [ ] get_account_settings
- [ ] get_app_instance_retention_settings
- [ ] get_app_instance_streaming_configurations
- [ ] get_attendee
- [ ] get_bot
- [ ] get_channel_message
- [ ] get_events_configuration
- [ ] get_global_settings
- [ ] get_meeting
- [ ] get_messaging_session_endpoint
- [ ] get_phone_number
- [ ] get_phone_number_order
- [ ] get_phone_number_settings
- [ ] get_proxy_session
- [ ] get_retention_settings
- [ ] get_room
- [ ] get_sip_media_application
- [ ] get_sip_media_application_logging_configuration
- [ ] get_sip_rule
- [ ] get_user
- [ ] get_user_settings
- [ ] get_voice_connector
- [ ] get_voice_connector_emergency_calling_configuration
- [ ] get_voice_connector_group
- [ ] get_voice_connector_logging_configuration
- [ ] get_voice_connector_origination
- [ ] get_voice_connector_proxy
- [ ] get_voice_connector_streaming_configuration
- [ ] get_voice_connector_termination
- [ ] get_voice_connector_termination_health
- [ ] invite_users
- [ ] list_accounts
- [ ] list_app_instance_admins
- [ ] list_app_instance_users
- [ ] list_app_instances
- [ ] list_attendee_tags
- [ ] list_attendees
- [ ] list_bots
- [ ] list_channel_bans
- [ ] list_channel_memberships
- [ ] list_channel_memberships_for_app_instance_user
- [ ] list_channel_messages
- [ ] list_channel_moderators
- [ ] list_channels
- [ ] list_channels_moderated_by_app_instance_user
- [ ] list_meeting_tags
- [ ] list_meetings
- [ ] list_phone_number_orders
- [ ] list_phone_numbers
- [ ] list_proxy_sessions
- [ ] list_room_memberships
- [ ] list_rooms
- [ ] list_sip_media_applications
- [ ] list_sip_rules
- [ ] list_tags_for_resource
- [ ] list_users
- [ ] list_voice_connector_groups
- [ ] list_voice_connector_termination_credentials
- [ ] list_voice_connectors
- [ ] logout_user
- [ ] put_app_instance_retention_settings
- [ ] put_app_instance_streaming_configurations
- [ ] put_events_configuration
- [ ] put_retention_settings
- [ ] put_sip_media_application_logging_configuration
- [ ] put_voice_connector_emergency_calling_configuration
- [ ] put_voice_connector_logging_configuration
- [ ] put_voice_connector_origination
- [ ] put_voice_connector_proxy
- [ ] put_voice_connector_streaming_configuration
- [ ] put_voice_connector_termination
- [ ] put_voice_connector_termination_credentials
- [ ] redact_channel_message
- [ ] redact_conversation_message
- [ ] redact_room_message
- [ ] regenerate_security_token
- [ ] reset_personal_pin
- [ ] restore_phone_number
- [ ] search_available_phone_numbers
- [ ] send_channel_message
- [ ] tag_attendee
- [ ] tag_meeting
- [ ] tag_resource
- [ ] untag_attendee
- [ ] untag_meeting
- [ ] untag_resource
- [ ] update_account
- [ ] update_account_settings
- [ ] update_app_instance
- [ ] update_app_instance_user
- [ ] update_bot
- [ ] update_channel
- [ ] update_channel_message
- [ ] update_channel_read_marker
- [ ] update_global_settings
- [ ] update_phone_number
- [ ] update_phone_number_settings
- [ ] update_proxy_session
- [ ] update_room
- [ ] update_room_membership
- [ ] update_sip_media_application
- [ ] update_sip_rule
- [ ] update_user
- [ ] update_user_settings
- [ ] update_voice_connector
- [ ] update_voice_connector_group
</details>

## cloud9
<details>
<summary>0% implemented</summary>

- [ ] create_environment_ec2
- [ ] create_environment_membership
- [ ] delete_environment
- [ ] delete_environment_membership
- [ ] describe_environment_memberships
- [ ] describe_environment_status
- [ ] describe_environments
- [ ] list_environments
- [ ] list_tags_for_resource
- [ ] tag_resource
- [ ] untag_resource
- [ ] update_environment
- [ ] update_environment_membership
</details>

## clouddirectory
<details>
<summary>0% implemented</summary>

- [ ] add_facet_to_object
- [ ] apply_schema
- [ ] attach_object
- [ ] attach_policy
- [ ] attach_to_index
- [ ] attach_typed_link
- [ ] batch_read
- [ ] batch_write
- [ ] create_directory
- [ ] create_facet
- [ ] create_index
- [ ] create_object
- [ ] create_schema
- [ ] create_typed_link_facet
- [ ] delete_directory
- [ ] delete_facet
- [ ] delete_object
- [ ] delete_schema
- [ ] delete_typed_link_facet
- [ ] detach_from_index
- [ ] detach_object
- [ ] detach_policy
- [ ] detach_typed_link
- [ ] disable_directory
- [ ] enable_directory
- [ ] get_applied_schema_version
- [ ] get_directory
- [ ] get_facet
- [ ] get_link_attributes
- [ ] get_object_attributes
- [ ] get_object_information
- [ ] get_schema_as_json
- [ ] get_typed_link_facet_information
- [ ] list_applied_schema_arns
- [ ] list_attached_indices
- [ ] list_development_schema_arns
- [ ] list_directories
- [ ] list_facet_attributes
- [ ] list_facet_names
- [ ] list_incoming_typed_links
- [ ] list_index
- [ ] list_managed_schema_arns
- [ ] list_object_attributes
- [ ] list_object_children
- [ ] list_object_parent_paths
- [ ] list_object_parents
- [ ] list_object_policies
- [ ] list_outgoing_typed_links
- [ ] list_policy_attachments
- [ ] list_published_schema_arns
- [ ] list_tags_for_resource
- [ ] list_typed_link_facet_attributes
- [ ] list_typed_link_facet_names
- [ ] lookup_policy
- [ ] publish_schema
- [ ] put_schema_from_json
- [ ] remove_facet_from_object
- [ ] tag_resource
- [ ] untag_resource
- [ ] update_facet
- [ ] update_link_attributes
- [ ] update_object_attributes
- [ ] update_schema
- [ ] update_typed_link_facet
- [ ] upgrade_applied_schema
- [ ] upgrade_published_schema
</details>

## cloudformation
<details>
<summary>32% implemented</summary>

- [ ] cancel_update_stack
- [ ] continue_update_rollback
- [X] create_change_set
- [X] create_stack
- [X] create_stack_instances
- [X] create_stack_set
- [X] delete_change_set
- [X] delete_stack
- [X] delete_stack_instances
- [X] delete_stack_set
- [ ] deregister_type
- [ ] describe_account_limits
- [X] describe_change_set
- [ ] describe_stack_drift_detection_status
- [ ] describe_stack_events
- [ ] describe_stack_instance
- [ ] describe_stack_resource
- [ ] describe_stack_resource_drifts
- [ ] describe_stack_resources
- [ ] describe_stack_set
- [ ] describe_stack_set_operation
- [X] describe_stacks
- [ ] describe_type
- [ ] describe_type_registration
- [ ] detect_stack_drift
- [ ] detect_stack_resource_drift
- [ ] detect_stack_set_drift
- [ ] estimate_template_cost
- [X] execute_change_set
- [ ] get_stack_policy
- [ ] get_template
- [ ] get_template_summary
- [X] list_change_sets
- [X] list_exports
- [ ] list_imports
- [ ] list_stack_instances
- [X] list_stack_resources
- [ ] list_stack_set_operation_results
- [ ] list_stack_set_operations
- [ ] list_stack_sets
- [X] list_stacks
- [ ] list_type_registrations
- [ ] list_type_versions
- [ ] list_types
- [ ] record_handler_progress
- [ ] register_type
- [ ] set_stack_policy
- [ ] set_type_default_version
- [ ] signal_resource
- [ ] stop_stack_set_operation
- [X] update_stack
- [ ] update_stack_instances
- [X] update_stack_set
- [ ] update_termination_protection
- [X] validate_template
</details>

## cloudfront
<details>
<summary>0% implemented</summary>

- [ ] create_cache_policy
- [ ] create_cloud_front_origin_access_identity
- [ ] create_distribution
- [ ] create_distribution_with_tags
- [ ] create_field_level_encryption_config
- [ ] create_field_level_encryption_profile
- [ ] create_invalidation
- [ ] create_key_group
- [ ] create_monitoring_subscription
- [ ] create_origin_request_policy
- [ ] create_public_key
- [ ] create_realtime_log_config
- [ ] create_streaming_distribution
- [ ] create_streaming_distribution_with_tags
- [ ] delete_cache_policy
- [ ] delete_cloud_front_origin_access_identity
- [ ] delete_distribution
- [ ] delete_field_level_encryption_config
- [ ] delete_field_level_encryption_profile
- [ ] delete_key_group
- [ ] delete_monitoring_subscription
- [ ] delete_origin_request_policy
- [ ] delete_public_key
- [ ] delete_realtime_log_config
- [ ] delete_streaming_distribution
- [ ] get_cache_policy
- [ ] get_cache_policy_config
- [ ] get_cloud_front_origin_access_identity
- [ ] get_cloud_front_origin_access_identity_config
- [ ] get_distribution
- [ ] get_distribution_config
- [ ] get_field_level_encryption
- [ ] get_field_level_encryption_config
- [ ] get_field_level_encryption_profile
- [ ] get_field_level_encryption_profile_config
- [ ] get_invalidation
- [ ] get_key_group
- [ ] get_key_group_config
- [ ] get_monitoring_subscription
- [ ] get_origin_request_policy
- [ ] get_origin_request_policy_config
- [ ] get_public_key
- [ ] get_public_key_config
- [ ] get_realtime_log_config
- [ ] get_streaming_distribution
- [ ] get_streaming_distribution_config
- [ ] list_cache_policies
- [ ] list_cloud_front_origin_access_identities
- [ ] list_distributions
- [ ] list_distributions_by_cache_policy_id
- [ ] list_distributions_by_key_group
- [ ] list_distributions_by_origin_request_policy_id
- [ ] list_distributions_by_realtime_log_config
- [ ] list_distributions_by_web_acl_id
- [ ] list_field_level_encryption_configs
- [ ] list_field_level_encryption_profiles
- [ ] list_invalidations
- [ ] list_key_groups
- [ ] list_origin_request_policies
- [ ] list_public_keys
- [ ] list_realtime_log_configs
- [ ] list_streaming_distributions
- [ ] list_tags_for_resource
- [ ] tag_resource
- [ ] untag_resource
- [ ] update_cache_policy
- [ ] update_cloud_front_origin_access_identity
- [ ] update_distribution
- [ ] update_field_level_encryption_config
- [ ] update_field_level_encryption_profile
- [ ] update_key_group
- [ ] update_origin_request_policy
- [ ] update_public_key
- [ ] update_realtime_log_config
- [ ] update_streaming_distribution
</details>

## cloudhsm
<details>
<summary>0% implemented</summary>

- [ ] add_tags_to_resource
- [ ] create_hapg
- [ ] create_hsm
- [ ] create_luna_client
- [ ] delete_hapg
- [ ] delete_hsm
- [ ] delete_luna_client
- [ ] describe_hapg
- [ ] describe_hsm
- [ ] describe_luna_client
- [ ] get_config
- [ ] list_available_zones
- [ ] list_hapgs
- [ ] list_hsms
- [ ] list_luna_clients
- [ ] list_tags_for_resource
- [ ] modify_hapg
- [ ] modify_hsm
- [ ] modify_luna_client
- [ ] remove_tags_from_resource
</details>

## cloudhsmv2
<details>
<summary>0% implemented</summary>

- [ ] copy_backup_to_region
- [ ] create_cluster
- [ ] create_hsm
- [ ] delete_backup
- [ ] delete_cluster
- [ ] delete_hsm
- [ ] describe_backups
- [ ] describe_clusters
- [ ] initialize_cluster
- [ ] list_tags
- [ ] modify_backup_attributes
- [ ] modify_cluster
- [ ] restore_backup
- [ ] tag_resource
- [ ] untag_resource
</details>

## cloudsearch
<details>
<summary>0% implemented</summary>

- [ ] build_suggesters
- [ ] create_domain
- [ ] define_analysis_scheme
- [ ] define_expression
- [ ] define_index_field
- [ ] define_suggester
- [ ] delete_analysis_scheme
- [ ] delete_domain
- [ ] delete_expression
- [ ] delete_index_field
- [ ] delete_suggester
- [ ] describe_analysis_schemes
- [ ] describe_availability_options
- [ ] describe_domain_endpoint_options
- [ ] describe_domains
- [ ] describe_expressions
- [ ] describe_index_fields
- [ ] describe_scaling_parameters
- [ ] describe_service_access_policies
- [ ] describe_suggesters
- [ ] index_documents
- [ ] list_domain_names
- [ ] update_availability_options
- [ ] update_domain_endpoint_options
- [ ] update_scaling_parameters
- [ ] update_service_access_policies
</details>

## cloudsearchdomain
<details>
<summary>0% implemented</summary>

- [ ] search
- [ ] suggest
- [ ] upload_documents
</details>

## cloudtrail
<details>
<summary>0% implemented</summary>

- [ ] add_tags
- [ ] create_trail
- [ ] delete_trail
- [ ] describe_trails
- [ ] get_event_selectors
- [ ] get_insight_selectors
- [ ] get_trail
- [ ] get_trail_status
- [ ] list_public_keys
- [ ] list_tags
- [ ] list_trails
- [ ] lookup_events
- [ ] put_event_selectors
- [ ] put_insight_selectors
- [ ] remove_tags
- [ ] start_logging
- [ ] stop_logging
- [ ] update_trail
</details>

## cloudwatch
<details>
<summary>36% implemented</summary>

- [X] delete_alarms
- [ ] delete_anomaly_detector
- [X] delete_dashboards
- [ ] delete_insight_rules
- [ ] describe_alarm_history
- [ ] describe_alarms
- [ ] describe_alarms_for_metric
- [ ] describe_anomaly_detectors
- [ ] describe_insight_rules
- [ ] disable_alarm_actions
- [ ] disable_insight_rules
- [ ] enable_alarm_actions
- [ ] enable_insight_rules
- [X] get_dashboard
- [ ] get_insight_rule_report
- [X] get_metric_data
- [X] get_metric_statistics
- [ ] get_metric_widget_image
- [X] list_dashboards
- [X] list_metrics
- [ ] list_tags_for_resource
- [ ] put_anomaly_detector
- [ ] put_composite_alarm
- [X] put_dashboard
- [ ] put_insight_rule
- [X] put_metric_alarm
- [X] put_metric_data
- [X] set_alarm_state
- [ ] tag_resource
- [ ] untag_resource
</details>

## codeartifact
<details>
<summary>0% implemented</summary>

- [ ] associate_external_connection
- [ ] copy_package_versions
- [ ] create_domain
- [ ] create_repository
- [ ] delete_domain
- [ ] delete_domain_permissions_policy
- [ ] delete_package_versions
- [ ] delete_repository
- [ ] delete_repository_permissions_policy
- [ ] describe_domain
- [ ] describe_package_version
- [ ] describe_repository
- [ ] disassociate_external_connection
- [ ] dispose_package_versions
- [ ] get_authorization_token
- [ ] get_domain_permissions_policy
- [ ] get_package_version_asset
- [ ] get_package_version_readme
- [ ] get_repository_endpoint
- [ ] get_repository_permissions_policy
- [ ] list_domains
- [ ] list_package_version_assets
- [ ] list_package_version_dependencies
- [ ] list_package_versions
- [ ] list_packages
- [ ] list_repositories
- [ ] list_repositories_in_domain
- [ ] list_tags_for_resource
- [ ] put_domain_permissions_policy
- [ ] put_repository_permissions_policy
- [ ] tag_resource
- [ ] untag_resource
- [ ] update_package_versions_status
- [ ] update_repository
</details>

## codebuild
<details>
<summary>0% implemented</summary>

- [ ] batch_delete_builds
- [ ] batch_get_build_batches
- [ ] batch_get_builds
- [ ] batch_get_projects
- [ ] batch_get_report_groups
- [ ] batch_get_reports
- [ ] create_project
- [ ] create_report_group
- [ ] create_webhook
- [ ] delete_build_batch
- [ ] delete_project
- [ ] delete_report
- [ ] delete_report_group
- [ ] delete_resource_policy
- [ ] delete_source_credentials
- [ ] delete_webhook
- [ ] describe_code_coverages
- [ ] describe_test_cases
- [ ] get_report_group_trend
- [ ] get_resource_policy
- [ ] import_source_credentials
- [ ] invalidate_project_cache
- [ ] list_build_batches
- [ ] list_build_batches_for_project
- [ ] list_builds
- [ ] list_builds_for_project
- [ ] list_curated_environment_images
- [ ] list_projects
- [ ] list_report_groups
- [ ] list_reports
- [ ] list_reports_for_report_group
- [ ] list_shared_projects
- [ ] list_shared_report_groups
- [ ] list_source_credentials
- [ ] put_resource_policy
- [ ] retry_build
- [ ] retry_build_batch
- [ ] start_build
- [ ] start_build_batch
- [ ] stop_build
- [ ] stop_build_batch
- [ ] update_project
- [ ] update_report_group
- [ ] update_webhook
</details>

## codecommit
<details>
<summary>3% implemented</summary>

- [ ] associate_approval_rule_template_with_repository
- [ ] batch_associate_approval_rule_template_with_repositories
- [ ] batch_describe_merge_conflicts
- [ ] batch_disassociate_approval_rule_template_from_repositories
- [ ] batch_get_commits
- [ ] batch_get_repositories
- [ ] create_approval_rule_template
- [ ] create_branch
- [ ] create_commit
- [ ] create_pull_request
- [ ] create_pull_request_approval_rule
- [X] create_repository
- [ ] create_unreferenced_merge_commit
- [ ] delete_approval_rule_template
- [ ] delete_branch
- [ ] delete_comment_content
- [ ] delete_file
- [ ] delete_pull_request_approval_rule
- [X] delete_repository
- [ ] describe_merge_conflicts
- [ ] describe_pull_request_events
- [ ] disassociate_approval_rule_template_from_repository
- [ ] evaluate_pull_request_approval_rules
- [ ] get_approval_rule_template
- [ ] get_blob
- [ ] get_branch
- [ ] get_comment
- [ ] get_comment_reactions
- [ ] get_comments_for_compared_commit
- [ ] get_comments_for_pull_request
- [ ] get_commit
- [ ] get_differences
- [ ] get_file
- [ ] get_folder
- [ ] get_merge_commit
- [ ] get_merge_conflicts
- [ ] get_merge_options
- [ ] get_pull_request
- [ ] get_pull_request_approval_states
- [ ] get_pull_request_override_state
- [X] get_repository
- [ ] get_repository_triggers
- [ ] list_approval_rule_templates
- [ ] list_associated_approval_rule_templates_for_repository
- [ ] list_branches
- [ ] list_pull_requests
- [ ] list_repositories
- [ ] list_repositories_for_approval_rule_template
- [ ] list_tags_for_resource
- [ ] merge_branches_by_fast_forward
- [ ] merge_branches_by_squash
- [ ] merge_branches_by_three_way
- [ ] merge_pull_request_by_fast_forward
- [ ] merge_pull_request_by_squash
- [ ] merge_pull_request_by_three_way
- [ ] override_pull_request_approval_rules
- [ ] post_comment_for_compared_commit
- [ ] post_comment_for_pull_request
- [ ] post_comment_reply
- [ ] put_comment_reaction
- [ ] put_file
- [ ] put_repository_triggers
- [ ] tag_resource
- [ ] test_repository_triggers
- [ ] untag_resource
- [ ] update_approval_rule_template_content
- [ ] update_approval_rule_template_description
- [ ] update_approval_rule_template_name
- [ ] update_comment
- [ ] update_default_branch
- [ ] update_pull_request_approval_rule_content
- [ ] update_pull_request_approval_state
- [ ] update_pull_request_description
- [ ] update_pull_request_status
- [ ] update_pull_request_title
- [ ] update_repository_description
- [ ] update_repository_name
</details>

## codedeploy
<details>
<summary>0% implemented</summary>

- [ ] add_tags_to_on_premises_instances
- [ ] batch_get_application_revisions
- [ ] batch_get_applications
- [ ] batch_get_deployment_groups
- [ ] batch_get_deployment_instances
- [ ] batch_get_deployment_targets
- [ ] batch_get_deployments
- [ ] batch_get_on_premises_instances
- [ ] continue_deployment
- [ ] create_application
- [ ] create_deployment
- [ ] create_deployment_config
- [ ] create_deployment_group
- [ ] delete_application
- [ ] delete_deployment_config
- [ ] delete_deployment_group
- [ ] delete_git_hub_account_token
- [ ] delete_resources_by_external_id
- [ ] deregister_on_premises_instance
- [ ] get_application
- [ ] get_application_revision
- [ ] get_deployment
- [ ] get_deployment_config
- [ ] get_deployment_group
- [ ] get_deployment_instance
- [ ] get_deployment_target
- [ ] get_on_premises_instance
- [ ] list_application_revisions
- [ ] list_applications
- [ ] list_deployment_configs
- [ ] list_deployment_groups
- [ ] list_deployment_instances
- [ ] list_deployment_targets
- [ ] list_deployments
- [ ] list_git_hub_account_token_names
- [ ] list_on_premises_instances
- [ ] list_tags_for_resource
- [ ] put_lifecycle_event_hook_execution_status
- [ ] register_application_revision
- [ ] register_on_premises_instance
- [ ] remove_tags_from_on_premises_instances
- [ ] skip_wait_time_for_instance_termination
- [ ] stop_deployment
- [ ] tag_resource
- [ ] untag_resource
- [ ] update_application
- [ ] update_deployment_group
</details>

## codeguru-reviewer
<details>
<summary>0% implemented</summary>

- [ ] associate_repository
- [ ] create_code_review
- [ ] describe_code_review
- [ ] describe_recommendation_feedback
- [ ] describe_repository_association
- [ ] disassociate_repository
- [ ] list_code_reviews
- [ ] list_recommendation_feedback
- [ ] list_recommendations
- [ ] list_repository_associations
- [ ] list_tags_for_resource
- [ ] put_recommendation_feedback
- [ ] tag_resource
- [ ] untag_resource
</details>

## codeguruprofiler
<details>
<summary>0% implemented</summary>

- [ ] add_notification_channels
- [ ] batch_get_frame_metric_data
- [ ] configure_agent
- [ ] create_profiling_group
- [ ] delete_profiling_group
- [ ] describe_profiling_group
- [ ] get_findings_report_account_summary
- [ ] get_notification_configuration
- [ ] get_policy
- [ ] get_profile
- [ ] get_recommendations
- [ ] list_findings_reports
- [ ] list_profile_times
- [ ] list_profiling_groups
- [ ] list_tags_for_resource
- [ ] post_agent_profile
- [ ] put_permission
- [ ] remove_notification_channel
- [ ] remove_permission
- [ ] submit_feedback
- [ ] tag_resource
- [ ] untag_resource
- [ ] update_profiling_group
</details>

## codepipeline
<details>
<summary>20% implemented</summary>

- [ ] acknowledge_job
- [ ] acknowledge_third_party_job
- [ ] create_custom_action_type
- [X] create_pipeline
- [ ] delete_custom_action_type
- [X] delete_pipeline
- [ ] delete_webhook
- [ ] deregister_webhook_with_third_party
- [ ] disable_stage_transition
- [ ] enable_stage_transition
- [ ] get_action_type
- [ ] get_job_details
- [X] get_pipeline
- [ ] get_pipeline_execution
- [ ] get_pipeline_state
- [ ] get_third_party_job_details
- [ ] list_action_executions
- [ ] list_action_types
- [ ] list_pipeline_executions
- [X] list_pipelines
- [X] list_tags_for_resource
- [ ] list_webhooks
- [ ] poll_for_jobs
- [ ] poll_for_third_party_jobs
- [ ] put_action_revision
- [ ] put_approval_result
- [ ] put_job_failure_result
- [ ] put_job_success_result
- [ ] put_third_party_job_failure_result
- [ ] put_third_party_job_success_result
- [ ] put_webhook
- [ ] register_webhook_with_third_party
- [ ] retry_stage_execution
- [ ] start_pipeline_execution
- [ ] stop_pipeline_execution
- [X] tag_resource
- [X] untag_resource
- [ ] update_action_type
- [X] update_pipeline
</details>

## codestar
<details>
<summary>0% implemented</summary>

- [ ] associate_team_member
- [ ] create_project
- [ ] create_user_profile
- [ ] delete_project
- [ ] delete_user_profile
- [ ] describe_project
- [ ] describe_user_profile
- [ ] disassociate_team_member
- [ ] list_projects
- [ ] list_resources
- [ ] list_tags_for_project
- [ ] list_team_members
- [ ] list_user_profiles
- [ ] tag_project
- [ ] untag_project
- [ ] update_project
- [ ] update_team_member
- [ ] update_user_profile
</details>

## codestar-connections
<details>
<summary>0% implemented</summary>

- [ ] create_connection
- [ ] create_host
- [ ] delete_connection
- [ ] delete_host
- [ ] get_connection
- [ ] get_host
- [ ] list_connections
- [ ] list_hosts
- [ ] list_tags_for_resource
- [ ] tag_resource
- [ ] untag_resource
- [ ] update_host
</details>

## codestar-notifications
<details>
<summary>0% implemented</summary>

- [ ] create_notification_rule
- [ ] delete_notification_rule
- [ ] delete_target
- [ ] describe_notification_rule
- [ ] list_event_types
- [ ] list_notification_rules
- [ ] list_tags_for_resource
- [ ] list_targets
- [ ] subscribe
- [ ] tag_resource
- [ ] unsubscribe
- [ ] untag_resource
- [ ] update_notification_rule
</details>

## cognito-identity
<details>
<summary>26% implemented</summary>

- [X] create_identity_pool
- [ ] delete_identities
- [ ] delete_identity_pool
- [ ] describe_identity
- [X] describe_identity_pool
- [X] get_credentials_for_identity
- [X] get_id
- [ ] get_identity_pool_roles
- [X] get_open_id_token
- [X] get_open_id_token_for_developer_identity
- [ ] get_principal_tag_attribute_map
- [ ] list_identities
- [ ] list_identity_pools
- [ ] list_tags_for_resource
- [ ] lookup_developer_identity
- [ ] merge_developer_identities
- [ ] set_identity_pool_roles
- [ ] set_principal_tag_attribute_map
- [ ] tag_resource
- [ ] unlink_developer_identity
- [ ] unlink_identity
- [ ] untag_resource
- [ ] update_identity_pool
</details>

## cognito-idp
<details>
<summary>45% implemented</summary>

- [ ] add_custom_attributes
- [X] admin_add_user_to_group
- [ ] admin_confirm_sign_up
- [X] admin_create_user
- [X] admin_delete_user
- [ ] admin_delete_user_attributes
- [ ] admin_disable_provider_for_user
- [X] admin_disable_user
- [X] admin_enable_user
- [ ] admin_forget_device
- [ ] admin_get_device
- [X] admin_get_user
- [X] admin_initiate_auth
- [ ] admin_link_provider_for_user
- [ ] admin_list_devices
- [X] admin_list_groups_for_user
- [ ] admin_list_user_auth_events
- [X] admin_remove_user_from_group
- [ ] admin_reset_user_password
- [ ] admin_respond_to_auth_challenge
- [ ] admin_set_user_mfa_preference
- [X] admin_set_user_password
- [ ] admin_set_user_settings
- [ ] admin_update_auth_event_feedback
- [ ] admin_update_device_status
- [X] admin_update_user_attributes
- [ ] admin_user_global_sign_out
- [X] associate_software_token
- [X] change_password
- [ ] confirm_device
- [X] confirm_forgot_password
- [X] confirm_sign_up
- [X] create_group
- [X] create_identity_provider
- [X] create_resource_server
- [ ] create_user_import_job
- [X] create_user_pool
- [X] create_user_pool_client
- [X] create_user_pool_domain
- [X] delete_group
- [X] delete_identity_provider
- [ ] delete_resource_server
- [ ] delete_user
- [ ] delete_user_attributes
- [X] delete_user_pool
- [X] delete_user_pool_client
- [X] delete_user_pool_domain
- [X] describe_identity_provider
- [ ] describe_resource_server
- [ ] describe_risk_configuration
- [ ] describe_user_import_job
- [X] describe_user_pool
- [X] describe_user_pool_client
- [X] describe_user_pool_domain
- [ ] forget_device
- [ ] forgot_password
- [ ] get_csv_header
- [ ] get_device
- [X] get_group
- [ ] get_identity_provider_by_identifier
- [ ] get_signing_certificate
- [ ] get_ui_customization
- [ ] get_user
- [ ] get_user_attribute_verification_code
- [ ] get_user_pool_mfa_config
- [ ] global_sign_out
- [X] initiate_auth
- [ ] list_devices
- [X] list_groups
- [X] list_identity_providers
- [ ] list_resource_servers
- [ ] list_tags_for_resource
- [ ] list_user_import_jobs
- [X] list_user_pool_clients
- [X] list_user_pools
- [X] list_users
- [X] list_users_in_group
- [ ] resend_confirmation_code
- [X] respond_to_auth_challenge
- [ ] set_risk_configuration
- [ ] set_ui_customization
- [X] set_user_mfa_preference
- [ ] set_user_pool_mfa_config
- [ ] set_user_settings
- [X] sign_up
- [ ] start_user_import_job
- [ ] stop_user_import_job
- [ ] tag_resource
- [ ] untag_resource
- [ ] update_auth_event_feedback
- [ ] update_device_status
- [ ] update_group
- [X] update_identity_provider
- [ ] update_resource_server
- [ ] update_user_attributes
- [ ] update_user_pool
- [X] update_user_pool_client
- [X] update_user_pool_domain
- [X] verify_software_token
- [ ] verify_user_attribute
</details>

## cognito-sync
<details>
<summary>0% implemented</summary>

- [ ] bulk_publish
- [ ] delete_dataset
- [ ] describe_dataset
- [ ] describe_identity_pool_usage
- [ ] describe_identity_usage
- [ ] get_bulk_publish_details
- [ ] get_cognito_events
- [ ] get_identity_pool_configuration
- [ ] list_datasets
- [ ] list_identity_pool_usage
- [ ] list_records
- [ ] register_device
- [ ] set_cognito_events
- [ ] set_identity_pool_configuration
- [ ] subscribe_to_dataset
- [ ] unsubscribe_from_dataset
- [ ] update_records
</details>

## comprehend
<details>
<summary>0% implemented</summary>

- [ ] batch_detect_dominant_language
- [ ] batch_detect_entities
- [ ] batch_detect_key_phrases
- [ ] batch_detect_sentiment
- [ ] batch_detect_syntax
- [ ] classify_document
- [ ] create_document_classifier
- [ ] create_endpoint
- [ ] create_entity_recognizer
- [ ] delete_document_classifier
- [ ] delete_endpoint
- [ ] delete_entity_recognizer
- [ ] describe_document_classification_job
- [ ] describe_document_classifier
- [ ] describe_dominant_language_detection_job
- [ ] describe_endpoint
- [ ] describe_entities_detection_job
- [ ] describe_entity_recognizer
- [ ] describe_events_detection_job
- [ ] describe_key_phrases_detection_job
- [ ] describe_pii_entities_detection_job
- [ ] describe_sentiment_detection_job
- [ ] describe_topics_detection_job
- [ ] detect_dominant_language
- [ ] detect_entities
- [ ] detect_key_phrases
- [ ] detect_pii_entities
- [ ] detect_sentiment
- [ ] detect_syntax
- [ ] list_document_classification_jobs
- [ ] list_document_classifiers
- [ ] list_dominant_language_detection_jobs
- [ ] list_endpoints
- [ ] list_entities_detection_jobs
- [ ] list_entity_recognizers
- [ ] list_events_detection_jobs
- [ ] list_key_phrases_detection_jobs
- [ ] list_pii_entities_detection_jobs
- [ ] list_sentiment_detection_jobs
- [ ] list_tags_for_resource
- [ ] list_topics_detection_jobs
- [ ] start_document_classification_job
- [ ] start_dominant_language_detection_job
- [ ] start_entities_detection_job
- [ ] start_events_detection_job
- [ ] start_key_phrases_detection_job
- [ ] start_pii_entities_detection_job
- [ ] start_sentiment_detection_job
- [ ] start_topics_detection_job
- [ ] stop_dominant_language_detection_job
- [ ] stop_entities_detection_job
- [ ] stop_events_detection_job
- [ ] stop_key_phrases_detection_job
- [ ] stop_pii_entities_detection_job
- [ ] stop_sentiment_detection_job
- [ ] stop_training_document_classifier
- [ ] stop_training_entity_recognizer
- [ ] tag_resource
- [ ] untag_resource
- [ ] update_endpoint
</details>

## comprehendmedical
<details>
<summary>0% implemented</summary>

- [ ] describe_entities_detection_v2_job
- [ ] describe_icd10_cm_inference_job
- [ ] describe_phi_detection_job
- [ ] describe_rx_norm_inference_job
- [ ] detect_entities
- [ ] detect_entities_v2
- [ ] detect_phi
- [ ] infer_icd10_cm
- [ ] infer_rx_norm
- [ ] list_entities_detection_v2_jobs
- [ ] list_icd10_cm_inference_jobs
- [ ] list_phi_detection_jobs
- [ ] list_rx_norm_inference_jobs
- [ ] start_entities_detection_v2_job
- [ ] start_icd10_cm_inference_job
- [ ] start_phi_detection_job
- [ ] start_rx_norm_inference_job
- [ ] stop_entities_detection_v2_job
- [ ] stop_icd10_cm_inference_job
- [ ] stop_phi_detection_job
- [ ] stop_rx_norm_inference_job
</details>

## compute-optimizer
<details>
<summary>0% implemented</summary>

- [ ] describe_recommendation_export_jobs
- [ ] export_auto_scaling_group_recommendations
- [ ] export_ec2_instance_recommendations
- [ ] get_auto_scaling_group_recommendations
- [ ] get_ebs_volume_recommendations
- [ ] get_ec2_instance_recommendations
- [ ] get_ec2_recommendation_projected_metrics
- [ ] get_enrollment_status
- [ ] get_lambda_function_recommendations
- [ ] get_recommendation_summaries
- [ ] update_enrollment_status
</details>

## config
<details>
<summary>30% implemented</summary>

- [X] batch_get_aggregate_resource_config
- [X] batch_get_resource_config
- [X] delete_aggregation_authorization
- [ ] delete_config_rule
- [X] delete_configuration_aggregator
- [X] delete_configuration_recorder
- [ ] delete_conformance_pack
- [X] delete_delivery_channel
- [ ] delete_evaluation_results
- [ ] delete_organization_config_rule
- [X] delete_organization_conformance_pack
- [ ] delete_pending_aggregation_request
- [ ] delete_remediation_configuration
- [ ] delete_remediation_exceptions
- [ ] delete_resource_config
- [ ] delete_retention_configuration
- [ ] delete_stored_query
- [ ] deliver_config_snapshot
- [ ] describe_aggregate_compliance_by_config_rules
- [X] describe_aggregation_authorizations
- [ ] describe_compliance_by_config_rule
- [ ] describe_compliance_by_resource
- [ ] describe_config_rule_evaluation_status
- [ ] describe_config_rules
- [ ] describe_configuration_aggregator_sources_status
- [X] describe_configuration_aggregators
- [X] describe_configuration_recorder_status
- [X] describe_configuration_recorders
- [ ] describe_conformance_pack_compliance
- [ ] describe_conformance_pack_status
- [ ] describe_conformance_packs
- [ ] describe_delivery_channel_status
- [X] describe_delivery_channels
- [ ] describe_organization_config_rule_statuses
- [ ] describe_organization_config_rules
- [X] describe_organization_conformance_pack_statuses
- [X] describe_organization_conformance_packs
- [ ] describe_pending_aggregation_requests
- [ ] describe_remediation_configurations
- [ ] describe_remediation_exceptions
- [ ] describe_remediation_execution_status
- [ ] describe_retention_configurations
- [ ] get_aggregate_compliance_details_by_config_rule
- [ ] get_aggregate_config_rule_compliance_summary
- [ ] get_aggregate_discovered_resource_counts
- [ ] get_aggregate_resource_config
- [ ] get_compliance_details_by_config_rule
- [ ] get_compliance_details_by_resource
- [ ] get_compliance_summary_by_config_rule
- [ ] get_compliance_summary_by_resource_type
- [ ] get_conformance_pack_compliance_details
- [ ] get_conformance_pack_compliance_summary
- [ ] get_discovered_resource_counts
- [ ] get_organization_config_rule_detailed_status
- [X] get_organization_conformance_pack_detailed_status
- [X] get_resource_config_history
- [ ] get_stored_query
- [X] list_aggregate_discovered_resources
- [X] list_discovered_resources
- [ ] list_stored_queries
- [ ] list_tags_for_resource
- [X] put_aggregation_authorization
- [ ] put_config_rule
- [X] put_configuration_aggregator
- [X] put_configuration_recorder
- [ ] put_conformance_pack
- [X] put_delivery_channel
- [X] put_evaluations
- [ ] put_external_evaluation
- [ ] put_organization_config_rule
- [X] put_organization_conformance_pack
- [ ] put_remediation_configurations
- [ ] put_remediation_exceptions
- [ ] put_resource_config
- [ ] put_retention_configuration
- [ ] put_stored_query
- [ ] select_aggregate_resource_config
- [ ] select_resource_config
- [ ] start_config_rules_evaluation
- [X] start_configuration_recorder
- [ ] start_remediation_execution
- [X] stop_configuration_recorder
- [ ] tag_resource
- [ ] untag_resource
</details>

## connect
<details>
<summary>0% implemented</summary>

- [ ] associate_approved_origin
- [ ] associate_instance_storage_config
- [ ] associate_lambda_function
- [ ] associate_lex_bot
- [ ] associate_queue_quick_connects
- [ ] associate_routing_profile_queues
- [ ] associate_security_key
- [ ] create_contact_flow
- [ ] create_instance
- [ ] create_integration_association
- [ ] create_queue
- [ ] create_quick_connect
- [ ] create_routing_profile
- [ ] create_use_case
- [ ] create_user
- [ ] create_user_hierarchy_group
- [ ] delete_instance
- [ ] delete_integration_association
- [ ] delete_quick_connect
- [ ] delete_use_case
- [ ] delete_user
- [ ] delete_user_hierarchy_group
- [ ] describe_contact_flow
- [ ] describe_hours_of_operation
- [ ] describe_instance
- [ ] describe_instance_attribute
- [ ] describe_instance_storage_config
- [ ] describe_queue
- [ ] describe_quick_connect
- [ ] describe_routing_profile
- [ ] describe_user
- [ ] describe_user_hierarchy_group
- [ ] describe_user_hierarchy_structure
- [ ] disassociate_approved_origin
- [ ] disassociate_instance_storage_config
- [ ] disassociate_lambda_function
- [ ] disassociate_lex_bot
- [ ] disassociate_queue_quick_connects
- [ ] disassociate_routing_profile_queues
- [ ] disassociate_security_key
- [ ] get_contact_attributes
- [ ] get_current_metric_data
- [ ] get_federation_token
- [ ] get_metric_data
- [ ] list_approved_origins
- [ ] list_contact_flows
- [ ] list_hours_of_operations
- [ ] list_instance_attributes
- [ ] list_instance_storage_configs
- [ ] list_instances
- [ ] list_integration_associations
- [ ] list_lambda_functions
- [ ] list_lex_bots
- [ ] list_phone_numbers
- [ ] list_prompts
- [ ] list_queue_quick_connects
- [ ] list_queues
- [ ] list_quick_connects
- [ ] list_routing_profile_queues
- [ ] list_routing_profiles
- [ ] list_security_keys
- [ ] list_security_profiles
- [ ] list_tags_for_resource
- [ ] list_use_cases
- [ ] list_user_hierarchy_groups
- [ ] list_users
- [ ] resume_contact_recording
- [ ] start_chat_contact
- [ ] start_contact_recording
- [ ] start_outbound_voice_contact
- [ ] start_task_contact
- [ ] stop_contact
- [ ] stop_contact_recording
- [ ] suspend_contact_recording
- [ ] tag_resource
- [ ] untag_resource
- [ ] update_contact_attributes
- [ ] update_contact_flow_content
- [ ] update_contact_flow_name
- [ ] update_instance_attribute
- [ ] update_instance_storage_config
- [ ] update_queue_hours_of_operation
- [ ] update_queue_max_contacts
- [ ] update_queue_name
- [ ] update_queue_outbound_caller_config
- [ ] update_queue_status
- [ ] update_quick_connect_config
- [ ] update_quick_connect_name
- [ ] update_routing_profile_concurrency
- [ ] update_routing_profile_default_outbound_queue
- [ ] update_routing_profile_name
- [ ] update_routing_profile_queues
- [ ] update_user_hierarchy
- [ ] update_user_hierarchy_group_name
- [ ] update_user_hierarchy_structure
- [ ] update_user_identity_info
- [ ] update_user_phone_config
- [ ] update_user_routing_profile
- [ ] update_user_security_profiles
</details>

## connect-contact-lens
<details>
<summary>0% implemented</summary>

- [ ] list_realtime_contact_analysis_segments
</details>

## connectparticipant
<details>
<summary>0% implemented</summary>

- [ ] complete_attachment_upload
- [ ] create_participant_connection
- [ ] disconnect_participant
- [ ] get_attachment
- [ ] get_transcript
- [ ] send_event
- [ ] send_message
- [ ] start_attachment_upload
</details>

## cur
<details>
<summary>0% implemented</summary>

- [ ] delete_report_definition
- [ ] describe_report_definitions
- [ ] modify_report_definition
- [ ] put_report_definition
</details>

## customer-profiles
<details>
<summary>0% implemented</summary>

- [ ] add_profile_key
- [ ] create_domain
- [ ] create_profile
- [ ] delete_domain
- [ ] delete_integration
- [ ] delete_profile
- [ ] delete_profile_key
- [ ] delete_profile_object
- [ ] delete_profile_object_type
- [ ] get_domain
- [ ] get_integration
- [ ] get_profile_object_type
- [ ] get_profile_object_type_template
- [ ] list_account_integrations
- [ ] list_domains
- [ ] list_integrations
- [ ] list_profile_object_type_templates
- [ ] list_profile_object_types
- [ ] list_profile_objects
- [ ] list_tags_for_resource
- [ ] put_integration
- [ ] put_profile_object
- [ ] put_profile_object_type
- [ ] search_profiles
- [ ] tag_resource
- [ ] untag_resource
- [ ] update_domain
- [ ] update_profile
</details>

## databrew
<details>
<summary>0% implemented</summary>

- [ ] batch_delete_recipe_version
- [ ] create_dataset
- [ ] create_profile_job
- [ ] create_project
- [ ] create_recipe
- [ ] create_recipe_job
- [ ] create_schedule
- [ ] delete_dataset
- [ ] delete_job
- [ ] delete_project
- [ ] delete_recipe_version
- [ ] delete_schedule
- [ ] describe_dataset
- [ ] describe_job
- [ ] describe_job_run
- [ ] describe_project
- [ ] describe_recipe
- [ ] describe_schedule
- [ ] list_datasets
- [ ] list_job_runs
- [ ] list_jobs
- [ ] list_projects
- [ ] list_recipe_versions
- [ ] list_recipes
- [ ] list_schedules
- [ ] list_tags_for_resource
- [ ] publish_recipe
- [ ] send_project_session_action
- [ ] start_job_run
- [ ] start_project_session
- [ ] stop_job_run
- [ ] tag_resource
- [ ] untag_resource
- [ ] update_dataset
- [ ] update_profile_job
- [ ] update_project
- [ ] update_recipe
- [ ] update_recipe_job
- [ ] update_schedule
</details>

## dataexchange
<details>
<summary>0% implemented</summary>

- [ ] cancel_job
- [ ] create_data_set
- [ ] create_job
- [ ] create_revision
- [ ] delete_asset
- [ ] delete_data_set
- [ ] delete_revision
- [ ] get_asset
- [ ] get_data_set
- [ ] get_job
- [ ] get_revision
- [ ] list_data_set_revisions
- [ ] list_data_sets
- [ ] list_jobs
- [ ] list_revision_assets
- [ ] list_tags_for_resource
- [ ] start_job
- [ ] tag_resource
- [ ] untag_resource
- [ ] update_asset
- [ ] update_data_set
- [ ] update_revision
</details>

## datapipeline
<details>
<summary>42% implemented</summary>

- [X] activate_pipeline
- [ ] add_tags
- [X] create_pipeline
- [ ] deactivate_pipeline
- [X] delete_pipeline
- [X] describe_objects
- [X] describe_pipelines
- [ ] evaluate_expression
- [X] get_pipeline_definition
- [X] list_pipelines
- [ ] poll_for_task
- [X] put_pipeline_definition
- [ ] query_objects
- [ ] remove_tags
- [ ] report_task_progress
- [ ] report_task_runner_heartbeat
- [ ] set_status
- [ ] set_task_status
- [ ] validate_pipeline_definition
</details>

## datasync
<details>
<summary>17% implemented</summary>

- [X] cancel_task_execution
- [ ] create_agent
- [ ] create_location_efs
- [ ] create_location_fsx_windows
- [ ] create_location_nfs
- [ ] create_location_object_storage
- [ ] create_location_s3
- [ ] create_location_smb
- [X] create_task
- [ ] delete_agent
- [X] delete_location
- [X] delete_task
- [ ] describe_agent
- [ ] describe_location_efs
- [ ] describe_location_fsx_windows
- [ ] describe_location_nfs
- [ ] describe_location_object_storage
- [ ] describe_location_s3
- [ ] describe_location_smb
- [ ] describe_task
- [ ] describe_task_execution
- [ ] list_agents
- [ ] list_locations
- [ ] list_tags_for_resource
- [ ] list_task_executions
- [ ] list_tasks
- [X] start_task_execution
- [ ] tag_resource
- [ ] untag_resource
- [ ] update_agent
- [ ] update_location_nfs
- [ ] update_location_object_storage
- [ ] update_location_smb
- [X] update_task
- [ ] update_task_execution
</details>

## dax
<details>
<summary>0% implemented</summary>

- [ ] create_cluster
- [ ] create_parameter_group
- [ ] create_subnet_group
- [ ] decrease_replication_factor
- [ ] delete_cluster
- [ ] delete_parameter_group
- [ ] delete_subnet_group
- [ ] describe_clusters
- [ ] describe_default_parameters
- [ ] describe_events
- [ ] describe_parameter_groups
- [ ] describe_parameters
- [ ] describe_subnet_groups
- [ ] increase_replication_factor
- [ ] list_tags
- [ ] reboot_node
- [ ] tag_resource
- [ ] untag_resource
- [ ] update_cluster
- [ ] update_parameter_group
- [ ] update_subnet_group
</details>

## detective
<details>
<summary>0% implemented</summary>

- [ ] accept_invitation
- [ ] create_graph
- [ ] create_members
- [ ] delete_graph
- [ ] delete_members
- [ ] disassociate_membership
- [ ] get_members
- [ ] list_graphs
- [ ] list_invitations
- [ ] list_members
- [ ] reject_invitation
- [ ] start_monitoring_member
</details>

## devicefarm
<details>
<summary>0% implemented</summary>

- [ ] create_device_pool
- [ ] create_instance_profile
- [ ] create_network_profile
- [ ] create_project
- [ ] create_remote_access_session
- [ ] create_test_grid_project
- [ ] create_test_grid_url
- [ ] create_upload
- [ ] create_vpce_configuration
- [ ] delete_device_pool
- [ ] delete_instance_profile
- [ ] delete_network_profile
- [ ] delete_project
- [ ] delete_remote_access_session
- [ ] delete_run
- [ ] delete_test_grid_project
- [ ] delete_upload
- [ ] delete_vpce_configuration
- [ ] get_account_settings
- [ ] get_device
- [ ] get_device_instance
- [ ] get_device_pool
- [ ] get_device_pool_compatibility
- [ ] get_instance_profile
- [ ] get_job
- [ ] get_network_profile
- [ ] get_offering_status
- [ ] get_project
- [ ] get_remote_access_session
- [ ] get_run
- [ ] get_suite
- [ ] get_test
- [ ] get_test_grid_project
- [ ] get_test_grid_session
- [ ] get_upload
- [ ] get_vpce_configuration
- [ ] install_to_remote_access_session
- [ ] list_artifacts
- [ ] list_device_instances
- [ ] list_device_pools
- [ ] list_devices
- [ ] list_instance_profiles
- [ ] list_jobs
- [ ] list_network_profiles
- [ ] list_offering_promotions
- [ ] list_offering_transactions
- [ ] list_offerings
- [ ] list_projects
- [ ] list_remote_access_sessions
- [ ] list_runs
- [ ] list_samples
- [ ] list_suites
- [ ] list_tags_for_resource
- [ ] list_test_grid_projects
- [ ] list_test_grid_session_actions
- [ ] list_test_grid_session_artifacts
- [ ] list_test_grid_sessions
- [ ] list_tests
- [ ] list_unique_problems
- [ ] list_uploads
- [ ] list_vpce_configurations
- [ ] purchase_offering
- [ ] renew_offering
- [ ] schedule_run
- [ ] stop_job
- [ ] stop_remote_access_session
- [ ] stop_run
- [ ] tag_resource
- [ ] untag_resource
- [ ] update_device_instance
- [ ] update_device_pool
- [ ] update_instance_profile
- [ ] update_network_profile
- [ ] update_project
- [ ] update_test_grid_project
- [ ] update_upload
- [ ] update_vpce_configuration
</details>

## devops-guru
<details>
<summary>0% implemented</summary>

- [ ] add_notification_channel
- [ ] describe_account_health
- [ ] describe_account_overview
- [ ] describe_anomaly
- [ ] describe_feedback
- [ ] describe_insight
- [ ] describe_resource_collection_health
- [ ] describe_service_integration
- [ ] get_resource_collection
- [ ] list_anomalies_for_insight
- [ ] list_events
- [ ] list_insights
- [ ] list_notification_channels
- [ ] list_recommendations
- [ ] put_feedback
- [ ] remove_notification_channel
- [ ] search_insights
- [ ] update_resource_collection
- [ ] update_service_integration
</details>

## directconnect
<details>
<summary>0% implemented</summary>

- [ ] accept_direct_connect_gateway_association_proposal
- [ ] allocate_connection_on_interconnect
- [ ] allocate_hosted_connection
- [ ] allocate_private_virtual_interface
- [ ] allocate_public_virtual_interface
- [ ] allocate_transit_virtual_interface
- [ ] associate_connection_with_lag
- [ ] associate_hosted_connection
- [ ] associate_virtual_interface
- [ ] confirm_connection
- [ ] confirm_private_virtual_interface
- [ ] confirm_public_virtual_interface
- [ ] confirm_transit_virtual_interface
- [ ] create_bgp_peer
- [ ] create_connection
- [ ] create_direct_connect_gateway
- [ ] create_direct_connect_gateway_association
- [ ] create_direct_connect_gateway_association_proposal
- [ ] create_interconnect
- [ ] create_lag
- [ ] create_private_virtual_interface
- [ ] create_public_virtual_interface
- [ ] create_transit_virtual_interface
- [ ] delete_bgp_peer
- [ ] delete_connection
- [ ] delete_direct_connect_gateway
- [ ] delete_direct_connect_gateway_association
- [ ] delete_direct_connect_gateway_association_proposal
- [ ] delete_interconnect
- [ ] delete_lag
- [ ] delete_virtual_interface
- [ ] describe_connection_loa
- [ ] describe_connections
- [ ] describe_connections_on_interconnect
- [ ] describe_direct_connect_gateway_association_proposals
- [ ] describe_direct_connect_gateway_associations
- [ ] describe_direct_connect_gateway_attachments
- [ ] describe_direct_connect_gateways
- [ ] describe_hosted_connections
- [ ] describe_interconnect_loa
- [ ] describe_interconnects
- [ ] describe_lags
- [ ] describe_loa
- [ ] describe_locations
- [ ] describe_tags
- [ ] describe_virtual_gateways
- [ ] describe_virtual_interfaces
- [ ] disassociate_connection_from_lag
- [ ] list_virtual_interface_test_history
- [ ] start_bgp_failover_test
- [ ] stop_bgp_failover_test
- [ ] tag_resource
- [ ] untag_resource
- [ ] update_direct_connect_gateway_association
- [ ] update_lag
- [ ] update_virtual_interface_attributes
</details>

## discovery
<details>
<summary>0% implemented</summary>

- [ ] associate_configuration_items_to_application
- [ ] batch_delete_import_data
- [ ] create_application
- [ ] create_tags
- [ ] delete_applications
- [ ] delete_tags
- [ ] describe_agents
- [ ] describe_configurations
- [ ] describe_continuous_exports
- [ ] describe_export_configurations
- [ ] describe_export_tasks
- [ ] describe_import_tasks
- [ ] describe_tags
- [ ] disassociate_configuration_items_from_application
- [ ] export_configurations
- [ ] get_discovery_summary
- [ ] list_configurations
- [ ] list_server_neighbors
- [ ] start_continuous_export
- [ ] start_data_collection_by_agent_ids
- [ ] start_export_task
- [ ] start_import_task
- [ ] stop_continuous_export
- [ ] stop_data_collection_by_agent_ids
- [ ] update_application
</details>

## dlm
<details>
<summary>0% implemented</summary>

- [ ] create_lifecycle_policy
- [ ] delete_lifecycle_policy
- [ ] get_lifecycle_policies
- [ ] get_lifecycle_policy
- [ ] list_tags_for_resource
- [ ] tag_resource
- [ ] untag_resource
- [ ] update_lifecycle_policy
</details>

## dms
<details>
<summary>0% implemented</summary>

- [ ] add_tags_to_resource
- [ ] apply_pending_maintenance_action
- [ ] cancel_replication_task_assessment_run
- [ ] create_endpoint
- [ ] create_event_subscription
- [ ] create_replication_instance
- [ ] create_replication_subnet_group
- [ ] create_replication_task
- [ ] delete_certificate
- [ ] delete_connection
- [ ] delete_endpoint
- [ ] delete_event_subscription
- [ ] delete_replication_instance
- [ ] delete_replication_subnet_group
- [ ] delete_replication_task
- [ ] delete_replication_task_assessment_run
- [ ] describe_account_attributes
- [ ] describe_applicable_individual_assessments
- [ ] describe_certificates
- [ ] describe_connections
- [ ] describe_endpoint_types
- [ ] describe_endpoints
- [ ] describe_event_categories
- [ ] describe_event_subscriptions
- [ ] describe_events
- [ ] describe_orderable_replication_instances
- [ ] describe_pending_maintenance_actions
- [ ] describe_refresh_schemas_status
- [ ] describe_replication_instance_task_logs
- [ ] describe_replication_instances
- [ ] describe_replication_subnet_groups
- [ ] describe_replication_task_assessment_results
- [ ] describe_replication_task_assessment_runs
- [ ] describe_replication_task_individual_assessments
- [ ] describe_replication_tasks
- [ ] describe_schemas
- [ ] describe_table_statistics
- [ ] import_certificate
- [ ] list_tags_for_resource
- [ ] modify_endpoint
- [ ] modify_event_subscription
- [ ] modify_replication_instance
- [ ] modify_replication_subnet_group
- [ ] modify_replication_task
- [ ] move_replication_task
- [ ] reboot_replication_instance
- [ ] refresh_schemas
- [ ] reload_tables
- [ ] remove_tags_from_resource
- [ ] start_replication_task
- [ ] start_replication_task_assessment
- [ ] start_replication_task_assessment_run
- [ ] stop_replication_task
- [ ] test_connection
</details>

## docdb
<details>
<summary>0% implemented</summary>

- [ ] add_tags_to_resource
- [ ] apply_pending_maintenance_action
- [ ] copy_db_cluster_parameter_group
- [ ] copy_db_cluster_snapshot
- [ ] create_db_cluster
- [ ] create_db_cluster_parameter_group
- [ ] create_db_cluster_snapshot
- [ ] create_db_instance
- [ ] create_db_subnet_group
- [ ] delete_db_cluster
- [ ] delete_db_cluster_parameter_group
- [ ] delete_db_cluster_snapshot
- [ ] delete_db_instance
- [ ] delete_db_subnet_group
- [ ] describe_certificates
- [ ] describe_db_cluster_parameter_groups
- [ ] describe_db_cluster_parameters
- [ ] describe_db_cluster_snapshot_attributes
- [ ] describe_db_cluster_snapshots
- [ ] describe_db_clusters
- [ ] describe_db_engine_versions
- [ ] describe_db_instances
- [ ] describe_db_subnet_groups
- [ ] describe_engine_default_cluster_parameters
- [ ] describe_event_categories
- [ ] describe_events
- [ ] describe_orderable_db_instance_options
- [ ] describe_pending_maintenance_actions
- [ ] failover_db_cluster
- [ ] list_tags_for_resource
- [ ] modify_db_cluster
- [ ] modify_db_cluster_parameter_group
- [ ] modify_db_cluster_snapshot_attribute
- [ ] modify_db_instance
- [ ] modify_db_subnet_group
- [ ] reboot_db_instance
- [ ] remove_tags_from_resource
- [ ] reset_db_cluster_parameter_group
- [ ] restore_db_cluster_from_snapshot
- [ ] restore_db_cluster_to_point_in_time
- [ ] start_db_cluster
- [ ] stop_db_cluster
</details>

## ds
<details>
<summary>0% implemented</summary>

- [ ] accept_shared_directory
- [ ] add_ip_routes
- [ ] add_region
- [ ] add_tags_to_resource
- [ ] cancel_schema_extension
- [ ] connect_directory
- [ ] create_alias
- [ ] create_computer
- [ ] create_conditional_forwarder
- [ ] create_directory
- [ ] create_log_subscription
- [ ] create_microsoft_ad
- [ ] create_snapshot
- [ ] create_trust
- [ ] delete_conditional_forwarder
- [ ] delete_directory
- [ ] delete_log_subscription
- [ ] delete_snapshot
- [ ] delete_trust
- [ ] deregister_certificate
- [ ] deregister_event_topic
- [ ] describe_certificate
- [ ] describe_conditional_forwarders
- [ ] describe_directories
- [ ] describe_domain_controllers
- [ ] describe_event_topics
- [ ] describe_ldaps_settings
- [ ] describe_regions
- [ ] describe_shared_directories
- [ ] describe_snapshots
- [ ] describe_trusts
- [ ] disable_client_authentication
- [ ] disable_ldaps
- [ ] disable_radius
- [ ] disable_sso
- [ ] enable_client_authentication
- [ ] enable_ldaps
- [ ] enable_radius
- [ ] enable_sso
- [ ] get_directory_limits
- [ ] get_snapshot_limits
- [ ] list_certificates
- [ ] list_ip_routes
- [ ] list_log_subscriptions
- [ ] list_schema_extensions
- [ ] list_tags_for_resource
- [ ] register_certificate
- [ ] register_event_topic
- [ ] reject_shared_directory
- [ ] remove_ip_routes
- [ ] remove_region
- [ ] remove_tags_from_resource
- [ ] reset_user_password
- [ ] restore_from_snapshot
- [ ] share_directory
- [ ] start_schema_extension
- [ ] unshare_directory
- [ ] update_conditional_forwarder
- [ ] update_number_of_domain_controllers
- [ ] update_radius
- [ ] update_trust
- [ ] verify_trust
</details>

## dynamodb
<details>
<summary>44% implemented</summary>

- [ ] batch_execute_statement
- [X] batch_get_item
- [X] batch_write_item
- [ ] create_backup
- [ ] create_global_table
- [X] create_table
- [ ] delete_backup
- [X] delete_item
- [X] delete_table
- [ ] describe_backup
- [X] describe_continuous_backups
- [ ] describe_contributor_insights
- [ ] describe_endpoints
- [ ] describe_export
- [ ] describe_global_table
- [ ] describe_global_table_settings
- [ ] describe_kinesis_streaming_destination
- [ ] describe_limits
- [X] describe_table
- [ ] describe_table_replica_auto_scaling
- [X] describe_time_to_live
- [ ] disable_kinesis_streaming_destination
- [ ] enable_kinesis_streaming_destination
- [ ] execute_statement
- [ ] execute_transaction
- [ ] export_table_to_point_in_time
- [X] get_item
- [ ] list_backups
- [ ] list_contributor_insights
- [ ] list_exports
- [ ] list_global_tables
- [X] list_tables
- [X] list_tags_of_resource
- [X] put_item
- [X] query
- [ ] restore_table_from_backup
- [ ] restore_table_to_point_in_time
- [X] scan
- [X] tag_resource
- [X] transact_get_items
- [X] transact_write_items
- [X] untag_resource
- [X] update_continuous_backups
- [ ] update_contributor_insights
- [ ] update_global_table
- [ ] update_global_table_settings
- [X] update_item
- [X] update_table
- [ ] update_table_replica_auto_scaling
- [X] update_time_to_live
</details>

## dynamodbstreams
<details>
<summary>100% implemented</summary>

- [X] describe_stream
- [X] get_records
- [X] get_shard_iterator
- [X] list_streams
</details>

## ebs
<details>
<summary>0% implemented</summary>

- [ ] complete_snapshot
- [ ] get_snapshot_block
- [ ] list_changed_blocks
- [ ] list_snapshot_blocks
- [ ] put_snapshot_block
- [ ] start_snapshot
</details>

## ec2
<details>
<summary>27% implemented</summary>

- [ ] accept_reserved_instances_exchange_quote
- [ ] accept_transit_gateway_multicast_domain_associations
- [ ] accept_transit_gateway_peering_attachment
- [ ] accept_transit_gateway_vpc_attachment
- [ ] accept_vpc_endpoint_connections
- [X] accept_vpc_peering_connection
- [ ] advertise_byoip_cidr
- [X] allocate_address
- [ ] allocate_hosts
- [ ] apply_security_groups_to_client_vpn_target_network
- [ ] assign_ipv6_addresses
- [ ] assign_private_ip_addresses
- [X] associate_address
- [ ] associate_client_vpn_target_network
- [X] associate_dhcp_options
- [ ] associate_enclave_certificate_iam_role
- [X] associate_iam_instance_profile
- [X] associate_route_table
- [ ] associate_subnet_cidr_block
- [ ] associate_transit_gateway_multicast_domain
- [ ] associate_transit_gateway_route_table
- [X] associate_vpc_cidr_block
- [ ] attach_classic_link_vpc
- [X] attach_internet_gateway
- [X] attach_network_interface
- [X] attach_volume
- [X] attach_vpn_gateway
- [ ] authorize_client_vpn_ingress
- [X] authorize_security_group_egress
- [X] authorize_security_group_ingress
- [ ] bundle_instance
- [ ] cancel_bundle_task
- [ ] cancel_capacity_reservation
- [ ] cancel_conversion_task
- [ ] cancel_export_task
- [ ] cancel_import_task
- [ ] cancel_reserved_instances_listing
- [X] cancel_spot_fleet_requests
- [X] cancel_spot_instance_requests
- [ ] confirm_product_instance
- [ ] copy_fpga_image
- [X] copy_image
- [X] copy_snapshot
- [ ] create_capacity_reservation
- [ ] create_carrier_gateway
- [ ] create_client_vpn_endpoint
- [ ] create_client_vpn_route
- [X] create_customer_gateway
- [ ] create_default_subnet
- [ ] create_default_vpc
- [X] create_dhcp_options
- [ ] create_egress_only_internet_gateway
- [ ] create_fleet
- [X] create_flow_logs
- [ ] create_fpga_image
- [X] create_image
- [ ] create_instance_export_task
- [X] create_internet_gateway
- [X] create_key_pair
- [X] create_launch_template
- [ ] create_launch_template_version
- [ ] create_local_gateway_route
- [ ] create_local_gateway_route_table_vpc_association
- [ ] create_managed_prefix_list
- [X] create_nat_gateway
- [X] create_network_acl
- [X] create_network_acl_entry
- [ ] create_network_insights_path
- [X] create_network_interface
- [ ] create_network_interface_permission
- [ ] create_placement_group
- [ ] create_reserved_instances_listing
- [X] create_route
- [X] create_route_table
- [X] create_security_group
- [X] create_snapshot
- [ ] create_snapshots
- [ ] create_spot_datafeed_subscription
- [X] create_subnet
- [X] create_tags
- [ ] create_traffic_mirror_filter
- [ ] create_traffic_mirror_filter_rule
- [ ] create_traffic_mirror_session
- [ ] create_traffic_mirror_target
- [ ] create_transit_gateway
- [ ] create_transit_gateway_connect
- [ ] create_transit_gateway_connect_peer
- [ ] create_transit_gateway_multicast_domain
- [ ] create_transit_gateway_peering_attachment
- [ ] create_transit_gateway_prefix_list_reference
- [ ] create_transit_gateway_route
- [ ] create_transit_gateway_route_table
- [ ] create_transit_gateway_vpc_attachment
- [X] create_volume
- [X] create_vpc
- [X] create_vpc_endpoint
- [ ] create_vpc_endpoint_connection_notification
- [ ] create_vpc_endpoint_service_configuration
- [X] create_vpc_peering_connection
- [X] create_vpn_connection
- [ ] create_vpn_connection_route
- [X] create_vpn_gateway
- [ ] delete_carrier_gateway
- [ ] delete_client_vpn_endpoint
- [ ] delete_client_vpn_route
- [X] delete_customer_gateway
- [ ] delete_dhcp_options
- [ ] delete_egress_only_internet_gateway
- [ ] delete_fleets
- [X] delete_flow_logs
- [ ] delete_fpga_image
- [X] delete_internet_gateway
- [X] delete_key_pair
- [ ] delete_launch_template
- [ ] delete_launch_template_versions
- [ ] delete_local_gateway_route
- [ ] delete_local_gateway_route_table_vpc_association
- [ ] delete_managed_prefix_list
- [X] delete_nat_gateway
- [X] delete_network_acl
- [X] delete_network_acl_entry
- [ ] delete_network_insights_analysis
- [ ] delete_network_insights_path
- [X] delete_network_interface
- [ ] delete_network_interface_permission
- [ ] delete_placement_group
- [ ] delete_queued_reserved_instances
- [X] delete_route
- [X] delete_route_table
- [X] delete_security_group
- [X] delete_snapshot
- [ ] delete_spot_datafeed_subscription
- [X] delete_subnet
- [X] delete_tags
- [ ] delete_traffic_mirror_filter
- [ ] delete_traffic_mirror_filter_rule
- [ ] delete_traffic_mirror_session
- [ ] delete_traffic_mirror_target
- [ ] delete_transit_gateway
- [ ] delete_transit_gateway_connect
- [ ] delete_transit_gateway_connect_peer
- [ ] delete_transit_gateway_multicast_domain
- [ ] delete_transit_gateway_peering_attachment
- [ ] delete_transit_gateway_prefix_list_reference
- [ ] delete_transit_gateway_route
- [ ] delete_transit_gateway_route_table
- [ ] delete_transit_gateway_vpc_attachment
- [X] delete_volume
- [X] delete_vpc
- [ ] delete_vpc_endpoint_connection_notifications
- [ ] delete_vpc_endpoint_service_configurations
- [ ] delete_vpc_endpoints
- [X] delete_vpc_peering_connection
- [X] delete_vpn_connection
- [ ] delete_vpn_connection_route
- [X] delete_vpn_gateway
- [ ] deprovision_byoip_cidr
- [X] deregister_image
- [ ] deregister_instance_event_notification_attributes
- [ ] deregister_transit_gateway_multicast_group_members
- [ ] deregister_transit_gateway_multicast_group_sources
- [ ] describe_account_attributes
- [X] describe_addresses
- [ ] describe_addresses_attribute
- [ ] describe_aggregate_id_format
- [X] describe_availability_zones
- [ ] describe_bundle_tasks
- [ ] describe_byoip_cidrs
- [ ] describe_capacity_reservations
- [ ] describe_carrier_gateways
- [ ] describe_classic_link_instances
- [ ] describe_client_vpn_authorization_rules
- [ ] describe_client_vpn_connections
- [ ] describe_client_vpn_endpoints
- [ ] describe_client_vpn_routes
- [ ] describe_client_vpn_target_networks
- [ ] describe_coip_pools
- [ ] describe_conversion_tasks
- [ ] describe_customer_gateways
- [X] describe_dhcp_options
- [ ] describe_egress_only_internet_gateways
- [ ] describe_elastic_gpus
- [ ] describe_export_image_tasks
- [ ] describe_export_tasks
- [ ] describe_fast_snapshot_restores
- [ ] describe_fleet_history
- [ ] describe_fleet_instances
- [ ] describe_fleets
- [X] describe_flow_logs
- [ ] describe_fpga_image_attribute
- [ ] describe_fpga_images
- [ ] describe_host_reservation_offerings
- [ ] describe_host_reservations
- [ ] describe_hosts
- [X] describe_iam_instance_profile_associations
- [ ] describe_id_format
- [ ] describe_identity_id_format
- [ ] describe_image_attribute
- [X] describe_images
- [ ] describe_import_image_tasks
- [ ] describe_import_snapshot_tasks
- [X] describe_instance_attribute
- [X] describe_instance_credit_specifications
- [ ] describe_instance_event_notification_attributes
- [ ] describe_instance_status
- [X] describe_instance_type_offerings
- [X] describe_instance_types
- [ ] describe_instances
- [X] describe_internet_gateways
- [ ] describe_ipv6_pools
- [X] describe_key_pairs
- [ ] describe_launch_template_versions
- [ ] describe_launch_templates
- [ ] describe_local_gateway_route_table_virtual_interface_group_associations
- [ ] describe_local_gateway_route_table_vpc_associations
- [ ] describe_local_gateway_route_tables
- [ ] describe_local_gateway_virtual_interface_groups
- [ ] describe_local_gateway_virtual_interfaces
- [ ] describe_local_gateways
- [ ] describe_managed_prefix_lists
- [ ] describe_moving_addresses
- [ ] describe_nat_gateways
- [X] describe_network_acls
- [ ] describe_network_insights_analyses
- [ ] describe_network_insights_paths
- [ ] describe_network_interface_attribute
- [ ] describe_network_interface_permissions
- [X] describe_network_interfaces
- [ ] describe_placement_groups
- [ ] describe_prefix_lists
- [ ] describe_principal_id_format
- [ ] describe_public_ipv4_pools
- [X] describe_regions
- [ ] describe_reserved_instances
- [ ] describe_reserved_instances_listings
- [ ] describe_reserved_instances_modifications
- [ ] describe_reserved_instances_offerings
- [ ] describe_route_tables
- [ ] describe_scheduled_instance_availability
- [ ] describe_scheduled_instances
- [ ] describe_security_group_references
- [X] describe_security_groups
- [ ] describe_snapshot_attribute
- [X] describe_snapshots
- [ ] describe_spot_datafeed_subscription
- [X] describe_spot_fleet_instances
- [ ] describe_spot_fleet_request_history
- [X] describe_spot_fleet_requests
- [X] describe_spot_instance_requests
- [ ] describe_spot_price_history
- [ ] describe_stale_security_groups
- [ ] describe_subnets
- [X] describe_tags
- [ ] describe_traffic_mirror_filters
- [ ] describe_traffic_mirror_sessions
- [ ] describe_traffic_mirror_targets
- [ ] describe_transit_gateway_attachments
- [ ] describe_transit_gateway_connect_peers
- [ ] describe_transit_gateway_connects
- [ ] describe_transit_gateway_multicast_domains
- [ ] describe_transit_gateway_peering_attachments
- [ ] describe_transit_gateway_route_tables
- [ ] describe_transit_gateway_vpc_attachments
- [ ] describe_transit_gateways
- [ ] describe_volume_attribute
- [ ] describe_volume_status
- [X] describe_volumes
- [ ] describe_volumes_modifications
- [X] describe_vpc_attribute
- [ ] describe_vpc_classic_link
- [ ] describe_vpc_classic_link_dns_support
- [ ] describe_vpc_endpoint_connection_notifications
- [ ] describe_vpc_endpoint_connections
- [ ] describe_vpc_endpoint_service_configurations
- [ ] describe_vpc_endpoint_service_permissions
- [ ] describe_vpc_endpoint_services
- [ ] describe_vpc_endpoints
- [ ] describe_vpc_peering_connections
- [ ] describe_vpcs
- [X] describe_vpn_connections
- [ ] describe_vpn_gateways
- [ ] detach_classic_link_vpc
- [X] detach_internet_gateway
- [X] detach_network_interface
- [X] detach_volume
- [X] detach_vpn_gateway
- [ ] disable_ebs_encryption_by_default
- [ ] disable_fast_snapshot_restores
- [ ] disable_transit_gateway_route_table_propagation
- [ ] disable_vgw_route_propagation
- [X] disable_vpc_classic_link
- [X] disable_vpc_classic_link_dns_support
- [X] disassociate_address
- [ ] disassociate_client_vpn_target_network
- [ ] disassociate_enclave_certificate_iam_role
- [X] disassociate_iam_instance_profile
- [X] disassociate_route_table
- [ ] disassociate_subnet_cidr_block
- [ ] disassociate_transit_gateway_multicast_domain
- [ ] disassociate_transit_gateway_route_table
- [X] disassociate_vpc_cidr_block
- [ ] enable_ebs_encryption_by_default
- [ ] enable_fast_snapshot_restores
- [ ] enable_transit_gateway_route_table_propagation
- [ ] enable_vgw_route_propagation
- [ ] enable_volume_io
- [X] enable_vpc_classic_link
- [X] enable_vpc_classic_link_dns_support
- [ ] export_client_vpn_client_certificate_revocation_list
- [ ] export_client_vpn_client_configuration
- [ ] export_image
- [ ] export_transit_gateway_routes
- [ ] get_associated_enclave_certificate_iam_roles
- [ ] get_associated_ipv6_pool_cidrs
- [ ] get_capacity_reservation_usage
- [ ] get_coip_pool_usage
- [ ] get_console_output
- [ ] get_console_screenshot
- [ ] get_default_credit_specification
- [ ] get_ebs_default_kms_key_id
- [ ] get_ebs_encryption_by_default
- [ ] get_groups_for_capacity_reservation
- [ ] get_host_reservation_purchase_preview
- [ ] get_launch_template_data
- [ ] get_managed_prefix_list_associations
- [ ] get_managed_prefix_list_entries
- [ ] get_password_data
- [ ] get_reserved_instances_exchange_quote
- [ ] get_transit_gateway_attachment_propagations
- [ ] get_transit_gateway_multicast_domain_associations
- [ ] get_transit_gateway_prefix_list_references
- [ ] get_transit_gateway_route_table_associations
- [ ] get_transit_gateway_route_table_propagations
- [ ] import_client_vpn_client_certificate_revocation_list
- [ ] import_image
- [ ] import_instance
- [X] import_key_pair
- [ ] import_snapshot
- [ ] import_volume
- [ ] modify_address_attribute
- [ ] modify_availability_zone_group
- [ ] modify_capacity_reservation
- [ ] modify_client_vpn_endpoint
- [ ] modify_default_credit_specification
- [ ] modify_ebs_default_kms_key_id
- [ ] modify_fleet
- [ ] modify_fpga_image_attribute
- [ ] modify_hosts
- [ ] modify_id_format
- [ ] modify_identity_id_format
- [ ] modify_image_attribute
- [X] modify_instance_attribute
- [ ] modify_instance_capacity_reservation_attributes
- [ ] modify_instance_credit_specification
- [ ] modify_instance_event_start_time
- [ ] modify_instance_metadata_options
- [ ] modify_instance_placement
- [ ] modify_launch_template
- [ ] modify_managed_prefix_list
- [X] modify_network_interface_attribute
- [ ] modify_reserved_instances
- [ ] modify_snapshot_attribute
- [X] modify_spot_fleet_request
- [X] modify_subnet_attribute
- [ ] modify_traffic_mirror_filter_network_services
- [ ] modify_traffic_mirror_filter_rule
- [ ] modify_traffic_mirror_session
- [ ] modify_transit_gateway
- [ ] modify_transit_gateway_prefix_list_reference
- [ ] modify_transit_gateway_vpc_attachment
- [ ] modify_volume
- [ ] modify_volume_attribute
- [X] modify_vpc_attribute
- [ ] modify_vpc_endpoint
- [ ] modify_vpc_endpoint_connection_notification
- [ ] modify_vpc_endpoint_service_configuration
- [ ] modify_vpc_endpoint_service_permissions
- [ ] modify_vpc_peering_connection_options
- [ ] modify_vpc_tenancy
- [ ] modify_vpn_connection
- [ ] modify_vpn_connection_options
- [ ] modify_vpn_tunnel_certificate
- [ ] modify_vpn_tunnel_options
- [ ] monitor_instances
- [ ] move_address_to_vpc
- [ ] provision_byoip_cidr
- [ ] purchase_host_reservation
- [ ] purchase_reserved_instances_offering
- [ ] purchase_scheduled_instances
- [X] reboot_instances
- [X] register_image
- [ ] register_instance_event_notification_attributes
- [ ] register_transit_gateway_multicast_group_members
- [ ] register_transit_gateway_multicast_group_sources
- [ ] reject_transit_gateway_multicast_domain_associations
- [ ] reject_transit_gateway_peering_attachment
- [ ] reject_transit_gateway_vpc_attachment
- [ ] reject_vpc_endpoint_connections
- [X] reject_vpc_peering_connection
- [X] release_address
- [ ] release_hosts
- [X] replace_iam_instance_profile_association
- [X] replace_network_acl_association
- [X] replace_network_acl_entry
- [X] replace_route
- [X] replace_route_table_association
- [ ] replace_transit_gateway_route
- [ ] report_instance_status
- [X] request_spot_fleet
- [X] request_spot_instances
- [ ] reset_address_attribute
- [ ] reset_ebs_default_kms_key_id
- [ ] reset_fpga_image_attribute
- [ ] reset_image_attribute
- [ ] reset_instance_attribute
- [ ] reset_network_interface_attribute
- [ ] reset_snapshot_attribute
- [ ] restore_address_to_classic
- [ ] restore_managed_prefix_list_version
- [ ] revoke_client_vpn_ingress
- [X] revoke_security_group_egress
- [X] revoke_security_group_ingress
- [X] run_instances
- [ ] run_scheduled_instances
- [ ] search_local_gateway_routes
- [ ] search_transit_gateway_multicast_groups
- [ ] search_transit_gateway_routes
- [ ] send_diagnostic_interrupt
- [X] start_instances
- [ ] start_network_insights_analysis
- [ ] start_vpc_endpoint_service_private_dns_verification
- [X] stop_instances
- [ ] terminate_client_vpn_connections
- [X] terminate_instances
- [ ] unassign_ipv6_addresses
- [ ] unassign_private_ip_addresses
- [ ] unmonitor_instances
- [ ] update_security_group_rule_descriptions_egress
- [ ] update_security_group_rule_descriptions_ingress
- [ ] withdraw_byoip_cidr
</details>

## ec2-instance-connect
<details>
<summary>100% implemented</summary>

- [X] send_ssh_public_key
</details>

## ecr
<details>
<summary>23% implemented</summary>

- [ ] batch_check_layer_availability
- [X] batch_delete_image
- [X] batch_get_image
- [ ] complete_layer_upload
- [X] create_repository
- [ ] delete_lifecycle_policy
- [ ] delete_registry_policy
- [X] delete_repository
- [ ] delete_repository_policy
- [ ] describe_image_scan_findings
- [X] describe_images
- [ ] describe_registry
- [X] describe_repositories
- [ ] get_authorization_token
- [ ] get_download_url_for_layer
- [ ] get_lifecycle_policy
- [ ] get_lifecycle_policy_preview
- [ ] get_registry_policy
- [ ] get_repository_policy
- [ ] initiate_layer_upload
- [X] list_images
- [ ] list_tags_for_resource
- [X] put_image
- [ ] put_image_scanning_configuration
- [ ] put_image_tag_mutability
- [ ] put_lifecycle_policy
- [ ] put_registry_policy
- [ ] put_replication_configuration
- [ ] set_repository_policy
- [ ] start_image_scan
- [ ] start_lifecycle_policy_preview
- [ ] tag_resource
- [ ] untag_resource
- [ ] upload_layer_part
</details>

## ecr-public
<details>
<summary>0% implemented</summary>

- [ ] batch_check_layer_availability
- [ ] batch_delete_image
- [ ] complete_layer_upload
- [ ] create_repository
- [ ] delete_repository
- [ ] delete_repository_policy
- [ ] describe_image_tags
- [ ] describe_images
- [ ] describe_registries
- [ ] describe_repositories
- [ ] get_authorization_token
- [ ] get_registry_catalog_data
- [ ] get_repository_catalog_data
- [ ] get_repository_policy
- [ ] initiate_layer_upload
- [ ] list_tags_for_resource
- [ ] put_image
- [ ] put_registry_catalog_data
- [ ] put_repository_catalog_data
- [ ] set_repository_policy
- [ ] tag_resource
- [ ] untag_resource
- [ ] upload_layer_part
</details>

## ecs
<details>
<summary>70% implemented</summary>

- [ ] create_capacity_provider
- [X] create_cluster
- [X] create_service
- [X] create_task_set
- [ ] delete_account_setting
- [X] delete_attributes
- [ ] delete_capacity_provider
- [X] delete_cluster
- [X] delete_service
- [X] delete_task_set
- [X] deregister_container_instance
- [X] deregister_task_definition
- [ ] describe_capacity_providers
- [X] describe_clusters
- [X] describe_container_instances
- [X] describe_services
- [X] describe_task_definition
- [X] describe_task_sets
- [X] describe_tasks
- [ ] discover_poll_endpoint
- [ ] list_account_settings
- [X] list_attributes
- [X] list_clusters
- [X] list_container_instances
- [X] list_services
- [X] list_tags_for_resource
- [X] list_task_definition_families
- [X] list_task_definitions
- [X] list_tasks
- [ ] put_account_setting
- [ ] put_account_setting_default
- [X] put_attributes
- [ ] put_cluster_capacity_providers
- [X] register_container_instance
- [X] register_task_definition
- [X] run_task
- [X] start_task
- [X] stop_task
- [ ] submit_attachment_state_changes
- [ ] submit_container_state_change
- [ ] submit_task_state_change
- [X] tag_resource
- [X] untag_resource
- [ ] update_capacity_provider
- [ ] update_cluster_settings
- [ ] update_container_agent
- [X] update_container_instances_state
- [X] update_service
- [X] update_service_primary_task_set
- [X] update_task_set
</details>

## efs
<details>
<summary>0% implemented</summary>

- [ ] create_access_point
- [ ] create_file_system
- [ ] create_mount_target
- [ ] create_tags
- [ ] delete_access_point
- [ ] delete_file_system
- [ ] delete_file_system_policy
- [ ] delete_mount_target
- [ ] delete_tags
- [ ] describe_access_points
- [ ] describe_backup_policy
- [ ] describe_file_system_policy
- [ ] describe_file_systems
- [ ] describe_lifecycle_configuration
- [ ] describe_mount_target_security_groups
- [ ] describe_mount_targets
- [ ] describe_tags
- [ ] list_tags_for_resource
- [ ] modify_mount_target_security_groups
- [ ] put_backup_policy
- [ ] put_file_system_policy
- [ ] put_lifecycle_configuration
- [ ] tag_resource
- [ ] untag_resource
- [ ] update_file_system
</details>

## eks
<details>
<summary>0% implemented</summary>

- [ ] associate_encryption_config
- [ ] associate_identity_provider_config
- [ ] create_addon
- [ ] create_cluster
- [ ] create_fargate_profile
- [ ] create_nodegroup
- [ ] delete_addon
- [ ] delete_cluster
- [ ] delete_fargate_profile
- [ ] delete_nodegroup
- [ ] describe_addon
- [ ] describe_addon_versions
- [ ] describe_cluster
- [ ] describe_fargate_profile
- [ ] describe_identity_provider_config
- [ ] describe_nodegroup
- [ ] describe_update
- [ ] disassociate_identity_provider_config
- [ ] list_addons
- [ ] list_clusters
- [ ] list_fargate_profiles
- [ ] list_identity_provider_configs
- [ ] list_nodegroups
- [ ] list_tags_for_resource
- [ ] list_updates
- [ ] tag_resource
- [ ] untag_resource
- [ ] update_addon
- [ ] update_cluster_config
- [ ] update_cluster_version
- [ ] update_nodegroup_config
- [ ] update_nodegroup_version
</details>

## elastic-inference
<details>
<summary>0% implemented</summary>

- [ ] describe_accelerator_offerings
- [ ] describe_accelerator_types
- [ ] describe_accelerators
- [ ] list_tags_for_resource
- [ ] tag_resource
- [ ] untag_resource
</details>

## elasticache
<details>
<summary>0% implemented</summary>

- [ ] add_tags_to_resource
- [ ] authorize_cache_security_group_ingress
- [ ] batch_apply_update_action
- [ ] batch_stop_update_action
- [ ] complete_migration
- [ ] copy_snapshot
- [ ] create_cache_cluster
- [ ] create_cache_parameter_group
- [ ] create_cache_security_group
- [ ] create_cache_subnet_group
- [ ] create_global_replication_group
- [ ] create_replication_group
- [ ] create_snapshot
- [ ] create_user
- [ ] create_user_group
- [ ] decrease_node_groups_in_global_replication_group
- [ ] decrease_replica_count
- [ ] delete_cache_cluster
- [ ] delete_cache_parameter_group
- [ ] delete_cache_security_group
- [ ] delete_cache_subnet_group
- [ ] delete_global_replication_group
- [ ] delete_replication_group
- [ ] delete_snapshot
- [ ] delete_user
- [ ] delete_user_group
- [ ] describe_cache_clusters
- [ ] describe_cache_engine_versions
- [ ] describe_cache_parameter_groups
- [ ] describe_cache_parameters
- [ ] describe_cache_security_groups
- [ ] describe_cache_subnet_groups
- [ ] describe_engine_default_parameters
- [ ] describe_events
- [ ] describe_global_replication_groups
- [ ] describe_replication_groups
- [ ] describe_reserved_cache_nodes
- [ ] describe_reserved_cache_nodes_offerings
- [ ] describe_service_updates
- [ ] describe_snapshots
- [ ] describe_update_actions
- [ ] describe_user_groups
- [ ] describe_users
- [ ] disassociate_global_replication_group
- [ ] failover_global_replication_group
- [ ] increase_node_groups_in_global_replication_group
- [ ] increase_replica_count
- [ ] list_allowed_node_type_modifications
- [ ] list_tags_for_resource
- [ ] modify_cache_cluster
- [ ] modify_cache_parameter_group
- [ ] modify_cache_subnet_group
- [ ] modify_global_replication_group
- [ ] modify_replication_group
- [ ] modify_replication_group_shard_configuration
- [ ] modify_user
- [ ] modify_user_group
- [ ] purchase_reserved_cache_nodes_offering
- [ ] rebalance_slots_in_global_replication_group
- [ ] reboot_cache_cluster
- [ ] remove_tags_from_resource
- [ ] reset_cache_parameter_group
- [ ] revoke_cache_security_group_ingress
- [ ] start_migration
- [ ] test_failover
</details>

## elasticbeanstalk
<details>
<summary>12% implemented</summary>

- [ ] abort_environment_update
- [ ] apply_environment_managed_action
- [ ] associate_environment_operations_role
- [ ] check_dns_availability
- [ ] compose_environments
- [X] create_application
- [ ] create_application_version
- [ ] create_configuration_template
- [X] create_environment
- [ ] create_platform_version
- [ ] create_storage_location
- [ ] delete_application
- [ ] delete_application_version
- [ ] delete_configuration_template
- [ ] delete_environment_configuration
- [ ] delete_platform_version
- [ ] describe_account_attributes
- [ ] describe_application_versions
- [ ] describe_applications
- [ ] describe_configuration_options
- [ ] describe_configuration_settings
- [ ] describe_environment_health
- [ ] describe_environment_managed_action_history
- [ ] describe_environment_managed_actions
- [ ] describe_environment_resources
- [X] describe_environments
- [ ] describe_events
- [ ] describe_instances_health
- [ ] describe_platform_version
- [ ] disassociate_environment_operations_role
- [X] list_available_solution_stacks
- [ ] list_platform_branches
- [ ] list_platform_versions
- [X] list_tags_for_resource
- [ ] rebuild_environment
- [ ] request_environment_info
- [ ] restart_app_server
- [ ] retrieve_environment_info
- [ ] swap_environment_cnames
- [ ] terminate_environment
- [ ] update_application
- [ ] update_application_resource_lifecycle
- [ ] update_application_version
- [ ] update_configuration_template
- [ ] update_environment
- [X] update_tags_for_resource
- [ ] validate_configuration_settings
</details>

## elastictranscoder
<details>
<summary>0% implemented</summary>

- [ ] cancel_job
- [ ] create_job
- [ ] create_pipeline
- [ ] create_preset
- [ ] delete_pipeline
- [ ] delete_preset
- [ ] list_jobs_by_pipeline
- [ ] list_jobs_by_status
- [ ] list_pipelines
- [ ] list_presets
- [ ] read_job
- [ ] read_pipeline
- [ ] read_preset
- [ ] test_role
- [ ] update_pipeline
- [ ] update_pipeline_notifications
- [ ] update_pipeline_status
</details>

## elb
<details>
<summary>34% implemented</summary>

- [ ] add_tags
- [X] apply_security_groups_to_load_balancer
- [ ] attach_load_balancer_to_subnets
- [X] configure_health_check
- [X] create_app_cookie_stickiness_policy
- [X] create_lb_cookie_stickiness_policy
- [X] create_load_balancer
- [X] create_load_balancer_listeners
- [ ] create_load_balancer_policy
- [X] delete_load_balancer
- [X] delete_load_balancer_listeners
- [ ] delete_load_balancer_policy
- [ ] deregister_instances_from_load_balancer
- [ ] describe_account_limits
- [ ] describe_instance_health
- [ ] describe_load_balancer_attributes
- [ ] describe_load_balancer_policies
- [ ] describe_load_balancer_policy_types
- [X] describe_load_balancers
- [ ] describe_tags
- [ ] detach_load_balancer_from_subnets
- [ ] disable_availability_zones_for_load_balancer
- [ ] enable_availability_zones_for_load_balancer
- [ ] modify_load_balancer_attributes
- [ ] register_instances_with_load_balancer
- [ ] remove_tags
- [ ] set_load_balancer_listener_ssl_certificate
- [ ] set_load_balancer_policies_for_backend_server
- [X] set_load_balancer_policies_of_listener
</details>

## elbv2
<details>
<summary>70% implemented</summary>

- [ ] add_listener_certificates
- [ ] add_tags
- [X] create_listener
- [X] create_load_balancer
- [X] create_rule
- [X] create_target_group
- [X] delete_listener
- [X] delete_load_balancer
- [X] delete_rule
- [X] delete_target_group
- [X] deregister_targets
- [ ] describe_account_limits
- [ ] describe_listener_certificates
- [X] describe_listeners
- [X] describe_load_balancer_attributes
- [X] describe_load_balancers
- [X] describe_rules
- [ ] describe_ssl_policies
- [ ] describe_tags
- [ ] describe_target_group_attributes
- [X] describe_target_groups
- [X] describe_target_health
- [X] modify_listener
- [X] modify_load_balancer_attributes
- [X] modify_rule
- [X] modify_target_group
- [ ] modify_target_group_attributes
- [X] register_targets
- [ ] remove_listener_certificates
- [ ] remove_tags
- [X] set_ip_address_type
- [X] set_rule_priorities
- [X] set_security_groups
- [X] set_subnets
</details>

## emr
<details>
<summary>42% implemented</summary>

- [ ] add_instance_fleet
- [X] add_instance_groups
- [X] add_job_flow_steps
- [X] add_tags
- [ ] cancel_steps
- [X] create_security_configuration
- [ ] create_studio
- [ ] create_studio_session_mapping
- [X] delete_security_configuration
- [ ] delete_studio
- [ ] delete_studio_session_mapping
- [ ] describe_cluster
- [X] describe_job_flows
- [ ] describe_notebook_execution
- [ ] describe_security_configuration
- [X] describe_step
- [ ] describe_studio
- [ ] get_block_public_access_configuration
- [ ] get_managed_scaling_policy
- [ ] get_studio_session_mapping
- [X] list_bootstrap_actions
- [X] list_clusters
- [ ] list_instance_fleets
- [X] list_instance_groups
- [ ] list_instances
- [ ] list_notebook_executions
- [ ] list_security_configurations
- [X] list_steps
- [ ] list_studio_session_mappings
- [ ] list_studios
- [X] modify_cluster
- [ ] modify_instance_fleet
- [X] modify_instance_groups
- [X] put_auto_scaling_policy
- [ ] put_block_public_access_configuration
- [ ] put_managed_scaling_policy
- [X] remove_auto_scaling_policy
- [ ] remove_managed_scaling_policy
- [X] remove_tags
- [X] run_job_flow
- [X] set_termination_protection
- [X] set_visible_to_all_users
- [ ] start_notebook_execution
- [ ] stop_notebook_execution
- [X] terminate_job_flows
- [ ] update_studio
- [ ] update_studio_session_mapping
</details>

## emr-containers
<details>
<summary>0% implemented</summary>

- [ ] cancel_job_run
- [ ] create_managed_endpoint
- [ ] create_virtual_cluster
- [ ] delete_managed_endpoint
- [ ] delete_virtual_cluster
- [ ] describe_job_run
- [ ] describe_managed_endpoint
- [ ] describe_virtual_cluster
- [ ] list_job_runs
- [ ] list_managed_endpoints
- [ ] list_tags_for_resource
- [ ] list_virtual_clusters
- [ ] start_job_run
- [ ] tag_resource
- [ ] untag_resource
</details>

## es
<details>
<summary>0% implemented</summary>

- [ ] accept_inbound_cross_cluster_search_connection
- [ ] add_tags
- [ ] associate_package
- [ ] cancel_elasticsearch_service_software_update
- [ ] create_elasticsearch_domain
- [ ] create_outbound_cross_cluster_search_connection
- [ ] create_package
- [ ] delete_elasticsearch_domain
- [ ] delete_elasticsearch_service_role
- [ ] delete_inbound_cross_cluster_search_connection
- [ ] delete_outbound_cross_cluster_search_connection
- [ ] delete_package
- [ ] describe_domain_auto_tunes
- [ ] describe_elasticsearch_domain
- [ ] describe_elasticsearch_domain_config
- [ ] describe_elasticsearch_domains
- [ ] describe_elasticsearch_instance_type_limits
- [ ] describe_inbound_cross_cluster_search_connections
- [ ] describe_outbound_cross_cluster_search_connections
- [ ] describe_packages
- [ ] describe_reserved_elasticsearch_instance_offerings
- [ ] describe_reserved_elasticsearch_instances
- [ ] dissociate_package
- [ ] get_compatible_elasticsearch_versions
- [ ] get_package_version_history
- [ ] get_upgrade_history
- [ ] get_upgrade_status
- [ ] list_domain_names
- [ ] list_domains_for_package
- [ ] list_elasticsearch_instance_types
- [ ] list_elasticsearch_versions
- [ ] list_packages_for_domain
- [ ] list_tags
- [ ] purchase_reserved_elasticsearch_instance_offering
- [ ] reject_inbound_cross_cluster_search_connection
- [ ] remove_tags
- [ ] start_elasticsearch_service_software_update
- [ ] update_elasticsearch_domain_config
- [ ] update_package
- [ ] upgrade_elasticsearch_domain
</details>

## events
<details>
<summary>58% implemented</summary>

- [ ] activate_event_source
- [X] cancel_replay
- [ ] create_api_destination
- [X] create_archive
- [ ] create_connection
- [X] create_event_bus
- [ ] create_partner_event_source
- [ ] deactivate_event_source
- [ ] deauthorize_connection
- [ ] delete_api_destination
- [X] delete_archive
- [ ] delete_connection
- [X] delete_event_bus
- [ ] delete_partner_event_source
- [X] delete_rule
- [ ] describe_api_destination
- [X] describe_archive
- [ ] describe_connection
- [X] describe_event_bus
- [ ] describe_event_source
- [ ] describe_partner_event_source
- [X] describe_replay
- [X] describe_rule
- [X] disable_rule
- [X] enable_rule
- [ ] list_api_destinations
- [X] list_archives
- [ ] list_connections
- [X] list_event_buses
- [ ] list_event_sources
- [ ] list_partner_event_source_accounts
- [ ] list_partner_event_sources
- [X] list_replays
- [X] list_rule_names_by_target
- [X] list_rules
- [X] list_tags_for_resource
- [X] list_targets_by_rule
- [X] put_events
- [ ] put_partner_events
- [X] put_permission
- [X] put_rule
- [X] put_targets
- [X] remove_permission
- [X] remove_targets
- [X] start_replay
- [X] tag_resource
- [X] test_event_pattern
- [X] untag_resource
- [ ] update_api_destination
- [X] update_archive
- [ ] update_connection
</details>

## firehose
<details>
<summary>0% implemented</summary>

- [ ] create_delivery_stream
- [ ] delete_delivery_stream
- [ ] describe_delivery_stream
- [ ] list_delivery_streams
- [ ] list_tags_for_delivery_stream
- [ ] put_record
- [ ] put_record_batch
- [ ] start_delivery_stream_encryption
- [ ] stop_delivery_stream_encryption
- [ ] tag_delivery_stream
- [ ] untag_delivery_stream
- [ ] update_destination
</details>

## fms
<details>
<summary>0% implemented</summary>

- [ ] associate_admin_account
- [ ] delete_apps_list
- [ ] delete_notification_channel
- [ ] delete_policy
- [ ] delete_protocols_list
- [ ] disassociate_admin_account
- [ ] get_admin_account
- [ ] get_apps_list
- [ ] get_compliance_detail
- [ ] get_notification_channel
- [ ] get_policy
- [ ] get_protection_status
- [ ] get_protocols_list
- [ ] get_violation_details
- [ ] list_apps_lists
- [ ] list_compliance_status
- [ ] list_member_accounts
- [ ] list_policies
- [ ] list_protocols_lists
- [ ] list_tags_for_resource
- [ ] put_apps_list
- [ ] put_notification_channel
- [ ] put_policy
- [ ] put_protocols_list
- [ ] tag_resource
- [ ] untag_resource
</details>

## forecast
<details>
<summary>14% implemented</summary>

- [ ] create_dataset
- [X] create_dataset_group
- [ ] create_dataset_import_job
- [ ] create_forecast
- [ ] create_forecast_export_job
- [ ] create_predictor
- [ ] create_predictor_backtest_export_job
- [ ] delete_dataset
- [X] delete_dataset_group
- [ ] delete_dataset_import_job
- [ ] delete_forecast
- [ ] delete_forecast_export_job
- [ ] delete_predictor
- [ ] delete_predictor_backtest_export_job
- [ ] describe_dataset
- [X] describe_dataset_group
- [ ] describe_dataset_import_job
- [ ] describe_forecast
- [ ] describe_forecast_export_job
- [ ] describe_predictor
- [ ] describe_predictor_backtest_export_job
- [ ] get_accuracy_metrics
- [X] list_dataset_groups
- [ ] list_dataset_import_jobs
- [ ] list_datasets
- [ ] list_forecast_export_jobs
- [ ] list_forecasts
- [ ] list_predictor_backtest_export_jobs
- [ ] list_predictors
- [ ] list_tags_for_resource
- [ ] stop_resource
- [ ] tag_resource
- [ ] untag_resource
- [X] update_dataset_group
</details>

## forecastquery
<details>
<summary>0% implemented</summary>

- [ ] query_forecast
</details>

## frauddetector
<details>
<summary>0% implemented</summary>

- [ ] batch_create_variable
- [ ] batch_get_variable
- [ ] create_detector_version
- [ ] create_model
- [ ] create_model_version
- [ ] create_rule
- [ ] create_variable
- [ ] delete_detector
- [ ] delete_detector_version
- [ ] delete_entity_type
- [ ] delete_event
- [ ] delete_event_type
- [ ] delete_external_model
- [ ] delete_label
- [ ] delete_model
- [ ] delete_model_version
- [ ] delete_outcome
- [ ] delete_rule
- [ ] delete_variable
- [ ] describe_detector
- [ ] describe_model_versions
- [ ] get_detector_version
- [ ] get_detectors
- [ ] get_entity_types
- [ ] get_event_prediction
- [ ] get_event_types
- [ ] get_external_models
- [ ] get_kms_encryption_key
- [ ] get_labels
- [ ] get_model_version
- [ ] get_models
- [ ] get_outcomes
- [ ] get_rules
- [ ] get_variables
- [ ] list_tags_for_resource
- [ ] put_detector
- [ ] put_entity_type
- [ ] put_event_type
- [ ] put_external_model
- [ ] put_kms_encryption_key
- [ ] put_label
- [ ] put_outcome
- [ ] tag_resource
- [ ] untag_resource
- [ ] update_detector_version
- [ ] update_detector_version_metadata
- [ ] update_detector_version_status
- [ ] update_model
- [ ] update_model_version
- [ ] update_model_version_status
- [ ] update_rule_metadata
- [ ] update_rule_version
- [ ] update_variable
</details>

## fsx
<details>
<summary>0% implemented</summary>

- [ ] associate_file_system_aliases
- [ ] cancel_data_repository_task
- [ ] create_backup
- [ ] create_data_repository_task
- [ ] create_file_system
- [ ] create_file_system_from_backup
- [ ] delete_backup
- [ ] delete_file_system
- [ ] describe_backups
- [ ] describe_data_repository_tasks
- [ ] describe_file_system_aliases
- [ ] describe_file_systems
- [ ] disassociate_file_system_aliases
- [ ] list_tags_for_resource
- [ ] tag_resource
- [ ] untag_resource
- [ ] update_file_system
</details>

## gamelift
<details>
<summary>0% implemented</summary>

- [ ] accept_match
- [ ] claim_game_server
- [ ] create_alias
- [ ] create_build
- [ ] create_fleet
- [ ] create_game_server_group
- [ ] create_game_session
- [ ] create_game_session_queue
- [ ] create_matchmaking_configuration
- [ ] create_matchmaking_rule_set
- [ ] create_player_session
- [ ] create_player_sessions
- [ ] create_script
- [ ] create_vpc_peering_authorization
- [ ] create_vpc_peering_connection
- [ ] delete_alias
- [ ] delete_build
- [ ] delete_fleet
- [ ] delete_game_server_group
- [ ] delete_game_session_queue
- [ ] delete_matchmaking_configuration
- [ ] delete_matchmaking_rule_set
- [ ] delete_scaling_policy
- [ ] delete_script
- [ ] delete_vpc_peering_authorization
- [ ] delete_vpc_peering_connection
- [ ] deregister_game_server
- [ ] describe_alias
- [ ] describe_build
- [ ] describe_ec2_instance_limits
- [ ] describe_fleet_attributes
- [ ] describe_fleet_capacity
- [ ] describe_fleet_events
- [ ] describe_fleet_port_settings
- [ ] describe_fleet_utilization
- [ ] describe_game_server
- [ ] describe_game_server_group
- [ ] describe_game_server_instances
- [ ] describe_game_session_details
- [ ] describe_game_session_placement
- [ ] describe_game_session_queues
- [ ] describe_game_sessions
- [ ] describe_instances
- [ ] describe_matchmaking
- [ ] describe_matchmaking_configurations
- [ ] describe_matchmaking_rule_sets
- [ ] describe_player_sessions
- [ ] describe_runtime_configuration
- [ ] describe_scaling_policies
- [ ] describe_script
- [ ] describe_vpc_peering_authorizations
- [ ] describe_vpc_peering_connections
- [ ] get_game_session_log_url
- [ ] get_instance_access
- [ ] list_aliases
- [ ] list_builds
- [ ] list_fleets
- [ ] list_game_server_groups
- [ ] list_game_servers
- [ ] list_scripts
- [ ] list_tags_for_resource
- [ ] put_scaling_policy
- [ ] register_game_server
- [ ] request_upload_credentials
- [ ] resolve_alias
- [ ] resume_game_server_group
- [ ] search_game_sessions
- [ ] start_fleet_actions
- [ ] start_game_session_placement
- [ ] start_match_backfill
- [ ] start_matchmaking
- [ ] stop_fleet_actions
- [ ] stop_game_session_placement
- [ ] stop_matchmaking
- [ ] suspend_game_server_group
- [ ] tag_resource
- [ ] untag_resource
- [ ] update_alias
- [ ] update_build
- [ ] update_fleet_attributes
- [ ] update_fleet_capacity
- [ ] update_fleet_port_settings
- [ ] update_game_server
- [ ] update_game_server_group
- [ ] update_game_session
- [ ] update_game_session_queue
- [ ] update_matchmaking_configuration
- [ ] update_runtime_configuration
- [ ] update_script
- [ ] validate_matchmaking_rule_set
</details>

## glacier
<details>
<summary>12% implemented</summary>

- [ ] abort_multipart_upload
- [ ] abort_vault_lock
- [ ] add_tags_to_vault
- [ ] complete_multipart_upload
- [ ] complete_vault_lock
- [X] create_vault
- [ ] delete_archive
- [X] delete_vault
- [ ] delete_vault_access_policy
- [ ] delete_vault_notifications
- [ ] describe_job
- [ ] describe_vault
- [ ] get_data_retrieval_policy
- [ ] get_job_output
- [ ] get_vault_access_policy
- [ ] get_vault_lock
- [ ] get_vault_notifications
- [X] initiate_job
- [ ] initiate_multipart_upload
- [ ] initiate_vault_lock
- [X] list_jobs
- [ ] list_multipart_uploads
- [ ] list_parts
- [ ] list_provisioned_capacity
- [ ] list_tags_for_vault
- [ ] list_vaults
- [ ] purchase_provisioned_capacity
- [ ] remove_tags_from_vault
- [ ] set_data_retrieval_policy
- [ ] set_vault_access_policy
- [ ] set_vault_notifications
- [ ] upload_archive
- [ ] upload_multipart_part
</details>

## globalaccelerator
<details>
<summary>0% implemented</summary>

- [ ] add_custom_routing_endpoints
- [ ] advertise_byoip_cidr
- [ ] allow_custom_routing_traffic
- [ ] create_accelerator
- [ ] create_custom_routing_accelerator
- [ ] create_custom_routing_endpoint_group
- [ ] create_custom_routing_listener
- [ ] create_endpoint_group
- [ ] create_listener
- [ ] delete_accelerator
- [ ] delete_custom_routing_accelerator
- [ ] delete_custom_routing_endpoint_group
- [ ] delete_custom_routing_listener
- [ ] delete_endpoint_group
- [ ] delete_listener
- [ ] deny_custom_routing_traffic
- [ ] deprovision_byoip_cidr
- [ ] describe_accelerator
- [ ] describe_accelerator_attributes
- [ ] describe_custom_routing_accelerator
- [ ] describe_custom_routing_accelerator_attributes
- [ ] describe_custom_routing_endpoint_group
- [ ] describe_custom_routing_listener
- [ ] describe_endpoint_group
- [ ] describe_listener
- [ ] list_accelerators
- [ ] list_byoip_cidrs
- [ ] list_custom_routing_accelerators
- [ ] list_custom_routing_endpoint_groups
- [ ] list_custom_routing_listeners
- [ ] list_custom_routing_port_mappings
- [ ] list_custom_routing_port_mappings_by_destination
- [ ] list_endpoint_groups
- [ ] list_listeners
- [ ] list_tags_for_resource
- [ ] provision_byoip_cidr
- [ ] remove_custom_routing_endpoints
- [ ] tag_resource
- [ ] untag_resource
- [ ] update_accelerator
- [ ] update_accelerator_attributes
- [ ] update_custom_routing_accelerator
- [ ] update_custom_routing_accelerator_attributes
- [ ] update_custom_routing_listener
- [ ] update_endpoint_group
- [ ] update_listener
- [ ] withdraw_byoip_cidr
</details>

## glue
<details>
<summary>4% implemented</summary>

- [ ] batch_create_partition
- [ ] batch_delete_connection
- [ ] batch_delete_partition
- [ ] batch_delete_table
- [ ] batch_delete_table_version
- [ ] batch_get_crawlers
- [ ] batch_get_dev_endpoints
- [ ] batch_get_jobs
- [ ] batch_get_partition
- [ ] batch_get_triggers
- [ ] batch_get_workflows
- [ ] batch_stop_job_run
- [ ] batch_update_partition
- [ ] cancel_ml_task_run
- [ ] check_schema_version_validity
- [ ] create_classifier
- [ ] create_connection
- [ ] create_crawler
- [X] create_database
- [ ] create_dev_endpoint
- [ ] create_job
- [ ] create_ml_transform
- [ ] create_partition
- [ ] create_partition_index
- [ ] create_registry
- [ ] create_schema
- [ ] create_script
- [ ] create_security_configuration
- [X] create_table
- [ ] create_trigger
- [ ] create_user_defined_function
- [ ] create_workflow
- [ ] delete_classifier
- [ ] delete_column_statistics_for_partition
- [ ] delete_column_statistics_for_table
- [ ] delete_connection
- [ ] delete_crawler
- [ ] delete_database
- [ ] delete_dev_endpoint
- [ ] delete_job
- [ ] delete_ml_transform
- [ ] delete_partition
- [ ] delete_partition_index
- [ ] delete_registry
- [ ] delete_resource_policy
- [ ] delete_schema
- [ ] delete_schema_versions
- [ ] delete_security_configuration
- [X] delete_table
- [ ] delete_table_version
- [ ] delete_trigger
- [ ] delete_user_defined_function
- [ ] delete_workflow
- [ ] get_catalog_import_status
- [ ] get_classifier
- [ ] get_classifiers
- [ ] get_column_statistics_for_partition
- [ ] get_column_statistics_for_table
- [ ] get_connection
- [ ] get_connections
- [ ] get_crawler
- [ ] get_crawler_metrics
- [ ] get_crawlers
- [ ] get_data_catalog_encryption_settings
- [X] get_database
- [X] get_databases
- [ ] get_dataflow_graph
- [ ] get_dev_endpoint
- [ ] get_dev_endpoints
- [ ] get_job
- [ ] get_job_bookmark
- [ ] get_job_run
- [ ] get_job_runs
- [ ] get_jobs
- [ ] get_mapping
- [ ] get_ml_task_run
- [ ] get_ml_task_runs
- [ ] get_ml_transform
- [ ] get_ml_transforms
- [ ] get_partition
- [ ] get_partition_indexes
- [ ] get_partitions
- [ ] get_plan
- [ ] get_registry
- [ ] get_resource_policies
- [ ] get_resource_policy
- [ ] get_schema
- [ ] get_schema_by_definition
- [ ] get_schema_version
- [ ] get_schema_versions_diff
- [ ] get_security_configuration
- [ ] get_security_configurations
- [X] get_table
- [ ] get_table_version
- [ ] get_table_versions
- [X] get_tables
- [ ] get_tags
- [ ] get_trigger
- [ ] get_triggers
- [ ] get_user_defined_function
- [ ] get_user_defined_functions
- [ ] get_workflow
- [ ] get_workflow_run
- [ ] get_workflow_run_properties
- [ ] get_workflow_runs
- [ ] import_catalog_to_glue
- [ ] list_crawlers
- [ ] list_dev_endpoints
- [ ] list_jobs
- [ ] list_ml_transforms
- [ ] list_registries
- [ ] list_schema_versions
- [ ] list_schemas
- [ ] list_triggers
- [ ] list_workflows
- [ ] put_data_catalog_encryption_settings
- [ ] put_resource_policy
- [ ] put_schema_version_metadata
- [ ] put_workflow_run_properties
- [ ] query_schema_version_metadata
- [ ] register_schema_version
- [ ] remove_schema_version_metadata
- [ ] reset_job_bookmark
- [ ] resume_workflow_run
- [ ] search_tables
- [ ] start_crawler
- [ ] start_crawler_schedule
- [ ] start_export_labels_task_run
- [ ] start_import_labels_task_run
- [ ] start_job_run
- [ ] start_ml_evaluation_task_run
- [ ] start_ml_labeling_set_generation_task_run
- [ ] start_trigger
- [ ] start_workflow_run
- [ ] stop_crawler
- [ ] stop_crawler_schedule
- [ ] stop_trigger
- [ ] stop_workflow_run
- [ ] tag_resource
- [ ] untag_resource
- [ ] update_classifier
- [ ] update_column_statistics_for_partition
- [ ] update_column_statistics_for_table
- [ ] update_connection
- [ ] update_crawler
- [ ] update_crawler_schedule
- [ ] update_database
- [ ] update_dev_endpoint
- [ ] update_job
- [ ] update_ml_transform
- [ ] update_partition
- [ ] update_registry
- [ ] update_schema
- [ ] update_table
- [ ] update_trigger
- [ ] update_user_defined_function
- [ ] update_workflow
</details>

## greengrass
<details>
<summary>0% implemented</summary>

- [ ] associate_role_to_group
- [ ] associate_service_role_to_account
- [ ] create_connector_definition
- [ ] create_connector_definition_version
- [ ] create_core_definition
- [ ] create_core_definition_version
- [ ] create_deployment
- [ ] create_device_definition
- [ ] create_device_definition_version
- [ ] create_function_definition
- [ ] create_function_definition_version
- [ ] create_group
- [ ] create_group_certificate_authority
- [ ] create_group_version
- [ ] create_logger_definition
- [ ] create_logger_definition_version
- [ ] create_resource_definition
- [ ] create_resource_definition_version
- [ ] create_software_update_job
- [ ] create_subscription_definition
- [ ] create_subscription_definition_version
- [ ] delete_connector_definition
- [ ] delete_core_definition
- [ ] delete_device_definition
- [ ] delete_function_definition
- [ ] delete_group
- [ ] delete_logger_definition
- [ ] delete_resource_definition
- [ ] delete_subscription_definition
- [ ] disassociate_role_from_group
- [ ] disassociate_service_role_from_account
- [ ] get_associated_role
- [ ] get_bulk_deployment_status
- [ ] get_connectivity_info
- [ ] get_connector_definition
- [ ] get_connector_definition_version
- [ ] get_core_definition
- [ ] get_core_definition_version
- [ ] get_deployment_status
- [ ] get_device_definition
- [ ] get_device_definition_version
- [ ] get_function_definition
- [ ] get_function_definition_version
- [ ] get_group
- [ ] get_group_certificate_authority
- [ ] get_group_certificate_configuration
- [ ] get_group_version
- [ ] get_logger_definition
- [ ] get_logger_definition_version
- [ ] get_resource_definition
- [ ] get_resource_definition_version
- [ ] get_service_role_for_account
- [ ] get_subscription_definition
- [ ] get_subscription_definition_version
- [ ] get_thing_runtime_configuration
- [ ] list_bulk_deployment_detailed_reports
- [ ] list_bulk_deployments
- [ ] list_connector_definition_versions
- [ ] list_connector_definitions
- [ ] list_core_definition_versions
- [ ] list_core_definitions
- [ ] list_deployments
- [ ] list_device_definition_versions
- [ ] list_device_definitions
- [ ] list_function_definition_versions
- [ ] list_function_definitions
- [ ] list_group_certificate_authorities
- [ ] list_group_versions
- [ ] list_groups
- [ ] list_logger_definition_versions
- [ ] list_logger_definitions
- [ ] list_resource_definition_versions
- [ ] list_resource_definitions
- [ ] list_subscription_definition_versions
- [ ] list_subscription_definitions
- [ ] list_tags_for_resource
- [ ] reset_deployments
- [ ] start_bulk_deployment
- [ ] stop_bulk_deployment
- [ ] tag_resource
- [ ] untag_resource
- [ ] update_connectivity_info
- [ ] update_connector_definition
- [ ] update_core_definition
- [ ] update_device_definition
- [ ] update_function_definition
- [ ] update_group
- [ ] update_group_certificate_configuration
- [ ] update_logger_definition
- [ ] update_resource_definition
- [ ] update_subscription_definition
- [ ] update_thing_runtime_configuration
</details>

## greengrassv2
<details>
<summary>0% implemented</summary>

- [ ] cancel_deployment
- [ ] create_component_version
- [ ] create_deployment
- [ ] delete_component
- [ ] delete_core_device
- [ ] describe_component
- [ ] get_component
- [ ] get_component_version_artifact
- [ ] get_core_device
- [ ] get_deployment
- [ ] list_component_versions
- [ ] list_components
- [ ] list_core_devices
- [ ] list_deployments
- [ ] list_effective_deployments
- [ ] list_installed_components
- [ ] list_tags_for_resource
- [ ] resolve_component_candidates
- [ ] tag_resource
- [ ] untag_resource
</details>

## groundstation
<details>
<summary>0% implemented</summary>

- [ ] cancel_contact
- [ ] create_config
- [ ] create_dataflow_endpoint_group
- [ ] create_mission_profile
- [ ] delete_config
- [ ] delete_dataflow_endpoint_group
- [ ] delete_mission_profile
- [ ] describe_contact
- [ ] get_config
- [ ] get_dataflow_endpoint_group
- [ ] get_minute_usage
- [ ] get_mission_profile
- [ ] get_satellite
- [ ] list_configs
- [ ] list_contacts
- [ ] list_dataflow_endpoint_groups
- [ ] list_ground_stations
- [ ] list_mission_profiles
- [ ] list_satellites
- [ ] list_tags_for_resource
- [ ] reserve_contact
- [ ] tag_resource
- [ ] untag_resource
- [ ] update_config
- [ ] update_mission_profile
</details>

## guardduty
<details>
<summary>0% implemented</summary>

- [ ] accept_invitation
- [ ] archive_findings
- [ ] create_detector
- [ ] create_filter
- [ ] create_ip_set
- [ ] create_members
- [ ] create_publishing_destination
- [ ] create_sample_findings
- [ ] create_threat_intel_set
- [ ] decline_invitations
- [ ] delete_detector
- [ ] delete_filter
- [ ] delete_invitations
- [ ] delete_ip_set
- [ ] delete_members
- [ ] delete_publishing_destination
- [ ] delete_threat_intel_set
- [ ] describe_organization_configuration
- [ ] describe_publishing_destination
- [ ] disable_organization_admin_account
- [ ] disassociate_from_master_account
- [ ] disassociate_members
- [ ] enable_organization_admin_account
- [ ] get_detector
- [ ] get_filter
- [ ] get_findings
- [ ] get_findings_statistics
- [ ] get_invitations_count
- [ ] get_ip_set
- [ ] get_master_account
- [ ] get_member_detectors
- [ ] get_members
- [ ] get_threat_intel_set
- [ ] get_usage_statistics
- [ ] invite_members
- [ ] list_detectors
- [ ] list_filters
- [ ] list_findings
- [ ] list_invitations
- [ ] list_ip_sets
- [ ] list_members
- [ ] list_organization_admin_accounts
- [ ] list_publishing_destinations
- [ ] list_tags_for_resource
- [ ] list_threat_intel_sets
- [ ] start_monitoring_members
- [ ] stop_monitoring_members
- [ ] tag_resource
- [ ] unarchive_findings
- [ ] untag_resource
- [ ] update_detector
- [ ] update_filter
- [ ] update_findings_feedback
- [ ] update_ip_set
- [ ] update_member_detectors
- [ ] update_organization_configuration
- [ ] update_publishing_destination
- [ ] update_threat_intel_set
</details>

## health
<details>
<summary>0% implemented</summary>

- [ ] describe_affected_accounts_for_organization
- [ ] describe_affected_entities
- [ ] describe_affected_entities_for_organization
- [ ] describe_entity_aggregates
- [ ] describe_event_aggregates
- [ ] describe_event_details
- [ ] describe_event_details_for_organization
- [ ] describe_event_types
- [ ] describe_events
- [ ] describe_events_for_organization
- [ ] describe_health_service_status_for_organization
- [ ] disable_health_service_access_for_organization
- [ ] enable_health_service_access_for_organization
</details>

## healthlake
<details>
<summary>0% implemented</summary>

- [ ] create_fhir_datastore
- [ ] delete_fhir_datastore
- [ ] describe_fhir_datastore
- [ ] describe_fhir_export_job
- [ ] describe_fhir_import_job
- [ ] list_fhir_datastores
- [ ] start_fhir_export_job
- [ ] start_fhir_import_job
</details>

## honeycode
<details>
<summary>0% implemented</summary>

- [ ] batch_create_table_rows
- [ ] batch_delete_table_rows
- [ ] batch_update_table_rows
- [ ] batch_upsert_table_rows
- [ ] describe_table_data_import_job
- [ ] get_screen_data
- [ ] invoke_screen_automation
- [ ] list_table_columns
- [ ] list_table_rows
- [ ] list_tables
- [ ] query_table_rows
- [ ] start_table_data_import_job
</details>

## iam
<details>
<summary>65% implemented</summary>

- [ ] add_client_id_to_open_id_connect_provider
- [X] add_role_to_instance_profile
- [X] add_user_to_group
- [X] attach_group_policy
- [X] attach_role_policy
- [X] attach_user_policy
- [ ] change_password
- [X] create_access_key
- [X] create_account_alias
- [X] create_group
- [X] create_instance_profile
- [X] create_login_profile
- [X] create_open_id_connect_provider
- [X] create_policy
- [X] create_policy_version
- [X] create_role
- [X] create_saml_provider
- [ ] create_service_linked_role
- [ ] create_service_specific_credential
- [X] create_user
- [X] create_virtual_mfa_device
- [X] deactivate_mfa_device
- [X] delete_access_key
- [X] delete_account_alias
- [X] delete_account_password_policy
- [X] delete_group
- [X] delete_group_policy
- [X] delete_instance_profile
- [X] delete_login_profile
- [X] delete_open_id_connect_provider
- [X] delete_policy
- [X] delete_policy_version
- [X] delete_role
- [X] delete_role_permissions_boundary
- [X] delete_role_policy
- [X] delete_saml_provider
- [X] delete_server_certificate
- [ ] delete_service_linked_role
- [ ] delete_service_specific_credential
- [X] delete_signing_certificate
- [X] delete_ssh_public_key
- [X] delete_user
- [ ] delete_user_permissions_boundary
- [X] delete_user_policy
- [X] delete_virtual_mfa_device
- [X] detach_group_policy
- [X] detach_role_policy
- [X] detach_user_policy
- [X] enable_mfa_device
- [ ] generate_credential_report
- [ ] generate_organizations_access_report
- [ ] generate_service_last_accessed_details
- [X] get_access_key_last_used
- [X] get_account_authorization_details
- [X] get_account_password_policy
- [X] get_account_summary
- [ ] get_context_keys_for_custom_policy
- [ ] get_context_keys_for_principal_policy
- [X] get_credential_report
- [X] get_group
- [X] get_group_policy
- [X] get_instance_profile
- [X] get_login_profile
- [X] get_open_id_connect_provider
- [ ] get_organizations_access_report
- [X] get_policy
- [X] get_policy_version
- [X] get_role
- [X] get_role_policy
- [X] get_saml_provider
- [X] get_server_certificate
- [ ] get_service_last_accessed_details
- [ ] get_service_last_accessed_details_with_entities
- [ ] get_service_linked_role_deletion_status
- [X] get_ssh_public_key
- [X] get_user
- [X] get_user_policy
- [ ] list_access_keys
- [X] list_account_aliases
- [X] list_attached_group_policies
- [X] list_attached_role_policies
- [X] list_attached_user_policies
- [ ] list_entities_for_policy
- [X] list_group_policies
- [X] list_groups
- [ ] list_groups_for_user
- [ ] list_instance_profile_tags
- [ ] list_instance_profiles
- [ ] list_instance_profiles_for_role
- [ ] list_mfa_device_tags
- [X] list_mfa_devices
- [ ] list_open_id_connect_provider_tags
- [X] list_open_id_connect_providers
- [X] list_policies
- [ ] list_policies_granting_service_access
- [ ] list_policy_tags
- [X] list_policy_versions
- [X] list_role_policies
- [X] list_role_tags
- [X] list_roles
- [ ] list_saml_provider_tags
- [X] list_saml_providers
- [ ] list_server_certificate_tags
- [ ] list_server_certificates
- [ ] list_service_specific_credentials
- [X] list_signing_certificates
- [ ] list_ssh_public_keys
- [X] list_user_policies
- [X] list_user_tags
- [X] list_users
- [X] list_virtual_mfa_devices
- [X] put_group_policy
- [X] put_role_permissions_boundary
- [X] put_role_policy
- [ ] put_user_permissions_boundary
- [X] put_user_policy
- [ ] remove_client_id_from_open_id_connect_provider
- [X] remove_role_from_instance_profile
- [X] remove_user_from_group
- [ ] reset_service_specific_credential
- [ ] resync_mfa_device
- [X] set_default_policy_version
- [ ] set_security_token_service_preferences
- [ ] simulate_custom_policy
- [ ] simulate_principal_policy
- [ ] tag_instance_profile
- [ ] tag_mfa_device
- [ ] tag_open_id_connect_provider
- [ ] tag_policy
- [X] tag_role
- [ ] tag_saml_provider
- [ ] tag_server_certificate
- [X] tag_user
- [ ] untag_instance_profile
- [ ] untag_mfa_device
- [ ] untag_open_id_connect_provider
- [ ] untag_policy
- [X] untag_role
- [ ] untag_saml_provider
- [ ] untag_server_certificate
- [X] untag_user
- [X] update_access_key
- [X] update_account_password_policy
- [ ] update_assume_role_policy
- [ ] update_group
- [X] update_login_profile
- [ ] update_open_id_connect_provider_thumbprint
- [X] update_role
- [X] update_role_description
- [X] update_saml_provider
- [ ] update_server_certificate
- [ ] update_service_specific_credential
- [X] update_signing_certificate
- [X] update_ssh_public_key
- [X] update_user
- [X] upload_server_certificate
- [X] upload_signing_certificate
- [X] upload_ssh_public_key
</details>

## identitystore
<details>
<summary>0% implemented</summary>

- [ ] describe_group
- [ ] describe_user
- [ ] list_groups
- [ ] list_users
</details>

## imagebuilder
<details>
<summary>0% implemented</summary>

- [ ] cancel_image_creation
- [ ] create_component
- [ ] create_container_recipe
- [ ] create_distribution_configuration
- [ ] create_image
- [ ] create_image_pipeline
- [ ] create_image_recipe
- [ ] create_infrastructure_configuration
- [ ] delete_component
- [ ] delete_container_recipe
- [ ] delete_distribution_configuration
- [ ] delete_image
- [ ] delete_image_pipeline
- [ ] delete_image_recipe
- [ ] delete_infrastructure_configuration
- [ ] get_component
- [ ] get_component_policy
- [ ] get_container_recipe
- [ ] get_container_recipe_policy
- [ ] get_distribution_configuration
- [ ] get_image
- [ ] get_image_pipeline
- [ ] get_image_policy
- [ ] get_image_recipe
- [ ] get_image_recipe_policy
- [ ] get_infrastructure_configuration
- [ ] import_component
- [ ] list_component_build_versions
- [ ] list_components
- [ ] list_container_recipes
- [ ] list_distribution_configurations
- [ ] list_image_build_versions
- [ ] list_image_packages
- [ ] list_image_pipeline_images
- [ ] list_image_pipelines
- [ ] list_image_recipes
- [ ] list_images
- [ ] list_infrastructure_configurations
- [ ] list_tags_for_resource
- [ ] put_component_policy
- [ ] put_container_recipe_policy
- [ ] put_image_policy
- [ ] put_image_recipe_policy
- [ ] start_image_pipeline_execution
- [ ] tag_resource
- [ ] untag_resource
- [ ] update_distribution_configuration
- [ ] update_image_pipeline
- [ ] update_infrastructure_configuration
</details>

## importexport
<details>
<summary>0% implemented</summary>

- [ ] cancel_job
- [ ] create_job
- [ ] get_shipping_label
- [ ] get_status
- [ ] list_jobs
- [ ] update_job
</details>

## inspector
<details>
<summary>0% implemented</summary>

- [ ] add_attributes_to_findings
- [ ] create_assessment_target
- [ ] create_assessment_template
- [ ] create_exclusions_preview
- [ ] create_resource_group
- [ ] delete_assessment_run
- [ ] delete_assessment_target
- [ ] delete_assessment_template
- [ ] describe_assessment_runs
- [ ] describe_assessment_targets
- [ ] describe_assessment_templates
- [ ] describe_cross_account_access_role
- [ ] describe_exclusions
- [ ] describe_findings
- [ ] describe_resource_groups
- [ ] describe_rules_packages
- [ ] get_assessment_report
- [ ] get_exclusions_preview
- [ ] get_telemetry_metadata
- [ ] list_assessment_run_agents
- [ ] list_assessment_runs
- [ ] list_assessment_targets
- [ ] list_assessment_templates
- [ ] list_event_subscriptions
- [ ] list_exclusions
- [ ] list_findings
- [ ] list_rules_packages
- [ ] list_tags_for_resource
- [ ] preview_agents
- [ ] register_cross_account_access_role
- [ ] remove_attributes_from_findings
- [ ] set_tags_for_resource
- [ ] start_assessment_run
- [ ] stop_assessment_run
- [ ] subscribe_to_event
- [ ] unsubscribe_from_event
- [ ] update_assessment_target
</details>

## iot
<details>
<summary>29% implemented</summary>

- [ ] accept_certificate_transfer
- [ ] add_thing_to_billing_group
- [X] add_thing_to_thing_group
- [ ] associate_targets_with_job
- [X] attach_policy
- [X] attach_principal_policy
- [ ] attach_security_profile
- [X] attach_thing_principal
- [ ] cancel_audit_mitigation_actions_task
- [ ] cancel_audit_task
- [ ] cancel_certificate_transfer
- [ ] cancel_detect_mitigation_actions_task
- [X] cancel_job
- [X] cancel_job_execution
- [ ] clear_default_authorizer
- [ ] confirm_topic_rule_destination
- [ ] create_audit_suppression
- [ ] create_authorizer
- [ ] create_billing_group
- [ ] create_certificate_from_csr
- [ ] create_custom_metric
- [ ] create_dimension
- [ ] create_domain_configuration
- [ ] create_dynamic_thing_group
- [X] create_job
- [X] create_keys_and_certificate
- [ ] create_mitigation_action
- [ ] create_ota_update
- [X] create_policy
- [X] create_policy_version
- [ ] create_provisioning_claim
- [ ] create_provisioning_template
- [ ] create_provisioning_template_version
- [ ] create_role_alias
- [ ] create_scheduled_audit
- [ ] create_security_profile
- [ ] create_stream
- [X] create_thing
- [X] create_thing_group
- [X] create_thing_type
- [X] create_topic_rule
- [ ] create_topic_rule_destination
- [ ] delete_account_audit_configuration
- [ ] delete_audit_suppression
- [ ] delete_authorizer
- [ ] delete_billing_group
- [ ] delete_ca_certificate
- [X] delete_certificate
- [ ] delete_custom_metric
- [ ] delete_dimension
- [ ] delete_domain_configuration
- [ ] delete_dynamic_thing_group
- [X] delete_job
- [X] delete_job_execution
- [ ] delete_mitigation_action
- [ ] delete_ota_update
- [X] delete_policy
- [X] delete_policy_version
- [ ] delete_provisioning_template
- [ ] delete_provisioning_template_version
- [ ] delete_registration_code
- [ ] delete_role_alias
- [ ] delete_scheduled_audit
- [ ] delete_security_profile
- [ ] delete_stream
- [X] delete_thing
- [X] delete_thing_group
- [X] delete_thing_type
- [X] delete_topic_rule
- [ ] delete_topic_rule_destination
- [ ] delete_v2_logging_level
- [ ] deprecate_thing_type
- [ ] describe_account_audit_configuration
- [ ] describe_audit_finding
- [ ] describe_audit_mitigation_actions_task
- [ ] describe_audit_suppression
- [ ] describe_audit_task
- [ ] describe_authorizer
- [ ] describe_billing_group
- [ ] describe_ca_certificate
- [X] describe_certificate
- [ ] describe_custom_metric
- [ ] describe_default_authorizer
- [ ] describe_detect_mitigation_actions_task
- [ ] describe_dimension
- [ ] describe_domain_configuration
- [X] describe_endpoint
- [ ] describe_event_configurations
- [ ] describe_index
- [X] describe_job
- [X] describe_job_execution
- [ ] describe_mitigation_action
- [ ] describe_provisioning_template
- [ ] describe_provisioning_template_version
- [ ] describe_role_alias
- [ ] describe_scheduled_audit
- [ ] describe_security_profile
- [ ] describe_stream
- [X] describe_thing
- [X] describe_thing_group
- [ ] describe_thing_registration_task
- [X] describe_thing_type
- [X] detach_policy
- [X] detach_principal_policy
- [ ] detach_security_profile
- [X] detach_thing_principal
- [X] disable_topic_rule
- [X] enable_topic_rule
- [ ] get_behavior_model_training_summaries
- [ ] get_cardinality
- [ ] get_effective_policies
- [ ] get_indexing_configuration
- [X] get_job_document
- [ ] get_logging_options
- [ ] get_ota_update
- [ ] get_percentiles
- [X] get_policy
- [X] get_policy_version
- [ ] get_registration_code
- [ ] get_statistics
- [X] get_topic_rule
- [ ] get_topic_rule_destination
- [ ] get_v2_logging_options
- [ ] list_active_violations
- [X] list_attached_policies
- [ ] list_audit_findings
- [ ] list_audit_mitigation_actions_executions
- [ ] list_audit_mitigation_actions_tasks
- [ ] list_audit_suppressions
- [ ] list_audit_tasks
- [ ] list_authorizers
- [ ] list_billing_groups
- [ ] list_ca_certificates
- [X] list_certificates
- [ ] list_certificates_by_ca
- [ ] list_custom_metrics
- [ ] list_detect_mitigation_actions_executions
- [ ] list_detect_mitigation_actions_tasks
- [ ] list_dimensions
- [ ] list_domain_configurations
- [ ] list_indices
- [X] list_job_executions_for_job
- [X] list_job_executions_for_thing
- [X] list_jobs
- [ ] list_mitigation_actions
- [ ] list_ota_updates
- [ ] list_outgoing_certificates
- [X] list_policies
- [X] list_policy_principals
- [X] list_policy_versions
- [X] list_principal_policies
- [X] list_principal_things
- [ ] list_provisioning_template_versions
- [ ] list_provisioning_templates
- [ ] list_role_aliases
- [ ] list_scheduled_audits
- [ ] list_security_profiles
- [ ] list_security_profiles_for_target
- [ ] list_streams
- [ ] list_tags_for_resource
- [ ] list_targets_for_policy
- [ ] list_targets_for_security_profile
- [X] list_thing_groups
- [X] list_thing_groups_for_thing
- [X] list_thing_principals
- [ ] list_thing_registration_task_reports
- [ ] list_thing_registration_tasks
- [X] list_thing_types
- [X] list_things
- [ ] list_things_in_billing_group
- [X] list_things_in_thing_group
- [ ] list_topic_rule_destinations
- [X] list_topic_rules
- [ ] list_v2_logging_levels
- [ ] list_violation_events
- [ ] register_ca_certificate
- [X] register_certificate
- [X] register_certificate_without_ca
- [ ] register_thing
- [ ] reject_certificate_transfer
- [ ] remove_thing_from_billing_group
- [X] remove_thing_from_thing_group
- [X] replace_topic_rule
- [ ] search_index
- [ ] set_default_authorizer
- [X] set_default_policy_version
- [ ] set_logging_options
- [ ] set_v2_logging_level
- [ ] set_v2_logging_options
- [ ] start_audit_mitigation_actions_task
- [ ] start_detect_mitigation_actions_task
- [ ] start_on_demand_audit_task
- [ ] start_thing_registration_task
- [ ] stop_thing_registration_task
- [ ] tag_resource
- [ ] test_authorization
- [ ] test_invoke_authorizer
- [ ] transfer_certificate
- [ ] untag_resource
- [ ] update_account_audit_configuration
- [ ] update_audit_suppression
- [ ] update_authorizer
- [ ] update_billing_group
- [ ] update_ca_certificate
- [X] update_certificate
- [ ] update_custom_metric
- [ ] update_dimension
- [ ] update_domain_configuration
- [ ] update_dynamic_thing_group
- [ ] update_event_configurations
- [ ] update_indexing_configuration
- [ ] update_job
- [ ] update_mitigation_action
- [ ] update_provisioning_template
- [ ] update_role_alias
- [ ] update_scheduled_audit
- [ ] update_security_profile
- [ ] update_stream
- [X] update_thing
- [X] update_thing_group
- [X] update_thing_groups_for_thing
- [ ] update_topic_rule_destination
- [ ] validate_security_profile_behaviors
</details>

## iot-data
<details>
<summary>80% implemented</summary>

- [X] delete_thing_shadow
- [X] get_thing_shadow
- [ ] list_named_shadows_for_thing
- [X] publish
- [X] update_thing_shadow
</details>

## iot-jobs-data
<details>
<summary>0% implemented</summary>

- [ ] describe_job_execution
- [ ] get_pending_job_executions
- [ ] start_next_pending_job_execution
- [ ] update_job_execution
</details>

## iot1click-devices
<details>
<summary>0% implemented</summary>

- [ ] claim_devices_by_claim_code
- [ ] describe_device
- [ ] finalize_device_claim
- [ ] get_device_methods
- [ ] initiate_device_claim
- [ ] invoke_device_method
- [ ] list_device_events
- [ ] list_devices
- [ ] list_tags_for_resource
- [ ] tag_resource
- [ ] unclaim_device
- [ ] untag_resource
- [ ] update_device_state
</details>

## iot1click-projects
<details>
<summary>0% implemented</summary>

- [ ] associate_device_with_placement
- [ ] create_placement
- [ ] create_project
- [ ] delete_placement
- [ ] delete_project
- [ ] describe_placement
- [ ] describe_project
- [ ] disassociate_device_from_placement
- [ ] get_devices_in_placement
- [ ] list_placements
- [ ] list_projects
- [ ] list_tags_for_resource
- [ ] tag_resource
- [ ] untag_resource
- [ ] update_placement
- [ ] update_project
</details>

## iotanalytics
<details>
<summary>0% implemented</summary>

- [ ] batch_put_message
- [ ] cancel_pipeline_reprocessing
- [ ] create_channel
- [ ] create_dataset
- [ ] create_dataset_content
- [ ] create_datastore
- [ ] create_pipeline
- [ ] delete_channel
- [ ] delete_dataset
- [ ] delete_dataset_content
- [ ] delete_datastore
- [ ] delete_pipeline
- [ ] describe_channel
- [ ] describe_dataset
- [ ] describe_datastore
- [ ] describe_logging_options
- [ ] describe_pipeline
- [ ] get_dataset_content
- [ ] list_channels
- [ ] list_dataset_contents
- [ ] list_datasets
- [ ] list_datastores
- [ ] list_pipelines
- [ ] list_tags_for_resource
- [ ] put_logging_options
- [ ] run_pipeline_activity
- [ ] sample_channel_data
- [ ] start_pipeline_reprocessing
- [ ] tag_resource
- [ ] untag_resource
- [ ] update_channel
- [ ] update_dataset
- [ ] update_datastore
- [ ] update_pipeline
</details>

## iotdeviceadvisor
<details>
<summary>0% implemented</summary>

- [ ] create_suite_definition
- [ ] delete_suite_definition
- [ ] get_suite_definition
- [ ] get_suite_run
- [ ] get_suite_run_report
- [ ] list_suite_definitions
- [ ] list_suite_runs
- [ ] list_tags_for_resource
- [ ] list_test_cases
- [ ] start_suite_run
- [ ] tag_resource
- [ ] untag_resource
- [ ] update_suite_definition
</details>

## iotevents
<details>
<summary>0% implemented</summary>

- [ ] create_detector_model
- [ ] create_input
- [ ] delete_detector_model
- [ ] delete_input
- [ ] describe_detector_model
- [ ] describe_detector_model_analysis
- [ ] describe_input
- [ ] describe_logging_options
- [ ] get_detector_model_analysis_results
- [ ] list_detector_model_versions
- [ ] list_detector_models
- [ ] list_inputs
- [ ] list_tags_for_resource
- [ ] put_logging_options
- [ ] start_detector_model_analysis
- [ ] tag_resource
- [ ] untag_resource
- [ ] update_detector_model
- [ ] update_input
</details>

## iotevents-data
<details>
<summary>0% implemented</summary>

- [ ] batch_put_message
- [ ] batch_update_detector
- [ ] describe_detector
- [ ] list_detectors
</details>

## iotfleethub
<details>
<summary>0% implemented</summary>

- [ ] create_application
- [ ] delete_application
- [ ] describe_application
- [ ] list_applications
- [ ] list_tags_for_resource
- [ ] tag_resource
- [ ] untag_resource
- [ ] update_application
</details>

## iotsecuretunneling
<details>
<summary>0% implemented</summary>

- [ ] close_tunnel
- [ ] describe_tunnel
- [ ] list_tags_for_resource
- [ ] list_tunnels
- [ ] open_tunnel
- [ ] tag_resource
- [ ] untag_resource
</details>

## iotsitewise
<details>
<summary>0% implemented</summary>

- [ ] associate_assets
- [ ] batch_associate_project_assets
- [ ] batch_disassociate_project_assets
- [ ] batch_put_asset_property_value
- [ ] create_access_policy
- [ ] create_asset
- [ ] create_asset_model
- [ ] create_dashboard
- [ ] create_gateway
- [ ] create_portal
- [ ] create_project
- [ ] delete_access_policy
- [ ] delete_asset
- [ ] delete_asset_model
- [ ] delete_dashboard
- [ ] delete_gateway
- [ ] delete_portal
- [ ] delete_project
- [ ] describe_access_policy
- [ ] describe_asset
- [ ] describe_asset_model
- [ ] describe_asset_property
- [ ] describe_dashboard
- [ ] describe_default_encryption_configuration
- [ ] describe_gateway
- [ ] describe_gateway_capability_configuration
- [ ] describe_logging_options
- [ ] describe_portal
- [ ] describe_project
- [ ] disassociate_assets
- [ ] get_asset_property_aggregates
- [ ] get_asset_property_value
- [ ] get_asset_property_value_history
- [ ] list_access_policies
- [ ] list_asset_models
- [ ] list_asset_relationships
- [ ] list_assets
- [ ] list_associated_assets
- [ ] list_dashboards
- [ ] list_gateways
- [ ] list_portals
- [ ] list_project_assets
- [ ] list_projects
- [ ] list_tags_for_resource
- [ ] put_default_encryption_configuration
- [ ] put_logging_options
- [ ] tag_resource
- [ ] untag_resource
- [ ] update_access_policy
- [ ] update_asset
- [ ] update_asset_model
- [ ] update_asset_property
- [ ] update_dashboard
- [ ] update_gateway
- [ ] update_gateway_capability_configuration
- [ ] update_portal
- [ ] update_project
</details>

## iotthingsgraph
<details>
<summary>0% implemented</summary>

- [ ] associate_entity_to_thing
- [ ] create_flow_template
- [ ] create_system_instance
- [ ] create_system_template
- [ ] delete_flow_template
- [ ] delete_namespace
- [ ] delete_system_instance
- [ ] delete_system_template
- [ ] deploy_system_instance
- [ ] deprecate_flow_template
- [ ] deprecate_system_template
- [ ] describe_namespace
- [ ] dissociate_entity_from_thing
- [ ] get_entities
- [ ] get_flow_template
- [ ] get_flow_template_revisions
- [ ] get_namespace_deletion_status
- [ ] get_system_instance
- [ ] get_system_template
- [ ] get_system_template_revisions
- [ ] get_upload_status
- [ ] list_flow_execution_messages
- [ ] list_tags_for_resource
- [ ] search_entities
- [ ] search_flow_executions
- [ ] search_flow_templates
- [ ] search_system_instances
- [ ] search_system_templates
- [ ] search_things
- [ ] tag_resource
- [ ] undeploy_system_instance
- [ ] untag_resource
- [ ] update_flow_template
- [ ] update_system_template
- [ ] upload_entity_definitions
</details>

## iotwireless
<details>
<summary>0% implemented</summary>

- [ ] associate_aws_account_with_partner_account
- [ ] associate_wireless_device_with_thing
- [ ] associate_wireless_gateway_with_certificate
- [ ] associate_wireless_gateway_with_thing
- [ ] create_destination
- [ ] create_device_profile
- [ ] create_service_profile
- [ ] create_wireless_device
- [ ] create_wireless_gateway
- [ ] create_wireless_gateway_task
- [ ] create_wireless_gateway_task_definition
- [ ] delete_destination
- [ ] delete_device_profile
- [ ] delete_service_profile
- [ ] delete_wireless_device
- [ ] delete_wireless_gateway
- [ ] delete_wireless_gateway_task
- [ ] delete_wireless_gateway_task_definition
- [ ] disassociate_aws_account_from_partner_account
- [ ] disassociate_wireless_device_from_thing
- [ ] disassociate_wireless_gateway_from_certificate
- [ ] disassociate_wireless_gateway_from_thing
- [ ] get_destination
- [ ] get_device_profile
- [ ] get_partner_account
- [ ] get_service_endpoint
- [ ] get_service_profile
- [ ] get_wireless_device
- [ ] get_wireless_device_statistics
- [ ] get_wireless_gateway
- [ ] get_wireless_gateway_certificate
- [ ] get_wireless_gateway_firmware_information
- [ ] get_wireless_gateway_statistics
- [ ] get_wireless_gateway_task
- [ ] get_wireless_gateway_task_definition
- [ ] list_destinations
- [ ] list_device_profiles
- [ ] list_partner_accounts
- [ ] list_service_profiles
- [ ] list_tags_for_resource
- [ ] list_wireless_devices
- [ ] list_wireless_gateway_task_definitions
- [ ] list_wireless_gateways
- [ ] send_data_to_wireless_device
- [ ] tag_resource
- [ ] test_wireless_device
- [ ] untag_resource
- [ ] update_destination
- [ ] update_partner_account
- [ ] update_wireless_device
- [ ] update_wireless_gateway
</details>

## ivs
<details>
<summary>0% implemented</summary>

- [ ] batch_get_channel
- [ ] batch_get_stream_key
- [ ] create_channel
- [ ] create_stream_key
- [ ] delete_channel
- [ ] delete_playback_key_pair
- [ ] delete_stream_key
- [ ] get_channel
- [ ] get_playback_key_pair
- [ ] get_stream
- [ ] get_stream_key
- [ ] import_playback_key_pair
- [ ] list_channels
- [ ] list_playback_key_pairs
- [ ] list_stream_keys
- [ ] list_streams
- [ ] list_tags_for_resource
- [ ] put_metadata
- [ ] stop_stream
- [ ] tag_resource
- [ ] untag_resource
- [ ] update_channel
</details>

## kafka
<details>
<summary>0% implemented</summary>

- [ ] batch_associate_scram_secret
- [ ] batch_disassociate_scram_secret
- [ ] create_cluster
- [ ] create_configuration
- [ ] delete_cluster
- [ ] delete_configuration
- [ ] describe_cluster
- [ ] describe_cluster_operation
- [ ] describe_configuration
- [ ] describe_configuration_revision
- [ ] get_bootstrap_brokers
- [ ] get_compatible_kafka_versions
- [ ] list_cluster_operations
- [ ] list_clusters
- [ ] list_configuration_revisions
- [ ] list_configurations
- [ ] list_kafka_versions
- [ ] list_nodes
- [ ] list_scram_secrets
- [ ] list_tags_for_resource
- [ ] reboot_broker
- [ ] tag_resource
- [ ] untag_resource
- [ ] update_broker_count
- [ ] update_broker_storage
- [ ] update_broker_type
- [ ] update_cluster_configuration
- [ ] update_cluster_kafka_version
- [ ] update_configuration
- [ ] update_monitoring
</details>

## kendra
<details>
<summary>0% implemented</summary>

- [ ] batch_delete_document
- [ ] batch_put_document
- [ ] create_data_source
- [ ] create_faq
- [ ] create_index
- [ ] create_thesaurus
- [ ] delete_data_source
- [ ] delete_faq
- [ ] delete_index
- [ ] delete_thesaurus
- [ ] describe_data_source
- [ ] describe_faq
- [ ] describe_index
- [ ] describe_thesaurus
- [ ] list_data_source_sync_jobs
- [ ] list_data_sources
- [ ] list_faqs
- [ ] list_indices
- [ ] list_tags_for_resource
- [ ] list_thesauri
- [ ] query
- [ ] start_data_source_sync_job
- [ ] stop_data_source_sync_job
- [ ] submit_feedback
- [ ] tag_resource
- [ ] untag_resource
- [ ] update_data_source
- [ ] update_index
- [ ] update_thesaurus
</details>

## kinesis
<details>
<summary>50% implemented</summary>

- [X] add_tags_to_stream
- [X] create_stream
- [ ] decrease_stream_retention_period
- [X] delete_stream
- [ ] deregister_stream_consumer
- [ ] describe_limits
- [X] describe_stream
- [ ] describe_stream_consumer
- [X] describe_stream_summary
- [ ] disable_enhanced_monitoring
- [ ] enable_enhanced_monitoring
- [X] get_records
- [X] get_shard_iterator
- [ ] increase_stream_retention_period
- [ ] list_shards
- [ ] list_stream_consumers
- [X] list_streams
- [X] list_tags_for_stream
- [X] merge_shards
- [X] put_record
- [X] put_records
- [ ] register_stream_consumer
- [X] remove_tags_from_stream
- [X] split_shard
- [ ] start_stream_encryption
- [ ] stop_stream_encryption
- [ ] subscribe_to_shard
- [ ] update_shard_count
</details>

## kinesis-video-archived-media
<details>
<summary>60% implemented</summary>

- [X] get_clip
- [X] get_dash_streaming_session_url
- [X] get_hls_streaming_session_url
- [ ] get_media_for_fragment_list
- [ ] list_fragments
</details>

## kinesis-video-media
<details>
<summary>0% implemented</summary>

- [ ] get_media
</details>

## kinesis-video-signaling
<details>
<summary>0% implemented</summary>

- [ ] get_ice_server_config
- [ ] send_alexa_offer_to_master
</details>

## kinesisanalytics
<details>
<summary>0% implemented</summary>

- [ ] add_application_cloud_watch_logging_option
- [ ] add_application_input
- [ ] add_application_input_processing_configuration
- [ ] add_application_output
- [ ] add_application_reference_data_source
- [ ] create_application
- [ ] delete_application
- [ ] delete_application_cloud_watch_logging_option
- [ ] delete_application_input_processing_configuration
- [ ] delete_application_output
- [ ] delete_application_reference_data_source
- [ ] describe_application
- [ ] discover_input_schema
- [ ] list_applications
- [ ] list_tags_for_resource
- [ ] start_application
- [ ] stop_application
- [ ] tag_resource
- [ ] untag_resource
- [ ] update_application
</details>

## kinesisanalyticsv2
<details>
<summary>0% implemented</summary>

- [ ] add_application_cloud_watch_logging_option
- [ ] add_application_input
- [ ] add_application_input_processing_configuration
- [ ] add_application_output
- [ ] add_application_reference_data_source
- [ ] add_application_vpc_configuration
- [ ] create_application
- [ ] create_application_presigned_url
- [ ] create_application_snapshot
- [ ] delete_application
- [ ] delete_application_cloud_watch_logging_option
- [ ] delete_application_input_processing_configuration
- [ ] delete_application_output
- [ ] delete_application_reference_data_source
- [ ] delete_application_snapshot
- [ ] delete_application_vpc_configuration
- [ ] describe_application
- [ ] describe_application_snapshot
- [ ] discover_input_schema
- [ ] list_application_snapshots
- [ ] list_applications
- [ ] list_tags_for_resource
- [ ] start_application
- [ ] stop_application
- [ ] tag_resource
- [ ] untag_resource
- [ ] update_application
</details>

## kinesisvideo
<details>
<summary>26% implemented</summary>

- [ ] create_signaling_channel
- [X] create_stream
- [ ] delete_signaling_channel
- [X] delete_stream
- [ ] describe_signaling_channel
- [X] describe_stream
- [X] get_data_endpoint
- [ ] get_signaling_channel_endpoint
- [ ] list_signaling_channels
- [X] list_streams
- [ ] list_tags_for_resource
- [ ] list_tags_for_stream
- [ ] tag_resource
- [ ] tag_stream
- [ ] untag_resource
- [ ] untag_stream
- [ ] update_data_retention
- [ ] update_signaling_channel
- [ ] update_stream
</details>

## kms
<details>
<summary>45% implemented</summary>

- [X] cancel_key_deletion
- [ ] connect_custom_key_store
- [ ] create_alias
- [ ] create_custom_key_store
- [ ] create_grant
- [X] create_key
- [X] decrypt
- [X] delete_alias
- [ ] delete_custom_key_store
- [ ] delete_imported_key_material
- [ ] describe_custom_key_stores
- [X] describe_key
- [X] disable_key
- [X] disable_key_rotation
- [ ] disconnect_custom_key_store
- [X] enable_key
- [X] enable_key_rotation
- [X] encrypt
- [X] generate_data_key
- [ ] generate_data_key_pair
- [ ] generate_data_key_pair_without_plaintext
- [ ] generate_data_key_without_plaintext
- [ ] generate_random
- [X] get_key_policy
- [X] get_key_rotation_status
- [ ] get_parameters_for_import
- [ ] get_public_key
- [ ] import_key_material
- [ ] list_aliases
- [ ] list_grants
- [ ] list_key_policies
- [X] list_keys
- [X] list_resource_tags
- [ ] list_retirable_grants
- [X] put_key_policy
- [X] re_encrypt
- [ ] retire_grant
- [ ] revoke_grant
- [X] schedule_key_deletion
- [ ] sign
- [X] tag_resource
- [X] untag_resource
- [ ] update_alias
- [ ] update_custom_key_store
- [X] update_key_description
- [ ] verify
</details>

## lakeformation
<details>
<summary>0% implemented</summary>

- [ ] batch_grant_permissions
- [ ] batch_revoke_permissions
- [ ] deregister_resource
- [ ] describe_resource
- [ ] get_data_lake_settings
- [ ] get_effective_permissions_for_path
- [ ] grant_permissions
- [ ] list_permissions
- [ ] list_resources
- [ ] put_data_lake_settings
- [ ] register_resource
- [ ] revoke_permissions
- [ ] update_resource
</details>

## lambda
<details>
<summary>41% implemented</summary>

- [ ] add_layer_version_permission
- [X] add_permission
- [ ] create_alias
- [ ] create_code_signing_config
- [X] create_event_source_mapping
- [X] create_function
- [ ] delete_alias
- [ ] delete_code_signing_config
- [X] delete_event_source_mapping
- [X] delete_function
- [ ] delete_function_code_signing_config
- [X] delete_function_concurrency
- [ ] delete_function_event_invoke_config
- [ ] delete_layer_version
- [ ] delete_provisioned_concurrency_config
- [ ] get_account_settings
- [ ] get_alias
- [ ] get_code_signing_config
- [X] get_event_source_mapping
- [X] get_function
- [ ] get_function_code_signing_config
- [X] get_function_concurrency
- [ ] get_function_configuration
- [ ] get_function_event_invoke_config
- [ ] get_layer_version
- [ ] get_layer_version_by_arn
- [ ] get_layer_version_policy
- [X] get_policy
- [ ] get_provisioned_concurrency_config
- [X] invoke
- [ ] invoke_async
- [ ] list_aliases
- [ ] list_code_signing_configs
- [X] list_event_source_mappings
- [ ] list_function_event_invoke_configs
- [X] list_functions
- [ ] list_functions_by_code_signing_config
- [ ] list_layer_versions
- [X] list_layers
- [ ] list_provisioned_concurrency_configs
- [X] list_tags
- [X] list_versions_by_function
- [X] publish_layer_version
- [ ] publish_version
- [ ] put_function_code_signing_config
- [X] put_function_concurrency
- [ ] put_function_event_invoke_config
- [ ] put_provisioned_concurrency_config
- [ ] remove_layer_version_permission
- [X] remove_permission
- [X] tag_resource
- [X] untag_resource
- [ ] update_alias
- [ ] update_code_signing_config
- [X] update_event_source_mapping
- [X] update_function_code
- [X] update_function_configuration
- [ ] update_function_event_invoke_config
</details>

## lex-models
<details>
<summary>0% implemented</summary>

- [ ] create_bot_version
- [ ] create_intent_version
- [ ] create_slot_type_version
- [ ] delete_bot
- [ ] delete_bot_alias
- [ ] delete_bot_channel_association
- [ ] delete_bot_version
- [ ] delete_intent
- [ ] delete_intent_version
- [ ] delete_slot_type
- [ ] delete_slot_type_version
- [ ] delete_utterances
- [ ] get_bot
- [ ] get_bot_alias
- [ ] get_bot_aliases
- [ ] get_bot_channel_association
- [ ] get_bot_channel_associations
- [ ] get_bot_versions
- [ ] get_bots
- [ ] get_builtin_intent
- [ ] get_builtin_intents
- [ ] get_builtin_slot_types
- [ ] get_export
- [ ] get_import
- [ ] get_intent
- [ ] get_intent_versions
- [ ] get_intents
- [ ] get_slot_type
- [ ] get_slot_type_versions
- [ ] get_slot_types
- [ ] get_utterances_view
- [ ] list_tags_for_resource
- [ ] put_bot
- [ ] put_bot_alias
- [ ] put_intent
- [ ] put_slot_type
- [ ] start_import
- [ ] tag_resource
- [ ] untag_resource
</details>

## lex-runtime
<details>
<summary>0% implemented</summary>

- [ ] delete_session
- [ ] get_session
- [ ] post_content
- [ ] post_text
- [ ] put_session
</details>

## lexv2-models
<details>
<summary>0% implemented</summary>

- [ ] build_bot_locale
- [ ] create_bot
- [ ] create_bot_alias
- [ ] create_bot_locale
- [ ] create_bot_version
- [ ] create_intent
- [ ] create_slot
- [ ] create_slot_type
- [ ] delete_bot
- [ ] delete_bot_alias
- [ ] delete_bot_locale
- [ ] delete_bot_version
- [ ] delete_intent
- [ ] delete_slot
- [ ] delete_slot_type
- [ ] describe_bot
- [ ] describe_bot_alias
- [ ] describe_bot_locale
- [ ] describe_bot_version
- [ ] describe_intent
- [ ] describe_slot
- [ ] describe_slot_type
- [ ] list_bot_aliases
- [ ] list_bot_locales
- [ ] list_bot_versions
- [ ] list_bots
- [ ] list_built_in_intents
- [ ] list_built_in_slot_types
- [ ] list_intents
- [ ] list_slot_types
- [ ] list_slots
- [ ] list_tags_for_resource
- [ ] tag_resource
- [ ] untag_resource
- [ ] update_bot
- [ ] update_bot_alias
- [ ] update_bot_locale
- [ ] update_intent
- [ ] update_slot
- [ ] update_slot_type
</details>

## lexv2-runtime
<details>
<summary>0% implemented</summary>

- [ ] delete_session
- [ ] get_session
- [ ] put_session
- [ ] recognize_text
- [ ] recognize_utterance
- [ ] start_conversation
</details>

## license-manager
<details>
<summary>0% implemented</summary>

- [ ] accept_grant
- [ ] check_in_license
- [ ] checkout_borrow_license
- [ ] checkout_license
- [ ] create_grant
- [ ] create_grant_version
- [ ] create_license
- [ ] create_license_configuration
- [ ] create_license_version
- [ ] create_token
- [ ] delete_grant
- [ ] delete_license
- [ ] delete_license_configuration
- [ ] delete_token
- [ ] extend_license_consumption
- [ ] get_access_token
- [ ] get_grant
- [ ] get_license
- [ ] get_license_configuration
- [ ] get_license_usage
- [ ] get_service_settings
- [ ] list_associations_for_license_configuration
- [ ] list_distributed_grants
- [ ] list_failures_for_license_configuration_operations
- [ ] list_license_configurations
- [ ] list_license_specifications_for_resource
- [ ] list_license_versions
- [ ] list_licenses
- [ ] list_received_grants
- [ ] list_received_licenses
- [ ] list_resource_inventory
- [ ] list_tags_for_resource
- [ ] list_tokens
- [ ] list_usage_for_license_configuration
- [ ] reject_grant
- [ ] tag_resource
- [ ] untag_resource
- [ ] update_license_configuration
- [ ] update_license_specifications_for_resource
- [ ] update_service_settings
</details>

## lightsail
<details>
<summary>0% implemented</summary>

- [ ] allocate_static_ip
- [ ] attach_certificate_to_distribution
- [ ] attach_disk
- [ ] attach_instances_to_load_balancer
- [ ] attach_load_balancer_tls_certificate
- [ ] attach_static_ip
- [ ] close_instance_public_ports
- [ ] copy_snapshot
- [ ] create_certificate
- [ ] create_cloud_formation_stack
- [ ] create_contact_method
- [ ] create_container_service
- [ ] create_container_service_deployment
- [ ] create_container_service_registry_login
- [ ] create_disk
- [ ] create_disk_from_snapshot
- [ ] create_disk_snapshot
- [ ] create_distribution
- [ ] create_domain
- [ ] create_domain_entry
- [ ] create_instance_snapshot
- [ ] create_instances
- [ ] create_instances_from_snapshot
- [ ] create_key_pair
- [ ] create_load_balancer
- [ ] create_load_balancer_tls_certificate
- [ ] create_relational_database
- [ ] create_relational_database_from_snapshot
- [ ] create_relational_database_snapshot
- [ ] delete_alarm
- [ ] delete_auto_snapshot
- [ ] delete_certificate
- [ ] delete_contact_method
- [ ] delete_container_image
- [ ] delete_container_service
- [ ] delete_disk
- [ ] delete_disk_snapshot
- [ ] delete_distribution
- [ ] delete_domain
- [ ] delete_domain_entry
- [ ] delete_instance
- [ ] delete_instance_snapshot
- [ ] delete_key_pair
- [ ] delete_known_host_keys
- [ ] delete_load_balancer
- [ ] delete_load_balancer_tls_certificate
- [ ] delete_relational_database
- [ ] delete_relational_database_snapshot
- [ ] detach_certificate_from_distribution
- [ ] detach_disk
- [ ] detach_instances_from_load_balancer
- [ ] detach_static_ip
- [ ] disable_add_on
- [ ] download_default_key_pair
- [ ] enable_add_on
- [ ] export_snapshot
- [ ] get_active_names
- [ ] get_alarms
- [ ] get_auto_snapshots
- [ ] get_blueprints
- [ ] get_bundles
- [ ] get_certificates
- [ ] get_cloud_formation_stack_records
- [ ] get_contact_methods
- [ ] get_container_api_metadata
- [ ] get_container_images
- [ ] get_container_log
- [ ] get_container_service_deployments
- [ ] get_container_service_metric_data
- [ ] get_container_service_powers
- [ ] get_container_services
- [ ] get_disk
- [ ] get_disk_snapshot
- [ ] get_disk_snapshots
- [ ] get_disks
- [ ] get_distribution_bundles
- [ ] get_distribution_latest_cache_reset
- [ ] get_distribution_metric_data
- [ ] get_distributions
- [ ] get_domain
- [ ] get_domains
- [ ] get_export_snapshot_records
- [ ] get_instance
- [ ] get_instance_access_details
- [ ] get_instance_metric_data
- [ ] get_instance_port_states
- [ ] get_instance_snapshot
- [ ] get_instance_snapshots
- [ ] get_instance_state
- [ ] get_instances
- [ ] get_key_pair
- [ ] get_key_pairs
- [ ] get_load_balancer
- [ ] get_load_balancer_metric_data
- [ ] get_load_balancer_tls_certificates
- [ ] get_load_balancers
- [ ] get_operation
- [ ] get_operations
- [ ] get_operations_for_resource
- [ ] get_regions
- [ ] get_relational_database
- [ ] get_relational_database_blueprints
- [ ] get_relational_database_bundles
- [ ] get_relational_database_events
- [ ] get_relational_database_log_events
- [ ] get_relational_database_log_streams
- [ ] get_relational_database_master_user_password
- [ ] get_relational_database_metric_data
- [ ] get_relational_database_parameters
- [ ] get_relational_database_snapshot
- [ ] get_relational_database_snapshots
- [ ] get_relational_databases
- [ ] get_static_ip
- [ ] get_static_ips
- [ ] import_key_pair
- [ ] is_vpc_peered
- [ ] open_instance_public_ports
- [ ] peer_vpc
- [ ] put_alarm
- [ ] put_instance_public_ports
- [ ] reboot_instance
- [ ] reboot_relational_database
- [ ] register_container_image
- [ ] release_static_ip
- [ ] reset_distribution_cache
- [ ] send_contact_method_verification
- [ ] set_ip_address_type
- [ ] start_instance
- [ ] start_relational_database
- [ ] stop_instance
- [ ] stop_relational_database
- [ ] tag_resource
- [ ] test_alarm
- [ ] unpeer_vpc
- [ ] untag_resource
- [ ] update_container_service
- [ ] update_distribution
- [ ] update_distribution_bundle
- [ ] update_domain_entry
- [ ] update_load_balancer_attribute
- [ ] update_relational_database
- [ ] update_relational_database_parameters
</details>

## location
<details>
<summary>0% implemented</summary>

- [ ] associate_tracker_consumer
- [ ] batch_delete_geofence
- [ ] batch_evaluate_geofences
- [ ] batch_get_device_position
- [ ] batch_put_geofence
- [ ] batch_update_device_position
- [ ] create_geofence_collection
- [ ] create_map
- [ ] create_place_index
- [ ] create_tracker
- [ ] delete_geofence_collection
- [ ] delete_map
- [ ] delete_place_index
- [ ] delete_tracker
- [ ] describe_geofence_collection
- [ ] describe_map
- [ ] describe_place_index
- [ ] describe_tracker
- [ ] disassociate_tracker_consumer
- [ ] get_device_position
- [ ] get_device_position_history
- [ ] get_geofence
- [ ] get_map_glyphs
- [ ] get_map_sprites
- [ ] get_map_style_descriptor
- [ ] get_map_tile
- [ ] list_geofence_collections
- [ ] list_geofences
- [ ] list_maps
- [ ] list_place_indexes
- [ ] list_tracker_consumers
- [ ] list_trackers
- [ ] put_geofence
- [ ] search_place_index_for_position
- [ ] search_place_index_for_text
</details>

## logs
<details>
<summary>40% implemented</summary>

- [ ] associate_kms_key
- [ ] cancel_export_task
- [ ] create_export_task
- [X] create_log_group
- [X] create_log_stream
- [ ] delete_destination
- [X] delete_log_group
- [X] delete_log_stream
- [ ] delete_metric_filter
- [ ] delete_query_definition
- [ ] delete_resource_policy
- [X] delete_retention_policy
- [X] delete_subscription_filter
- [ ] describe_destinations
- [ ] describe_export_tasks
- [X] describe_log_groups
- [X] describe_log_streams
- [ ] describe_metric_filters
- [ ] describe_queries
- [ ] describe_query_definitions
- [ ] describe_resource_policies
- [X] describe_subscription_filters
- [ ] disassociate_kms_key
- [X] filter_log_events
- [X] get_log_events
- [ ] get_log_group_fields
- [ ] get_log_record
- [ ] get_query_results
- [X] list_tags_log_group
- [ ] put_destination
- [ ] put_destination_policy
- [X] put_log_events
- [ ] put_metric_filter
- [ ] put_query_definition
- [ ] put_resource_policy
- [X] put_retention_policy
- [X] put_subscription_filter
- [ ] start_query
- [ ] stop_query
- [X] tag_log_group
- [ ] test_metric_filter
- [X] untag_log_group
</details>

## lookoutvision
<details>
<summary>0% implemented</summary>

- [ ] create_dataset
- [ ] create_model
- [ ] create_project
- [ ] delete_dataset
- [ ] delete_model
- [ ] delete_project
- [ ] describe_dataset
- [ ] describe_model
- [ ] describe_project
- [ ] detect_anomalies
- [ ] list_dataset_entries
- [ ] list_models
- [ ] list_projects
- [ ] list_tags_for_resource
- [ ] start_model
- [ ] stop_model
- [ ] tag_resource
- [ ] untag_resource
- [ ] update_dataset_entries
</details>

## machinelearning
<details>
<summary>0% implemented</summary>

- [ ] add_tags
- [ ] create_batch_prediction
- [ ] create_data_source_from_rds
- [ ] create_data_source_from_redshift
- [ ] create_data_source_from_s3
- [ ] create_evaluation
- [ ] create_ml_model
- [ ] create_realtime_endpoint
- [ ] delete_batch_prediction
- [ ] delete_data_source
- [ ] delete_evaluation
- [ ] delete_ml_model
- [ ] delete_realtime_endpoint
- [ ] delete_tags
- [ ] describe_batch_predictions
- [ ] describe_data_sources
- [ ] describe_evaluations
- [ ] describe_ml_models
- [ ] describe_tags
- [ ] get_batch_prediction
- [ ] get_data_source
- [ ] get_evaluation
- [ ] get_ml_model
- [ ] predict
- [ ] update_batch_prediction
- [ ] update_data_source
- [ ] update_evaluation
- [ ] update_ml_model
</details>

## macie
<details>
<summary>0% implemented</summary>

- [ ] associate_member_account
- [ ] associate_s3_resources
- [ ] disassociate_member_account
- [ ] disassociate_s3_resources
- [ ] list_member_accounts
- [ ] list_s3_resources
- [ ] update_s3_resources
</details>

## macie2
<details>
<summary>0% implemented</summary>

- [ ] accept_invitation
- [ ] batch_get_custom_data_identifiers
- [ ] create_classification_job
- [ ] create_custom_data_identifier
- [ ] create_findings_filter
- [ ] create_invitations
- [ ] create_member
- [ ] create_sample_findings
- [ ] decline_invitations
- [ ] delete_custom_data_identifier
- [ ] delete_findings_filter
- [ ] delete_invitations
- [ ] delete_member
- [ ] describe_buckets
- [ ] describe_classification_job
- [ ] describe_organization_configuration
- [ ] disable_macie
- [ ] disable_organization_admin_account
- [ ] disassociate_from_administrator_account
- [ ] disassociate_from_master_account
- [ ] disassociate_member
- [ ] enable_macie
- [ ] enable_organization_admin_account
- [ ] get_administrator_account
- [ ] get_bucket_statistics
- [ ] get_classification_export_configuration
- [ ] get_custom_data_identifier
- [ ] get_finding_statistics
- [ ] get_findings
- [ ] get_findings_filter
- [ ] get_invitations_count
- [ ] get_macie_session
- [ ] get_master_account
- [ ] get_member
- [ ] get_usage_statistics
- [ ] get_usage_totals
- [ ] list_classification_jobs
- [ ] list_custom_data_identifiers
- [ ] list_findings
- [ ] list_findings_filters
- [ ] list_invitations
- [ ] list_members
- [ ] list_organization_admin_accounts
- [ ] list_tags_for_resource
- [ ] put_classification_export_configuration
- [ ] tag_resource
- [ ] test_custom_data_identifier
- [ ] untag_resource
- [ ] update_classification_job
- [ ] update_findings_filter
- [ ] update_macie_session
- [ ] update_member_session
- [ ] update_organization_configuration
</details>

## managedblockchain
<details>
<summary>86% implemented</summary>

- [X] create_member
- [X] create_network
- [X] create_node
- [X] create_proposal
- [X] delete_member
- [X] delete_node
- [X] get_member
- [X] get_network
- [X] get_node
- [X] get_proposal
- [X] list_invitations
- [X] list_members
- [X] list_networks
- [X] list_nodes
- [X] list_proposal_votes
- [X] list_proposals
- [ ] list_tags_for_resource
- [X] reject_invitation
- [ ] tag_resource
- [ ] untag_resource
- [X] update_member
- [X] update_node
- [X] vote_on_proposal
</details>

## marketplace-catalog
<details>
<summary>0% implemented</summary>

- [ ] cancel_change_set
- [ ] describe_change_set
- [ ] describe_entity
- [ ] list_change_sets
- [ ] list_entities
- [ ] start_change_set
</details>

## marketplace-entitlement
<details>
<summary>0% implemented</summary>

- [ ] get_entitlements
</details>

## marketplacecommerceanalytics
<details>
<summary>0% implemented</summary>

- [ ] generate_data_set
- [ ] start_support_data_export
</details>

## mediaconnect
<details>
<summary>29% implemented</summary>

- [ ] add_flow_outputs
- [ ] add_flow_sources
- [ ] add_flow_vpc_interfaces
- [X] create_flow
- [X] delete_flow
- [X] describe_flow
- [ ] describe_offering
- [ ] describe_reservation
- [ ] grant_flow_entitlements
- [ ] list_entitlements
- [X] list_flows
- [ ] list_offerings
- [ ] list_reservations
- [X] list_tags_for_resource
- [ ] purchase_offering
- [ ] remove_flow_output
- [ ] remove_flow_source
- [ ] remove_flow_vpc_interface
- [ ] revoke_flow_entitlement
- [X] start_flow
- [X] stop_flow
- [X] tag_resource
- [ ] untag_resource
- [ ] update_flow
- [ ] update_flow_entitlement
- [ ] update_flow_output
- [ ] update_flow_source
</details>

## mediaconvert
<details>
<summary>0% implemented</summary>

- [ ] associate_certificate
- [ ] cancel_job
- [ ] create_job
- [ ] create_job_template
- [ ] create_preset
- [ ] create_queue
- [ ] delete_job_template
- [ ] delete_preset
- [ ] delete_queue
- [ ] describe_endpoints
- [ ] disassociate_certificate
- [ ] get_job
- [ ] get_job_template
- [ ] get_preset
- [ ] get_queue
- [ ] list_job_templates
- [ ] list_jobs
- [ ] list_presets
- [ ] list_queues
- [ ] list_tags_for_resource
- [ ] tag_resource
- [ ] untag_resource
- [ ] update_job_template
- [ ] update_preset
- [ ] update_queue
</details>

## medialive
<details>
<summary>21% implemented</summary>

- [ ] accept_input_device_transfer
- [ ] batch_delete
- [ ] batch_start
- [ ] batch_stop
- [ ] batch_update_schedule
- [ ] cancel_input_device_transfer
- [X] create_channel
- [X] create_input
- [ ] create_input_security_group
- [ ] create_multiplex
- [ ] create_multiplex_program
- [ ] create_partner_input
- [ ] create_tags
- [X] delete_channel
- [X] delete_input
- [ ] delete_input_security_group
- [ ] delete_multiplex
- [ ] delete_multiplex_program
- [ ] delete_reservation
- [ ] delete_schedule
- [ ] delete_tags
- [X] describe_channel
- [X] describe_input
- [ ] describe_input_device
- [ ] describe_input_device_thumbnail
- [ ] describe_input_security_group
- [ ] describe_multiplex
- [ ] describe_multiplex_program
- [ ] describe_offering
- [ ] describe_reservation
- [ ] describe_schedule
- [X] list_channels
- [ ] list_input_device_transfers
- [ ] list_input_devices
- [ ] list_input_security_groups
- [X] list_inputs
- [ ] list_multiplex_programs
- [ ] list_multiplexes
- [ ] list_offerings
- [ ] list_reservations
- [ ] list_tags_for_resource
- [ ] purchase_offering
- [ ] reject_input_device_transfer
- [X] start_channel
- [ ] start_multiplex
- [X] stop_channel
- [ ] stop_multiplex
- [ ] transfer_input_device
- [X] update_channel
- [ ] update_channel_class
- [X] update_input
- [ ] update_input_device
- [ ] update_input_security_group
- [ ] update_multiplex
- [ ] update_multiplex_program
- [ ] update_reservation
</details>

## mediapackage
<details>
<summary>47% implemented</summary>

- [ ] configure_logs
- [X] create_channel
- [ ] create_harvest_job
- [X] create_origin_endpoint
- [X] delete_channel
- [X] delete_origin_endpoint
- [X] describe_channel
- [ ] describe_harvest_job
- [X] describe_origin_endpoint
- [X] list_channels
- [ ] list_harvest_jobs
- [X] list_origin_endpoints
- [ ] list_tags_for_resource
- [ ] rotate_channel_credentials
- [ ] rotate_ingest_endpoint_credentials
- [ ] tag_resource
- [ ] untag_resource
- [ ] update_channel
- [X] update_origin_endpoint
</details>

## mediapackage-vod
<details>
<summary>0% implemented</summary>

- [ ] configure_logs
- [ ] create_asset
- [ ] create_packaging_configuration
- [ ] create_packaging_group
- [ ] delete_asset
- [ ] delete_packaging_configuration
- [ ] delete_packaging_group
- [ ] describe_asset
- [ ] describe_packaging_configuration
- [ ] describe_packaging_group
- [ ] list_assets
- [ ] list_packaging_configurations
- [ ] list_packaging_groups
- [ ] list_tags_for_resource
- [ ] tag_resource
- [ ] untag_resource
- [ ] update_packaging_group
</details>

## mediastore
<details>
<summary>0% implemented</summary>

- [ ] create_container
- [ ] delete_container
- [ ] delete_container_policy
- [ ] delete_cors_policy
- [ ] delete_lifecycle_policy
- [ ] delete_metric_policy
- [ ] describe_container
- [ ] get_container_policy
- [ ] get_cors_policy
- [ ] get_lifecycle_policy
- [ ] get_metric_policy
- [ ] list_containers
- [ ] list_tags_for_resource
- [ ] put_container_policy
- [ ] put_cors_policy
- [ ] put_lifecycle_policy
- [ ] put_metric_policy
- [ ] start_access_logging
- [ ] stop_access_logging
- [ ] tag_resource
- [ ] untag_resource
</details>

## mediastore-data
<details>
<summary>0% implemented</summary>

- [ ] delete_object
- [ ] describe_object
- [ ] get_object
- [ ] list_items
- [ ] put_object
</details>

## mediatailor
<details>
<summary>0% implemented</summary>

- [ ] delete_playback_configuration
- [ ] get_playback_configuration
- [ ] list_playback_configurations
- [ ] list_tags_for_resource
- [ ] put_playback_configuration
- [ ] tag_resource
- [ ] untag_resource
</details>

## meteringmarketplace
<details>
<summary>0% implemented</summary>

- [ ] batch_meter_usage
- [ ] meter_usage
- [ ] register_usage
- [ ] resolve_customer
</details>

## mgh
<details>
<summary>0% implemented</summary>

- [ ] associate_created_artifact
- [ ] associate_discovered_resource
- [ ] create_progress_update_stream
- [ ] delete_progress_update_stream
- [ ] describe_application_state
- [ ] describe_migration_task
- [ ] disassociate_created_artifact
- [ ] disassociate_discovered_resource
- [ ] import_migration_task
- [ ] list_application_states
- [ ] list_created_artifacts
- [ ] list_discovered_resources
- [ ] list_migration_tasks
- [ ] list_progress_update_streams
- [ ] notify_application_state
- [ ] notify_migration_task_state
- [ ] put_resource_attributes
</details>

## migrationhub-config
<details>
<summary>0% implemented</summary>

- [ ] create_home_region_control
- [ ] describe_home_region_controls
- [ ] get_home_region
</details>

## mobile
<details>
<summary>0% implemented</summary>

- [ ] create_project
- [ ] delete_project
- [ ] describe_bundle
- [ ] describe_project
- [ ] export_bundle
- [ ] export_project
- [ ] list_bundles
- [ ] list_projects
- [ ] update_project
</details>

## mq
<details>
<summary>0% implemented</summary>

- [ ] create_broker
- [ ] create_configuration
- [ ] create_tags
- [ ] create_user
- [ ] delete_broker
- [ ] delete_tags
- [ ] delete_user
- [ ] describe_broker
- [ ] describe_broker_engine_types
- [ ] describe_broker_instance_options
- [ ] describe_configuration
- [ ] describe_configuration_revision
- [ ] describe_user
- [ ] list_brokers
- [ ] list_configuration_revisions
- [ ] list_configurations
- [ ] list_tags
- [ ] list_users
- [ ] reboot_broker
- [ ] update_broker
- [ ] update_configuration
- [ ] update_user
</details>

## mturk
<details>
<summary>0% implemented</summary>

- [ ] accept_qualification_request
- [ ] approve_assignment
- [ ] associate_qualification_with_worker
- [ ] create_additional_assignments_for_hit
- [ ] create_hit
- [ ] create_hit_type
- [ ] create_hit_with_hit_type
- [ ] create_qualification_type
- [ ] create_worker_block
- [ ] delete_hit
- [ ] delete_qualification_type
- [ ] delete_worker_block
- [ ] disassociate_qualification_from_worker
- [ ] get_account_balance
- [ ] get_assignment
- [ ] get_file_upload_url
- [ ] get_hit
- [ ] get_qualification_score
- [ ] get_qualification_type
- [ ] list_assignments_for_hit
- [ ] list_bonus_payments
- [ ] list_hits
- [ ] list_hits_for_qualification_type
- [ ] list_qualification_requests
- [ ] list_qualification_types
- [ ] list_review_policy_results_for_hit
- [ ] list_reviewable_hits
- [ ] list_worker_blocks
- [ ] list_workers_with_qualification_type
- [ ] notify_workers
- [ ] reject_assignment
- [ ] reject_qualification_request
- [ ] send_bonus
- [ ] send_test_event_notification
- [ ] update_expiration_for_hit
- [ ] update_hit_review_status
- [ ] update_hit_type_of_hit
- [ ] update_notification_settings
- [ ] update_qualification_type
</details>

## mwaa
<details>
<summary>0% implemented</summary>

- [ ] create_cli_token
- [ ] create_environment
- [ ] create_web_login_token
- [ ] delete_environment
- [ ] get_environment
- [ ] list_environments
- [ ] list_tags_for_resource
- [ ] publish_metrics
- [ ] tag_resource
- [ ] untag_resource
- [ ] update_environment
</details>

## neptune
<details>
<summary>0% implemented</summary>

- [ ] add_role_to_db_cluster
- [ ] add_source_identifier_to_subscription
- [ ] add_tags_to_resource
- [ ] apply_pending_maintenance_action
- [ ] copy_db_cluster_parameter_group
- [ ] copy_db_cluster_snapshot
- [ ] copy_db_parameter_group
- [ ] create_db_cluster
- [ ] create_db_cluster_endpoint
- [ ] create_db_cluster_parameter_group
- [ ] create_db_cluster_snapshot
- [ ] create_db_instance
- [ ] create_db_parameter_group
- [ ] create_db_subnet_group
- [ ] create_event_subscription
- [ ] delete_db_cluster
- [ ] delete_db_cluster_endpoint
- [ ] delete_db_cluster_parameter_group
- [ ] delete_db_cluster_snapshot
- [ ] delete_db_instance
- [ ] delete_db_parameter_group
- [ ] delete_db_subnet_group
- [ ] delete_event_subscription
- [ ] describe_db_cluster_endpoints
- [ ] describe_db_cluster_parameter_groups
- [ ] describe_db_cluster_parameters
- [ ] describe_db_cluster_snapshot_attributes
- [ ] describe_db_cluster_snapshots
- [ ] describe_db_clusters
- [ ] describe_db_engine_versions
- [ ] describe_db_instances
- [ ] describe_db_parameter_groups
- [ ] describe_db_parameters
- [ ] describe_db_subnet_groups
- [ ] describe_engine_default_cluster_parameters
- [ ] describe_engine_default_parameters
- [ ] describe_event_categories
- [ ] describe_event_subscriptions
- [ ] describe_events
- [ ] describe_orderable_db_instance_options
- [ ] describe_pending_maintenance_actions
- [ ] describe_valid_db_instance_modifications
- [ ] failover_db_cluster
- [ ] list_tags_for_resource
- [ ] modify_db_cluster
- [ ] modify_db_cluster_endpoint
- [ ] modify_db_cluster_parameter_group
- [ ] modify_db_cluster_snapshot_attribute
- [ ] modify_db_instance
- [ ] modify_db_parameter_group
- [ ] modify_db_subnet_group
- [ ] modify_event_subscription
- [ ] promote_read_replica_db_cluster
- [ ] reboot_db_instance
- [ ] remove_role_from_db_cluster
- [ ] remove_source_identifier_from_subscription
- [ ] remove_tags_from_resource
- [ ] reset_db_cluster_parameter_group
- [ ] reset_db_parameter_group
- [ ] restore_db_cluster_from_snapshot
- [ ] restore_db_cluster_to_point_in_time
- [ ] start_db_cluster
- [ ] stop_db_cluster
</details>

## network-firewall
<details>
<summary>0% implemented</summary>

- [ ] associate_firewall_policy
- [ ] associate_subnets
- [ ] create_firewall
- [ ] create_firewall_policy
- [ ] create_rule_group
- [ ] delete_firewall
- [ ] delete_firewall_policy
- [ ] delete_resource_policy
- [ ] delete_rule_group
- [ ] describe_firewall
- [ ] describe_firewall_policy
- [ ] describe_logging_configuration
- [ ] describe_resource_policy
- [ ] describe_rule_group
- [ ] disassociate_subnets
- [ ] list_firewall_policies
- [ ] list_firewalls
- [ ] list_rule_groups
- [ ] list_tags_for_resource
- [ ] put_resource_policy
- [ ] tag_resource
- [ ] untag_resource
- [ ] update_firewall_delete_protection
- [ ] update_firewall_description
- [ ] update_firewall_policy
- [ ] update_firewall_policy_change_protection
- [ ] update_logging_configuration
- [ ] update_rule_group
- [ ] update_subnet_change_protection
</details>

## networkmanager
<details>
<summary>0% implemented</summary>

- [ ] associate_customer_gateway
- [ ] associate_link
- [ ] associate_transit_gateway_connect_peer
- [ ] create_connection
- [ ] create_device
- [ ] create_global_network
- [ ] create_link
- [ ] create_site
- [ ] delete_connection
- [ ] delete_device
- [ ] delete_global_network
- [ ] delete_link
- [ ] delete_site
- [ ] deregister_transit_gateway
- [ ] describe_global_networks
- [ ] disassociate_customer_gateway
- [ ] disassociate_link
- [ ] disassociate_transit_gateway_connect_peer
- [ ] get_connections
- [ ] get_customer_gateway_associations
- [ ] get_devices
- [ ] get_link_associations
- [ ] get_links
- [ ] get_sites
- [ ] get_transit_gateway_connect_peer_associations
- [ ] get_transit_gateway_registrations
- [ ] list_tags_for_resource
- [ ] register_transit_gateway
- [ ] tag_resource
- [ ] untag_resource
- [ ] update_connection
- [ ] update_device
- [ ] update_global_network
- [ ] update_link
- [ ] update_site
</details>

## opsworks
<details>
<summary>12% implemented</summary>

- [ ] assign_instance
- [ ] assign_volume
- [ ] associate_elastic_ip
- [ ] attach_elastic_load_balancer
- [ ] clone_stack
- [X] create_app
- [ ] create_deployment
- [X] create_instance
- [X] create_layer
- [X] create_stack
- [ ] create_user_profile
- [ ] delete_app
- [ ] delete_instance
- [ ] delete_layer
- [ ] delete_stack
- [ ] delete_user_profile
- [ ] deregister_ecs_cluster
- [ ] deregister_elastic_ip
- [ ] deregister_instance
- [ ] deregister_rds_db_instance
- [ ] deregister_volume
- [ ] describe_agent_versions
- [X] describe_apps
- [ ] describe_commands
- [ ] describe_deployments
- [ ] describe_ecs_clusters
- [ ] describe_elastic_ips
- [ ] describe_elastic_load_balancers
- [X] describe_instances
- [X] describe_layers
- [ ] describe_load_based_auto_scaling
- [ ] describe_my_user_profile
- [ ] describe_operating_systems
- [ ] describe_permissions
- [ ] describe_raid_arrays
- [ ] describe_rds_db_instances
- [ ] describe_service_errors
- [ ] describe_stack_provisioning_parameters
- [ ] describe_stack_summary
- [X] describe_stacks
- [ ] describe_time_based_auto_scaling
- [ ] describe_user_profiles
- [ ] describe_volumes
- [ ] detach_elastic_load_balancer
- [ ] disassociate_elastic_ip
- [ ] get_hostname_suggestion
- [ ] grant_access
- [ ] list_tags
- [ ] reboot_instance
- [ ] register_ecs_cluster
- [ ] register_elastic_ip
- [ ] register_instance
- [ ] register_rds_db_instance
- [ ] register_volume
- [ ] set_load_based_auto_scaling
- [ ] set_permission
- [ ] set_time_based_auto_scaling
- [X] start_instance
- [ ] start_stack
- [ ] stop_instance
- [ ] stop_stack
- [ ] tag_resource
- [ ] unassign_instance
- [ ] unassign_volume
- [ ] untag_resource
- [ ] update_app
- [ ] update_elastic_ip
- [ ] update_instance
- [ ] update_layer
- [ ] update_my_user_profile
- [ ] update_rds_db_instance
- [ ] update_stack
- [ ] update_user_profile
- [ ] update_volume
</details>

## opsworkscm
<details>
<summary>0% implemented</summary>

- [ ] associate_node
- [ ] create_backup
- [ ] create_server
- [ ] delete_backup
- [ ] delete_server
- [ ] describe_account_attributes
- [ ] describe_backups
- [ ] describe_events
- [ ] describe_node_association_status
- [ ] describe_servers
- [ ] disassociate_node
- [ ] export_server_engine_attribute
- [ ] list_tags_for_resource
- [ ] restore_server
- [ ] start_maintenance
- [ ] tag_resource
- [ ] untag_resource
- [ ] update_server
- [ ] update_server_engine_attributes
</details>

## organizations
<details>
<summary>72% implemented</summary>

- [ ] accept_handshake
- [X] attach_policy
- [ ] cancel_handshake
- [X] create_account
- [ ] create_gov_cloud_account
- [X] create_organization
- [X] create_organizational_unit
- [X] create_policy
- [ ] decline_handshake
- [ ] delete_organization
- [ ] delete_organizational_unit
- [X] delete_policy
- [X] deregister_delegated_administrator
- [X] describe_account
- [X] describe_create_account_status
- [ ] describe_effective_policy
- [ ] describe_handshake
- [X] describe_organization
- [X] describe_organizational_unit
- [X] describe_policy
- [X] detach_policy
- [X] disable_aws_service_access
- [X] disable_policy_type
- [ ] enable_all_features
- [X] enable_aws_service_access
- [X] enable_policy_type
- [ ] invite_account_to_organization
- [ ] leave_organization
- [X] list_accounts
- [X] list_accounts_for_parent
- [X] list_aws_service_access_for_organization
- [X] list_children
- [X] list_create_account_status
- [X] list_delegated_administrators
- [X] list_delegated_services_for_account
- [ ] list_handshakes_for_account
- [ ] list_handshakes_for_organization
- [X] list_organizational_units_for_parent
- [X] list_parents
- [X] list_policies
- [X] list_policies_for_target
- [X] list_roots
- [X] list_tags_for_resource
- [X] list_targets_for_policy
- [X] move_account
- [X] register_delegated_administrator
- [ ] remove_account_from_organization
- [X] tag_resource
- [X] untag_resource
- [X] update_organizational_unit
- [X] update_policy
</details>

## outposts
<details>
<summary>0% implemented</summary>

- [ ] create_outpost
- [ ] delete_outpost
- [ ] delete_site
- [ ] get_outpost
- [ ] get_outpost_instance_types
- [ ] list_outposts
- [ ] list_sites
- [ ] list_tags_for_resource
- [ ] tag_resource
- [ ] untag_resource
</details>

## personalize
<details>
<summary>0% implemented</summary>

- [ ] create_batch_inference_job
- [ ] create_campaign
- [ ] create_dataset
- [ ] create_dataset_group
- [ ] create_dataset_import_job
- [ ] create_event_tracker
- [ ] create_filter
- [ ] create_schema
- [ ] create_solution
- [ ] create_solution_version
- [ ] delete_campaign
- [ ] delete_dataset
- [ ] delete_dataset_group
- [ ] delete_event_tracker
- [ ] delete_filter
- [ ] delete_schema
- [ ] delete_solution
- [ ] describe_algorithm
- [ ] describe_batch_inference_job
- [ ] describe_campaign
- [ ] describe_dataset
- [ ] describe_dataset_group
- [ ] describe_dataset_import_job
- [ ] describe_event_tracker
- [ ] describe_feature_transformation
- [ ] describe_filter
- [ ] describe_recipe
- [ ] describe_schema
- [ ] describe_solution
- [ ] describe_solution_version
- [ ] get_solution_metrics
- [ ] list_batch_inference_jobs
- [ ] list_campaigns
- [ ] list_dataset_groups
- [ ] list_dataset_import_jobs
- [ ] list_datasets
- [ ] list_event_trackers
- [ ] list_filters
- [ ] list_recipes
- [ ] list_schemas
- [ ] list_solution_versions
- [ ] list_solutions
- [ ] update_campaign
</details>

## personalize-events
<details>
<summary>0% implemented</summary>

- [ ] put_events
- [ ] put_items
- [ ] put_users
</details>

## personalize-runtime
<details>
<summary>0% implemented</summary>

- [ ] get_personalized_ranking
- [ ] get_recommendations
</details>

## pi
<details>
<summary>0% implemented</summary>

- [ ] describe_dimension_keys
- [ ] get_resource_metrics
</details>

## pinpoint
<details>
<summary>0% implemented</summary>

- [ ] create_app
- [ ] create_campaign
- [ ] create_email_template
- [ ] create_export_job
- [ ] create_import_job
- [ ] create_journey
- [ ] create_push_template
- [ ] create_recommender_configuration
- [ ] create_segment
- [ ] create_sms_template
- [ ] create_voice_template
- [ ] delete_adm_channel
- [ ] delete_apns_channel
- [ ] delete_apns_sandbox_channel
- [ ] delete_apns_voip_channel
- [ ] delete_apns_voip_sandbox_channel
- [ ] delete_app
- [ ] delete_baidu_channel
- [ ] delete_campaign
- [ ] delete_email_channel
- [ ] delete_email_template
- [ ] delete_endpoint
- [ ] delete_event_stream
- [ ] delete_gcm_channel
- [ ] delete_journey
- [ ] delete_push_template
- [ ] delete_recommender_configuration
- [ ] delete_segment
- [ ] delete_sms_channel
- [ ] delete_sms_template
- [ ] delete_user_endpoints
- [ ] delete_voice_channel
- [ ] delete_voice_template
- [ ] get_adm_channel
- [ ] get_apns_channel
- [ ] get_apns_sandbox_channel
- [ ] get_apns_voip_channel
- [ ] get_apns_voip_sandbox_channel
- [ ] get_app
- [ ] get_application_date_range_kpi
- [ ] get_application_settings
- [ ] get_apps
- [ ] get_baidu_channel
- [ ] get_campaign
- [ ] get_campaign_activities
- [ ] get_campaign_date_range_kpi
- [ ] get_campaign_version
- [ ] get_campaign_versions
- [ ] get_campaigns
- [ ] get_channels
- [ ] get_email_channel
- [ ] get_email_template
- [ ] get_endpoint
- [ ] get_event_stream
- [ ] get_export_job
- [ ] get_export_jobs
- [ ] get_gcm_channel
- [ ] get_import_job
- [ ] get_import_jobs
- [ ] get_journey
- [ ] get_journey_date_range_kpi
- [ ] get_journey_execution_activity_metrics
- [ ] get_journey_execution_metrics
- [ ] get_push_template
- [ ] get_recommender_configuration
- [ ] get_recommender_configurations
- [ ] get_segment
- [ ] get_segment_export_jobs
- [ ] get_segment_import_jobs
- [ ] get_segment_version
- [ ] get_segment_versions
- [ ] get_segments
- [ ] get_sms_channel
- [ ] get_sms_template
- [ ] get_user_endpoints
- [ ] get_voice_channel
- [ ] get_voice_template
- [ ] list_journeys
- [ ] list_tags_for_resource
- [ ] list_template_versions
- [ ] list_templates
- [ ] phone_number_validate
- [ ] put_event_stream
- [ ] put_events
- [ ] remove_attributes
- [ ] send_messages
- [ ] send_users_messages
- [ ] tag_resource
- [ ] untag_resource
- [ ] update_adm_channel
- [ ] update_apns_channel
- [ ] update_apns_sandbox_channel
- [ ] update_apns_voip_channel
- [ ] update_apns_voip_sandbox_channel
- [ ] update_application_settings
- [ ] update_baidu_channel
- [ ] update_campaign
- [ ] update_email_channel
- [ ] update_email_template
- [ ] update_endpoint
- [ ] update_endpoints_batch
- [ ] update_gcm_channel
- [ ] update_journey
- [ ] update_journey_state
- [ ] update_push_template
- [ ] update_recommender_configuration
- [ ] update_segment
- [ ] update_sms_channel
- [ ] update_sms_template
- [ ] update_template_active_version
- [ ] update_voice_channel
- [ ] update_voice_template
</details>

## pinpoint-email
<details>
<summary>0% implemented</summary>

- [ ] create_configuration_set
- [ ] create_configuration_set_event_destination
- [ ] create_dedicated_ip_pool
- [ ] create_deliverability_test_report
- [ ] create_email_identity
- [ ] delete_configuration_set
- [ ] delete_configuration_set_event_destination
- [ ] delete_dedicated_ip_pool
- [ ] delete_email_identity
- [ ] get_account
- [ ] get_blacklist_reports
- [ ] get_configuration_set
- [ ] get_configuration_set_event_destinations
- [ ] get_dedicated_ip
- [ ] get_dedicated_ips
- [ ] get_deliverability_dashboard_options
- [ ] get_deliverability_test_report
- [ ] get_domain_deliverability_campaign
- [ ] get_domain_statistics_report
- [ ] get_email_identity
- [ ] list_configuration_sets
- [ ] list_dedicated_ip_pools
- [ ] list_deliverability_test_reports
- [ ] list_domain_deliverability_campaigns
- [ ] list_email_identities
- [ ] list_tags_for_resource
- [ ] put_account_dedicated_ip_warmup_attributes
- [ ] put_account_sending_attributes
- [ ] put_configuration_set_delivery_options
- [ ] put_configuration_set_reputation_options
- [ ] put_configuration_set_sending_options
- [ ] put_configuration_set_tracking_options
- [ ] put_dedicated_ip_in_pool
- [ ] put_dedicated_ip_warmup_attributes
- [ ] put_deliverability_dashboard_option
- [ ] put_email_identity_dkim_attributes
- [ ] put_email_identity_feedback_attributes
- [ ] put_email_identity_mail_from_attributes
- [ ] send_email
- [ ] tag_resource
- [ ] untag_resource
- [ ] update_configuration_set_event_destination
</details>

## pinpoint-sms-voice
<details>
<summary>0% implemented</summary>

- [ ] create_configuration_set
- [ ] create_configuration_set_event_destination
- [ ] delete_configuration_set
- [ ] delete_configuration_set_event_destination
- [ ] get_configuration_set_event_destinations
- [ ] send_voice_message
- [ ] update_configuration_set_event_destination
</details>

## polly
<details>
<summary>55% implemented</summary>

- [X] delete_lexicon
- [X] describe_voices
- [X] get_lexicon
- [ ] get_speech_synthesis_task
- [X] list_lexicons
- [ ] list_speech_synthesis_tasks
- [X] put_lexicon
- [ ] start_speech_synthesis_task
- [ ] synthesize_speech
</details>

## pricing
<details>
<summary>0% implemented</summary>

- [ ] describe_services
- [ ] get_attribute_values
- [ ] get_products
</details>

## qldb
<details>
<summary>0% implemented</summary>

- [ ] cancel_journal_kinesis_stream
- [ ] create_ledger
- [ ] delete_ledger
- [ ] describe_journal_kinesis_stream
- [ ] describe_journal_s3_export
- [ ] describe_ledger
- [ ] export_journal_to_s3
- [ ] get_block
- [ ] get_digest
- [ ] get_revision
- [ ] list_journal_kinesis_streams_for_ledger
- [ ] list_journal_s3_exports
- [ ] list_journal_s3_exports_for_ledger
- [ ] list_ledgers
- [ ] list_tags_for_resource
- [ ] stream_journal_to_kinesis
- [ ] tag_resource
- [ ] untag_resource
- [ ] update_ledger
</details>

## qldb-session
<details>
<summary>0% implemented</summary>

- [ ] send_command
</details>

## quicksight
<details>
<summary>0% implemented</summary>

- [ ] cancel_ingestion
- [ ] create_account_customization
- [ ] create_analysis
- [ ] create_dashboard
- [ ] create_data_set
- [ ] create_data_source
- [ ] create_group
- [ ] create_group_membership
- [ ] create_iam_policy_assignment
- [ ] create_ingestion
- [ ] create_namespace
- [ ] create_template
- [ ] create_template_alias
- [ ] create_theme
- [ ] create_theme_alias
- [ ] delete_account_customization
- [ ] delete_analysis
- [ ] delete_dashboard
- [ ] delete_data_set
- [ ] delete_data_source
- [ ] delete_group
- [ ] delete_group_membership
- [ ] delete_iam_policy_assignment
- [ ] delete_namespace
- [ ] delete_template
- [ ] delete_template_alias
- [ ] delete_theme
- [ ] delete_theme_alias
- [ ] delete_user
- [ ] delete_user_by_principal_id
- [ ] describe_account_customization
- [ ] describe_account_settings
- [ ] describe_analysis
- [ ] describe_analysis_permissions
- [ ] describe_dashboard
- [ ] describe_dashboard_permissions
- [ ] describe_data_set
- [ ] describe_data_set_permissions
- [ ] describe_data_source
- [ ] describe_data_source_permissions
- [ ] describe_group
- [ ] describe_iam_policy_assignment
- [ ] describe_ingestion
- [ ] describe_namespace
- [ ] describe_template
- [ ] describe_template_alias
- [ ] describe_template_permissions
- [ ] describe_theme
- [ ] describe_theme_alias
- [ ] describe_theme_permissions
- [ ] describe_user
- [ ] get_dashboard_embed_url
- [ ] get_session_embed_url
- [ ] list_analyses
- [ ] list_dashboard_versions
- [ ] list_dashboards
- [ ] list_data_sets
- [ ] list_data_sources
- [ ] list_group_memberships
- [ ] list_groups
- [ ] list_iam_policy_assignments
- [ ] list_iam_policy_assignments_for_user
- [ ] list_ingestions
- [ ] list_namespaces
- [ ] list_tags_for_resource
- [ ] list_template_aliases
- [ ] list_template_versions
- [ ] list_templates
- [ ] list_theme_aliases
- [ ] list_theme_versions
- [ ] list_themes
- [ ] list_user_groups
- [ ] list_users
- [ ] register_user
- [ ] restore_analysis
- [ ] search_analyses
- [ ] search_dashboards
- [ ] tag_resource
- [ ] untag_resource
- [ ] update_account_customization
- [ ] update_account_settings
- [ ] update_analysis
- [ ] update_analysis_permissions
- [ ] update_dashboard
- [ ] update_dashboard_permissions
- [ ] update_dashboard_published_version
- [ ] update_data_set
- [ ] update_data_set_permissions
- [ ] update_data_source
- [ ] update_data_source_permissions
- [ ] update_group
- [ ] update_iam_policy_assignment
- [ ] update_template
- [ ] update_template_alias
- [ ] update_template_permissions
- [ ] update_theme
- [ ] update_theme_alias
- [ ] update_theme_permissions
- [ ] update_user
</details>

## ram
<details>
<summary>20% implemented</summary>

- [ ] accept_resource_share_invitation
- [ ] associate_resource_share
- [ ] associate_resource_share_permission
- [X] create_resource_share
- [X] delete_resource_share
- [ ] disassociate_resource_share
- [ ] disassociate_resource_share_permission
- [X] enable_sharing_with_aws_organization
- [ ] get_permission
- [ ] get_resource_policies
- [ ] get_resource_share_associations
- [ ] get_resource_share_invitations
- [X] get_resource_shares
- [ ] list_pending_invitation_resources
- [ ] list_permissions
- [ ] list_principals
- [ ] list_resource_share_permissions
- [ ] list_resource_types
- [ ] list_resources
- [ ] promote_resource_share_created_from_policy
- [ ] reject_resource_share_invitation
- [ ] tag_resource
- [ ] untag_resource
- [X] update_resource_share
</details>

## rds
<details>
<summary>0% implemented</summary>

- [ ] add_role_to_db_cluster
- [ ] add_role_to_db_instance
- [ ] add_source_identifier_to_subscription
- [ ] add_tags_to_resource
- [ ] apply_pending_maintenance_action
- [ ] authorize_db_security_group_ingress
- [ ] backtrack_db_cluster
- [ ] cancel_export_task
- [ ] copy_db_cluster_parameter_group
- [ ] copy_db_cluster_snapshot
- [ ] copy_db_parameter_group
- [ ] copy_db_snapshot
- [ ] copy_option_group
- [ ] create_custom_availability_zone
- [ ] create_db_cluster
- [ ] create_db_cluster_endpoint
- [ ] create_db_cluster_parameter_group
- [ ] create_db_cluster_snapshot
- [ ] create_db_instance
- [ ] create_db_instance_read_replica
- [ ] create_db_parameter_group
- [ ] create_db_proxy
- [ ] create_db_security_group
- [ ] create_db_snapshot
- [ ] create_db_subnet_group
- [ ] create_event_subscription
- [ ] create_global_cluster
- [ ] create_option_group
- [ ] delete_custom_availability_zone
- [ ] delete_db_cluster
- [ ] delete_db_cluster_endpoint
- [ ] delete_db_cluster_parameter_group
- [ ] delete_db_cluster_snapshot
- [ ] delete_db_instance
- [ ] delete_db_instance_automated_backup
- [ ] delete_db_parameter_group
- [ ] delete_db_proxy
- [ ] delete_db_security_group
- [ ] delete_db_snapshot
- [ ] delete_db_subnet_group
- [ ] delete_event_subscription
- [ ] delete_global_cluster
- [ ] delete_installation_media
- [ ] delete_option_group
- [ ] deregister_db_proxy_targets
- [ ] describe_account_attributes
- [ ] describe_certificates
- [ ] describe_custom_availability_zones
- [ ] describe_db_cluster_backtracks
- [ ] describe_db_cluster_endpoints
- [ ] describe_db_cluster_parameter_groups
- [ ] describe_db_cluster_parameters
- [ ] describe_db_cluster_snapshot_attributes
- [ ] describe_db_cluster_snapshots
- [ ] describe_db_clusters
- [ ] describe_db_engine_versions
- [ ] describe_db_instance_automated_backups
- [ ] describe_db_instances
- [ ] describe_db_log_files
- [ ] describe_db_parameter_groups
- [ ] describe_db_parameters
- [ ] describe_db_proxies
- [ ] describe_db_proxy_target_groups
- [ ] describe_db_proxy_targets
- [ ] describe_db_security_groups
- [ ] describe_db_snapshot_attributes
- [ ] describe_db_snapshots
- [ ] describe_db_subnet_groups
- [ ] describe_engine_default_cluster_parameters
- [ ] describe_engine_default_parameters
- [ ] describe_event_categories
- [ ] describe_event_subscriptions
- [ ] describe_events
- [ ] describe_export_tasks
- [ ] describe_global_clusters
- [ ] describe_installation_media
- [ ] describe_option_group_options
- [ ] describe_option_groups
- [ ] describe_orderable_db_instance_options
- [ ] describe_pending_maintenance_actions
- [ ] describe_reserved_db_instances
- [ ] describe_reserved_db_instances_offerings
- [ ] describe_source_regions
- [ ] describe_valid_db_instance_modifications
- [ ] download_db_log_file_portion
- [ ] failover_db_cluster
- [ ] failover_global_cluster
- [ ] import_installation_media
- [ ] list_tags_for_resource
- [ ] modify_certificates
- [ ] modify_current_db_cluster_capacity
- [ ] modify_db_cluster
- [ ] modify_db_cluster_endpoint
- [ ] modify_db_cluster_parameter_group
- [ ] modify_db_cluster_snapshot_attribute
- [ ] modify_db_instance
- [ ] modify_db_parameter_group
- [ ] modify_db_proxy
- [ ] modify_db_proxy_target_group
- [ ] modify_db_snapshot
- [ ] modify_db_snapshot_attribute
- [ ] modify_db_subnet_group
- [ ] modify_event_subscription
- [ ] modify_global_cluster
- [ ] modify_option_group
- [ ] promote_read_replica
- [ ] promote_read_replica_db_cluster
- [ ] purchase_reserved_db_instances_offering
- [ ] reboot_db_instance
- [ ] register_db_proxy_targets
- [ ] remove_from_global_cluster
- [ ] remove_role_from_db_cluster
- [ ] remove_role_from_db_instance
- [ ] remove_source_identifier_from_subscription
- [ ] remove_tags_from_resource
- [ ] reset_db_cluster_parameter_group
- [ ] reset_db_parameter_group
- [ ] restore_db_cluster_from_s3
- [ ] restore_db_cluster_from_snapshot
- [ ] restore_db_cluster_to_point_in_time
- [ ] restore_db_instance_from_db_snapshot
- [ ] restore_db_instance_from_s3
- [ ] restore_db_instance_to_point_in_time
- [ ] revoke_db_security_group_ingress
- [ ] start_activity_stream
- [ ] start_db_cluster
- [ ] start_db_instance
- [ ] start_db_instance_automated_backups_replication
- [ ] start_export_task
- [ ] stop_activity_stream
- [ ] stop_db_cluster
- [ ] stop_db_instance
- [ ] stop_db_instance_automated_backups_replication
</details>

## rds-data
<details>
<summary>0% implemented</summary>

- [ ] batch_execute_statement
- [ ] begin_transaction
- [ ] commit_transaction
- [ ] execute_sql
- [ ] execute_statement
- [ ] rollback_transaction
</details>

## redshift
<details>
<summary>30% implemented</summary>

- [ ] accept_reserved_node_exchange
- [X] authorize_cluster_security_group_ingress
- [ ] authorize_snapshot_access
- [ ] batch_delete_cluster_snapshots
- [ ] batch_modify_cluster_snapshots
- [ ] cancel_resize
- [ ] copy_cluster_snapshot
- [X] create_cluster
- [X] create_cluster_parameter_group
- [X] create_cluster_security_group
- [X] create_cluster_snapshot
- [X] create_cluster_subnet_group
- [ ] create_event_subscription
- [ ] create_hsm_client_certificate
- [ ] create_hsm_configuration
- [ ] create_scheduled_action
- [X] create_snapshot_copy_grant
- [ ] create_snapshot_schedule
- [X] create_tags
- [ ] create_usage_limit
- [X] delete_cluster
- [X] delete_cluster_parameter_group
- [X] delete_cluster_security_group
- [X] delete_cluster_snapshot
- [X] delete_cluster_subnet_group
- [ ] delete_event_subscription
- [ ] delete_hsm_client_certificate
- [ ] delete_hsm_configuration
- [ ] delete_scheduled_action
- [X] delete_snapshot_copy_grant
- [ ] delete_snapshot_schedule
- [X] delete_tags
- [ ] delete_usage_limit
- [ ] describe_account_attributes
- [ ] describe_cluster_db_revisions
- [X] describe_cluster_parameter_groups
- [ ] describe_cluster_parameters
- [X] describe_cluster_security_groups
- [X] describe_cluster_snapshots
- [X] describe_cluster_subnet_groups
- [ ] describe_cluster_tracks
- [ ] describe_cluster_versions
- [X] describe_clusters
- [ ] describe_default_cluster_parameters
- [ ] describe_event_categories
- [ ] describe_event_subscriptions
- [ ] describe_events
- [ ] describe_hsm_client_certificates
- [ ] describe_hsm_configurations
- [ ] describe_logging_status
- [ ] describe_node_configuration_options
- [ ] describe_orderable_cluster_options
- [ ] describe_reserved_node_offerings
- [ ] describe_reserved_nodes
- [ ] describe_resize
- [ ] describe_scheduled_actions
- [X] describe_snapshot_copy_grants
- [ ] describe_snapshot_schedules
- [ ] describe_storage
- [ ] describe_table_restore_status
- [X] describe_tags
- [ ] describe_usage_limits
- [ ] disable_logging
- [X] disable_snapshot_copy
- [ ] enable_logging
- [X] enable_snapshot_copy
- [X] get_cluster_credentials
- [ ] get_reserved_node_exchange_offerings
- [X] modify_cluster
- [ ] modify_cluster_db_revision
- [ ] modify_cluster_iam_roles
- [ ] modify_cluster_maintenance
- [ ] modify_cluster_parameter_group
- [ ] modify_cluster_snapshot
- [ ] modify_cluster_snapshot_schedule
- [ ] modify_cluster_subnet_group
- [ ] modify_event_subscription
- [ ] modify_scheduled_action
- [X] modify_snapshot_copy_retention_period
- [ ] modify_snapshot_schedule
- [ ] modify_usage_limit
- [ ] pause_cluster
- [ ] purchase_reserved_node_offering
- [ ] reboot_cluster
- [ ] reset_cluster_parameter_group
- [ ] resize_cluster
- [X] restore_from_cluster_snapshot
- [ ] restore_table_from_cluster_snapshot
- [ ] resume_cluster
- [ ] revoke_cluster_security_group_ingress
- [ ] revoke_snapshot_access
- [ ] rotate_encryption_key
</details>

## redshift-data
<details>
<summary>0% implemented</summary>

- [ ] cancel_statement
- [ ] describe_statement
- [ ] describe_table
- [ ] execute_statement
- [ ] get_statement_result
- [ ] list_databases
- [ ] list_schemas
- [ ] list_statements
- [ ] list_tables
</details>

## rekognition
<details>
<summary>0% implemented</summary>

- [ ] compare_faces
- [ ] create_collection
- [ ] create_project
- [ ] create_project_version
- [ ] create_stream_processor
- [ ] delete_collection
- [ ] delete_faces
- [ ] delete_project
- [ ] delete_project_version
- [ ] delete_stream_processor
- [ ] describe_collection
- [ ] describe_project_versions
- [ ] describe_projects
- [ ] describe_stream_processor
- [ ] detect_custom_labels
- [ ] detect_faces
- [ ] detect_labels
- [ ] detect_moderation_labels
- [ ] detect_protective_equipment
- [ ] detect_text
- [ ] get_celebrity_info
- [ ] get_celebrity_recognition
- [ ] get_content_moderation
- [ ] get_face_detection
- [ ] get_face_search
- [ ] get_label_detection
- [ ] get_person_tracking
- [ ] get_segment_detection
- [ ] get_text_detection
- [ ] index_faces
- [ ] list_collections
- [ ] list_faces
- [ ] list_stream_processors
- [ ] recognize_celebrities
- [ ] search_faces
- [ ] search_faces_by_image
- [ ] start_celebrity_recognition
- [ ] start_content_moderation
- [ ] start_face_detection
- [ ] start_face_search
- [ ] start_label_detection
- [ ] start_person_tracking
- [ ] start_project_version
- [ ] start_segment_detection
- [ ] start_stream_processor
- [ ] start_text_detection
- [ ] stop_project_version
- [ ] stop_stream_processor
</details>

## resource-groups
<details>
<summary>56% implemented</summary>

- [X] create_group
- [X] delete_group
- [X] get_group
- [ ] get_group_configuration
- [ ] get_group_query
- [X] get_tags
- [ ] group_resources
- [ ] list_group_resources
- [X] list_groups
- [ ] put_group_configuration
- [ ] search_resources
- [X] tag
- [ ] ungroup_resources
- [X] untag
- [X] update_group
- [X] update_group_query
</details>

## resourcegroupstaggingapi
<details>
<summary>37% implemented</summary>

- [ ] describe_report_creation
- [ ] get_compliance_summary
- [X] get_resources
- [X] get_tag_keys
- [X] get_tag_values
- [ ] start_report_creation
- [ ] tag_resources
- [ ] untag_resources
</details>

## robomaker
<details>
<summary>0% implemented</summary>

- [ ] batch_delete_worlds
- [ ] batch_describe_simulation_job
- [ ] cancel_deployment_job
- [ ] cancel_simulation_job
- [ ] cancel_simulation_job_batch
- [ ] cancel_world_export_job
- [ ] cancel_world_generation_job
- [ ] create_deployment_job
- [ ] create_fleet
- [ ] create_robot
- [ ] create_robot_application
- [ ] create_robot_application_version
- [ ] create_simulation_application
- [ ] create_simulation_application_version
- [ ] create_simulation_job
- [ ] create_world_export_job
- [ ] create_world_generation_job
- [ ] create_world_template
- [ ] delete_fleet
- [ ] delete_robot
- [ ] delete_robot_application
- [ ] delete_simulation_application
- [ ] delete_world_template
- [ ] deregister_robot
- [ ] describe_deployment_job
- [ ] describe_fleet
- [ ] describe_robot
- [ ] describe_robot_application
- [ ] describe_simulation_application
- [ ] describe_simulation_job
- [ ] describe_simulation_job_batch
- [ ] describe_world
- [ ] describe_world_export_job
- [ ] describe_world_generation_job
- [ ] describe_world_template
- [ ] get_world_template_body
- [ ] list_deployment_jobs
- [ ] list_fleets
- [ ] list_robot_applications
- [ ] list_robots
- [ ] list_simulation_applications
- [ ] list_simulation_job_batches
- [ ] list_simulation_jobs
- [ ] list_tags_for_resource
- [ ] list_world_export_jobs
- [ ] list_world_generation_jobs
- [ ] list_world_templates
- [ ] list_worlds
- [ ] register_robot
- [ ] restart_simulation_job
- [ ] start_simulation_job_batch
- [ ] sync_deployment_job
- [ ] tag_resource
- [ ] untag_resource
- [ ] update_robot_application
- [ ] update_simulation_application
- [ ] update_world_template
</details>

## route53
<details>
<summary>10% implemented</summary>

- [ ] activate_key_signing_key
- [ ] associate_vpc_with_hosted_zone
- [ ] change_resource_record_sets
- [X] change_tags_for_resource
- [X] create_health_check
- [X] create_hosted_zone
- [ ] create_key_signing_key
- [ ] create_query_logging_config
- [ ] create_reusable_delegation_set
- [ ] create_traffic_policy
- [ ] create_traffic_policy_instance
- [ ] create_traffic_policy_version
- [ ] create_vpc_association_authorization
- [ ] deactivate_key_signing_key
- [X] delete_health_check
- [X] delete_hosted_zone
- [ ] delete_key_signing_key
- [ ] delete_query_logging_config
- [ ] delete_reusable_delegation_set
- [ ] delete_traffic_policy
- [ ] delete_traffic_policy_instance
- [ ] delete_vpc_association_authorization
- [ ] disable_hosted_zone_dnssec
- [ ] disassociate_vpc_from_hosted_zone
- [ ] enable_hosted_zone_dnssec
- [ ] get_account_limit
- [ ] get_change
- [ ] get_checker_ip_ranges
- [ ] get_dnssec
- [ ] get_geo_location
- [ ] get_health_check
- [ ] get_health_check_count
- [ ] get_health_check_last_failure_reason
- [ ] get_health_check_status
- [X] get_hosted_zone
- [ ] get_hosted_zone_count
- [ ] get_hosted_zone_limit
- [ ] get_query_logging_config
- [ ] get_reusable_delegation_set
- [ ] get_reusable_delegation_set_limit
- [ ] get_traffic_policy
- [ ] get_traffic_policy_instance
- [ ] get_traffic_policy_instance_count
- [ ] list_geo_locations
- [ ] list_health_checks
- [ ] list_hosted_zones
- [ ] list_hosted_zones_by_name
- [ ] list_hosted_zones_by_vpc
- [ ] list_query_logging_configs
- [ ] list_resource_record_sets
- [ ] list_reusable_delegation_sets
- [X] list_tags_for_resource
- [ ] list_tags_for_resources
- [ ] list_traffic_policies
- [ ] list_traffic_policy_instances
- [ ] list_traffic_policy_instances_by_hosted_zone
- [ ] list_traffic_policy_instances_by_policy
- [ ] list_traffic_policy_versions
- [ ] list_vpc_association_authorizations
- [ ] test_dns_answer
- [ ] update_health_check
- [ ] update_hosted_zone_comment
- [ ] update_traffic_policy_comment
- [ ] update_traffic_policy_instance
</details>

## route53domains
<details>
<summary>0% implemented</summary>

- [ ] accept_domain_transfer_from_another_aws_account
- [ ] cancel_domain_transfer_to_another_aws_account
- [ ] check_domain_availability
- [ ] check_domain_transferability
- [ ] delete_tags_for_domain
- [ ] disable_domain_auto_renew
- [ ] disable_domain_transfer_lock
- [ ] enable_domain_auto_renew
- [ ] enable_domain_transfer_lock
- [ ] get_contact_reachability_status
- [ ] get_domain_detail
- [ ] get_domain_suggestions
- [ ] get_operation_detail
- [ ] list_domains
- [ ] list_operations
- [ ] list_tags_for_domain
- [ ] register_domain
- [ ] reject_domain_transfer_from_another_aws_account
- [ ] renew_domain
- [ ] resend_contact_reachability_email
- [ ] retrieve_domain_auth_code
- [ ] transfer_domain
- [ ] transfer_domain_to_another_aws_account
- [ ] update_domain_contact
- [ ] update_domain_contact_privacy
- [ ] update_domain_nameservers
- [ ] update_tags_for_domain
- [ ] view_billing
</details>

## route53resolver
<details>
<summary>0% implemented</summary>

- [ ] associate_resolver_endpoint_ip_address
- [ ] associate_resolver_query_log_config
- [ ] associate_resolver_rule
- [ ] create_resolver_endpoint
- [ ] create_resolver_query_log_config
- [ ] create_resolver_rule
- [ ] delete_resolver_endpoint
- [ ] delete_resolver_query_log_config
- [ ] delete_resolver_rule
- [ ] disassociate_resolver_endpoint_ip_address
- [ ] disassociate_resolver_query_log_config
- [ ] disassociate_resolver_rule
- [ ] get_resolver_dnssec_config
- [ ] get_resolver_endpoint
- [ ] get_resolver_query_log_config
- [ ] get_resolver_query_log_config_association
- [ ] get_resolver_query_log_config_policy
- [ ] get_resolver_rule
- [ ] get_resolver_rule_association
- [ ] get_resolver_rule_policy
- [ ] list_resolver_dnssec_configs
- [ ] list_resolver_endpoint_ip_addresses
- [ ] list_resolver_endpoints
- [ ] list_resolver_query_log_config_associations
- [ ] list_resolver_query_log_configs
- [ ] list_resolver_rule_associations
- [ ] list_resolver_rules
- [ ] list_tags_for_resource
- [ ] put_resolver_query_log_config_policy
- [ ] put_resolver_rule_policy
- [ ] tag_resource
- [ ] untag_resource
- [ ] update_resolver_dnssec_config
- [ ] update_resolver_endpoint
- [ ] update_resolver_rule
</details>

## s3
<details>
<summary>24% implemented</summary>

- [ ] abort_multipart_upload
- [ ] complete_multipart_upload
- [ ] copy_object
- [X] create_bucket
- [ ] create_multipart_upload
- [X] delete_bucket
- [ ] delete_bucket_analytics_configuration
- [X] delete_bucket_cors
- [X] delete_bucket_encryption
- [ ] delete_bucket_intelligent_tiering_configuration
- [ ] delete_bucket_inventory_configuration
- [ ] delete_bucket_lifecycle
- [ ] delete_bucket_metrics_configuration
- [ ] delete_bucket_ownership_controls
- [X] delete_bucket_policy
- [ ] delete_bucket_replication
- [X] delete_bucket_tagging
- [ ] delete_bucket_website
- [X] delete_object
- [X] delete_object_tagging
- [ ] delete_objects
- [ ] delete_public_access_block
- [ ] get_bucket_accelerate_configuration
- [X] get_bucket_acl
- [ ] get_bucket_analytics_configuration
- [X] get_bucket_cors
- [X] get_bucket_encryption
- [ ] get_bucket_intelligent_tiering_configuration
- [ ] get_bucket_inventory_configuration
- [ ] get_bucket_lifecycle
- [ ] get_bucket_lifecycle_configuration
- [ ] get_bucket_location
- [X] get_bucket_logging
- [ ] get_bucket_metrics_configuration
- [ ] get_bucket_notification
- [X] get_bucket_notification_configuration
- [ ] get_bucket_ownership_controls
- [X] get_bucket_policy
- [ ] get_bucket_policy_status
- [ ] get_bucket_replication
- [ ] get_bucket_request_payment
- [X] get_bucket_tagging
- [X] get_bucket_versioning
- [ ] get_bucket_website
- [X] get_object
- [ ] get_object_acl
- [ ] get_object_legal_hold
- [ ] get_object_lock_configuration
- [ ] get_object_retention
- [ ] get_object_tagging
- [ ] get_object_torrent
- [ ] get_public_access_block
- [ ] head_bucket
- [ ] head_object
- [ ] list_bucket_analytics_configurations
- [ ] list_bucket_intelligent_tiering_configurations
- [ ] list_bucket_inventory_configurations
- [ ] list_bucket_metrics_configurations
- [ ] list_buckets
- [ ] list_multipart_uploads
- [ ] list_object_versions
- [ ] list_objects
- [ ] list_objects_v2
- [ ] list_parts
- [X] put_bucket_accelerate_configuration
- [ ] put_bucket_acl
- [ ] put_bucket_analytics_configuration
- [X] put_bucket_cors
- [X] put_bucket_encryption
- [ ] put_bucket_intelligent_tiering_configuration
- [ ] put_bucket_inventory_configuration
- [ ] put_bucket_lifecycle
- [ ] put_bucket_lifecycle_configuration
- [X] put_bucket_logging
- [ ] put_bucket_metrics_configuration
- [ ] put_bucket_notification
- [X] put_bucket_notification_configuration
- [ ] put_bucket_ownership_controls
- [ ] put_bucket_policy
- [ ] put_bucket_replication
- [ ] put_bucket_request_payment
- [X] put_bucket_tagging
- [ ] put_bucket_versioning
- [ ] put_bucket_website
- [ ] put_object
- [ ] put_object_acl
- [ ] put_object_legal_hold
- [ ] put_object_lock_configuration
- [ ] put_object_retention
- [ ] put_object_tagging
- [ ] put_public_access_block
- [ ] restore_object
- [ ] select_object_content
- [ ] upload_part
- [ ] upload_part_copy
</details>

## s3control
<details>
<summary>0% implemented</summary>

- [ ] create_access_point
- [ ] create_bucket
- [ ] create_job
- [ ] delete_access_point
- [ ] delete_access_point_policy
- [ ] delete_bucket
- [ ] delete_bucket_lifecycle_configuration
- [ ] delete_bucket_policy
- [ ] delete_bucket_tagging
- [ ] delete_job_tagging
- [ ] delete_public_access_block
- [ ] delete_storage_lens_configuration
- [ ] delete_storage_lens_configuration_tagging
- [ ] describe_job
- [ ] get_access_point
- [ ] get_access_point_policy
- [ ] get_access_point_policy_status
- [ ] get_bucket
- [ ] get_bucket_lifecycle_configuration
- [ ] get_bucket_policy
- [ ] get_bucket_tagging
- [ ] get_job_tagging
- [ ] get_public_access_block
- [ ] get_storage_lens_configuration
- [ ] get_storage_lens_configuration_tagging
- [ ] list_access_points
- [ ] list_jobs
- [ ] list_regional_buckets
- [ ] list_storage_lens_configurations
- [ ] put_access_point_policy
- [ ] put_bucket_lifecycle_configuration
- [ ] put_bucket_policy
- [ ] put_bucket_tagging
- [ ] put_job_tagging
- [ ] put_public_access_block
- [ ] put_storage_lens_configuration
- [ ] put_storage_lens_configuration_tagging
- [ ] update_job_priority
- [ ] update_job_status
</details>

## s3outposts
<details>
<summary>0% implemented</summary>

- [ ] create_endpoint
- [ ] delete_endpoint
- [ ] list_endpoints
</details>

## sagemaker
<details>
<summary>8% implemented</summary>

- [ ] add_association
- [ ] add_tags
- [ ] associate_trial_component
- [ ] create_action
- [ ] create_algorithm
- [ ] create_app
- [ ] create_app_image_config
- [ ] create_artifact
- [ ] create_auto_ml_job
- [ ] create_code_repository
- [ ] create_compilation_job
- [ ] create_context
- [ ] create_data_quality_job_definition
- [ ] create_device_fleet
- [ ] create_domain
- [ ] create_edge_packaging_job
- [X] create_endpoint
- [X] create_endpoint_config
- [ ] create_experiment
- [ ] create_feature_group
- [ ] create_flow_definition
- [ ] create_human_task_ui
- [ ] create_hyper_parameter_tuning_job
- [ ] create_image
- [ ] create_image_version
- [ ] create_labeling_job
- [X] create_model
- [ ] create_model_bias_job_definition
- [ ] create_model_explainability_job_definition
- [ ] create_model_package
- [ ] create_model_package_group
- [ ] create_model_quality_job_definition
- [ ] create_monitoring_schedule
- [X] create_notebook_instance
- [X] create_notebook_instance_lifecycle_config
- [ ] create_pipeline
- [ ] create_presigned_domain_url
- [ ] create_presigned_notebook_instance_url
- [ ] create_processing_job
- [ ] create_project
- [X] create_training_job
- [ ] create_transform_job
- [ ] create_trial
- [ ] create_trial_component
- [ ] create_user_profile
- [ ] create_workforce
- [ ] create_workteam
- [ ] delete_action
- [ ] delete_algorithm
- [ ] delete_app
- [ ] delete_app_image_config
- [ ] delete_artifact
- [ ] delete_association
- [ ] delete_code_repository
- [ ] delete_context
- [ ] delete_data_quality_job_definition
- [ ] delete_device_fleet
- [ ] delete_domain
- [X] delete_endpoint
- [X] delete_endpoint_config
- [ ] delete_experiment
- [ ] delete_feature_group
- [ ] delete_flow_definition
- [ ] delete_human_task_ui
- [ ] delete_image
- [ ] delete_image_version
- [X] delete_model
- [ ] delete_model_bias_job_definition
- [ ] delete_model_explainability_job_definition
- [ ] delete_model_package
- [ ] delete_model_package_group
- [ ] delete_model_package_group_policy
- [ ] delete_model_quality_job_definition
- [ ] delete_monitoring_schedule
- [X] delete_notebook_instance
- [X] delete_notebook_instance_lifecycle_config
- [ ] delete_pipeline
- [ ] delete_project
- [ ] delete_tags
- [ ] delete_trial
- [ ] delete_trial_component
- [ ] delete_user_profile
- [ ] delete_workforce
- [ ] delete_workteam
- [ ] deregister_devices
- [ ] describe_action
- [ ] describe_algorithm
- [ ] describe_app
- [ ] describe_app_image_config
- [ ] describe_artifact
- [ ] describe_auto_ml_job
- [ ] describe_code_repository
- [ ] describe_compilation_job
- [ ] describe_context
- [ ] describe_data_quality_job_definition
- [ ] describe_device
- [ ] describe_device_fleet
- [ ] describe_domain
- [ ] describe_edge_packaging_job
- [X] describe_endpoint
- [X] describe_endpoint_config
- [ ] describe_experiment
- [ ] describe_feature_group
- [ ] describe_flow_definition
- [ ] describe_human_task_ui
- [ ] describe_hyper_parameter_tuning_job
- [ ] describe_image
- [ ] describe_image_version
- [ ] describe_labeling_job
- [X] describe_model
- [ ] describe_model_bias_job_definition
- [ ] describe_model_explainability_job_definition
- [ ] describe_model_package
- [ ] describe_model_package_group
- [ ] describe_model_quality_job_definition
- [ ] describe_monitoring_schedule
- [ ] describe_notebook_instance
- [X] describe_notebook_instance_lifecycle_config
- [ ] describe_pipeline
- [ ] describe_pipeline_definition_for_execution
- [ ] describe_pipeline_execution
- [ ] describe_processing_job
- [ ] describe_project
- [ ] describe_subscribed_workteam
- [X] describe_training_job
- [ ] describe_transform_job
- [ ] describe_trial
- [ ] describe_trial_component
- [ ] describe_user_profile
- [ ] describe_workforce
- [ ] describe_workteam
- [ ] disable_sagemaker_servicecatalog_portfolio
- [ ] disassociate_trial_component
- [ ] enable_sagemaker_servicecatalog_portfolio
- [ ] get_device_fleet_report
- [ ] get_model_package_group_policy
- [ ] get_sagemaker_servicecatalog_portfolio_status
- [ ] get_search_suggestions
- [ ] list_actions
- [ ] list_algorithms
- [ ] list_app_image_configs
- [ ] list_apps
- [ ] list_artifacts
- [ ] list_associations
- [ ] list_auto_ml_jobs
- [ ] list_candidates_for_auto_ml_job
- [ ] list_code_repositories
- [ ] list_compilation_jobs
- [ ] list_contexts
- [ ] list_data_quality_job_definitions
- [ ] list_device_fleets
- [ ] list_devices
- [ ] list_domains
- [ ] list_edge_packaging_jobs
- [ ] list_endpoint_configs
- [ ] list_endpoints
- [ ] list_experiments
- [ ] list_feature_groups
- [ ] list_flow_definitions
- [ ] list_human_task_uis
- [ ] list_hyper_parameter_tuning_jobs
- [ ] list_image_versions
- [ ] list_images
- [ ] list_labeling_jobs
- [ ] list_labeling_jobs_for_workteam
- [ ] list_model_bias_job_definitions
- [ ] list_model_explainability_job_definitions
- [ ] list_model_package_groups
- [ ] list_model_packages
- [ ] list_model_quality_job_definitions
- [X] list_models
- [ ] list_monitoring_executions
- [ ] list_monitoring_schedules
- [ ] list_notebook_instance_lifecycle_configs
- [ ] list_notebook_instances
- [ ] list_pipeline_execution_steps
- [ ] list_pipeline_executions
- [ ] list_pipeline_parameters_for_execution
- [ ] list_pipelines
- [ ] list_processing_jobs
- [ ] list_projects
- [ ] list_subscribed_workteams
- [ ] list_tags
- [ ] list_training_jobs
- [ ] list_training_jobs_for_hyper_parameter_tuning_job
- [ ] list_transform_jobs
- [ ] list_trial_components
- [ ] list_trials
- [ ] list_user_profiles
- [ ] list_workforces
- [ ] list_workteams
- [ ] put_model_package_group_policy
- [ ] register_devices
- [ ] render_ui_template
- [ ] search
- [ ] start_monitoring_schedule
- [X] start_notebook_instance
- [ ] start_pipeline_execution
- [ ] stop_auto_ml_job
- [ ] stop_compilation_job
- [ ] stop_edge_packaging_job
- [ ] stop_hyper_parameter_tuning_job
- [ ] stop_labeling_job
- [ ] stop_monitoring_schedule
- [X] stop_notebook_instance
- [ ] stop_pipeline_execution
- [ ] stop_processing_job
- [ ] stop_training_job
- [ ] stop_transform_job
- [ ] update_action
- [ ] update_app_image_config
- [ ] update_artifact
- [ ] update_code_repository
- [ ] update_context
- [ ] update_device_fleet
- [ ] update_devices
- [ ] update_domain
- [ ] update_endpoint
- [ ] update_endpoint_weights_and_capacities
- [ ] update_experiment
- [ ] update_image
- [ ] update_model_package
- [ ] update_monitoring_schedule
- [ ] update_notebook_instance
- [ ] update_notebook_instance_lifecycle_config
- [ ] update_pipeline
- [ ] update_pipeline_execution
- [ ] update_training_job
- [ ] update_trial
- [ ] update_trial_component
- [ ] update_user_profile
- [ ] update_workforce
- [ ] update_workteam
</details>

## sagemaker-a2i-runtime
<details>
<summary>0% implemented</summary>

- [ ] delete_human_loop
- [ ] describe_human_loop
- [ ] list_human_loops
- [ ] start_human_loop
- [ ] stop_human_loop
</details>

## sagemaker-edge
<details>
<summary>0% implemented</summary>

- [ ] get_device_registration
- [ ] send_heartbeat
</details>

## sagemaker-featurestore-runtime
<details>
<summary>0% implemented</summary>

- [ ] delete_record
- [ ] get_record
- [ ] put_record
</details>

## sagemaker-runtime
<details>
<summary>0% implemented</summary>

- [ ] invoke_endpoint
</details>

## savingsplans
<details>
<summary>0% implemented</summary>

- [ ] create_savings_plan
- [ ] delete_queued_savings_plan
- [ ] describe_savings_plan_rates
- [ ] describe_savings_plans
- [ ] describe_savings_plans_offering_rates
- [ ] describe_savings_plans_offerings
- [ ] list_tags_for_resource
- [ ] tag_resource
- [ ] untag_resource
</details>

## schemas
<details>
<summary>0% implemented</summary>

- [ ] create_discoverer
- [ ] create_registry
- [ ] create_schema
- [ ] delete_discoverer
- [ ] delete_registry
- [ ] delete_resource_policy
- [ ] delete_schema
- [ ] delete_schema_version
- [ ] describe_code_binding
- [ ] describe_discoverer
- [ ] describe_registry
- [ ] describe_schema
- [ ] export_schema
- [ ] get_code_binding_source
- [ ] get_discovered_schema
- [ ] get_resource_policy
- [ ] list_discoverers
- [ ] list_registries
- [ ] list_schema_versions
- [ ] list_schemas
- [ ] list_tags_for_resource
- [ ] put_code_binding
- [ ] put_resource_policy
- [ ] search_schemas
- [ ] start_discoverer
- [ ] stop_discoverer
- [ ] tag_resource
- [ ] untag_resource
- [ ] update_discoverer
- [ ] update_registry
- [ ] update_schema
</details>

## sdb
<details>
<summary>0% implemented</summary>

- [ ] batch_delete_attributes
- [ ] batch_put_attributes
- [ ] create_domain
- [ ] delete_attributes
- [ ] delete_domain
- [ ] domain_metadata
- [ ] get_attributes
- [ ] list_domains
- [ ] put_attributes
- [ ] select
</details>

## secretsmanager
<details>
<summary>63% implemented</summary>

- [ ] cancel_rotate_secret
- [X] create_secret
- [ ] delete_resource_policy
- [X] delete_secret
- [X] describe_secret
- [X] get_random_password
- [X] get_resource_policy
- [X] get_secret_value
- [X] list_secret_version_ids
- [X] list_secrets
- [ ] put_resource_policy
- [X] put_secret_value
- [ ] remove_regions_from_replication
- [ ] replicate_secret_to_regions
- [X] restore_secret
- [X] rotate_secret
- [ ] stop_replication_to_replica
- [X] tag_resource
- [X] untag_resource
- [X] update_secret
- [ ] update_secret_version_stage
- [ ] validate_resource_policy
</details>

## securityhub
<details>
<summary>0% implemented</summary>

- [ ] accept_invitation
- [ ] batch_disable_standards
- [ ] batch_enable_standards
- [ ] batch_import_findings
- [ ] batch_update_findings
- [ ] create_action_target
- [ ] create_insight
- [ ] create_members
- [ ] decline_invitations
- [ ] delete_action_target
- [ ] delete_insight
- [ ] delete_invitations
- [ ] delete_members
- [ ] describe_action_targets
- [ ] describe_hub
- [ ] describe_organization_configuration
- [ ] describe_products
- [ ] describe_standards
- [ ] describe_standards_controls
- [ ] disable_import_findings_for_product
- [ ] disable_organization_admin_account
- [ ] disable_security_hub
- [ ] disassociate_from_master_account
- [ ] disassociate_members
- [ ] enable_import_findings_for_product
- [ ] enable_organization_admin_account
- [ ] enable_security_hub
- [ ] get_enabled_standards
- [ ] get_findings
- [ ] get_insight_results
- [ ] get_insights
- [ ] get_invitations_count
- [ ] get_master_account
- [ ] get_members
- [ ] invite_members
- [ ] list_enabled_products_for_import
- [ ] list_invitations
- [ ] list_members
- [ ] list_organization_admin_accounts
- [ ] list_tags_for_resource
- [ ] tag_resource
- [ ] untag_resource
- [ ] update_action_target
- [ ] update_findings
- [ ] update_insight
- [ ] update_organization_configuration
- [ ] update_security_hub_configuration
- [ ] update_standards_control
</details>

## serverlessrepo
<details>
<summary>0% implemented</summary>

- [ ] create_application
- [ ] create_application_version
- [ ] create_cloud_formation_change_set
- [ ] create_cloud_formation_template
- [ ] delete_application
- [ ] get_application
- [ ] get_application_policy
- [ ] get_cloud_formation_template
- [ ] list_application_dependencies
- [ ] list_application_versions
- [ ] list_applications
- [ ] put_application_policy
- [ ] unshare_application
- [ ] update_application
</details>

## service-quotas
<details>
<summary>0% implemented</summary>

- [ ] associate_service_quota_template
- [ ] delete_service_quota_increase_request_from_template
- [ ] disassociate_service_quota_template
- [ ] get_association_for_service_quota_template
- [ ] get_aws_default_service_quota
- [ ] get_requested_service_quota_change
- [ ] get_service_quota
- [ ] get_service_quota_increase_request_from_template
- [ ] list_aws_default_service_quotas
- [ ] list_requested_service_quota_change_history
- [ ] list_requested_service_quota_change_history_by_quota
- [ ] list_service_quota_increase_requests_in_template
- [ ] list_service_quotas
- [ ] list_services
- [ ] list_tags_for_resource
- [ ] put_service_quota_increase_request_into_template
- [ ] request_service_quota_increase
- [ ] tag_resource
- [ ] untag_resource
</details>

## servicecatalog
<details>
<summary>0% implemented</summary>

- [ ] accept_portfolio_share
- [ ] associate_budget_with_resource
- [ ] associate_principal_with_portfolio
- [ ] associate_product_with_portfolio
- [ ] associate_service_action_with_provisioning_artifact
- [ ] associate_tag_option_with_resource
- [ ] batch_associate_service_action_with_provisioning_artifact
- [ ] batch_disassociate_service_action_from_provisioning_artifact
- [ ] copy_product
- [ ] create_constraint
- [ ] create_portfolio
- [ ] create_portfolio_share
- [ ] create_product
- [ ] create_provisioned_product_plan
- [ ] create_provisioning_artifact
- [ ] create_service_action
- [ ] create_tag_option
- [ ] delete_constraint
- [ ] delete_portfolio
- [ ] delete_portfolio_share
- [ ] delete_product
- [ ] delete_provisioned_product_plan
- [ ] delete_provisioning_artifact
- [ ] delete_service_action
- [ ] delete_tag_option
- [ ] describe_constraint
- [ ] describe_copy_product_status
- [ ] describe_portfolio
- [ ] describe_portfolio_share_status
- [ ] describe_portfolio_shares
- [ ] describe_product
- [ ] describe_product_as_admin
- [ ] describe_product_view
- [ ] describe_provisioned_product
- [ ] describe_provisioned_product_plan
- [ ] describe_provisioning_artifact
- [ ] describe_provisioning_parameters
- [ ] describe_record
- [ ] describe_service_action
- [ ] describe_service_action_execution_parameters
- [ ] describe_tag_option
- [ ] disable_aws_organizations_access
- [ ] disassociate_budget_from_resource
- [ ] disassociate_principal_from_portfolio
- [ ] disassociate_product_from_portfolio
- [ ] disassociate_service_action_from_provisioning_artifact
- [ ] disassociate_tag_option_from_resource
- [ ] enable_aws_organizations_access
- [ ] execute_provisioned_product_plan
- [ ] execute_provisioned_product_service_action
- [ ] get_aws_organizations_access_status
- [ ] get_provisioned_product_outputs
- [ ] import_as_provisioned_product
- [ ] list_accepted_portfolio_shares
- [ ] list_budgets_for_resource
- [ ] list_constraints_for_portfolio
- [ ] list_launch_paths
- [ ] list_organization_portfolio_access
- [ ] list_portfolio_access
- [ ] list_portfolios
- [ ] list_portfolios_for_product
- [ ] list_principals_for_portfolio
- [ ] list_provisioned_product_plans
- [ ] list_provisioning_artifacts
- [ ] list_provisioning_artifacts_for_service_action
- [ ] list_record_history
- [ ] list_resources_for_tag_option
- [ ] list_service_actions
- [ ] list_service_actions_for_provisioning_artifact
- [ ] list_stack_instances_for_provisioned_product
- [ ] list_tag_options
- [ ] provision_product
- [ ] reject_portfolio_share
- [ ] scan_provisioned_products
- [ ] search_products
- [ ] search_products_as_admin
- [ ] search_provisioned_products
- [ ] terminate_provisioned_product
- [ ] update_constraint
- [ ] update_portfolio
- [ ] update_portfolio_share
- [ ] update_product
- [ ] update_provisioned_product
- [ ] update_provisioned_product_properties
- [ ] update_provisioning_artifact
- [ ] update_service_action
- [ ] update_tag_option
</details>

## servicecatalog-appregistry
<details>
<summary>0% implemented</summary>

- [ ] associate_attribute_group
- [ ] associate_resource
- [ ] create_application
- [ ] create_attribute_group
- [ ] delete_application
- [ ] delete_attribute_group
- [ ] disassociate_attribute_group
- [ ] disassociate_resource
- [ ] get_application
- [ ] get_attribute_group
- [ ] list_applications
- [ ] list_associated_attribute_groups
- [ ] list_associated_resources
- [ ] list_attribute_groups
- [ ] list_tags_for_resource
- [ ] sync_resource
- [ ] tag_resource
- [ ] untag_resource
- [ ] update_application
- [ ] update_attribute_group
</details>

## servicediscovery
<details>
<summary>0% implemented</summary>

- [ ] create_http_namespace
- [ ] create_private_dns_namespace
- [ ] create_public_dns_namespace
- [ ] create_service
- [ ] delete_namespace
- [ ] delete_service
- [ ] deregister_instance
- [ ] discover_instances
- [ ] get_instance
- [ ] get_instances_health_status
- [ ] get_namespace
- [ ] get_operation
- [ ] get_service
- [ ] list_instances
- [ ] list_namespaces
- [ ] list_operations
- [ ] list_services
- [ ] list_tags_for_resource
- [ ] register_instance
- [ ] tag_resource
- [ ] untag_resource
- [ ] update_instance_custom_health_status
- [ ] update_service
</details>

## ses
<details>
<summary>25% implemented</summary>

- [ ] clone_receipt_rule_set
- [X] create_configuration_set
- [X] create_configuration_set_event_destination
- [ ] create_configuration_set_tracking_options
- [ ] create_custom_verification_email_template
- [ ] create_receipt_filter
- [X] create_receipt_rule
- [X] create_receipt_rule_set
- [ ] create_template
- [ ] delete_configuration_set
- [ ] delete_configuration_set_event_destination
- [ ] delete_configuration_set_tracking_options
- [ ] delete_custom_verification_email_template
- [X] delete_identity
- [ ] delete_identity_policy
- [ ] delete_receipt_filter
- [ ] delete_receipt_rule
- [ ] delete_receipt_rule_set
- [ ] delete_template
- [ ] delete_verified_email_address
- [ ] describe_active_receipt_rule_set
- [ ] describe_configuration_set
- [ ] describe_receipt_rule
- [ ] describe_receipt_rule_set
- [ ] get_account_sending_enabled
- [ ] get_custom_verification_email_template
- [ ] get_identity_dkim_attributes
- [ ] get_identity_mail_from_domain_attributes
- [ ] get_identity_notification_attributes
- [ ] get_identity_policies
- [ ] get_identity_verification_attributes
- [X] get_send_quota
- [X] get_send_statistics
- [X] get_template
- [ ] list_configuration_sets
- [ ] list_custom_verification_email_templates
- [X] list_identities
- [ ] list_identity_policies
- [ ] list_receipt_filters
- [ ] list_receipt_rule_sets
- [X] list_templates
- [X] list_verified_email_addresses
- [ ] put_configuration_set_delivery_options
- [ ] put_identity_policy
- [ ] reorder_receipt_rule_set
- [ ] send_bounce
- [ ] send_bulk_templated_email
- [ ] send_custom_verification_email
- [X] send_email
- [X] send_raw_email
- [X] send_templated_email
- [ ] set_active_receipt_rule_set
- [ ] set_identity_dkim_enabled
- [ ] set_identity_feedback_forwarding_enabled
- [ ] set_identity_headers_in_notifications_enabled
- [ ] set_identity_mail_from_domain
- [X] set_identity_notification_topic
- [ ] set_receipt_rule_position
- [ ] test_render_template
- [ ] update_account_sending_enabled
- [ ] update_configuration_set_event_destination
- [ ] update_configuration_set_reputation_metrics_enabled
- [ ] update_configuration_set_sending_enabled
- [ ] update_configuration_set_tracking_options
- [ ] update_custom_verification_email_template
- [ ] update_receipt_rule
- [X] update_template
- [ ] verify_domain_dkim
- [ ] verify_domain_identity
- [X] verify_email_address
- [X] verify_email_identity
</details>

## sesv2
<details>
<summary>0% implemented</summary>

- [ ] create_configuration_set
- [ ] create_configuration_set_event_destination
- [ ] create_contact
- [ ] create_contact_list
- [ ] create_custom_verification_email_template
- [ ] create_dedicated_ip_pool
- [ ] create_deliverability_test_report
- [ ] create_email_identity
- [ ] create_email_identity_policy
- [ ] create_email_template
- [ ] create_import_job
- [ ] delete_configuration_set
- [ ] delete_configuration_set_event_destination
- [ ] delete_contact
- [ ] delete_contact_list
- [ ] delete_custom_verification_email_template
- [ ] delete_dedicated_ip_pool
- [ ] delete_email_identity
- [ ] delete_email_identity_policy
- [ ] delete_email_template
- [ ] delete_suppressed_destination
- [ ] get_account
- [ ] get_blacklist_reports
- [ ] get_configuration_set
- [ ] get_configuration_set_event_destinations
- [ ] get_contact
- [ ] get_contact_list
- [ ] get_custom_verification_email_template
- [ ] get_dedicated_ip
- [ ] get_dedicated_ips
- [ ] get_deliverability_dashboard_options
- [ ] get_deliverability_test_report
- [ ] get_domain_deliverability_campaign
- [ ] get_domain_statistics_report
- [ ] get_email_identity
- [ ] get_email_identity_policies
- [ ] get_email_template
- [ ] get_import_job
- [ ] get_suppressed_destination
- [ ] list_configuration_sets
- [ ] list_contact_lists
- [ ] list_contacts
- [ ] list_custom_verification_email_templates
- [ ] list_dedicated_ip_pools
- [ ] list_deliverability_test_reports
- [ ] list_domain_deliverability_campaigns
- [ ] list_email_identities
- [ ] list_email_templates
- [ ] list_import_jobs
- [ ] list_suppressed_destinations
- [ ] list_tags_for_resource
- [ ] put_account_dedicated_ip_warmup_attributes
- [ ] put_account_details
- [ ] put_account_sending_attributes
- [ ] put_account_suppression_attributes
- [ ] put_configuration_set_delivery_options
- [ ] put_configuration_set_reputation_options
- [ ] put_configuration_set_sending_options
- [ ] put_configuration_set_suppression_options
- [ ] put_configuration_set_tracking_options
- [ ] put_dedicated_ip_in_pool
- [ ] put_dedicated_ip_warmup_attributes
- [ ] put_deliverability_dashboard_option
- [ ] put_email_identity_configuration_set_attributes
- [ ] put_email_identity_dkim_attributes
- [ ] put_email_identity_dkim_signing_attributes
- [ ] put_email_identity_feedback_attributes
- [ ] put_email_identity_mail_from_attributes
- [ ] put_suppressed_destination
- [ ] send_bulk_email
- [ ] send_custom_verification_email
- [ ] send_email
- [ ] tag_resource
- [ ] test_render_email_template
- [ ] untag_resource
- [ ] update_configuration_set_event_destination
- [ ] update_contact
- [ ] update_contact_list
- [ ] update_custom_verification_email_template
- [ ] update_email_identity_policy
- [ ] update_email_template
</details>

## shield
<details>
<summary>0% implemented</summary>

- [ ] associate_drt_log_bucket
- [ ] associate_drt_role
- [ ] associate_health_check
- [ ] associate_proactive_engagement_details
- [ ] create_protection
- [ ] create_protection_group
- [ ] create_subscription
- [ ] delete_protection
- [ ] delete_protection_group
- [ ] delete_subscription
- [ ] describe_attack
- [ ] describe_attack_statistics
- [ ] describe_drt_access
- [ ] describe_emergency_contact_settings
- [ ] describe_protection
- [ ] describe_protection_group
- [ ] describe_subscription
- [ ] disable_proactive_engagement
- [ ] disassociate_drt_log_bucket
- [ ] disassociate_drt_role
- [ ] disassociate_health_check
- [ ] enable_proactive_engagement
- [ ] get_subscription_state
- [ ] list_attacks
- [ ] list_protection_groups
- [ ] list_protections
- [ ] list_resources_in_protection_group
- [ ] list_tags_for_resource
- [ ] tag_resource
- [ ] untag_resource
- [ ] update_emergency_contact_settings
- [ ] update_protection_group
- [ ] update_subscription
</details>

## signer
<details>
<summary>0% implemented</summary>

- [ ] add_profile_permission
- [ ] cancel_signing_profile
- [ ] describe_signing_job
- [ ] get_signing_platform
- [ ] get_signing_profile
- [ ] list_profile_permissions
- [ ] list_signing_jobs
- [ ] list_signing_platforms
- [ ] list_signing_profiles
- [ ] list_tags_for_resource
- [ ] put_signing_profile
- [ ] remove_profile_permission
- [ ] revoke_signature
- [ ] revoke_signing_profile
- [ ] start_signing_job
- [ ] tag_resource
- [ ] untag_resource
</details>

## sms
<details>
<summary>0% implemented</summary>

- [ ] create_app
- [ ] create_replication_job
- [ ] delete_app
- [ ] delete_app_launch_configuration
- [ ] delete_app_replication_configuration
- [ ] delete_app_validation_configuration
- [ ] delete_replication_job
- [ ] delete_server_catalog
- [ ] disassociate_connector
- [ ] generate_change_set
- [ ] generate_template
- [ ] get_app
- [ ] get_app_launch_configuration
- [ ] get_app_replication_configuration
- [ ] get_app_validation_configuration
- [ ] get_app_validation_output
- [ ] get_connectors
- [ ] get_replication_jobs
- [ ] get_replication_runs
- [ ] get_servers
- [ ] import_app_catalog
- [ ] import_server_catalog
- [ ] launch_app
- [ ] list_apps
- [ ] notify_app_validation_output
- [ ] put_app_launch_configuration
- [ ] put_app_replication_configuration
- [ ] put_app_validation_configuration
- [ ] start_app_replication
- [ ] start_on_demand_app_replication
- [ ] start_on_demand_replication_run
- [ ] stop_app_replication
- [ ] terminate_app
- [ ] update_app
- [ ] update_replication_job
</details>

## sms-voice
<details>
<summary>0% implemented</summary>

- [ ] create_configuration_set
- [ ] create_configuration_set_event_destination
- [ ] delete_configuration_set
- [ ] delete_configuration_set_event_destination
- [ ] get_configuration_set_event_destinations
- [ ] list_configuration_sets
- [ ] send_voice_message
- [ ] update_configuration_set_event_destination
</details>

## snowball
<details>
<summary>0% implemented</summary>

- [ ] cancel_cluster
- [ ] cancel_job
- [ ] create_address
- [ ] create_cluster
- [ ] create_job
- [ ] create_return_shipping_label
- [ ] describe_address
- [ ] describe_addresses
- [ ] describe_cluster
- [ ] describe_job
- [ ] describe_return_shipping_label
- [ ] get_job_manifest
- [ ] get_job_unlock_code
- [ ] get_snowball_usage
- [ ] get_software_updates
- [ ] list_cluster_jobs
- [ ] list_clusters
- [ ] list_compatible_images
- [ ] list_jobs
- [ ] update_cluster
- [ ] update_job
- [ ] update_job_shipment_state
</details>

## sns
<details>
<summary>63% implemented</summary>

- [X] add_permission
- [ ] check_if_phone_number_is_opted_out
- [ ] confirm_subscription
- [X] create_platform_application
- [X] create_platform_endpoint
- [X] create_topic
- [X] delete_endpoint
- [X] delete_platform_application
- [X] delete_topic
- [ ] get_endpoint_attributes
- [ ] get_platform_application_attributes
- [ ] get_sms_attributes
- [X] get_subscription_attributes
- [ ] get_topic_attributes
- [X] list_endpoints_by_platform_application
- [ ] list_phone_numbers_opted_out
- [X] list_platform_applications
- [X] list_subscriptions
- [ ] list_subscriptions_by_topic
- [X] list_tags_for_resource
- [X] list_topics
- [ ] opt_in_phone_number
- [X] publish
- [X] remove_permission
- [X] set_endpoint_attributes
- [ ] set_platform_application_attributes
- [ ] set_sms_attributes
- [X] set_subscription_attributes
- [ ] set_topic_attributes
- [X] subscribe
- [X] tag_resource
- [X] unsubscribe
- [X] untag_resource
</details>

## sqs
<details>
<summary>85% implemented</summary>

- [X] add_permission
- [X] change_message_visibility
- [ ] change_message_visibility_batch
- [X] create_queue
- [X] delete_message
- [ ] delete_message_batch
- [X] delete_queue
- [X] get_queue_attributes
- [X] get_queue_url
- [X] list_dead_letter_source_queues
- [X] list_queue_tags
- [X] list_queues
- [X] purge_queue
- [ ] receive_message
- [X] remove_permission
- [X] send_message
- [X] send_message_batch
- [X] set_queue_attributes
- [X] tag_queue
- [X] untag_queue
</details>

## ssm
<details>
<summary>16% implemented</summary>

- [X] add_tags_to_resource
- [ ] cancel_command
- [ ] cancel_maintenance_window_execution
- [ ] create_activation
- [ ] create_association
- [ ] create_association_batch
- [X] create_document
- [ ] create_maintenance_window
- [ ] create_ops_item
- [ ] create_ops_metadata
- [ ] create_patch_baseline
- [ ] create_resource_data_sync
- [ ] delete_activation
- [ ] delete_association
- [X] delete_document
- [ ] delete_inventory
- [ ] delete_maintenance_window
- [ ] delete_ops_metadata
- [X] delete_parameter
- [X] delete_parameters
- [ ] delete_patch_baseline
- [ ] delete_resource_data_sync
- [ ] deregister_managed_instance
- [ ] deregister_patch_baseline_for_patch_group
- [ ] deregister_target_from_maintenance_window
- [ ] deregister_task_from_maintenance_window
- [ ] describe_activations
- [ ] describe_association
- [ ] describe_association_execution_targets
- [ ] describe_association_executions
- [ ] describe_automation_executions
- [ ] describe_automation_step_executions
- [ ] describe_available_patches
- [X] describe_document
- [ ] describe_document_permission
- [ ] describe_effective_instance_associations
- [ ] describe_effective_patches_for_patch_baseline
- [ ] describe_instance_associations_status
- [ ] describe_instance_information
- [ ] describe_instance_patch_states
- [ ] describe_instance_patch_states_for_patch_group
- [ ] describe_instance_patches
- [ ] describe_inventory_deletions
- [ ] describe_maintenance_window_execution_task_invocations
- [ ] describe_maintenance_window_execution_tasks
- [ ] describe_maintenance_window_executions
- [ ] describe_maintenance_window_schedule
- [ ] describe_maintenance_window_targets
- [ ] describe_maintenance_window_tasks
- [ ] describe_maintenance_windows
- [ ] describe_maintenance_windows_for_target
- [ ] describe_ops_items
- [X] describe_parameters
- [ ] describe_patch_baselines
- [ ] describe_patch_group_state
- [ ] describe_patch_groups
- [ ] describe_patch_properties
- [ ] describe_sessions
- [ ] get_automation_execution
- [ ] get_calendar_state
- [X] get_command_invocation
- [ ] get_connection_status
- [ ] get_default_patch_baseline
- [ ] get_deployable_patch_snapshot_for_instance
- [X] get_document
- [ ] get_inventory
- [ ] get_inventory_schema
- [ ] get_maintenance_window
- [ ] get_maintenance_window_execution
- [ ] get_maintenance_window_execution_task
- [ ] get_maintenance_window_execution_task_invocation
- [ ] get_maintenance_window_task
- [ ] get_ops_item
- [ ] get_ops_metadata
- [ ] get_ops_summary
- [X] get_parameter
- [X] get_parameter_history
- [X] get_parameters
- [X] get_parameters_by_path
- [ ] get_patch_baseline
- [ ] get_patch_baseline_for_patch_group
- [ ] get_service_setting
- [X] label_parameter_version
- [ ] list_association_versions
- [ ] list_associations
- [ ] list_command_invocations
- [X] list_commands
- [ ] list_compliance_items
- [ ] list_compliance_summaries
- [ ] list_document_metadata_history
- [ ] list_document_versions
- [X] list_documents
- [ ] list_inventory_entries
- [ ] list_ops_item_events
- [ ] list_ops_metadata
- [ ] list_resource_compliance_summaries
- [ ] list_resource_data_sync
- [X] list_tags_for_resource
- [ ] modify_document_permission
- [ ] put_compliance_items
- [ ] put_inventory
- [X] put_parameter
- [ ] register_default_patch_baseline
- [ ] register_patch_baseline_for_patch_group
- [ ] register_target_with_maintenance_window
- [ ] register_task_with_maintenance_window
- [X] remove_tags_from_resource
- [ ] reset_service_setting
- [ ] resume_session
- [ ] send_automation_signal
- [X] send_command
- [ ] start_associations_once
- [ ] start_automation_execution
- [ ] start_change_request_execution
- [ ] start_session
- [ ] stop_automation_execution
- [ ] terminate_session
- [ ] update_association
- [ ] update_association_status
- [X] update_document
- [X] update_document_default_version
- [ ] update_document_metadata
- [ ] update_maintenance_window
- [ ] update_maintenance_window_target
- [ ] update_maintenance_window_task
- [ ] update_managed_instance_role
- [ ] update_ops_item
- [ ] update_ops_metadata
- [ ] update_patch_baseline
- [ ] update_resource_data_sync
- [ ] update_service_setting
</details>

## sso
<details>
<summary>0% implemented</summary>

- [ ] get_role_credentials
- [ ] list_account_roles
- [ ] list_accounts
- [ ] logout
</details>

## sso-admin
<details>
<summary>0% implemented</summary>

- [ ] attach_managed_policy_to_permission_set
- [ ] create_account_assignment
- [ ] create_instance_access_control_attribute_configuration
- [ ] create_permission_set
- [ ] delete_account_assignment
- [ ] delete_inline_policy_from_permission_set
- [ ] delete_instance_access_control_attribute_configuration
- [ ] delete_permission_set
- [ ] describe_account_assignment_creation_status
- [ ] describe_account_assignment_deletion_status
- [ ] describe_instance_access_control_attribute_configuration
- [ ] describe_permission_set
- [ ] describe_permission_set_provisioning_status
- [ ] detach_managed_policy_from_permission_set
- [ ] get_inline_policy_for_permission_set
- [ ] list_account_assignment_creation_status
- [ ] list_account_assignment_deletion_status
- [ ] list_account_assignments
- [ ] list_accounts_for_provisioned_permission_set
- [ ] list_instances
- [ ] list_managed_policies_in_permission_set
- [ ] list_permission_set_provisioning_status
- [ ] list_permission_sets
- [ ] list_permission_sets_provisioned_to_account
- [ ] list_tags_for_resource
- [ ] provision_permission_set
- [ ] put_inline_policy_to_permission_set
- [ ] tag_resource
- [ ] untag_resource
- [ ] update_instance_access_control_attribute_configuration
- [ ] update_permission_set
</details>

## sso-oidc
<details>
<summary>0% implemented</summary>

- [ ] create_token
- [ ] register_client
- [ ] start_device_authorization
</details>

## stepfunctions
<details>
<summary>52% implemented</summary>

- [ ] create_activity
- [X] create_state_machine
- [ ] delete_activity
- [X] delete_state_machine
- [ ] describe_activity
- [X] describe_execution
- [X] describe_state_machine
- [ ] describe_state_machine_for_execution
- [ ] get_activity_task
- [X] get_execution_history
- [ ] list_activities
- [X] list_executions
- [X] list_state_machines
- [ ] list_tags_for_resource
- [ ] send_task_failure
- [ ] send_task_heartbeat
- [ ] send_task_success
- [X] start_execution
- [ ] start_sync_execution
- [X] stop_execution
- [X] tag_resource
- [X] untag_resource
- [X] update_state_machine
</details>

## storagegateway
<details>
<summary>0% implemented</summary>

- [ ] activate_gateway
- [ ] add_cache
- [ ] add_tags_to_resource
- [ ] add_upload_buffer
- [ ] add_working_storage
- [ ] assign_tape_pool
- [ ] attach_volume
- [ ] cancel_archival
- [ ] cancel_retrieval
- [ ] create_cached_iscsi_volume
- [ ] create_nfs_file_share
- [ ] create_smb_file_share
- [ ] create_snapshot
- [ ] create_snapshot_from_volume_recovery_point
- [ ] create_stored_iscsi_volume
- [ ] create_tape_pool
- [ ] create_tape_with_barcode
- [ ] create_tapes
- [ ] delete_automatic_tape_creation_policy
- [ ] delete_bandwidth_rate_limit
- [ ] delete_chap_credentials
- [ ] delete_file_share
- [ ] delete_gateway
- [ ] delete_snapshot_schedule
- [ ] delete_tape
- [ ] delete_tape_archive
- [ ] delete_tape_pool
- [ ] delete_volume
- [ ] describe_availability_monitor_test
- [ ] describe_bandwidth_rate_limit
- [ ] describe_bandwidth_rate_limit_schedule
- [ ] describe_cache
- [ ] describe_cached_iscsi_volumes
- [ ] describe_chap_credentials
- [ ] describe_gateway_information
- [ ] describe_maintenance_start_time
- [ ] describe_nfs_file_shares
- [ ] describe_smb_file_shares
- [ ] describe_smb_settings
- [ ] describe_snapshot_schedule
- [ ] describe_stored_iscsi_volumes
- [ ] describe_tape_archives
- [ ] describe_tape_recovery_points
- [ ] describe_tapes
- [ ] describe_upload_buffer
- [ ] describe_vtl_devices
- [ ] describe_working_storage
- [ ] detach_volume
- [ ] disable_gateway
- [ ] join_domain
- [ ] list_automatic_tape_creation_policies
- [ ] list_file_shares
- [ ] list_gateways
- [ ] list_local_disks
- [ ] list_tags_for_resource
- [ ] list_tape_pools
- [ ] list_tapes
- [ ] list_volume_initiators
- [ ] list_volume_recovery_points
- [ ] list_volumes
- [ ] notify_when_uploaded
- [ ] refresh_cache
- [ ] remove_tags_from_resource
- [ ] reset_cache
- [ ] retrieve_tape_archive
- [ ] retrieve_tape_recovery_point
- [ ] set_local_console_password
- [ ] set_smb_guest_password
- [ ] shutdown_gateway
- [ ] start_availability_monitor_test
- [ ] start_gateway
- [ ] update_automatic_tape_creation_policy
- [ ] update_bandwidth_rate_limit
- [ ] update_bandwidth_rate_limit_schedule
- [ ] update_chap_credentials
- [ ] update_gateway_information
- [ ] update_gateway_software_now
- [ ] update_maintenance_start_time
- [ ] update_nfs_file_share
- [ ] update_smb_file_share
- [ ] update_smb_file_share_visibility
- [ ] update_smb_security_strategy
- [ ] update_snapshot_schedule
- [ ] update_vtl_device_type
</details>

## sts
<details>
<summary>75% implemented</summary>

- [X] assume_role
- [X] assume_role_with_saml
- [X] assume_role_with_web_identity
- [ ] decode_authorization_message
- [ ] get_access_key_info
- [X] get_caller_identity
- [X] get_federation_token
- [X] get_session_token
</details>

## support
<details>
<summary>14% implemented</summary>

- [ ] add_attachments_to_set
- [ ] add_communication_to_case
- [X] create_case
- [ ] describe_attachment
- [X] describe_cases
- [ ] describe_communications
- [ ] describe_services
- [ ] describe_severity_levels
- [ ] describe_trusted_advisor_check_refresh_statuses
- [ ] describe_trusted_advisor_check_result
- [ ] describe_trusted_advisor_check_summaries
- [X] describe_trusted_advisor_checks
- [X] refresh_trusted_advisor_check
<<<<<<< HEAD
- [X] resolve_case
=======
- [ ] resolve_case
>>>>>>> 9bfd9547
</details>

## swf
<details>
<summary>51% implemented</summary>

- [ ] count_closed_workflow_executions
- [ ] count_open_workflow_executions
- [X] count_pending_activity_tasks
- [X] count_pending_decision_tasks
- [ ] deprecate_activity_type
- [X] deprecate_domain
- [ ] deprecate_workflow_type
- [ ] describe_activity_type
- [X] describe_domain
- [X] describe_workflow_execution
- [ ] describe_workflow_type
- [ ] get_workflow_execution_history
- [ ] list_activity_types
- [X] list_closed_workflow_executions
- [X] list_domains
- [X] list_open_workflow_executions
- [ ] list_tags_for_resource
- [ ] list_workflow_types
- [X] poll_for_activity_task
- [X] poll_for_decision_task
- [X] record_activity_task_heartbeat
- [ ] register_activity_type
- [X] register_domain
- [ ] register_workflow_type
- [ ] request_cancel_workflow_execution
- [ ] respond_activity_task_canceled
- [X] respond_activity_task_completed
- [X] respond_activity_task_failed
- [X] respond_decision_task_completed
- [X] signal_workflow_execution
- [X] start_workflow_execution
- [ ] tag_resource
- [X] terminate_workflow_execution
- [ ] undeprecate_activity_type
- [X] undeprecate_domain
- [ ] undeprecate_workflow_type
- [ ] untag_resource
</details>

## synthetics
<details>
<summary>0% implemented</summary>

- [ ] create_canary
- [ ] delete_canary
- [ ] describe_canaries
- [ ] describe_canaries_last_run
- [ ] describe_runtime_versions
- [ ] get_canary
- [ ] get_canary_runs
- [ ] list_tags_for_resource
- [ ] start_canary
- [ ] stop_canary
- [ ] tag_resource
- [ ] untag_resource
- [ ] update_canary
</details>

## textract
<details>
<summary>0% implemented</summary>

- [ ] analyze_document
- [ ] detect_document_text
- [ ] get_document_analysis
- [ ] get_document_text_detection
- [ ] start_document_analysis
- [ ] start_document_text_detection
</details>

## timestream-query
<details>
<summary>0% implemented</summary>

- [ ] cancel_query
- [ ] describe_endpoints
- [ ] query
</details>

## timestream-write
<details>
<summary>0% implemented</summary>

- [ ] create_database
- [ ] create_table
- [ ] delete_database
- [ ] delete_table
- [ ] describe_database
- [ ] describe_endpoints
- [ ] describe_table
- [ ] list_databases
- [ ] list_tables
- [ ] list_tags_for_resource
- [ ] tag_resource
- [ ] untag_resource
- [ ] update_database
- [ ] update_table
- [ ] write_records
</details>

## transcribe
<details>
<summary>29% implemented</summary>

- [ ] create_language_model
- [X] create_medical_vocabulary
- [ ] create_vocabulary
- [ ] create_vocabulary_filter
- [ ] delete_language_model
- [X] delete_medical_transcription_job
- [X] delete_medical_vocabulary
- [ ] delete_transcription_job
- [ ] delete_vocabulary
- [ ] delete_vocabulary_filter
- [ ] describe_language_model
- [X] get_medical_transcription_job
- [X] get_medical_vocabulary
- [ ] get_transcription_job
- [ ] get_vocabulary
- [ ] get_vocabulary_filter
- [ ] list_language_models
- [X] list_medical_transcription_jobs
- [X] list_medical_vocabularies
- [ ] list_transcription_jobs
- [ ] list_vocabularies
- [ ] list_vocabulary_filters
- [X] start_medical_transcription_job
- [ ] start_transcription_job
- [ ] update_medical_vocabulary
- [ ] update_vocabulary
- [ ] update_vocabulary_filter
</details>

## transfer
<details>
<summary>0% implemented</summary>

- [ ] create_server
- [ ] create_user
- [ ] delete_server
- [ ] delete_ssh_public_key
- [ ] delete_user
- [ ] describe_security_policy
- [ ] describe_server
- [ ] describe_user
- [ ] import_ssh_public_key
- [ ] list_security_policies
- [ ] list_servers
- [ ] list_tags_for_resource
- [ ] list_users
- [ ] start_server
- [ ] stop_server
- [ ] tag_resource
- [ ] test_identity_provider
- [ ] untag_resource
- [ ] update_server
- [ ] update_user
</details>

## translate
<details>
<summary>0% implemented</summary>

- [ ] create_parallel_data
- [ ] delete_parallel_data
- [ ] delete_terminology
- [ ] describe_text_translation_job
- [ ] get_parallel_data
- [ ] get_terminology
- [ ] import_terminology
- [ ] list_parallel_data
- [ ] list_terminologies
- [ ] list_text_translation_jobs
- [ ] start_text_translation_job
- [ ] stop_text_translation_job
- [ ] translate_text
- [ ] update_parallel_data
</details>

## waf
<details>
<summary>0% implemented</summary>

- [ ] create_byte_match_set
- [ ] create_geo_match_set
- [ ] create_ip_set
- [ ] create_rate_based_rule
- [ ] create_regex_match_set
- [ ] create_regex_pattern_set
- [ ] create_rule
- [ ] create_rule_group
- [ ] create_size_constraint_set
- [ ] create_sql_injection_match_set
- [ ] create_web_acl
- [ ] create_web_acl_migration_stack
- [ ] create_xss_match_set
- [ ] delete_byte_match_set
- [ ] delete_geo_match_set
- [ ] delete_ip_set
- [ ] delete_logging_configuration
- [ ] delete_permission_policy
- [ ] delete_rate_based_rule
- [ ] delete_regex_match_set
- [ ] delete_regex_pattern_set
- [ ] delete_rule
- [ ] delete_rule_group
- [ ] delete_size_constraint_set
- [ ] delete_sql_injection_match_set
- [ ] delete_web_acl
- [ ] delete_xss_match_set
- [ ] get_byte_match_set
- [ ] get_change_token
- [ ] get_change_token_status
- [ ] get_geo_match_set
- [ ] get_ip_set
- [ ] get_logging_configuration
- [ ] get_permission_policy
- [ ] get_rate_based_rule
- [ ] get_rate_based_rule_managed_keys
- [ ] get_regex_match_set
- [ ] get_regex_pattern_set
- [ ] get_rule
- [ ] get_rule_group
- [ ] get_sampled_requests
- [ ] get_size_constraint_set
- [ ] get_sql_injection_match_set
- [ ] get_web_acl
- [ ] get_xss_match_set
- [ ] list_activated_rules_in_rule_group
- [ ] list_byte_match_sets
- [ ] list_geo_match_sets
- [ ] list_ip_sets
- [ ] list_logging_configurations
- [ ] list_rate_based_rules
- [ ] list_regex_match_sets
- [ ] list_regex_pattern_sets
- [ ] list_rule_groups
- [ ] list_rules
- [ ] list_size_constraint_sets
- [ ] list_sql_injection_match_sets
- [ ] list_subscribed_rule_groups
- [ ] list_tags_for_resource
- [ ] list_web_acls
- [ ] list_xss_match_sets
- [ ] put_logging_configuration
- [ ] put_permission_policy
- [ ] tag_resource
- [ ] untag_resource
- [ ] update_byte_match_set
- [ ] update_geo_match_set
- [ ] update_ip_set
- [ ] update_rate_based_rule
- [ ] update_regex_match_set
- [ ] update_regex_pattern_set
- [ ] update_rule
- [ ] update_rule_group
- [ ] update_size_constraint_set
- [ ] update_sql_injection_match_set
- [ ] update_web_acl
- [ ] update_xss_match_set
</details>

## waf-regional
<details>
<summary>0% implemented</summary>

- [ ] associate_web_acl
- [ ] create_byte_match_set
- [ ] create_geo_match_set
- [ ] create_ip_set
- [ ] create_rate_based_rule
- [ ] create_regex_match_set
- [ ] create_regex_pattern_set
- [ ] create_rule
- [ ] create_rule_group
- [ ] create_size_constraint_set
- [ ] create_sql_injection_match_set
- [ ] create_web_acl
- [ ] create_web_acl_migration_stack
- [ ] create_xss_match_set
- [ ] delete_byte_match_set
- [ ] delete_geo_match_set
- [ ] delete_ip_set
- [ ] delete_logging_configuration
- [ ] delete_permission_policy
- [ ] delete_rate_based_rule
- [ ] delete_regex_match_set
- [ ] delete_regex_pattern_set
- [ ] delete_rule
- [ ] delete_rule_group
- [ ] delete_size_constraint_set
- [ ] delete_sql_injection_match_set
- [ ] delete_web_acl
- [ ] delete_xss_match_set
- [ ] disassociate_web_acl
- [ ] get_byte_match_set
- [ ] get_change_token
- [ ] get_change_token_status
- [ ] get_geo_match_set
- [ ] get_ip_set
- [ ] get_logging_configuration
- [ ] get_permission_policy
- [ ] get_rate_based_rule
- [ ] get_rate_based_rule_managed_keys
- [ ] get_regex_match_set
- [ ] get_regex_pattern_set
- [ ] get_rule
- [ ] get_rule_group
- [ ] get_sampled_requests
- [ ] get_size_constraint_set
- [ ] get_sql_injection_match_set
- [ ] get_web_acl
- [ ] get_web_acl_for_resource
- [ ] get_xss_match_set
- [ ] list_activated_rules_in_rule_group
- [ ] list_byte_match_sets
- [ ] list_geo_match_sets
- [ ] list_ip_sets
- [ ] list_logging_configurations
- [ ] list_rate_based_rules
- [ ] list_regex_match_sets
- [ ] list_regex_pattern_sets
- [ ] list_resources_for_web_acl
- [ ] list_rule_groups
- [ ] list_rules
- [ ] list_size_constraint_sets
- [ ] list_sql_injection_match_sets
- [ ] list_subscribed_rule_groups
- [ ] list_tags_for_resource
- [ ] list_web_acls
- [ ] list_xss_match_sets
- [ ] put_logging_configuration
- [ ] put_permission_policy
- [ ] tag_resource
- [ ] untag_resource
- [ ] update_byte_match_set
- [ ] update_geo_match_set
- [ ] update_ip_set
- [ ] update_rate_based_rule
- [ ] update_regex_match_set
- [ ] update_regex_pattern_set
- [ ] update_rule
- [ ] update_rule_group
- [ ] update_size_constraint_set
- [ ] update_sql_injection_match_set
- [ ] update_web_acl
- [ ] update_xss_match_set
</details>

## wafv2
<details>
<summary>0% implemented</summary>

- [ ] associate_web_acl
- [ ] check_capacity
- [ ] create_ip_set
- [ ] create_regex_pattern_set
- [ ] create_rule_group
- [ ] create_web_acl
- [ ] delete_firewall_manager_rule_groups
- [ ] delete_ip_set
- [ ] delete_logging_configuration
- [ ] delete_permission_policy
- [ ] delete_regex_pattern_set
- [ ] delete_rule_group
- [ ] delete_web_acl
- [ ] describe_managed_rule_group
- [ ] disassociate_web_acl
- [ ] get_ip_set
- [ ] get_logging_configuration
- [ ] get_permission_policy
- [ ] get_rate_based_statement_managed_keys
- [ ] get_regex_pattern_set
- [ ] get_rule_group
- [ ] get_sampled_requests
- [ ] get_web_acl
- [ ] get_web_acl_for_resource
- [ ] list_available_managed_rule_groups
- [ ] list_ip_sets
- [ ] list_logging_configurations
- [ ] list_regex_pattern_sets
- [ ] list_resources_for_web_acl
- [ ] list_rule_groups
- [ ] list_tags_for_resource
- [ ] list_web_acls
- [ ] put_logging_configuration
- [ ] put_permission_policy
- [ ] tag_resource
- [ ] untag_resource
- [ ] update_ip_set
- [ ] update_regex_pattern_set
- [ ] update_rule_group
- [ ] update_web_acl
</details>

## wellarchitected
<details>
<summary>0% implemented</summary>

- [ ] associate_lenses
- [ ] create_milestone
- [ ] create_workload
- [ ] create_workload_share
- [ ] delete_workload
- [ ] delete_workload_share
- [ ] disassociate_lenses
- [ ] get_answer
- [ ] get_lens_review
- [ ] get_lens_review_report
- [ ] get_lens_version_difference
- [ ] get_milestone
- [ ] get_workload
- [ ] list_answers
- [ ] list_lens_review_improvements
- [ ] list_lens_reviews
- [ ] list_lenses
- [ ] list_milestones
- [ ] list_notifications
- [ ] list_share_invitations
- [ ] list_tags_for_resource
- [ ] list_workload_shares
- [ ] list_workloads
- [ ] tag_resource
- [ ] untag_resource
- [ ] update_answer
- [ ] update_lens_review
- [ ] update_share_invitation
- [ ] update_workload
- [ ] update_workload_share
- [ ] upgrade_lens_review
</details>

## workdocs
<details>
<summary>0% implemented</summary>

- [ ] abort_document_version_upload
- [ ] activate_user
- [ ] add_resource_permissions
- [ ] create_comment
- [ ] create_custom_metadata
- [ ] create_folder
- [ ] create_labels
- [ ] create_notification_subscription
- [ ] create_user
- [ ] deactivate_user
- [ ] delete_comment
- [ ] delete_custom_metadata
- [ ] delete_document
- [ ] delete_folder
- [ ] delete_folder_contents
- [ ] delete_labels
- [ ] delete_notification_subscription
- [ ] delete_user
- [ ] describe_activities
- [ ] describe_comments
- [ ] describe_document_versions
- [ ] describe_folder_contents
- [ ] describe_groups
- [ ] describe_notification_subscriptions
- [ ] describe_resource_permissions
- [ ] describe_root_folders
- [ ] describe_users
- [ ] get_current_user
- [ ] get_document
- [ ] get_document_path
- [ ] get_document_version
- [ ] get_folder
- [ ] get_folder_path
- [ ] get_resources
- [ ] initiate_document_version_upload
- [ ] remove_all_resource_permissions
- [ ] remove_resource_permission
- [ ] update_document
- [ ] update_document_version
- [ ] update_folder
- [ ] update_user
</details>

## worklink
<details>
<summary>0% implemented</summary>

- [ ] associate_domain
- [ ] associate_website_authorization_provider
- [ ] associate_website_certificate_authority
- [ ] create_fleet
- [ ] delete_fleet
- [ ] describe_audit_stream_configuration
- [ ] describe_company_network_configuration
- [ ] describe_device
- [ ] describe_device_policy_configuration
- [ ] describe_domain
- [ ] describe_fleet_metadata
- [ ] describe_identity_provider_configuration
- [ ] describe_website_certificate_authority
- [ ] disassociate_domain
- [ ] disassociate_website_authorization_provider
- [ ] disassociate_website_certificate_authority
- [ ] list_devices
- [ ] list_domains
- [ ] list_fleets
- [ ] list_tags_for_resource
- [ ] list_website_authorization_providers
- [ ] list_website_certificate_authorities
- [ ] restore_domain_access
- [ ] revoke_domain_access
- [ ] sign_out_user
- [ ] tag_resource
- [ ] untag_resource
- [ ] update_audit_stream_configuration
- [ ] update_company_network_configuration
- [ ] update_device_policy_configuration
- [ ] update_domain_metadata
- [ ] update_fleet_metadata
- [ ] update_identity_provider_configuration
</details>

## workmail
<details>
<summary>0% implemented</summary>

- [ ] associate_delegate_to_resource
- [ ] associate_member_to_group
- [ ] cancel_mailbox_export_job
- [ ] create_alias
- [ ] create_group
- [ ] create_organization
- [ ] create_resource
- [ ] create_user
- [ ] delete_access_control_rule
- [ ] delete_alias
- [ ] delete_group
- [ ] delete_mailbox_permissions
- [ ] delete_organization
- [ ] delete_resource
- [ ] delete_retention_policy
- [ ] delete_user
- [ ] deregister_from_work_mail
- [ ] describe_group
- [ ] describe_mailbox_export_job
- [ ] describe_organization
- [ ] describe_resource
- [ ] describe_user
- [ ] disassociate_delegate_from_resource
- [ ] disassociate_member_from_group
- [ ] get_access_control_effect
- [ ] get_default_retention_policy
- [ ] get_mailbox_details
- [ ] list_access_control_rules
- [ ] list_aliases
- [ ] list_group_members
- [ ] list_groups
- [ ] list_mailbox_export_jobs
- [ ] list_mailbox_permissions
- [ ] list_organizations
- [ ] list_resource_delegates
- [ ] list_resources
- [ ] list_tags_for_resource
- [ ] list_users
- [ ] put_access_control_rule
- [ ] put_mailbox_permissions
- [ ] put_retention_policy
- [ ] register_to_work_mail
- [ ] reset_password
- [ ] start_mailbox_export_job
- [ ] tag_resource
- [ ] untag_resource
- [ ] update_mailbox_quota
- [ ] update_primary_email_address
- [ ] update_resource
</details>

## workmailmessageflow
<details>
<summary>0% implemented</summary>

- [ ] get_raw_message_content
- [ ] put_raw_message_content
</details>

## workspaces
<details>
<summary>0% implemented</summary>

- [ ] associate_connection_alias
- [ ] associate_ip_groups
- [ ] authorize_ip_rules
- [ ] copy_workspace_image
- [ ] create_connection_alias
- [ ] create_ip_group
- [ ] create_tags
- [ ] create_workspaces
- [ ] delete_connection_alias
- [ ] delete_ip_group
- [ ] delete_tags
- [ ] delete_workspace_image
- [ ] deregister_workspace_directory
- [ ] describe_account
- [ ] describe_account_modifications
- [ ] describe_client_properties
- [ ] describe_connection_alias_permissions
- [ ] describe_connection_aliases
- [ ] describe_ip_groups
- [ ] describe_tags
- [ ] describe_workspace_bundles
- [ ] describe_workspace_directories
- [ ] describe_workspace_image_permissions
- [ ] describe_workspace_images
- [ ] describe_workspace_snapshots
- [ ] describe_workspaces
- [ ] describe_workspaces_connection_status
- [ ] disassociate_connection_alias
- [ ] disassociate_ip_groups
- [ ] import_workspace_image
- [ ] list_available_management_cidr_ranges
- [ ] migrate_workspace
- [ ] modify_account
- [ ] modify_client_properties
- [ ] modify_selfservice_permissions
- [ ] modify_workspace_access_properties
- [ ] modify_workspace_creation_properties
- [ ] modify_workspace_properties
- [ ] modify_workspace_state
- [ ] reboot_workspaces
- [ ] rebuild_workspaces
- [ ] register_workspace_directory
- [ ] restore_workspace
- [ ] revoke_ip_rules
- [ ] start_workspaces
- [ ] stop_workspaces
- [ ] terminate_workspaces
- [ ] update_connection_alias_permission
- [ ] update_rules_of_ip_group
- [ ] update_workspace_image_permission
</details>

## xray
<details>
<summary>0% implemented</summary>

- [ ] batch_get_traces
- [ ] create_group
- [ ] create_sampling_rule
- [ ] delete_group
- [ ] delete_sampling_rule
- [ ] get_encryption_config
- [ ] get_group
- [ ] get_groups
- [ ] get_insight
- [ ] get_insight_events
- [ ] get_insight_impact_graph
- [ ] get_insight_summaries
- [ ] get_sampling_rules
- [ ] get_sampling_statistic_summaries
- [ ] get_sampling_targets
- [ ] get_service_graph
- [ ] get_time_series_service_statistics
- [ ] get_trace_graph
- [ ] get_trace_summaries
- [ ] list_tags_for_resource
- [ ] put_encryption_config
- [ ] put_telemetry_records
- [ ] put_trace_segments
- [ ] tag_resource
- [ ] untag_resource
- [ ] update_group
- [ ] update_sampling_rule
</details><|MERGE_RESOLUTION|>--- conflicted
+++ resolved
@@ -10070,11 +10070,7 @@
 - [ ] describe_trusted_advisor_check_summaries
 - [X] describe_trusted_advisor_checks
 - [X] refresh_trusted_advisor_check
-<<<<<<< HEAD
 - [X] resolve_case
-=======
-- [ ] resolve_case
->>>>>>> 9bfd9547
 </details>
 
 ## swf
