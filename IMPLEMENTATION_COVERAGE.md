--- conflicted
+++ resolved
@@ -6743,25 +6743,16 @@
 - [ ] add_flow_outputs
 - [ ] add_flow_sources
 - [ ] add_flow_vpc_interfaces
-<<<<<<< HEAD
 - [x] create_flow
 - [x] delete_flow
 - [x] describe_flow
-- [ ] grant_flow_entitlements
-- [ ] list_entitlements
-- [x] list_flows
-=======
-- [ ] create_flow
-- [ ] delete_flow
-- [ ] describe_flow
 - [ ] describe_offering
 - [ ] describe_reservation
 - [ ] grant_flow_entitlements
 - [ ] list_entitlements
-- [ ] list_flows
+- [x] list_flows
 - [ ] list_offerings
 - [ ] list_reservations
->>>>>>> 67c1dbc1
 - [ ] list_tags_for_resource
 - [ ] purchase_offering
 - [ ] remove_flow_output
