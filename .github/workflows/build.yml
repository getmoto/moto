--- conflicted
+++ resolved
@@ -110,11 +110,7 @@
     strategy:
       fail-fast: false
       matrix:
-<<<<<<< HEAD
-        python-version: [ 3.6, 3.7, 3.8]
-=======
         python-version: [3.6, 3.7, 3.8]
->>>>>>> 7693d773
 
     steps:
     - uses: actions/checkout@v2
