name: TestNDeploy

on: [push, pull_request]

jobs:
  # Install and cache dependencies
  cache:
    name: Caching
    runs-on: ubuntu-latest
    strategy:
      matrix:
        python-version: [ 2.7, 3.6, 3.7, 3.8 ]

    steps:
      - uses: actions/checkout@v2
      - name: Set up Python ${{ matrix.python-version }}
        uses: actions/setup-python@v2
        with:
          python-version: ${{ matrix.python-version }}
      - name: Get pip cache dir
        id: pip-cache-dir
        run: |
          echo "::set-output name=dir::$(pip cache dir)"
      - name: pip cache
        id: pip-cache
        uses: actions/cache@v2
        with:
          path: ${{ steps.pip-cache-dir.outputs.dir }}
          key: pip-${{ matrix.python-version }}-${{ hashFiles('**/setup.py') }}-4
      - name: Update pip
        if: ${{ steps.pip-cache.outputs.cache-hit != 'true' && matrix.python-version != '2.7' }}
        run: |
          python -m pip install --upgrade pip
      - name: Install project dependencies
        if: ${{ steps.pip-cache.outputs.cache-hit != 'true' }}
        run: |
          pip install -r requirements-dev.txt

  lint:
    name: Linting
    runs-on: ubuntu-latest
    needs: cache
    strategy:
      matrix:
        python-version: [3.7]
    steps:
    - uses: actions/checkout@v2
    - name: Set up Python ${{ matrix.python-version }}
      uses: actions/setup-python@v2
      with:
        python-version: ${{ matrix.python-version }}
    # Retrieve the previously cached dependencies
    - name: Get pip cache dir
      id: pip-cache
      run: |
        echo "::set-output name=dir::$(pip cache dir)"
    - name: pip cache
      uses: actions/cache@v2
      with:
        path: ${{ steps.pip-cache.outputs.dir }}
        key: pip-${{ matrix.python-version }}-${{ hashFiles('**/setup.py') }}-4
    # Update PIP - recent version does not support PY2 though
    - name: Update pip
      if: ${{ matrix.python-version != '2.7' }}
      run: |
        python -m pip install --upgrade pip
    # Still need to properly install the dependencies - it will only skip the download part
    - name: Install project dependencies
      run: |
        pip install -r requirements-dev.txt
    - name: Lint with flake8
      run:
        make lint

  test:
    name: Unit test
    runs-on: ubuntu-latest
    needs: lint
    strategy:
      fail-fast: false
      matrix:
        python-version: [2.7, 3.6, 3.7, 3.8]

    steps:
    - uses: actions/checkout@v2
      with:
        fetch-depth: 0
    - name: Set up Python ${{ matrix.python-version }}
      uses: actions/setup-python@v2
      with:
        python-version: ${{ matrix.python-version }}
    - name: Get pip cache dir
      id: pip-cache
      run: |
        echo "::set-output name=dir::$(pip cache dir)"
    - name: pip cache
      uses: actions/cache@v2
      with:
        path: ${{ steps.pip-cache.outputs.dir }}
        key: pip-${{ matrix.python-version }}-${{ hashFiles('**/setup.py') }}-4
    - name: Update pip
      if: ${{ matrix.python-version != '2.7' }}
      run: |
        python -m pip install --upgrade pip
    - name: Install project dependencies
      run: |
        pip install -r requirements-dev.txt
        pip install pytest-cov
    - name: Test with pytest
      run: |
        make test-coverage
    - name: "Upload coverage to Codecov"
      if: ${{ github.repository == 'spulec/moto'}}
      uses: codecov/codecov-action@v1
      with:
        fail_ci_if_error: false
        flags: unittests

  testserver:
    name: Unit tests in Server Mode
    runs-on: ubuntu-latest
    needs: lint
    strategy:
      matrix:
        python-version: [2.7, 3.6, 3.7, 3.8]

    steps:
    - uses: actions/checkout@v2
      with:
        fetch-depth: 0
    - name: Set up Python ${{ matrix.python-version }}
      uses: actions/setup-python@v2
      with:
        python-version: ${{ matrix.python-version }}
    - name: Start MotoServer
      run: |
        python setup.py sdist
        docker run --rm -t --name motoserver -e TEST_SERVER_MODE=true -e AWS_SECRET_ACCESS_KEY=server_secret -e AWS_ACCESS_KEY_ID=server_key -v `pwd`:/moto -p 5000:5000 -v /var/run/docker.sock:/var/run/docker.sock python:3.7-buster /moto/travis_moto_server.sh &
        python wait_for.py
    - name: Get pip cache dir
      id: pip-cache
      run: |
        echo "::set-output name=dir::$(pip cache dir)"
    - name: pip cache
      uses: actions/cache@v2
      with:
        path: ${{ steps.pip-cache.outputs.dir }}
        key: pip-${{ matrix.python-version }}-${{ hashFiles('**/setup.py') }}-4
    - name: Update pip
      if: ${{ matrix.python-version != '2.7' }}
      run: |
        python -m pip install --upgrade pip
    - name: Install project dependencies
      run: |
        pip install -r requirements-dev.txt
    - name: Test ServerMode/Coverage
      env:
        TEST_SERVER_MODE: ${{ true }}
      run: |
        make test-coverage
    - name: "Upload coverage to Codecov"
      if: ${{ github.repository == 'spulec/moto'}}
      uses: codecov/codecov-action@v1
      with:
        fail_ci_if_error: false
        flags: servertests

  deploy:
    name: Deploy
    runs-on: ubuntu-latest
    needs: [test, testserver]
    if: ${{ github.event_name == 'push' && github.ref == 'refs/heads/master' && github.repository == 'spulec/moto' }}
    strategy:
      matrix:
        python-version: [3.8]
    steps:
      - uses: actions/checkout@v2
        with:
          fetch-depth: 0
      - name: Set up Python ${{ matrix.python-version }}
        uses: actions/setup-python@v2
        with:
          python-version: ${{ matrix.python-version }}
      - name: Update & Build
        run: |
          pip install wheel packaging
          python update_version_from_git.py
          python setup.py sdist bdist_wheel
      - name: Publish to PyPI
        uses: pypa/gh-action-pypi-publish@master
        with:
          password: ${{ secrets.PYPI_API_TOKEN }}
<<<<<<< HEAD
      - name: Build Docker release
          run: |
            docker build -t motoserver/moto . --tag moto:latest
      - name: Login to DockerHub
        uses: docker/login-action@v1
        with:
          username: ${{ secrets.DOCKERHUB_USERNAME }}
          password: ${{ secrets.DOCKERHUB_TOKEN }}
      - name: Build and push
        uses: docker/build-push-action@v2
        with:
          push: true
          tags: motoserver/moto:latest
=======
      - name: Get version number
        run: |
          version=$(grep -oP '(?<=__version__ = ")[0-9.a-z]+(?=")' moto/__init__.py)
          echo "moto_version=$version" >> $GITHUB_ENV
      - uses: octokit/graphql-action@v2.x
        name: Get PR info
        id: get_pr
        with:
          query: |
            query get_pr($owner:String!,$repo:String!,$commit:GitObjectID) {
              repository(owner:$owner,name:$repo) {
                object(oid:$commit) {
                  ... on Commit {
                    associatedPullRequests(last: 1){
                      edges {
                        node {
                          baseRepository {
                            nameWithOwner
                          }
                          merged
                          number
                        }
                      }
                    }
                  }
                }
              }
            }
          owner: ${{ github.event.repository.owner.name }}
          repo: ${{ github.event.repository.name }}
          commit: "${{ github.sha }}"
        env:
          GITHUB_TOKEN: ${{ secrets.GITHUB_TOKEN }}
      - name: Get PR number
        run: |
          nr="${{ fromJSON(steps.get_pr.outputs.data).repository.object.associatedPullRequests.edges[0].node.number }}"
          repo="${{ fromJSON(steps.get_pr.outputs.data).repository.object.associatedPullRequests.edges[0].node.baseRepository.nameWithOwner }}"
          if [ -z "$nr" ]
          then
            echo "PR nr not found in $msg"
            echo "pr_found=false" >> $GITHUB_ENV
          else
            echo "PR NR: $nr"
            echo "pr_nr=$nr" >> $GITHUB_ENV
            echo "pr_repo=$repo" >> $GITHUB_ENV
            echo "pr_found=true" >> $GITHUB_ENV
          fi
      - name: Leave PR comment with Moto version
        uses: peter-evans/create-or-update-comment@v1
        if: env.pr_found == 'true' && env.pr_repo == 'spulec/moto'
        with:
          issue-number: ${{ env.pr_nr }}
          body: |
            This is now part of moto >= ${{ env.moto_version }}
>>>>>>> 6977bba3
<|MERGE_RESOLUTION|>--- conflicted
+++ resolved
@@ -190,7 +190,6 @@
         uses: pypa/gh-action-pypi-publish@master
         with:
           password: ${{ secrets.PYPI_API_TOKEN }}
-<<<<<<< HEAD
       - name: Build Docker release
           run: |
             docker build -t motoserver/moto . --tag moto:latest
@@ -204,7 +203,6 @@
         with:
           push: true
           tags: motoserver/moto:latest
-=======
       - name: Get version number
         run: |
           version=$(grep -oP '(?<=__version__ = ")[0-9.a-z]+(?=")' moto/__init__.py)
@@ -258,5 +256,4 @@
         with:
           issue-number: ${{ env.pr_nr }}
           body: |
-            This is now part of moto >= ${{ env.moto_version }}
->>>>>>> 6977bba3
+            This is now part of moto >= ${{ env.moto_version }}