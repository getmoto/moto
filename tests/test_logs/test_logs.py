import os
import time
from unittest import SkipTest

import boto3
<<<<<<< HEAD
=======
from botocore.exceptions import ClientError
>>>>>>> 7693d773
import pytest
import six
import sure  # noqa
from botocore.exceptions import ClientError

from moto import mock_logs, settings

_logs_region = "us-east-1" if settings.TEST_SERVER_MODE else "us-west-2"


@mock_logs
@pytest.mark.parametrize(
    "kms_key_id",
    [
        "arn:aws:kms:us-east-1:000000000000:key/51d81fab-b138-4bd2-8a09-07fd6d37224d",
        None,
    ],
)
def test_create_log_group(kms_key_id):
    # Given
    conn = boto3.client("logs", "us-west-2")

    create_logs_params = dict(logGroupName="dummy")
    if kms_key_id:
        create_logs_params["kmsKeyId"] = kms_key_id

    # When
    response = conn.create_log_group(**create_logs_params)
    response = conn.describe_log_groups()

    # Then
    response["logGroups"].should.have.length_of(1)

    log_group = response["logGroups"][0]
    log_group.should_not.have.key("retentionInDays")

    if kms_key_id:
        log_group.should.have.key("kmsKeyId")
        log_group["kmsKeyId"].should.equal(kms_key_id)


@mock_logs
def test_exceptions():
    conn = boto3.client("logs", "us-west-2")
    log_group_name = "dummy"
    log_stream_name = "dummp-stream"
    conn.create_log_group(logGroupName=log_group_name)
    with pytest.raises(ClientError):
        conn.create_log_group(logGroupName=log_group_name)

    # descrine_log_groups is not implemented yet

    conn.create_log_stream(logGroupName=log_group_name, logStreamName=log_stream_name)
    with pytest.raises(ClientError):
        conn.create_log_stream(
            logGroupName=log_group_name, logStreamName=log_stream_name
        )

    conn.put_log_events(
        logGroupName=log_group_name,
        logStreamName=log_stream_name,
        logEvents=[{"timestamp": 0, "message": "line"}],
    )

    with pytest.raises(ClientError) as ex:
        conn.put_log_events(
            logGroupName=log_group_name,
            logStreamName="invalid-stream",
            logEvents=[{"timestamp": 0, "message": "line"}],
        )
    error = ex.value.response["Error"]
    error["Code"].should.equal("ResourceNotFoundException")
    error["Message"].should.equal("The specified log stream does not exist.")


@mock_logs
def test_put_logs():
    conn = boto3.client("logs", "us-west-2")
    log_group_name = "dummy"
    log_stream_name = "stream"
    conn.create_log_group(logGroupName=log_group_name)
    conn.create_log_stream(logGroupName=log_group_name, logStreamName=log_stream_name)
    messages = [
        {"timestamp": 0, "message": "hello"},
        {"timestamp": 0, "message": "world"},
    ]
    putRes = conn.put_log_events(
        logGroupName=log_group_name, logStreamName=log_stream_name, logEvents=messages
    )
    res = conn.get_log_events(
        logGroupName=log_group_name, logStreamName=log_stream_name
    )
    events = res["events"]
    nextSequenceToken = putRes["nextSequenceToken"]
    assert isinstance(nextSequenceToken, str) == True
    assert len(nextSequenceToken) == 56
    events.should.have.length_of(2)


@mock_logs
def test_filter_logs_interleaved():
    conn = boto3.client("logs", "us-west-2")
    log_group_name = "dummy"
    log_stream_name = "stream"
    conn.create_log_group(logGroupName=log_group_name)
    conn.create_log_stream(logGroupName=log_group_name, logStreamName=log_stream_name)
    messages = [
        {"timestamp": 0, "message": "hello"},
        {"timestamp": 0, "message": "world"},
    ]
    conn.put_log_events(
        logGroupName=log_group_name, logStreamName=log_stream_name, logEvents=messages
    )
    res = conn.filter_log_events(
        logGroupName=log_group_name, logStreamNames=[log_stream_name], interleaved=True
    )
    events = res["events"]
    for original_message, resulting_event in zip(messages, events):
        resulting_event["eventId"].should.equal(str(resulting_event["eventId"]))
        resulting_event["timestamp"].should.equal(original_message["timestamp"])
        resulting_event["message"].should.equal(original_message["message"])


@mock_logs
def test_filter_logs_raises_if_filter_pattern():
    if os.environ.get("TEST_SERVER_MODE", "false").lower() == "true":
        raise SkipTest("Does not work in server mode due to error in Workzeug")
    conn = boto3.client("logs", "us-west-2")
    log_group_name = "dummy"
    log_stream_name = "stream"
    conn.create_log_group(logGroupName=log_group_name)
    conn.create_log_stream(logGroupName=log_group_name, logStreamName=log_stream_name)
    messages = [
        {"timestamp": 0, "message": "hello"},
        {"timestamp": 0, "message": "world"},
    ]
    conn.put_log_events(
        logGroupName=log_group_name, logStreamName=log_stream_name, logEvents=messages
    )
    with pytest.raises(NotImplementedError):
        conn.filter_log_events(
            logGroupName=log_group_name,
            logStreamNames=[log_stream_name],
            filterPattern='{$.message = "hello"}',
        )


@mock_logs
def test_filter_logs_paging():
    conn = boto3.client("logs", "us-west-2")
    log_group_name = "/aws/dummy"
    log_stream_name = "stream/stage"
    conn.create_log_group(logGroupName=log_group_name)
    conn.create_log_stream(logGroupName=log_group_name, logStreamName=log_stream_name)
    timestamp = int(time.time())
    messages = []
    for i in range(25):
        messages.append(
            {"message": "Message number {}".format(i), "timestamp": timestamp}
        )
        timestamp += 100

    conn.put_log_events(
        logGroupName=log_group_name, logStreamName=log_stream_name, logEvents=messages
    )
    res = conn.filter_log_events(
        logGroupName=log_group_name, logStreamNames=[log_stream_name], limit=20
    )
    events = res["events"]
    events.should.have.length_of(20)
    res["nextToken"].should.equal("/aws/dummy@stream/stage@" + events[-1]["eventId"])

    res = conn.filter_log_events(
        logGroupName=log_group_name,
        logStreamNames=[log_stream_name],
        limit=20,
        nextToken=res["nextToken"],
    )
    events += res["events"]
    events.should.have.length_of(25)
    res.should_not.have.key("nextToken")

    for original_message, resulting_event in zip(messages, events):
        resulting_event["eventId"].should.equal(str(resulting_event["eventId"]))
        resulting_event["timestamp"].should.equal(original_message["timestamp"])
        resulting_event["message"].should.equal(original_message["message"])

    res = conn.filter_log_events(
        logGroupName=log_group_name,
        logStreamNames=[log_stream_name],
        limit=20,
        nextToken="invalid-token",
    )
    res["events"].should.have.length_of(0)
    res.should_not.have.key("nextToken")

    res = conn.filter_log_events(
        logGroupName=log_group_name,
        logStreamNames=[log_stream_name],
        limit=20,
        nextToken="wrong-group@stream@999",
    )
    res["events"].should.have.length_of(0)
    res.should_not.have.key("nextToken")


@mock_logs
def test_put_retention_policy():
    conn = boto3.client("logs", "us-west-2")
    log_group_name = "dummy"
    response = conn.create_log_group(logGroupName=log_group_name)

    response = conn.put_retention_policy(logGroupName=log_group_name, retentionInDays=7)

    response = conn.describe_log_groups(logGroupNamePrefix=log_group_name)
    assert len(response["logGroups"]) == 1
    assert response["logGroups"][0].get("retentionInDays") == 7

    response = conn.delete_log_group(logGroupName=log_group_name)


@mock_logs
def test_delete_retention_policy():
    conn = boto3.client("logs", "us-west-2")
    log_group_name = "dummy"
    response = conn.create_log_group(logGroupName=log_group_name)

    response = conn.put_retention_policy(logGroupName=log_group_name, retentionInDays=7)

    response = conn.describe_log_groups(logGroupNamePrefix=log_group_name)
    assert len(response["logGroups"]) == 1
    assert response["logGroups"][0].get("retentionInDays") == 7

    response = conn.delete_retention_policy(logGroupName=log_group_name)

    response = conn.describe_log_groups(logGroupNamePrefix=log_group_name)
    assert len(response["logGroups"]) == 1
    assert response["logGroups"][0].get("retentionInDays") == None

    response = conn.delete_log_group(logGroupName=log_group_name)


@mock_logs
def test_get_log_events():
    client = boto3.client("logs", "us-west-2")
    log_group_name = "test"
    log_stream_name = "stream"
    client.create_log_group(logGroupName=log_group_name)
    client.create_log_stream(logGroupName=log_group_name, logStreamName=log_stream_name)

    events = [{"timestamp": x, "message": str(x)} for x in range(20)]

    client.put_log_events(
        logGroupName=log_group_name, logStreamName=log_stream_name, logEvents=events
    )

    resp = client.get_log_events(
        logGroupName=log_group_name, logStreamName=log_stream_name, limit=10
    )

    resp["events"].should.have.length_of(10)
    for i in range(10):
        resp["events"][i]["timestamp"].should.equal(i + 10)
        resp["events"][i]["message"].should.equal(str(i + 10))
    resp["nextForwardToken"].should.equal(
        "f/00000000000000000000000000000000000000000000000000000019"
    )
    resp["nextBackwardToken"].should.equal(
        "b/00000000000000000000000000000000000000000000000000000010"
    )

    resp = client.get_log_events(
        logGroupName=log_group_name,
        logStreamName=log_stream_name,
        nextToken=resp["nextBackwardToken"],
        limit=20,
    )

    resp["events"].should.have.length_of(10)
    for i in range(10):
        resp["events"][i]["timestamp"].should.equal(i)
        resp["events"][i]["message"].should.equal(str(i))
    resp["nextForwardToken"].should.equal(
        "f/00000000000000000000000000000000000000000000000000000009"
    )
    resp["nextBackwardToken"].should.equal(
        "b/00000000000000000000000000000000000000000000000000000000"
    )

    resp = client.get_log_events(
        logGroupName=log_group_name,
        logStreamName=log_stream_name,
        nextToken=resp["nextBackwardToken"],
        limit=10,
    )

    resp["events"].should.have.length_of(0)
    resp["nextForwardToken"].should.equal(
        "f/00000000000000000000000000000000000000000000000000000000"
    )
    resp["nextBackwardToken"].should.equal(
        "b/00000000000000000000000000000000000000000000000000000000"
    )

    resp = client.get_log_events(
        logGroupName=log_group_name,
        logStreamName=log_stream_name,
        nextToken=resp["nextForwardToken"],
        limit=1,
    )

    resp["events"].should.have.length_of(1)
    resp["events"][0]["timestamp"].should.equal(1)
    resp["events"][0]["message"].should.equal(str(1))
    resp["nextForwardToken"].should.equal(
        "f/00000000000000000000000000000000000000000000000000000001"
    )
    resp["nextBackwardToken"].should.equal(
        "b/00000000000000000000000000000000000000000000000000000001"
    )


@mock_logs
def test_get_log_events_with_start_from_head():
    client = boto3.client("logs", "us-west-2")
    log_group_name = "test"
    log_stream_name = "stream"
    client.create_log_group(logGroupName=log_group_name)
    client.create_log_stream(logGroupName=log_group_name, logStreamName=log_stream_name)

    events = [{"timestamp": x, "message": str(x)} for x in range(20)]

    client.put_log_events(
        logGroupName=log_group_name, logStreamName=log_stream_name, logEvents=events
    )

    resp = client.get_log_events(
        logGroupName=log_group_name,
        logStreamName=log_stream_name,
        limit=10,
        startFromHead=True,  # this parameter is only relevant without the usage of nextToken
    )

    resp["events"].should.have.length_of(10)
    for i in range(10):
        resp["events"][i]["timestamp"].should.equal(i)
        resp["events"][i]["message"].should.equal(str(i))
    resp["nextForwardToken"].should.equal(
        "f/00000000000000000000000000000000000000000000000000000009"
    )
    resp["nextBackwardToken"].should.equal(
        "b/00000000000000000000000000000000000000000000000000000000"
    )

    resp = client.get_log_events(
        logGroupName=log_group_name,
        logStreamName=log_stream_name,
        nextToken=resp["nextForwardToken"],
        limit=20,
    )

    resp["events"].should.have.length_of(10)
    for i in range(10):
        resp["events"][i]["timestamp"].should.equal(i + 10)
        resp["events"][i]["message"].should.equal(str(i + 10))
    resp["nextForwardToken"].should.equal(
        "f/00000000000000000000000000000000000000000000000000000019"
    )
    resp["nextBackwardToken"].should.equal(
        "b/00000000000000000000000000000000000000000000000000000010"
    )

    resp = client.get_log_events(
        logGroupName=log_group_name,
        logStreamName=log_stream_name,
        nextToken=resp["nextForwardToken"],
        limit=10,
    )

    resp["events"].should.have.length_of(0)
    resp["nextForwardToken"].should.equal(
        "f/00000000000000000000000000000000000000000000000000000019"
    )
    resp["nextBackwardToken"].should.equal(
        "b/00000000000000000000000000000000000000000000000000000019"
    )

    resp = client.get_log_events(
        logGroupName=log_group_name,
        logStreamName=log_stream_name,
        nextToken=resp["nextBackwardToken"],
        limit=1,
    )

    resp["events"].should.have.length_of(1)
    resp["events"][0]["timestamp"].should.equal(18)
    resp["events"][0]["message"].should.equal(str(18))
    resp["nextForwardToken"].should.equal(
        "f/00000000000000000000000000000000000000000000000000000018"
    )
    resp["nextBackwardToken"].should.equal(
        "b/00000000000000000000000000000000000000000000000000000018"
    )


@mock_logs
def test_get_log_events_errors():
    client = boto3.client("logs", "us-west-2")
    log_group_name = "test"
    log_stream_name = "stream"
    client.create_log_group(logGroupName=log_group_name)
    client.create_log_stream(logGroupName=log_group_name, logStreamName=log_stream_name)

    with pytest.raises(ClientError) as e:
        client.get_log_events(
            logGroupName=log_group_name,
            logStreamName=log_stream_name,
            nextToken="n/00000000000000000000000000000000000000000000000000000000",
        )
    ex = e.value
    ex.operation_name.should.equal("GetLogEvents")
    ex.response["ResponseMetadata"]["HTTPStatusCode"].should.equal(400)
    ex.response["Error"]["Code"].should.equal("InvalidParameterException")
    ex.response["Error"]["Message"].should.contain(
        "The specified nextToken is invalid."
    )

    with pytest.raises(ClientError) as e:
        client.get_log_events(
            logGroupName=log_group_name,
            logStreamName=log_stream_name,
            nextToken="not-existing-token",
        )
    ex = e.value
    ex.operation_name.should.equal("GetLogEvents")
    ex.response["ResponseMetadata"]["HTTPStatusCode"].should.equal(400)
    ex.response["Error"]["Code"].should.equal("InvalidParameterException")
    ex.response["Error"]["Message"].should.contain(
        "The specified nextToken is invalid."
    )


@mock_logs
def test_list_tags_log_group():
    conn = boto3.client("logs", "us-west-2")
    log_group_name = "dummy"
    tags = {"tag_key_1": "tag_value_1", "tag_key_2": "tag_value_2"}

    response = conn.create_log_group(logGroupName=log_group_name)
    response = conn.list_tags_log_group(logGroupName=log_group_name)
    assert response["tags"] == {}

    response = conn.delete_log_group(logGroupName=log_group_name)
    response = conn.create_log_group(logGroupName=log_group_name, tags=tags)
    response = conn.list_tags_log_group(logGroupName=log_group_name)
    assert response["tags"] == tags

    response = conn.delete_log_group(logGroupName=log_group_name)


@mock_logs
def test_tag_log_group():
    conn = boto3.client("logs", "us-west-2")
    log_group_name = "dummy"
    tags = {"tag_key_1": "tag_value_1"}
    response = conn.create_log_group(logGroupName=log_group_name)

    response = conn.tag_log_group(logGroupName=log_group_name, tags=tags)
    response = conn.list_tags_log_group(logGroupName=log_group_name)
    assert response["tags"] == tags

    tags_with_added_value = {"tag_key_1": "tag_value_1", "tag_key_2": "tag_value_2"}
    response = conn.tag_log_group(
        logGroupName=log_group_name, tags={"tag_key_2": "tag_value_2"}
    )
    response = conn.list_tags_log_group(logGroupName=log_group_name)
    assert response["tags"] == tags_with_added_value

    tags_with_updated_value = {"tag_key_1": "tag_value_XX", "tag_key_2": "tag_value_2"}
    response = conn.tag_log_group(
        logGroupName=log_group_name, tags={"tag_key_1": "tag_value_XX"}
    )
    response = conn.list_tags_log_group(logGroupName=log_group_name)
    assert response["tags"] == tags_with_updated_value

    response = conn.delete_log_group(logGroupName=log_group_name)


@mock_logs
def test_untag_log_group():
    conn = boto3.client("logs", "us-west-2")
    log_group_name = "dummy"
    response = conn.create_log_group(logGroupName=log_group_name)

    tags = {"tag_key_1": "tag_value_1", "tag_key_2": "tag_value_2"}
    response = conn.tag_log_group(logGroupName=log_group_name, tags=tags)
    response = conn.list_tags_log_group(logGroupName=log_group_name)
    assert response["tags"] == tags

    tags_to_remove = ["tag_key_1"]
    remaining_tags = {"tag_key_2": "tag_value_2"}
    response = conn.untag_log_group(logGroupName=log_group_name, tags=tags_to_remove)
    response = conn.list_tags_log_group(logGroupName=log_group_name)
    assert response["tags"] == remaining_tags

    response = conn.delete_log_group(logGroupName=log_group_name)


@mock_logs
def test_describe_subscription_filters():
    # given
    client = boto3.client("logs", "us-east-1")
    log_group_name = "/test"
    client.create_log_group(logGroupName=log_group_name)

    # when
    response = client.describe_subscription_filters(logGroupName=log_group_name)

    # then
    response["subscriptionFilters"].should.have.length_of(0)


@mock_logs
def test_describe_subscription_filters_errors():
    # given
    client = boto3.client("logs", "us-east-1")

    # when
    with pytest.raises(ClientError) as e:
        client.describe_subscription_filters(logGroupName="not-existing-log-group",)

    # then
    ex = e.value
    ex.operation_name.should.equal("DescribeSubscriptionFilters")
    ex.response["ResponseMetadata"]["HTTPStatusCode"].should.equal(400)
    ex.response["Error"]["Code"].should.contain("ResourceNotFoundException")
    ex.response["Error"]["Message"].should.equal(
        "The specified log group does not exist"
    )


@mock_logs
def test_describe_log_groups_paging():
    client = boto3.client("logs", "us-east-1")

    group_names = [
        "/aws/lambda/lowercase-dev",
        "/aws/lambda/FileMonitoring",
        "/aws/events/GetMetricData",
        "/aws/lambda/fileAvailable",
    ]

    for name in group_names:
        client.create_log_group(logGroupName=name)

    resp = client.describe_log_groups()
    resp["logGroups"].should.have.length_of(4)
    resp.should_not.have.key("nextToken")

    resp = client.describe_log_groups(limit=2)
    resp["logGroups"].should.have.length_of(2)
    resp["nextToken"].should.equal("/aws/lambda/FileMonitoring")

    resp = client.describe_log_groups(nextToken=resp["nextToken"], limit=1)
    resp["logGroups"].should.have.length_of(1)
    resp["nextToken"].should.equal("/aws/lambda/fileAvailable")

    resp = client.describe_log_groups(nextToken=resp["nextToken"])
    resp["logGroups"].should.have.length_of(1)
    resp["logGroups"][0]["logGroupName"].should.equal("/aws/lambda/lowercase-dev")
    resp.should_not.have.key("nextToken")

    resp = client.describe_log_groups(nextToken="invalid-token")
    resp["logGroups"].should.have.length_of(0)
    resp.should_not.have.key("nextToken")


@mock_logs
def test_describe_log_streams_paging():
    client = boto3.client("logs", "us-east-1")

    log_group_name = "/aws/codebuild/lowercase-dev"
    stream_names = [
        "job/214/stage/unit_tests/foo",
        "job/215/stage/unit_tests/spam",
        "job/215/stage/e2e_tests/eggs",
        "job/216/stage/unit_tests/eggs",
    ]

    client.create_log_group(logGroupName=log_group_name)
    for name in stream_names:
        client.create_log_stream(logGroupName=log_group_name, logStreamName=name)

    resp = client.describe_log_streams(logGroupName=log_group_name)
    resp["logStreams"].should.have.length_of(4)
    resp["logStreams"][0]["arn"].should.contain(log_group_name)
    resp.should_not.have.key("nextToken")

    resp = client.describe_log_streams(logGroupName=log_group_name, limit=2)
    resp["logStreams"].should.have.length_of(2)
    resp["logStreams"][0]["arn"].should.contain(log_group_name)
    resp["nextToken"].should.equal(
        u"{}@{}".format(log_group_name, resp["logStreams"][1]["logStreamName"])
    )

    resp = client.describe_log_streams(
        logGroupName=log_group_name, nextToken=resp["nextToken"], limit=1
    )
    resp["logStreams"].should.have.length_of(1)
    resp["logStreams"][0]["arn"].should.contain(log_group_name)
    resp["nextToken"].should.equal(
        u"{}@{}".format(log_group_name, resp["logStreams"][0]["logStreamName"])
    )

    resp = client.describe_log_streams(
        logGroupName=log_group_name, nextToken=resp["nextToken"]
    )
    resp["logStreams"].should.have.length_of(1)
    resp["logStreams"][0]["arn"].should.contain(log_group_name)
    resp.should_not.have.key("nextToken")

    resp = client.describe_log_streams(
        logGroupName=log_group_name, nextToken="invalid-token"
    )
    resp["logStreams"].should.have.length_of(0)
    resp.should_not.have.key("nextToken")

    resp = client.describe_log_streams(
        logGroupName=log_group_name, nextToken="invalid@token"
    )
    resp["logStreams"].should.have.length_of(0)
    resp.should_not.have.key("nextToken")


@mock_logs
def test_start_query():
    client = boto3.client("logs", "us-east-1")

    log_group_name = "/aws/codebuild/lowercase-dev"
    client.create_log_group(logGroupName=log_group_name)

    response = client.start_query(
        logGroupName=log_group_name,
        startTime=int(time.time()),
        endTime=int(time.time()) + 300,
        queryString="test",
    )

    assert "queryId" in response

    with pytest.raises(ClientError) as e:
        client.start_query(
            logGroupName="/aws/codebuild/lowercase-dev-invalid",
            startTime=int(time.time()),
            endTime=int(time.time()) + 300,
            queryString="test",
        )

    # then
    ex = e.value
    ex.response["Error"]["Code"].should.contain("ResourceNotFoundException")
    ex.response["Error"]["Message"].should.equal(
        "The specified log group does not exist"
    )<|MERGE_RESOLUTION|>--- conflicted
+++ resolved
@@ -3,12 +3,7 @@
 from unittest import SkipTest
 
 import boto3
-<<<<<<< HEAD
-=======
-from botocore.exceptions import ClientError
->>>>>>> 7693d773
 import pytest
-import six
 import sure  # noqa
 from botocore.exceptions import ClientError
 
