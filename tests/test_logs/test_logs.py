import json
import os
import time
import sure  # noqa
from unittest import SkipTest

import boto3
import pytest
from botocore.exceptions import ClientError

from moto import mock_logs, settings
from moto.core.utils import unix_time_millis
from moto.logs.models import MAX_RESOURCE_POLICIES_PER_REGION

TEST_REGION = "us-east-1" if settings.TEST_SERVER_MODE else "us-west-2"


@pytest.fixture
def json_policy_doc():
    """Returns a policy document in JSON format.

    The ARN is bogus, but that shouldn't matter for the test.
    """
    return json.dumps(
        {
            "Version": "2012-10-17",
            "Statement": [
                {
                    "Sid": "Route53LogsToCloudWatchLogs",
                    "Effect": "Allow",
                    "Principal": {"Service": ["route53.amazonaws.com"]},
                    "Action": "logs:PutLogEvents",
                    "Resource": "log_arn",
                }
            ],
        }
    )


@mock_logs
def test_describe_metric_filters_happy_prefix():
    conn = boto3.client("logs", "us-west-2")

    response1 = put_metric_filter(conn, count=1)
    assert response1["ResponseMetadata"]["HTTPStatusCode"] == 200
    response2 = put_metric_filter(conn, count=2)
    assert response2["ResponseMetadata"]["HTTPStatusCode"] == 200

    response = conn.describe_metric_filters(filterNamePrefix="filter")

    assert len(response["metricFilters"]) == 2
    assert response["metricFilters"][0]["filterName"] == "filterName1"
    assert response["metricFilters"][1]["filterName"] == "filterName2"


@mock_logs
def test_describe_metric_filters_happy_log_group_name():
    conn = boto3.client("logs", "us-west-2")

    response1 = put_metric_filter(conn, count=1)
    assert response1["ResponseMetadata"]["HTTPStatusCode"] == 200
    response2 = put_metric_filter(conn, count=2)
    assert response2["ResponseMetadata"]["HTTPStatusCode"] == 200

    response = conn.describe_metric_filters(logGroupName="logGroupName2")

    assert len(response["metricFilters"]) == 1
    assert response["metricFilters"][0]["logGroupName"] == "logGroupName2"


@mock_logs
def test_describe_metric_filters_happy_metric_name():
    conn = boto3.client("logs", "us-west-2")

    response1 = put_metric_filter(conn, count=1)
    assert response1["ResponseMetadata"]["HTTPStatusCode"] == 200
    response2 = put_metric_filter(conn, count=2)
    assert response2["ResponseMetadata"]["HTTPStatusCode"] == 200

    response = conn.describe_metric_filters(
        metricName="metricName1", metricNamespace="metricNamespace1",
    )

    assert len(response["metricFilters"]) == 1
    metrics = response["metricFilters"][0]["metricTransformations"]
    assert metrics[0]["metricName"] == "metricName1"
    assert metrics[0]["metricNamespace"] == "metricNamespace1"


@mock_logs
def test_put_metric_filters_validation():
    conn = boto3.client("logs", "us-west-2")

    invalid_filter_name = "X" * 513
    invalid_filter_pattern = "X" * 1025
    invalid_metric_transformations = [
        {
            "defaultValue": 1,
            "metricName": "metricName",
            "metricNamespace": "metricNamespace",
            "metricValue": "metricValue",
        },
        {
            "defaultValue": 1,
            "metricName": "metricName",
            "metricNamespace": "metricNamespace",
            "metricValue": "metricValue",
        },
    ]

    test_cases = [
        build_put_case(name="Invalid filter name", filter_name=invalid_filter_name,),
        build_put_case(
            name="Invalid filter pattern", filter_pattern=invalid_filter_pattern,
        ),
        build_put_case(
            name="Invalid filter metric transformations",
            metric_transformations=invalid_metric_transformations,
        ),
    ]

    for test_case in test_cases:
        with pytest.raises(ClientError) as exc:
            conn.put_metric_filter(**test_case["input"])
        response = exc.value.response
        response["ResponseMetadata"]["HTTPStatusCode"].should.equal(400)
        response["Error"]["Code"].should.equal("InvalidParameterException")


@mock_logs
def test_describe_metric_filters_validation():
    conn = boto3.client("logs", "us-west-2")

    length_over_512 = "X" * 513
    length_over_255 = "X" * 256

    test_cases = [
        build_describe_case(
            name="Invalid filter name prefix", filter_name_prefix=length_over_512,
        ),
        build_describe_case(
            name="Invalid log group name", log_group_name=length_over_512,
        ),
        build_describe_case(name="Invalid metric name", metric_name=length_over_255,),
        build_describe_case(
            name="Invalid metric namespace", metric_namespace=length_over_255,
        ),
    ]

    for test_case in test_cases:
        with pytest.raises(ClientError) as exc:
            conn.describe_metric_filters(**test_case["input"])
        response = exc.value.response
        response["ResponseMetadata"]["HTTPStatusCode"].should.equal(400)
        response["Error"]["Code"].should.equal("InvalidParameterException")


@mock_logs
def test_describe_metric_filters_multiple_happy():
    conn = boto3.client("logs", "us-west-2")

    response = put_metric_filter(conn, 1)
    assert response["ResponseMetadata"]["HTTPStatusCode"] == 200

    response = put_metric_filter(conn, 2)
    assert response["ResponseMetadata"]["HTTPStatusCode"] == 200
    response = conn.describe_metric_filters(
        filterNamePrefix="filter", logGroupName="logGroupName1"
    )
    assert response["metricFilters"][0]["filterName"] == "filterName1"

    response = conn.describe_metric_filters(filterNamePrefix="filter")
    assert response["metricFilters"][0]["filterName"] == "filterName1"

    response = conn.describe_metric_filters(logGroupName="logGroupName1")
    assert response["metricFilters"][0]["filterName"] == "filterName1"


@mock_logs
def test_delete_metric_filter():
    conn = boto3.client("logs", "us-west-2")

    response = put_metric_filter(conn, 1)
    assert response["ResponseMetadata"]["HTTPStatusCode"] == 200

    response = put_metric_filter(conn, 2)
    assert response["ResponseMetadata"]["HTTPStatusCode"] == 200

    response = conn.delete_metric_filter(
        filterName="filterName", logGroupName="logGroupName1"
    )
    assert response["ResponseMetadata"]["HTTPStatusCode"] == 200

    response = conn.describe_metric_filters(
        filterNamePrefix="filter", logGroupName="logGroupName2"
    )
    assert response["metricFilters"][0]["filterName"] == "filterName2"

    response = conn.describe_metric_filters(logGroupName="logGroupName2")
    assert response["metricFilters"][0]["filterName"] == "filterName2"


@mock_logs
@pytest.mark.parametrize(
    "filter_name, failing_constraint",
    [
        (
            "X" * 513,
            "Minimum length of 1. Maximum length of 512.",
        ),  # filterName too long
        ("x:x", "Must match pattern"),  # invalid filterName pattern
    ],
)
def test_delete_metric_filter_invalid_filter_name(filter_name, failing_constraint):
    conn = boto3.client("logs", "us-west-2")
    with pytest.raises(ClientError) as exc:
        conn.delete_metric_filter(filterName=filter_name, logGroupName="valid")
    response = exc.value.response
    response["ResponseMetadata"]["HTTPStatusCode"].should.equal(400)
    response["Error"]["Code"].should.equal("InvalidParameterException")
    response["Error"]["Message"].should.contain(
        f"Value '{filter_name}' at 'filterName' failed to satisfy constraint"
    )
    response["Error"]["Message"].should.contain(failing_constraint)


@mock_logs
@pytest.mark.parametrize(
    "log_group_name, failing_constraint",
    [
        (
            "X" * 513,
            "Minimum length of 1. Maximum length of 512.",
        ),  # logGroupName too long
        ("x!x", "Must match pattern"),  # invalid logGroupName pattern
    ],
)
def test_delete_metric_filter_invalid_log_group_name(
    log_group_name, failing_constraint
):
    conn = boto3.client("logs", "us-west-2")
    with pytest.raises(ClientError) as exc:
        conn.delete_metric_filter(filterName="valid", logGroupName=log_group_name)
    response = exc.value.response
    response["ResponseMetadata"]["HTTPStatusCode"].should.equal(400)
    response["Error"]["Code"].should.equal("InvalidParameterException")
    response["Error"]["Message"].should.contain(
        f"Value '{log_group_name}' at 'logGroupName' failed to satisfy constraint"
    )
    response["Error"]["Message"].should.contain(failing_constraint)


def put_metric_filter(conn, count=1):
    count = str(count)
    return conn.put_metric_filter(
        filterName="filterName" + count,
        filterPattern="filterPattern" + count,
        logGroupName="logGroupName" + count,
        metricTransformations=[
            {
                "defaultValue": int(count),
                "metricName": "metricName" + count,
                "metricNamespace": "metricNamespace" + count,
                "metricValue": "metricValue" + count,
            },
        ],
    )


def build_put_case(
    name,
    filter_name="filterName",
    filter_pattern="filterPattern",
    log_group_name="logGroupName",
    metric_transformations=None,
):
    return {
        "name": name,
        "input": build_put_input(
            filter_name, filter_pattern, log_group_name, metric_transformations
        ),
    }


def build_put_input(
    filter_name, filter_pattern, log_group_name, metric_transformations
):
    if metric_transformations is None:
        metric_transformations = [
            {
                "defaultValue": 1,
                "metricName": "metricName",
                "metricNamespace": "metricNamespace",
                "metricValue": "metricValue",
            },
        ]
    return {
        "filterName": filter_name,
        "filterPattern": filter_pattern,
        "logGroupName": log_group_name,
        "metricTransformations": metric_transformations,
    }


def build_describe_input(
    filter_name_prefix, log_group_name, metric_name, metric_namespace
):
    return {
        "filterNamePrefix": filter_name_prefix,
        "logGroupName": log_group_name,
        "metricName": metric_name,
        "metricNamespace": metric_namespace,
    }


def build_describe_case(
    name,
    filter_name_prefix="filterNamePrefix",
    log_group_name="logGroupName",
    metric_name="metricName",
    metric_namespace="metricNamespace",
):
    return {
        "name": name,
        "input": build_describe_input(
            filter_name_prefix, log_group_name, metric_name, metric_namespace
        ),
    }


@mock_logs
@pytest.mark.parametrize(
    "kms_key_id",
    [
        "arn:aws:kms:us-east-1:000000000000:key/51d81fab-b138-4bd2-8a09-07fd6d37224d",
        None,
    ],
)
def test_create_log_group(kms_key_id):
    # Given
    conn = boto3.client("logs", TEST_REGION)

    create_logs_params = dict(logGroupName="dummy")
    if kms_key_id:
        create_logs_params["kmsKeyId"] = kms_key_id

    # When
    response = conn.create_log_group(**create_logs_params)
    response = conn.describe_log_groups()

    # Then
    response["logGroups"].should.have.length_of(1)

    log_group = response["logGroups"][0]
    log_group.should_not.have.key("retentionInDays")

    if kms_key_id:
        log_group.should.have.key("kmsKeyId")
        log_group["kmsKeyId"].should.equal(kms_key_id)


@mock_logs
def test_exceptions():
    conn = boto3.client("logs", TEST_REGION)
    log_group_name = "dummy"
    log_stream_name = "dummp-stream"
    conn.create_log_group(logGroupName=log_group_name)
    with pytest.raises(ClientError):
        conn.create_log_group(logGroupName=log_group_name)

    conn.create_log_stream(logGroupName=log_group_name, logStreamName=log_stream_name)
    with pytest.raises(ClientError):
        conn.create_log_stream(
            logGroupName=log_group_name, logStreamName=log_stream_name
        )

    conn.put_log_events(
        logGroupName=log_group_name,
        logStreamName=log_stream_name,
        logEvents=[{"timestamp": 0, "message": "line"}],
    )

    with pytest.raises(ClientError) as ex:
        conn.put_log_events(
            logGroupName=log_group_name,
            logStreamName="invalid-stream",
            logEvents=[{"timestamp": 0, "message": "line"}],
        )
    error = ex.value.response["Error"]
    error["Code"].should.equal("ResourceNotFoundException")
    error["Message"].should.equal("The specified log stream does not exist.")


@mock_logs
def test_put_logs():
    conn = boto3.client("logs", TEST_REGION)
    log_group_name = "dummy"
    log_stream_name = "stream"
    conn.create_log_group(logGroupName=log_group_name)
    conn.create_log_stream(logGroupName=log_group_name, logStreamName=log_stream_name)
    messages = [
        {"timestamp": 0, "message": "hello"},
        {"timestamp": 0, "message": "world"},
    ]
    put_results = conn.put_log_events(
        logGroupName=log_group_name, logStreamName=log_stream_name, logEvents=messages
    )
    res = conn.get_log_events(
        logGroupName=log_group_name, logStreamName=log_stream_name
    )
    events = res["events"]
    next_sequence_token = put_results["nextSequenceToken"]
    assert isinstance(next_sequence_token, str)
    assert len(next_sequence_token) == 56
    events.should.have.length_of(2)


@mock_logs
def test_filter_logs_interleaved():
    conn = boto3.client("logs", TEST_REGION)
    log_group_name = "dummy"
    log_stream_name = "stream"
    conn.create_log_group(logGroupName=log_group_name)
    conn.create_log_stream(logGroupName=log_group_name, logStreamName=log_stream_name)
    messages = [
        {"timestamp": 0, "message": "hello"},
        {"timestamp": 0, "message": "world"},
    ]
    conn.put_log_events(
        logGroupName=log_group_name, logStreamName=log_stream_name, logEvents=messages
    )
    res = conn.filter_log_events(
        logGroupName=log_group_name, logStreamNames=[log_stream_name], interleaved=True
    )
    events = res["events"]
    for original_message, resulting_event in zip(messages, events):
        resulting_event["eventId"].should.equal(str(resulting_event["eventId"]))
        resulting_event["timestamp"].should.equal(original_message["timestamp"])
        resulting_event["message"].should.equal(original_message["message"])


@mock_logs
def test_filter_logs_raises_if_filter_pattern():
    if os.environ.get("TEST_SERVER_MODE", "false").lower() == "true":
        raise SkipTest("Does not work in server mode due to error in Workzeug")
    conn = boto3.client("logs", TEST_REGION)
    log_group_name = "dummy"
    log_stream_name = "stream"
    conn.create_log_group(logGroupName=log_group_name)
    conn.create_log_stream(logGroupName=log_group_name, logStreamName=log_stream_name)
    messages = [
        {"timestamp": 0, "message": "hello"},
        {"timestamp": 0, "message": "world"},
    ]
    conn.put_log_events(
        logGroupName=log_group_name, logStreamName=log_stream_name, logEvents=messages
    )
    with pytest.raises(NotImplementedError):
        conn.filter_log_events(
            logGroupName=log_group_name,
            logStreamNames=[log_stream_name],
            filterPattern='{$.message = "hello"}',
        )


@mock_logs
def test_filter_logs_paging():
    conn = boto3.client("logs", TEST_REGION)
    log_group_name = "/aws/dummy"
    log_stream_name = "stream/stage"
    conn.create_log_group(logGroupName=log_group_name)
    conn.create_log_stream(logGroupName=log_group_name, logStreamName=log_stream_name)
    timestamp = int(time.time())
    messages = []
    for i in range(25):
        messages.append(
            {"message": "Message number {}".format(i), "timestamp": timestamp}
        )
        timestamp += 100

    conn.put_log_events(
        logGroupName=log_group_name, logStreamName=log_stream_name, logEvents=messages
    )
    res = conn.filter_log_events(
        logGroupName=log_group_name, logStreamNames=[log_stream_name], limit=20
    )
    events = res["events"]
    events.should.have.length_of(20)
    res["nextToken"].should.equal("/aws/dummy@stream/stage@" + events[-1]["eventId"])

    res = conn.filter_log_events(
        logGroupName=log_group_name,
        logStreamNames=[log_stream_name],
        limit=20,
        nextToken=res["nextToken"],
    )
    events += res["events"]
    events.should.have.length_of(25)
    res.should_not.have.key("nextToken")

    for original_message, resulting_event in zip(messages, events):
        resulting_event["eventId"].should.equal(str(resulting_event["eventId"]))
        resulting_event["timestamp"].should.equal(original_message["timestamp"])
        resulting_event["message"].should.equal(original_message["message"])

    res = conn.filter_log_events(
        logGroupName=log_group_name,
        logStreamNames=[log_stream_name],
        limit=20,
        nextToken="invalid-token",
    )
    res["events"].should.have.length_of(0)
    res.should_not.have.key("nextToken")

    res = conn.filter_log_events(
        logGroupName=log_group_name,
        logStreamNames=[log_stream_name],
        limit=20,
        nextToken="wrong-group@stream@999",
    )
    res["events"].should.have.length_of(0)
    res.should_not.have.key("nextToken")


@mock_logs
def test_put_retention_policy():
    conn = boto3.client("logs", TEST_REGION)
    log_group_name = "dummy"
    response = conn.create_log_group(logGroupName=log_group_name)

    response = conn.put_retention_policy(logGroupName=log_group_name, retentionInDays=7)

    response = conn.describe_log_groups(logGroupNamePrefix=log_group_name)
    assert len(response["logGroups"]) == 1
    assert response["logGroups"][0].get("retentionInDays") == 7

    response = conn.delete_log_group(logGroupName=log_group_name)


@mock_logs
def test_delete_retention_policy():
    conn = boto3.client("logs", TEST_REGION)
    log_group_name = "dummy"
    response = conn.create_log_group(logGroupName=log_group_name)

    response = conn.put_retention_policy(logGroupName=log_group_name, retentionInDays=7)

    response = conn.describe_log_groups(logGroupNamePrefix=log_group_name)
    assert len(response["logGroups"]) == 1
    assert response["logGroups"][0].get("retentionInDays") == 7

    response = conn.delete_retention_policy(logGroupName=log_group_name)

    response = conn.describe_log_groups(logGroupNamePrefix=log_group_name)
    assert len(response["logGroups"]) == 1
    assert response["logGroups"][0].get("retentionInDays") is None

    conn.delete_log_group(logGroupName=log_group_name)


@mock_logs
def test_put_resource_policy():
    client = boto3.client("logs", TEST_REGION)

    # For this test a policy document with a valid ARN will be used.
    log_group_name = "test_log_group"
    client.create_log_group(logGroupName=log_group_name)
    log_group_info = client.describe_log_groups(logGroupNamePrefix=log_group_name)

    policy_name = "test_policy"
    policy_doc = json.dumps(
        {
            "Version": "2012-10-17",
            "Statement": [
                {
                    "Sid": "Route53LogsToCloudWatchLogs",
                    "Effect": "Allow",
                    "Principal": {"Service": ["route53.amazonaws.com"]},
                    "Action": "logs:PutLogEvents",
                    "Resource": log_group_info["logGroups"][0]["arn"],
                }
            ],
        }
    )
    response = client.put_resource_policy(
        policyName=policy_name, policyDocument=policy_doc
    )

    assert response["resourcePolicy"]["policyName"] == policy_name
    assert response["resourcePolicy"]["policyDocument"] == policy_doc
    assert response["resourcePolicy"]["lastUpdatedTime"] <= int(unix_time_millis())

    client.delete_log_group(logGroupName=log_group_name)


@mock_logs
def test_put_resource_policy_too_many(json_policy_doc):
    client = boto3.client("logs", TEST_REGION)

    # Create the maximum number of resource policies.
    for idx in range(MAX_RESOURCE_POLICIES_PER_REGION):
        policy_name = f"test_policy_{idx}"
        client.put_resource_policy(
            policyName=policy_name, policyDocument=json.dumps(json_policy_doc)
        )

    # Now create one more policy, which should generate an error.
    with pytest.raises(ClientError) as exc:
        client.put_resource_policy(
            policyName="too_many", policyDocument=json.dumps(json_policy_doc)
        )
    exc_value = exc.value
    exc_value.operation_name.should.equal("PutResourcePolicy")
    exc_value.response["ResponseMetadata"]["HTTPStatusCode"].should.equal(400)
    exc_value.response["Error"]["Code"].should.equal("LimitExceededException")
    exc_value.response["Error"]["Message"].should.contain("Resource limit exceeded.")


@mock_logs
def test_delete_resource_policy(json_policy_doc):
    client = boto3.client("logs", TEST_REGION)

    # Create a bunch of resource policies so we can give delete a workout.
    base_policy_name = "test_policy"
    for idx in range(MAX_RESOURCE_POLICIES_PER_REGION):
        client.put_resource_policy(
            policyName=f"{base_policy_name}_{idx}", policyDocument=json_policy_doc
        )

    # Verify that all those resource policies can be deleted.
    for idx in range(MAX_RESOURCE_POLICIES_PER_REGION):
        client.delete_resource_policy(policyName=f"{base_policy_name}_{idx}")

    # Verify there are no resource policies.
    response = client.describe_resource_policies()
    policies = response["resourcePolicies"]
    assert not policies

    # Try deleting a non-existent resource policy.
    with pytest.raises(ClientError) as exc:
        client.delete_resource_policy(policyName="non-existent")
    exc_value = exc.value
    exc_value.operation_name.should.equal("DeleteResourcePolicy")
    exc_value.response["ResponseMetadata"]["HTTPStatusCode"].should.equal(400)
    exc_value.response["Error"]["Code"].should.equal("ResourceNotFoundException")
    exc_value.response["Error"]["Message"].should.contain(
        "Policy with name [non-existent] does not exist"
    )


@mock_logs
def test_describe_resource_policies(json_policy_doc):
    client = boto3.client("logs", TEST_REGION)

    # Create the maximum number of resource policies so there's something
    # to retrieve.
    for idx in range(MAX_RESOURCE_POLICIES_PER_REGION):
        policy_name = f"test_policy_{idx}"
        client.put_resource_policy(
            policyName=policy_name, policyDocument=json_policy_doc
        )

    # Retrieve all of the resource policies that were just created.
    response = client.describe_resource_policies(limit=50)
    assert "resourcePolicies" in response
    policies = response["resourcePolicies"]
    assert len(policies) == MAX_RESOURCE_POLICIES_PER_REGION

    # Verify the retrieved list is valid.
    now_millis = int(unix_time_millis())
    for idx, policy in enumerate(policies):
        assert policy["policyName"] == f"test_policy_{idx}"
        assert policy["policyDocument"] == json_policy_doc
        assert policy["lastUpdatedTime"] <= now_millis


@mock_logs
def test_get_log_events():
    client = boto3.client("logs", TEST_REGION)
    log_group_name = "test"
    log_stream_name = "stream"
    client.create_log_group(logGroupName=log_group_name)
    client.create_log_stream(logGroupName=log_group_name, logStreamName=log_stream_name)

    events = [{"timestamp": x, "message": str(x)} for x in range(20)]

    client.put_log_events(
        logGroupName=log_group_name, logStreamName=log_stream_name, logEvents=events
    )

    resp = client.get_log_events(
        logGroupName=log_group_name, logStreamName=log_stream_name, limit=10
    )

    resp["events"].should.have.length_of(10)
    for i in range(10):
        resp["events"][i]["timestamp"].should.equal(i + 10)
        resp["events"][i]["message"].should.equal(str(i + 10))
    resp["nextForwardToken"].should.equal(
        "f/00000000000000000000000000000000000000000000000000000019"
    )
    resp["nextBackwardToken"].should.equal(
        "b/00000000000000000000000000000000000000000000000000000010"
    )

    resp = client.get_log_events(
        logGroupName=log_group_name,
        logStreamName=log_stream_name,
        nextToken=resp["nextBackwardToken"],
        limit=20,
    )

    resp["events"].should.have.length_of(10)
    for i in range(10):
        resp["events"][i]["timestamp"].should.equal(i)
        resp["events"][i]["message"].should.equal(str(i))
    resp["nextForwardToken"].should.equal(
        "f/00000000000000000000000000000000000000000000000000000009"
    )
    resp["nextBackwardToken"].should.equal(
        "b/00000000000000000000000000000000000000000000000000000000"
    )

    resp = client.get_log_events(
        logGroupName=log_group_name,
        logStreamName=log_stream_name,
        nextToken=resp["nextBackwardToken"],
        limit=10,
    )

    resp["events"].should.have.length_of(0)
    resp["nextForwardToken"].should.equal(
        "f/00000000000000000000000000000000000000000000000000000000"
    )
    resp["nextBackwardToken"].should.equal(
        "b/00000000000000000000000000000000000000000000000000000000"
    )

    resp = client.get_log_events(
        logGroupName=log_group_name,
        logStreamName=log_stream_name,
        nextToken=resp["nextForwardToken"],
        limit=1,
    )

    resp["events"].should.have.length_of(1)
    resp["events"][0]["timestamp"].should.equal(1)
    resp["events"][0]["message"].should.equal(str(1))
    resp["nextForwardToken"].should.equal(
        "f/00000000000000000000000000000000000000000000000000000001"
    )
    resp["nextBackwardToken"].should.equal(
        "b/00000000000000000000000000000000000000000000000000000001"
    )


@mock_logs
def test_get_log_events_with_start_from_head():
    client = boto3.client("logs", TEST_REGION)
    log_group_name = "test"
    log_stream_name = "stream"
    client.create_log_group(logGroupName=log_group_name)
    client.create_log_stream(logGroupName=log_group_name, logStreamName=log_stream_name)

    events = [{"timestamp": x, "message": str(x)} for x in range(20)]

    client.put_log_events(
        logGroupName=log_group_name, logStreamName=log_stream_name, logEvents=events
    )

    resp = client.get_log_events(
        logGroupName=log_group_name,
        logStreamName=log_stream_name,
        limit=10,
        startFromHead=True,  # this parameter is only relevant without the usage of nextToken
    )

    resp["events"].should.have.length_of(10)
    for i in range(10):
        resp["events"][i]["timestamp"].should.equal(i)
        resp["events"][i]["message"].should.equal(str(i))
    resp["nextForwardToken"].should.equal(
        "f/00000000000000000000000000000000000000000000000000000009"
    )
    resp["nextBackwardToken"].should.equal(
        "b/00000000000000000000000000000000000000000000000000000000"
    )

    resp = client.get_log_events(
        logGroupName=log_group_name,
        logStreamName=log_stream_name,
        nextToken=resp["nextForwardToken"],
        limit=20,
    )

    resp["events"].should.have.length_of(10)
    for i in range(10):
        resp["events"][i]["timestamp"].should.equal(i + 10)
        resp["events"][i]["message"].should.equal(str(i + 10))
    resp["nextForwardToken"].should.equal(
        "f/00000000000000000000000000000000000000000000000000000019"
    )
    resp["nextBackwardToken"].should.equal(
        "b/00000000000000000000000000000000000000000000000000000010"
    )

    resp = client.get_log_events(
        logGroupName=log_group_name,
        logStreamName=log_stream_name,
        nextToken=resp["nextForwardToken"],
        limit=10,
    )

    resp["events"].should.have.length_of(0)
    resp["nextForwardToken"].should.equal(
        "f/00000000000000000000000000000000000000000000000000000019"
    )
    resp["nextBackwardToken"].should.equal(
        "b/00000000000000000000000000000000000000000000000000000019"
    )

    resp = client.get_log_events(
        logGroupName=log_group_name,
        logStreamName=log_stream_name,
        nextToken=resp["nextBackwardToken"],
        limit=1,
    )

    resp["events"].should.have.length_of(1)
    resp["events"][0]["timestamp"].should.equal(18)
    resp["events"][0]["message"].should.equal(str(18))
    resp["nextForwardToken"].should.equal(
        "f/00000000000000000000000000000000000000000000000000000018"
    )
    resp["nextBackwardToken"].should.equal(
        "b/00000000000000000000000000000000000000000000000000000018"
    )


@mock_logs
def test_get_log_events_errors():
    client = boto3.client("logs", TEST_REGION)
    log_group_name = "test"
    log_stream_name = "stream"
    client.create_log_group(logGroupName=log_group_name)
    client.create_log_stream(logGroupName=log_group_name, logStreamName=log_stream_name)

    with pytest.raises(ClientError) as exc:
        client.get_log_events(
            logGroupName=log_group_name,
            logStreamName=log_stream_name,
            nextToken="n/00000000000000000000000000000000000000000000000000000000",
        )
    exc_value = exc.value
    exc_value.operation_name.should.equal("GetLogEvents")
    exc_value.response["ResponseMetadata"]["HTTPStatusCode"].should.equal(400)
    exc_value.response["Error"]["Code"].should.equal("InvalidParameterException")
    exc_value.response["Error"]["Message"].should.contain(
        "The specified nextToken is invalid."
    )

    with pytest.raises(ClientError) as exc:
        client.get_log_events(
            logGroupName=log_group_name,
            logStreamName=log_stream_name,
            nextToken="not-existing-token",
        )
    exc_value = exc.value
    exc_value.operation_name.should.equal("GetLogEvents")
    exc_value.response["ResponseMetadata"]["HTTPStatusCode"].should.equal(400)
    exc_value.response["Error"]["Code"].should.equal("InvalidParameterException")
    exc_value.response["Error"]["Message"].should.contain(
        "The specified nextToken is invalid."
    )


@mock_logs
def test_list_tags_log_group():
    conn = boto3.client("logs", TEST_REGION)
    log_group_name = "dummy"
    tags = {"tag_key_1": "tag_value_1", "tag_key_2": "tag_value_2"}

    response = conn.create_log_group(logGroupName=log_group_name)
    response = conn.list_tags_log_group(logGroupName=log_group_name)
    assert response["tags"] == {}

    response = conn.delete_log_group(logGroupName=log_group_name)
    response = conn.create_log_group(logGroupName=log_group_name, tags=tags)
    response = conn.list_tags_log_group(logGroupName=log_group_name)
    assert response["tags"] == tags

    response = conn.delete_log_group(logGroupName=log_group_name)


@mock_logs
def test_tag_log_group():
    conn = boto3.client("logs", TEST_REGION)
    log_group_name = "dummy"
    tags = {"tag_key_1": "tag_value_1"}
    response = conn.create_log_group(logGroupName=log_group_name)

    response = conn.tag_log_group(logGroupName=log_group_name, tags=tags)
    response = conn.list_tags_log_group(logGroupName=log_group_name)
    assert response["tags"] == tags

    tags_with_added_value = {"tag_key_1": "tag_value_1", "tag_key_2": "tag_value_2"}
    response = conn.tag_log_group(
        logGroupName=log_group_name, tags={"tag_key_2": "tag_value_2"}
    )
    response = conn.list_tags_log_group(logGroupName=log_group_name)
    assert response["tags"] == tags_with_added_value

    tags_with_updated_value = {"tag_key_1": "tag_value_XX", "tag_key_2": "tag_value_2"}
    response = conn.tag_log_group(
        logGroupName=log_group_name, tags={"tag_key_1": "tag_value_XX"}
    )
    response = conn.list_tags_log_group(logGroupName=log_group_name)
    assert response["tags"] == tags_with_updated_value

    response = conn.delete_log_group(logGroupName=log_group_name)


@mock_logs
def test_untag_log_group():
    conn = boto3.client("logs", TEST_REGION)
    log_group_name = "dummy"
    response = conn.create_log_group(logGroupName=log_group_name)

    tags = {"tag_key_1": "tag_value_1", "tag_key_2": "tag_value_2"}
    response = conn.tag_log_group(logGroupName=log_group_name, tags=tags)
    response = conn.list_tags_log_group(logGroupName=log_group_name)
    assert response["tags"] == tags

    tags_to_remove = ["tag_key_1"]
    remaining_tags = {"tag_key_2": "tag_value_2"}
    response = conn.untag_log_group(logGroupName=log_group_name, tags=tags_to_remove)
    response = conn.list_tags_log_group(logGroupName=log_group_name)
    assert response["tags"] == remaining_tags

    response = conn.delete_log_group(logGroupName=log_group_name)


@mock_logs
def test_describe_subscription_filters():
    # given
    client = boto3.client("logs", "us-east-1")
    log_group_name = "/test"
    client.create_log_group(logGroupName=log_group_name)

    # when
    response = client.describe_subscription_filters(logGroupName=log_group_name)

    # then
    response["subscriptionFilters"].should.have.length_of(0)


@mock_logs
def test_describe_subscription_filters_errors():
    # given
    client = boto3.client("logs", "us-east-1")

    # when
    with pytest.raises(ClientError) as exc:
        client.describe_subscription_filters(logGroupName="not-existing-log-group",)

    # then
    exc_value = exc.value
    exc_value.operation_name.should.equal("DescribeSubscriptionFilters")
    exc_value.response["ResponseMetadata"]["HTTPStatusCode"].should.equal(400)
    exc_value.response["Error"]["Code"].should.contain("ResourceNotFoundException")
    exc_value.response["Error"]["Message"].should.equal(
        "The specified log group does not exist"
    )


@mock_logs
def test_describe_log_groups_paging():
    client = boto3.client("logs", "us-east-1")

    group_names = [
        "/aws/lambda/lowercase-dev",
        "/aws/lambda/FileMonitoring",
        "/aws/events/GetMetricData",
        "/aws/lambda/fileAvailable",
    ]

    for name in group_names:
        client.create_log_group(logGroupName=name)

    resp = client.describe_log_groups()
    resp["logGroups"].should.have.length_of(4)
    resp.should_not.have.key("nextToken")

    resp = client.describe_log_groups(limit=2)
    resp["logGroups"].should.have.length_of(2)
    resp.should.have.key("nextToken")

    resp = client.describe_log_groups(nextToken=resp["nextToken"], limit=1)
    resp["logGroups"].should.have.length_of(1)
    resp.should.have.key("nextToken")

    resp = client.describe_log_groups(nextToken=resp["nextToken"])
    resp["logGroups"].should.have.length_of(1)
    resp["logGroups"][0]["logGroupName"].should.equal("/aws/lambda/lowercase-dev")
    resp.should_not.have.key("nextToken")

    resp = client.describe_log_groups(nextToken="invalid-token")
    resp["logGroups"].should.have.length_of(0)
    resp.should_not.have.key("nextToken")


@mock_logs
<<<<<<< HEAD
def test_describe_log_streams_simple_paging():
    client = boto3.client("logs", "us-east-1")

    group_name = "/aws/lambda/lowercase-dev"

    client.create_log_group(logGroupName=group_name)
    stream_names = ["stream" + str(i) for i in range(0, 10)]
    for name in stream_names:
        client.create_log_stream(logGroupName=group_name, logStreamName=name)

    # Get stream 1-10
    resp = client.describe_log_streams(logGroupName=group_name)
    resp["logStreams"].should.have.length_of(10)
    resp.should_not.have.key("nextToken")

    # Get stream 1-4
    resp = client.describe_log_streams(logGroupName=group_name, limit=4)
    resp["logStreams"].should.have.length_of(4)
    [l["logStreamName"] for l in resp["logStreams"]].should.equal(
        ["stream0", "stream1", "stream2", "stream3"]
    )
    resp.should.have.key("nextToken")

    # Get stream 4-8
    resp = client.describe_log_streams(
        logGroupName=group_name, limit=4, nextToken=str(resp["nextToken"])
    )
    resp["logStreams"].should.have.length_of(4)
    [l["logStreamName"] for l in resp["logStreams"]].should.equal(
        ["stream4", "stream5", "stream6", "stream7"]
    )
    resp.should.have.key("nextToken")

    # Get stream 8-10
    resp = client.describe_log_streams(
        logGroupName=group_name, limit=4, nextToken=str(resp["nextToken"])
    )
    resp["logStreams"].should.have.length_of(2)
    [l["logStreamName"] for l in resp["logStreams"]].should.equal(
        ["stream8", "stream9"]
    )
    resp.should_not.have.key("nextToken")
=======
def test_describe_log_streams_paging():
    client = boto3.client("logs", "us-east-1")

    log_group_name = "/aws/codebuild/lowercase-dev"
    stream_names = [
        "job/214/stage/unit_tests/foo",
        "job/215/stage/unit_tests/spam",
        "job/215/stage/e2e_tests/eggs",
        "job/216/stage/unit_tests/eggs",
    ]

    client.create_log_group(logGroupName=log_group_name)
    for name in stream_names:
        client.create_log_stream(logGroupName=log_group_name, logStreamName=name)

    resp = client.describe_log_streams(logGroupName=log_group_name)
    resp["logStreams"].should.have.length_of(4)
    resp["logStreams"][0]["arn"].should.contain(log_group_name)
    resp.should_not.have.key("nextToken")

    resp = client.describe_log_streams(logGroupName=log_group_name, limit=2)
    resp["logStreams"].should.have.length_of(2)
    resp["logStreams"][0]["arn"].should.contain(log_group_name)
    resp["nextToken"].should.equal(
        "{}@{}".format(log_group_name, resp["logStreams"][1]["logStreamName"])
    )

    resp = client.describe_log_streams(
        logGroupName=log_group_name, nextToken=resp["nextToken"], limit=1
    )
    resp["logStreams"].should.have.length_of(1)
    resp["logStreams"][0]["arn"].should.contain(log_group_name)
    resp["nextToken"].should.equal(
        "{}@{}".format(log_group_name, resp["logStreams"][0]["logStreamName"])
    )

    resp = client.describe_log_streams(
        logGroupName=log_group_name, nextToken=resp["nextToken"]
    )
    resp["logStreams"].should.have.length_of(1)
    resp["logStreams"][0]["arn"].should.contain(log_group_name)
    resp.should_not.have.key("nextToken")

    resp = client.describe_log_streams(
        logGroupName=log_group_name, nextToken="invalid-token"
    )
    resp["logStreams"].should.have.length_of(0)
    resp.should_not.have.key("nextToken")

    resp = client.describe_log_streams(
        logGroupName=log_group_name, nextToken="invalid@token"
    )
    resp["logStreams"].should.have.length_of(0)
    resp.should_not.have.key("nextToken")


@mock_logs
def test_start_query():
    client = boto3.client("logs", "us-east-1")

    log_group_name = "/aws/codebuild/lowercase-dev"
    client.create_log_group(logGroupName=log_group_name)

    response = client.start_query(
        logGroupName=log_group_name,
        startTime=int(time.time()),
        endTime=int(time.time()) + 300,
        queryString="test",
    )

    assert "queryId" in response

    with pytest.raises(ClientError) as exc:
        client.start_query(
            logGroupName="/aws/codebuild/lowercase-dev-invalid",
            startTime=int(time.time()),
            endTime=int(time.time()) + 300,
            queryString="test",
        )

    # then
    exc_value = exc.value
    exc_value.response["Error"]["Code"].should.contain("ResourceNotFoundException")
    exc_value.response["Error"]["Message"].should.equal(
        "The specified log group does not exist"
    )


@pytest.mark.parametrize("nr_of_events", [10001, 1000000])
@mock_logs
def test_get_too_many_log_events(nr_of_events):
    client = boto3.client("logs", "us-east-1")
    log_group_name = "dummy"
    log_stream_name = "stream"
    client.create_log_group(logGroupName=log_group_name)
    client.create_log_stream(logGroupName=log_group_name, logStreamName=log_stream_name)

    with pytest.raises(ClientError) as ex:
        client.get_log_events(
            logGroupName=log_group_name,
            logStreamName=log_stream_name,
            limit=nr_of_events,
        )
    err = ex.value.response["Error"]
    err["Code"].should.equal("InvalidParameterException")
    err["Message"].should.contain("1 validation error detected")
    err["Message"].should.contain(
        "Value '{}' at 'limit' failed to satisfy constraint".format(nr_of_events)
    )
    err["Message"].should.contain("Member must have value less than or equal to 10000")


@pytest.mark.parametrize("nr_of_events", [10001, 1000000])
@mock_logs
def test_filter_too_many_log_events(nr_of_events):
    client = boto3.client("logs", "us-east-1")
    log_group_name = "dummy"
    log_stream_name = "stream"
    client.create_log_group(logGroupName=log_group_name)
    client.create_log_stream(logGroupName=log_group_name, logStreamName=log_stream_name)

    with pytest.raises(ClientError) as ex:
        client.filter_log_events(
            logGroupName=log_group_name,
            logStreamNames=[log_stream_name],
            limit=nr_of_events,
        )
    err = ex.value.response["Error"]
    err["Code"].should.equal("InvalidParameterException")
    err["Message"].should.contain("1 validation error detected")
    err["Message"].should.contain(
        "Value '{}' at 'limit' failed to satisfy constraint".format(nr_of_events)
    )
    err["Message"].should.contain("Member must have value less than or equal to 10000")


@pytest.mark.parametrize("nr_of_groups", [51, 100])
@mock_logs
def test_describe_too_many_log_groups(nr_of_groups):
    client = boto3.client("logs", "us-east-1")
    with pytest.raises(ClientError) as ex:
        client.describe_log_groups(limit=nr_of_groups)
    err = ex.value.response["Error"]
    err["Code"].should.equal("InvalidParameterException")
    err["Message"].should.contain("1 validation error detected")
    err["Message"].should.contain(
        "Value '{}' at 'limit' failed to satisfy constraint".format(nr_of_groups)
    )
    err["Message"].should.contain("Member must have value less than or equal to 50")


@pytest.mark.parametrize("nr_of_streams", [51, 100])
@mock_logs
def test_describe_too_many_log_streams(nr_of_streams):
    client = boto3.client("logs", "us-east-1")
    log_group_name = "dummy"
    client.create_log_group(logGroupName=log_group_name)
    with pytest.raises(ClientError) as ex:
        client.describe_log_streams(logGroupName=log_group_name, limit=nr_of_streams)
    err = ex.value.response["Error"]
    err["Code"].should.equal("InvalidParameterException")
    err["Message"].should.contain("1 validation error detected")
    err["Message"].should.contain(
        "Value '{}' at 'limit' failed to satisfy constraint".format(nr_of_streams)
    )
    err["Message"].should.contain("Member must have value less than or equal to 50")


@pytest.mark.parametrize("length", [513, 1000])
@mock_logs
def test_create_log_group_invalid_name_length(length):
    log_group_name = "a" * length
    client = boto3.client("logs", "us-east-1")
    with pytest.raises(ClientError) as ex:
        client.create_log_group(logGroupName=log_group_name)
    err = ex.value.response["Error"]
    err["Code"].should.equal("InvalidParameterException")
    err["Message"].should.contain("1 validation error detected")
    err["Message"].should.contain(
        "Value '{}' at 'logGroupName' failed to satisfy constraint".format(
            log_group_name
        )
    )
    err["Message"].should.contain("Member must have length less than or equal to 512")


@pytest.mark.parametrize("invalid_orderby", ["", "sth", "LogStreamname"])
@mock_logs
def test_describe_log_streams_invalid_order_by(invalid_orderby):
    client = boto3.client("logs", "us-east-1")
    log_group_name = "dummy"
    client.create_log_group(logGroupName=log_group_name)
    with pytest.raises(ClientError) as ex:
        client.describe_log_streams(
            logGroupName=log_group_name, orderBy=invalid_orderby
        )
    err = ex.value.response["Error"]
    err["Code"].should.equal("InvalidParameterException")
    err["Message"].should.contain("1 validation error detected")
    err["Message"].should.contain(
        "Value '{}' at 'orderBy' failed to satisfy constraint".format(invalid_orderby)
    )
    err["Message"].should.contain(
        "Member must satisfy enum value set: [LogStreamName, LastEventTime]"
    )


@mock_logs
def test_describe_log_streams_no_prefix():
    """
    From the docs: If orderBy is LastEventTime , you cannot specify [logStreamNamePrefix]
    """
    client = boto3.client("logs", "us-east-1")
    log_group_name = "dummy"
    client.create_log_group(logGroupName=log_group_name)
    with pytest.raises(ClientError) as ex:
        client.describe_log_streams(
            logGroupName=log_group_name,
            orderBy="LastEventTime",
            logStreamNamePrefix="sth",
        )
    err = ex.value.response["Error"]
    err["Code"].should.equal("InvalidParameterException")
    err["Message"].should.equal(
        "Cannot order by LastEventTime with a logStreamNamePrefix."
    )
>>>>>>> 773e9a9f
<|MERGE_RESOLUTION|>--- conflicted
+++ resolved
@@ -1010,7 +1010,6 @@
 
 
 @mock_logs
-<<<<<<< HEAD
 def test_describe_log_streams_simple_paging():
     client = boto3.client("logs", "us-east-1")
 
@@ -1053,7 +1052,8 @@
         ["stream8", "stream9"]
     )
     resp.should_not.have.key("nextToken")
-=======
+
+@mock_logs
 def test_describe_log_streams_paging():
     client = boto3.client("logs", "us-east-1")
 
@@ -1279,5 +1279,4 @@
     err["Code"].should.equal("InvalidParameterException")
     err["Message"].should.equal(
         "Cannot order by LastEventTime with a logStreamNamePrefix."
-    )
->>>>>>> 773e9a9f
+    )