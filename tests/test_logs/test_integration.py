--- conflicted
+++ resolved
@@ -1,10 +1,7 @@
 import base64
 from io import BytesIO
 import json
-<<<<<<< HEAD
 import sure  # noqa # pylint: disable=unused-import
-=======
->>>>>>> f50d80ed
 import time
 from zipfile import ZipFile, ZIP_DEFLATED
 import zlib
@@ -13,7 +10,6 @@
 from botocore.exceptions import ClientError
 from moto import mock_logs, mock_lambda, mock_iam, mock_firehose, mock_s3
 import pytest
-import sure  # noqa
 
 
 @mock_lambda
@@ -228,13 +224,13 @@
     # then
     response = client_logs.describe_subscription_filters(logGroupName=log_group_name)
     response["subscriptionFilters"].should.have.length_of(1)
-    filter = response["subscriptionFilters"][0]
-    filter["creationTime"].should.be.a(int)
-    filter["destinationArn"] = firehose_arn
-    filter["distribution"] = "ByLogStream"
-    filter["logGroupName"] = "/firehose-test"
-    filter["filterName"] = "firehose-test"
-    filter["filterPattern"] = ""
+    _filter = response["subscriptionFilters"][0]
+    _filter["creationTime"].should.be.a(int)
+    _filter["destinationArn"] = firehose_arn
+    _filter["distribution"] = "ByLogStream"
+    _filter["logGroupName"] = "/firehose-test"
+    _filter["filterName"] = "firehose-test"
+    _filter["filterPattern"] = ""
 
     # when
     client_logs.put_log_events(
