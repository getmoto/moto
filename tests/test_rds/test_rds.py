import boto3
import sure  # noqa # pylint: disable=unused-import
import pytest

<<<<<<< HEAD
from moto import mock_rds
=======
from moto import mock_ec2_deprecated, mock_rds_deprecated, mock_rds


def test_deprecation_warning():
    with pytest.warns(None) as record:
        mock_rds()
    str(record[0].message).should.contain(
        "Module mock_rds has been deprecated, and will be repurposed in a later release"
    )


@mock_rds_deprecated
def test_create_database():
    conn = boto.rds.connect_to_region("us-west-2")

    database = conn.create_dbinstance(
        "db-master-1", 10, "db.m1.small", "root", "hunter2", security_groups=["my_sg"]
    )

    database.status.should.equal("available")
    database.id.should.equal("db-master-1")
    database.allocated_storage.should.equal(10)
    database.instance_class.should.equal("db.m1.small")
    database.master_username.should.equal("root")
    database.endpoint.should.equal(
        ("db-master-1.aaaaaaaaaa.us-west-2.rds.amazonaws.com", 3306)
    )
    database.security_groups[0].name.should.equal("my_sg")


@mock_rds_deprecated
def test_get_databases():
    conn = boto.rds.connect_to_region("us-west-2")

    list(conn.get_all_dbinstances()).should.have.length_of(0)

    conn.create_dbinstance("db-master-1", 10, "db.m1.small", "root", "hunter2")
    conn.create_dbinstance("db-master-2", 10, "db.m1.small", "root", "hunter2")

    list(conn.get_all_dbinstances()).should.have.length_of(2)

    databases = conn.get_all_dbinstances("db-master-1")
    list(databases).should.have.length_of(1)

    databases[0].id.should.equal("db-master-1")
>>>>>>> 701465df


@mock_rds
def test_get_databases_paginated():
    conn = boto3.client("rds", region_name="us-west-2")

    for i in range(51):
        conn.create_db_instance(
            AllocatedStorage=5,
            Port=5432,
            DBInstanceIdentifier="rds%d" % i,
            DBInstanceClass="db.t1.micro",
            Engine="postgres",
        )

    resp = conn.describe_db_instances()
    resp["DBInstances"].should.have.length_of(50)
    resp["Marker"].should.equal(resp["DBInstances"][-1]["DBInstanceIdentifier"])

    resp2 = conn.describe_db_instances(Marker=resp["Marker"])
    resp2["DBInstances"].should.have.length_of(1)<|MERGE_RESOLUTION|>--- conflicted
+++ resolved
@@ -2,10 +2,7 @@
 import sure  # noqa # pylint: disable=unused-import
 import pytest
 
-<<<<<<< HEAD
 from moto import mock_rds
-=======
-from moto import mock_ec2_deprecated, mock_rds_deprecated, mock_rds
 
 
 def test_deprecation_warning():
@@ -14,43 +11,6 @@
     str(record[0].message).should.contain(
         "Module mock_rds has been deprecated, and will be repurposed in a later release"
     )
-
-
-@mock_rds_deprecated
-def test_create_database():
-    conn = boto.rds.connect_to_region("us-west-2")
-
-    database = conn.create_dbinstance(
-        "db-master-1", 10, "db.m1.small", "root", "hunter2", security_groups=["my_sg"]
-    )
-
-    database.status.should.equal("available")
-    database.id.should.equal("db-master-1")
-    database.allocated_storage.should.equal(10)
-    database.instance_class.should.equal("db.m1.small")
-    database.master_username.should.equal("root")
-    database.endpoint.should.equal(
-        ("db-master-1.aaaaaaaaaa.us-west-2.rds.amazonaws.com", 3306)
-    )
-    database.security_groups[0].name.should.equal("my_sg")
-
-
-@mock_rds_deprecated
-def test_get_databases():
-    conn = boto.rds.connect_to_region("us-west-2")
-
-    list(conn.get_all_dbinstances()).should.have.length_of(0)
-
-    conn.create_dbinstance("db-master-1", 10, "db.m1.small", "root", "hunter2")
-    conn.create_dbinstance("db-master-2", 10, "db.m1.small", "root", "hunter2")
-
-    list(conn.get_all_dbinstances()).should.have.length_of(2)
-
-    databases = conn.get_all_dbinstances("db-master-1")
-    list(databases).should.have.length_of(1)
-
-    databases[0].id.should.equal("db-master-1")
->>>>>>> 701465df
 
 
 @mock_rds
