--- conflicted
+++ resolved
@@ -1,12 +1,5 @@
 import boto3
-<<<<<<< HEAD
-import sure  # noqa
-=======
-import boto.rds
-import boto.vpc
-from boto.exception import BotoServerError
 import sure  # noqa # pylint: disable=unused-import
->>>>>>> 14a69c75
 
 from moto import mock_rds
 
