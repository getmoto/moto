import datetime
from uuid import uuid4

import boto3
import pytest
from botocore.exceptions import ClientError

from moto import mock_aws
from moto.core import DEFAULT_ACCOUNT_ID as ACCOUNT_ID
from moto.rds.exceptions import InvalidDBInstanceIdentifier, InvalidDBSnapshotIdentifier
from moto.rds.models import RDSBackend
from tests import aws_verified

DEFAULT_REGION = "us-west-2"


@mock_aws
def test_create_database():
    conn = boto3.client("rds", region_name=DEFAULT_REGION)
    database = conn.create_db_instance(
        DBInstanceIdentifier="db-master-1",
        AllocatedStorage=10,
        Engine="postgres",
        DBName="staging-postgres",
        DBInstanceClass="db.m1.small",
        LicenseModel="license-included",
        MasterUsername="root",
        MasterUserPassword="hunter2",
        Port=1234,
        DBSecurityGroups=["my_sg"],
        VpcSecurityGroupIds=["sg-123456"],
        EnableCloudwatchLogsExports=["audit", "error"],
    )
    db_instance = database["DBInstance"]
    assert db_instance["AllocatedStorage"] == 10
    assert db_instance["DBInstanceClass"] == "db.m1.small"
    assert db_instance["LicenseModel"] == "license-included"
    assert db_instance["MasterUsername"] == "root"
    assert db_instance["DBSecurityGroups"][0]["DBSecurityGroupName"] == "my_sg"
    assert db_instance["DBInstanceArn"] == (
        f"arn:aws:rds:us-west-2:{ACCOUNT_ID}:db:db-master-1"
    )
    assert db_instance["DBInstanceStatus"] == "available"
    assert db_instance["DBName"] == "staging-postgres"
    assert db_instance["DBInstanceIdentifier"] == "db-master-1"
    assert db_instance["IAMDatabaseAuthenticationEnabled"] is False
    assert "db-" in db_instance["DbiResourceId"]
    assert db_instance["CopyTagsToSnapshot"] is False
    assert isinstance(db_instance["InstanceCreateTime"], datetime.datetime)
    assert db_instance["VpcSecurityGroups"][0]["VpcSecurityGroupId"] == "sg-123456"
    assert db_instance["DeletionProtection"] is False
    assert db_instance["EnabledCloudwatchLogsExports"] == ["audit", "error"]
    assert db_instance["Endpoint"]["Port"] == 1234
    assert db_instance["DbInstancePort"] == 1234


@mock_aws
def test_database_with_deletion_protection_cannot_be_deleted():
    conn = boto3.client("rds", region_name=DEFAULT_REGION)
    database = conn.create_db_instance(
        DBInstanceIdentifier="db-master-1",
        AllocatedStorage=10,
        Engine="postgres",
        DBName="staging-postgres",
        DBInstanceClass="db.m1.small",
        DeletionProtection=True,
    )
    db_instance = database["DBInstance"]
    assert db_instance["DBInstanceClass"] == "db.m1.small"
    assert db_instance["DeletionProtection"] is True


@mock_aws
def test_create_database_no_allocated_storage():
    conn = boto3.client("rds", region_name=DEFAULT_REGION)
    database = conn.create_db_instance(
        DBInstanceIdentifier="db-master-1",
        Engine="postgres",
        DBName="staging-postgres",
        DBInstanceClass="db.m1.small",
    )
    db_instance = database["DBInstance"]
    assert db_instance["Engine"] == "postgres"
    assert db_instance["StorageType"] == "gp2"
    assert db_instance["AllocatedStorage"] == 20
    assert db_instance["PreferredMaintenanceWindow"] == "wed:06:38-wed:07:08"


@mock_aws
def test_create_database_invalid_preferred_maintenance_window_more_24_hours():
    conn = boto3.client("rds", region_name=DEFAULT_REGION)
    with pytest.raises(ClientError) as ex:
        conn.create_db_instance(
            DBInstanceIdentifier="db-master-1",
            Engine="postgres",
            DBName="staging-postgres",
            DBInstanceClass="db.m1.small",
            PreferredMaintenanceWindow="mon:16:00-tue:17:00",
        )
    err = ex.value.response["Error"]
    assert err["Code"] == "InvalidParameterValue"
    assert err["Message"] == "Maintenance window must be less than 24 hours."


@mock_aws
def test_create_database_invalid_preferred_maintenance_window_less_30_mins():
    conn = boto3.client("rds", region_name=DEFAULT_REGION)
    with pytest.raises(ClientError) as ex:
        conn.create_db_instance(
            DBInstanceIdentifier="db-master-1",
            Engine="postgres",
            DBName="staging-postgres",
            DBInstanceClass="db.m1.small",
            PreferredMaintenanceWindow="mon:16:00-mon:16:05",
        )
    err = ex.value.response["Error"]
    assert err["Code"] == "InvalidParameterValue"
    assert err["Message"] == "The maintenance window must be at least 30 minutes."


@mock_aws
def test_create_database_invalid_preferred_maintenance_window_value():
    conn = boto3.client("rds", region_name=DEFAULT_REGION)
    with pytest.raises(ClientError) as ex:
        conn.create_db_instance(
            DBInstanceIdentifier="db-master-1",
            Engine="postgres",
            DBName="staging-postgres",
            DBInstanceClass="db.m1.small",
            PreferredMaintenanceWindow="sim:16:00-mon:16:30",
        )
    err = ex.value.response["Error"]
    assert err["Code"] == "InvalidParameterValue"
    assert "Invalid day:hour:minute" in err["Message"]


@mock_aws
def test_create_database_invalid_preferred_maintenance_window_format():
    conn = boto3.client("rds", region_name=DEFAULT_REGION)
    with pytest.raises(ClientError) as ex:
        conn.create_db_instance(
            DBInstanceIdentifier="db-master-1",
            Engine="postgres",
            DBName="staging-postgres",
            DBInstanceClass="db.m1.small",
            PreferredMaintenanceWindow="mon:16tue:17:00",
        )
    err = ex.value.response["Error"]
    assert err["Code"] == "InvalidParameterValue"
    assert (
        "Should be specified as a range ddd:hh24:mi-ddd:hh24:mi "
        "(24H Clock UTC). Example: Sun:23:45-Mon:00:15"
    ) in err["Message"]


@mock_aws
def test_create_database_preferred_backup_window_overlap_no_spill():
    conn = boto3.client("rds", region_name=DEFAULT_REGION)
    with pytest.raises(ClientError) as ex:
        conn.create_db_instance(
            DBInstanceIdentifier="db-master-1",
            Engine="postgres",
            DBName="staging-postgres",
            DBInstanceClass="db.m1.small",
            PreferredMaintenanceWindow="wed:18:00-wed:22:00",
            PreferredBackupWindow="20:00-20:30",
        )
    err = ex.value.response["Error"]
    assert err["Code"] == "InvalidParameterValue"
    assert (
        "The backup window and maintenance window must not overlap." in err["Message"]
    )


@mock_aws
def test_create_database_preferred_backup_window_overlap_maintenance_window_spill():
    conn = boto3.client("rds", region_name=DEFAULT_REGION)
    with pytest.raises(ClientError) as ex:
        conn.create_db_instance(
            DBInstanceIdentifier="db-master-1",
            Engine="postgres",
            DBName="staging-postgres",
            DBInstanceClass="db.m1.small",
            PreferredMaintenanceWindow="wed:18:00-thu:01:00",
            PreferredBackupWindow="00:00-00:30",
        )
    err = ex.value.response["Error"]
    assert err["Code"] == "InvalidParameterValue"
    assert (
        "The backup window and maintenance window must not overlap." in err["Message"]
    )


@mock_aws
def test_create_database_preferred_backup_window_overlap_backup_window_spill():
    conn = boto3.client("rds", region_name=DEFAULT_REGION)
    with pytest.raises(ClientError) as ex:
        conn.create_db_instance(
            DBInstanceIdentifier="db-master-1",
            Engine="postgres",
            DBName="staging-postgres",
            DBInstanceClass="db.m1.small",
            PreferredMaintenanceWindow="thu:00:00-thu:14:00",
            PreferredBackupWindow="23:50-00:20",
        )
    err = ex.value.response["Error"]
    assert err["Code"] == "InvalidParameterValue"
    assert (
        "The backup window and maintenance window must not overlap." in err["Message"]
    )


@mock_aws
def test_create_database_preferred_backup_window_overlap_both_spill():
    conn = boto3.client("rds", region_name=DEFAULT_REGION)
    with pytest.raises(ClientError) as ex:
        conn.create_db_instance(
            DBInstanceIdentifier="db-master-1",
            Engine="postgres",
            DBName="staging-postgres",
            DBInstanceClass="db.m1.small",
            PreferredMaintenanceWindow="wed:18:00-thu:01:00",
            PreferredBackupWindow="23:50-00:20",
        )
    err = ex.value.response["Error"]
    assert err["Code"] == "InvalidParameterValue"
    assert (
        "The backup window and maintenance window must not overlap." in err["Message"]
    )


@mock_aws
def test_create_database_valid_preferred_maintenance_window_format():
    conn = boto3.client("rds", region_name=DEFAULT_REGION)
    database = conn.create_db_instance(
        DBInstanceIdentifier="db-master-1",
        Engine="postgres",
        DBName="staging-postgres",
        DBInstanceClass="db.m1.small",
        PreferredMaintenanceWindow="sun:16:00-sun:16:30",
    )
    db_instance = database["DBInstance"]
    assert db_instance["DBInstanceClass"] == "db.m1.small"
    assert db_instance["PreferredMaintenanceWindow"] == "sun:16:00-sun:16:30"


@mock_aws
def test_create_database_valid_preferred_maintenance_window_uppercase_format():
    conn = boto3.client("rds", region_name=DEFAULT_REGION)
    database = conn.create_db_instance(
        DBInstanceIdentifier="db-master-1",
        Engine="postgres",
        DBName="staging-postgres",
        DBInstanceClass="db.m1.small",
        PreferredMaintenanceWindow="MON:16:00-TUE:01:30",
    )
    db_instance = database["DBInstance"]
    assert db_instance["DBInstanceClass"] == "db.m1.small"
    assert db_instance["PreferredMaintenanceWindow"] == "mon:16:00-tue:01:30"


@mock_aws
def test_create_database_non_existing_option_group():
    conn = boto3.client("rds", region_name=DEFAULT_REGION)
    with pytest.raises(ClientError):
        conn.create_db_instance(
            DBInstanceIdentifier="db-master-1",
            AllocatedStorage=10,
            Engine="postgres",
            DBName="staging-postgres",
            DBInstanceClass="db.m1.small",
            OptionGroupName="non-existing",
        )


@mock_aws
def test_create_database_with_option_group():
    conn = boto3.client("rds", region_name=DEFAULT_REGION)
    conn.create_option_group(
        OptionGroupName="my-og",
        EngineName="mysql",
        MajorEngineVersion="5.6",
        OptionGroupDescription="test option group",
    )
    database = conn.create_db_instance(
        DBInstanceIdentifier="db-master-1",
        AllocatedStorage=10,
        Engine="postgres",
        DBName="staging-postgres",
        DBInstanceClass="db.m1.small",
        OptionGroupName="my-og",
    )
    db_instance = database["DBInstance"]
    assert db_instance["AllocatedStorage"] == 10
    assert db_instance["DBInstanceClass"] == "db.m1.small"
    assert db_instance["DBName"] == "staging-postgres"
    assert db_instance["OptionGroupMemberships"][0]["OptionGroupName"] == "my-og"


@mock_aws
def test_stop_database():
    conn = boto3.client("rds", region_name=DEFAULT_REGION)
    database = conn.create_db_instance(
        DBInstanceIdentifier="db-master-1",
        AllocatedStorage=10,
        Engine="postgres",
        DBName="staging-postgres",
        DBInstanceClass="db.m1.small",
        LicenseModel="license-included",
        MasterUsername="root",
        MasterUserPassword="hunter2",
        Port=1234,
        DBSecurityGroups=["my_sg"],
    )
    mydb = conn.describe_db_instances(
        DBInstanceIdentifier=database["DBInstance"]["DBInstanceIdentifier"]
    )["DBInstances"][0]
    assert mydb["DBInstanceStatus"] == "available"
    # test stopping database should shutdown
    response = conn.stop_db_instance(DBInstanceIdentifier=mydb["DBInstanceIdentifier"])
    assert response["ResponseMetadata"]["HTTPStatusCode"] == 200
    assert response["DBInstance"]["DBInstanceStatus"] == "stopped"
    # test rdsclient error when trying to stop an already stopped database
    with pytest.raises(ClientError):
        conn.stop_db_instance(DBInstanceIdentifier=mydb["DBInstanceIdentifier"])
    # test stopping a stopped database with snapshot should error and no
    # snapshot should exist for that call
    with pytest.raises(ClientError):
        conn.stop_db_instance(
            DBInstanceIdentifier=mydb["DBInstanceIdentifier"],
            DBSnapshotIdentifier="rocky4570-rds-snap",
        )
    response = conn.describe_db_snapshots()
    assert response["DBSnapshots"] == []


@mock_aws
def test_start_database():
    conn = boto3.client("rds", region_name=DEFAULT_REGION)
    database = conn.create_db_instance(
        DBInstanceIdentifier="db-master-1",
        AllocatedStorage=10,
        Engine="postgres",
        DBName="staging-postgres",
        DBInstanceClass="db.m1.small",
        LicenseModel="license-included",
        MasterUsername="root",
        MasterUserPassword="hunter2",
        Port=1234,
        DBSecurityGroups=["my_sg"],
    )
    mydb = conn.describe_db_instances(
        DBInstanceIdentifier=database["DBInstance"]["DBInstanceIdentifier"]
    )["DBInstances"][0]
    assert mydb["DBInstanceStatus"] == "available"
    # test starting an already started database should error
    with pytest.raises(ClientError):
        conn.start_db_instance(DBInstanceIdentifier=mydb["DBInstanceIdentifier"])
    # stop and test start - should go from stopped to available, create
    # snapshot and check snapshot
    response = conn.stop_db_instance(
        DBInstanceIdentifier=mydb["DBInstanceIdentifier"],
        DBSnapshotIdentifier="rocky4570-rds-snap",
    )
    assert response["ResponseMetadata"]["HTTPStatusCode"] == 200
    assert response["DBInstance"]["DBInstanceStatus"] == "stopped"
    response = conn.describe_db_snapshots()
    assert response["DBSnapshots"][0]["DBSnapshotIdentifier"] == "rocky4570-rds-snap"
    response = conn.start_db_instance(DBInstanceIdentifier=mydb["DBInstanceIdentifier"])
    assert response["ResponseMetadata"]["HTTPStatusCode"] == 200
    assert response["DBInstance"]["DBInstanceStatus"] == "available"
    # starting database should not remove snapshot
    response = conn.describe_db_snapshots()
    assert response["DBSnapshots"][0]["DBSnapshotIdentifier"] == "rocky4570-rds-snap"
    # test stopping database, create snapshot with existing snapshot already
    # created should throw error
    with pytest.raises(ClientError):
        conn.stop_db_instance(
            DBInstanceIdentifier=mydb["DBInstanceIdentifier"],
            DBSnapshotIdentifier="rocky4570-rds-snap",
        )
    # test stopping database not invoking snapshot should succeed.
    response = conn.stop_db_instance(DBInstanceIdentifier=mydb["DBInstanceIdentifier"])
    assert response["ResponseMetadata"]["HTTPStatusCode"] == 200
    assert response["DBInstance"]["DBInstanceStatus"] == "stopped"


@mock_aws
def test_fail_to_stop_multi_az_and_sqlserver():
    conn = boto3.client("rds", region_name=DEFAULT_REGION)
    database = conn.create_db_instance(
        DBInstanceIdentifier="db-master-1",
        AllocatedStorage=10,
        Engine="sqlserver-ee",
        DBName="staging-postgres",
        DBInstanceClass="db.m1.small",
        LicenseModel="license-included",
        MasterUsername="root",
        MasterUserPassword="hunter2",
        Port=1234,
        DBSecurityGroups=["my_sg"],
        MultiAZ=True,
    )

    mydb = conn.describe_db_instances(
        DBInstanceIdentifier=database["DBInstance"]["DBInstanceIdentifier"]
    )["DBInstances"][0]
    assert mydb["DBInstanceStatus"] == "available"
    # multi-az databases arent allowed to be shutdown at this time.
    with pytest.raises(ClientError):
        conn.stop_db_instance(DBInstanceIdentifier=mydb["DBInstanceIdentifier"])
    # multi-az databases arent allowed to be started up at this time.
    with pytest.raises(ClientError):
        conn.start_db_instance(DBInstanceIdentifier=mydb["DBInstanceIdentifier"])


@mock_aws
def test_stop_multi_az_postgres():
    conn = boto3.client("rds", region_name=DEFAULT_REGION)
    database = conn.create_db_instance(
        DBInstanceIdentifier="db-master-1",
        AllocatedStorage=10,
        Engine="postgres",
        DBName="staging-postgres",
        DBInstanceClass="db.m1.small",
        LicenseModel="license-included",
        MasterUsername="root",
        MasterUserPassword="hunter2",
        Port=1234,
        DBSecurityGroups=["my_sg"],
        MultiAZ=True,
    )

    mydb = conn.describe_db_instances(
        DBInstanceIdentifier=database["DBInstance"]["DBInstanceIdentifier"]
    )["DBInstances"][0]
    assert mydb["DBInstanceStatus"] == "available"

    response = conn.stop_db_instance(DBInstanceIdentifier=mydb["DBInstanceIdentifier"])
    assert response["ResponseMetadata"]["HTTPStatusCode"] == 200
    assert response["DBInstance"]["DBInstanceStatus"] == "stopped"


@mock_aws
def test_fail_to_stop_readreplica():
    conn = boto3.client("rds", region_name=DEFAULT_REGION)
    conn.create_db_instance(
        DBInstanceIdentifier="db-master-1",
        AllocatedStorage=10,
        Engine="postgres",
        DBName="staging-postgres",
        DBInstanceClass="db.m1.small",
        LicenseModel="license-included",
        MasterUsername="root",
        MasterUserPassword="hunter2",
        Port=1234,
        DBSecurityGroups=["my_sg"],
    )

    replica = conn.create_db_instance_read_replica(
        DBInstanceIdentifier="db-replica-1",
        SourceDBInstanceIdentifier="db-master-1",
        DBInstanceClass="db.m1.small",
    )

    mydb = conn.describe_db_instances(
        DBInstanceIdentifier=replica["DBInstance"]["DBInstanceIdentifier"]
    )["DBInstances"][0]
    assert mydb["DBInstanceStatus"] == "available"
    # read-replicas are not allowed to be stopped at this time.
    with pytest.raises(ClientError):
        conn.stop_db_instance(DBInstanceIdentifier=mydb["DBInstanceIdentifier"])
    # read-replicas are not allowed to be started at this time.
    with pytest.raises(ClientError):
        conn.start_db_instance(DBInstanceIdentifier=mydb["DBInstanceIdentifier"])


@mock_aws
def test_get_databases():
    conn = boto3.client("rds", region_name=DEFAULT_REGION)

    instances = conn.describe_db_instances()
    assert len(list(instances["DBInstances"])) == 0

    conn.create_db_instance(
        DBInstanceIdentifier="db-master-1",
        AllocatedStorage=10,
        DBInstanceClass="postgres",
        Engine="postgres",
        MasterUsername="root",
        MasterUserPassword="hunter2",
        Port=1234,
        DBSecurityGroups=["my_sg"],
    )
    conn.create_db_instance(
        DBInstanceIdentifier="db-master-2",
        AllocatedStorage=10,
        DBInstanceClass="postgres",
        Engine="postgres",
        MasterUsername="root",
        MasterUserPassword="hunter2",
        Port=1234,
        DBSecurityGroups=["my_sg"],
        DeletionProtection=True,
    )
    instances = conn.describe_db_instances()
    assert len(list(instances["DBInstances"])) == 2

    instances = conn.describe_db_instances(DBInstanceIdentifier="db-master-1")
    assert len(list(instances["DBInstances"])) == 1
    assert instances["DBInstances"][0]["DBInstanceIdentifier"] == "db-master-1"
    assert instances["DBInstances"][0]["DeletionProtection"] is False
    assert instances["DBInstances"][0]["DBInstanceArn"] == (
        f"arn:aws:rds:us-west-2:{ACCOUNT_ID}:db:db-master-1"
    )

    instances = conn.describe_db_instances(DBInstanceIdentifier="db-master-2")
    assert instances["DBInstances"][0]["DeletionProtection"] is True
    assert instances["DBInstances"][0]["Endpoint"]["Port"] == 1234
    assert instances["DBInstances"][0]["DbInstancePort"] == 1234


@mock_aws
def test_get_databases_paginated():
    conn = boto3.client("rds", region_name=DEFAULT_REGION)

    for i in range(51):
        conn.create_db_instance(
            AllocatedStorage=5,
            Port=5432,
            DBInstanceIdentifier=f"rds{i}",
            DBInstanceClass="db.t1.micro",
            Engine="postgres",
        )

    resp = conn.describe_db_instances()
    assert len(resp["DBInstances"]) == 50
    assert resp["Marker"] == resp["DBInstances"][-1]["DBInstanceIdentifier"]

    resp2 = conn.describe_db_instances(Marker=resp["Marker"])
    assert len(resp2["DBInstances"]) == 1

    resp3 = conn.describe_db_instances(MaxRecords=100)
    assert len(resp3["DBInstances"]) == 51


@mock_aws
def test_describe_non_existent_database():
    conn = boto3.client("rds", region_name=DEFAULT_REGION)
    with pytest.raises(ClientError):
        conn.describe_db_instances(DBInstanceIdentifier="not-a-db")


@mock_aws
def test_modify_db_instance():
    conn = boto3.client("rds", region_name=DEFAULT_REGION)
    conn.create_db_instance(
        DBInstanceIdentifier="db-id",
        AllocatedStorage=10,
        DBInstanceClass="postgres",
        Engine="postgres",
        MasterUsername="root",
        MasterUserPassword="hunter2",
        Port=1234,
        DBSecurityGroups=["my_sg"],
    )
    inst = conn.describe_db_instances(DBInstanceIdentifier="db-id")["DBInstances"][0]
    assert inst["AllocatedStorage"] == 10
    assert inst["EnabledCloudwatchLogsExports"] == []

    conn.modify_db_instance(
        DBInstanceIdentifier="db-id",
        AllocatedStorage=20,
        ApplyImmediately=True,
        VpcSecurityGroupIds=["sg-123456"],
        CloudwatchLogsExportConfiguration={"EnableLogTypes": ["error"]},
    )
    inst = conn.describe_db_instances(DBInstanceIdentifier="db-id")["DBInstances"][0]
    assert inst["AllocatedStorage"] == 20
    assert inst["PreferredMaintenanceWindow"] == "wed:06:38-wed:07:08"
    assert inst["VpcSecurityGroups"][0]["VpcSecurityGroupId"] == "sg-123456"
    assert inst["EnabledCloudwatchLogsExports"] == ["error"]


@pytest.mark.parametrize("with_custom_kms_key", [True, False])
@mock_aws
def test_modify_db_instance_manage_master_user_password(with_custom_kms_key: bool):
    conn = boto3.client("rds", region_name=DEFAULT_REGION)
    db_id = "db-id"

    custom_kms_key = f"arn:aws:kms:{DEFAULT_REGION}:123456789012:key/abcd1234-56ef-78gh-90ij-klmnopqrstuv"
    custom_kms_key_args = (
        {"MasterUserSecretKmsKeyId": custom_kms_key} if with_custom_kms_key else {}
    )

    create_response = conn.create_db_instance(
        DBInstanceIdentifier=db_id,
        DBInstanceClass="postgres",
        Engine="postgres",
        MasterUsername="root",
        MasterUserPassword="hunter21",
        ManageMasterUserPassword=False,
    )

    modify_response = conn.modify_db_instance(
        DBInstanceIdentifier=db_id, ManageMasterUserPassword=True, **custom_kms_key_args
    )

    describe_response = conn.describe_db_instances(
        DBInstanceIdentifier=db_id,
    )

    revert_modification_response = conn.modify_db_instance(
        DBInstanceIdentifier=db_id, ManageMasterUserPassword=False
    )

    assert create_response["DBInstance"].get("MasterUserSecret") is None
    master_user_secret = modify_response["DBInstance"]["MasterUserSecret"]
    assert len(master_user_secret.keys()) == 3
    assert (
        master_user_secret["SecretArn"]
        == "arn:aws:secretsmanager:us-west-2:123456789012:secret:rds!db-id"
    )
    assert master_user_secret["SecretStatus"] == "active"
    if with_custom_kms_key:
        assert master_user_secret["KmsKeyId"] == custom_kms_key
    else:
        assert (
            master_user_secret["KmsKeyId"]
            == "arn:aws:kms:us-west-2:123456789012:key/db-id"
        )
    assert len(describe_response["DBInstances"][0]["MasterUserSecret"].keys()) == 3
    assert (
        modify_response["DBInstance"]["MasterUserSecret"]
        == describe_response["DBInstances"][0]["MasterUserSecret"]
    )
    assert revert_modification_response["DBInstance"].get("MasterUserSecret") is None


@pytest.mark.parametrize("with_apply_immediately", [True, False])
@mock_aws
def test_modify_db_instance_rotate_master_user_password(with_apply_immediately):
    conn = boto3.client("rds", region_name=DEFAULT_REGION)
    db_id = "db-id"

    conn.create_db_instance(
        DBInstanceIdentifier=db_id,
        DBInstanceClass="postgres",
        Engine="postgres",
        MasterUsername="root",
        MasterUserPassword="hunter21",
        ManageMasterUserPassword=True,
    )

    if with_apply_immediately:
        modify_response = conn.modify_db_instance(
            DBInstanceIdentifier=db_id,
            RotateMasterUserPassword=True,
            ApplyImmediately=True,
        )

        describe_response = conn.describe_db_instances(
            DBInstanceIdentifier=db_id,
        )

        assert (
            modify_response["DBInstance"]["MasterUserSecret"]["SecretStatus"]
            == "rotating"
        )
        assert (
            describe_response["DBInstances"][0]["MasterUserSecret"]["SecretStatus"]
            == "active"
        )

    else:
        with pytest.raises(ClientError):
            conn.modify_db_instance(
                DBInstanceIdentifier=db_id,
                RotateMasterUserPassword=True,
            )


@mock_aws
def test_modify_db_instance_not_existent_db_parameter_group_name():
    conn = boto3.client("rds", region_name=DEFAULT_REGION)
    conn.create_db_instance(
        DBInstanceIdentifier="db-master-1",
        AllocatedStorage=10,
        DBInstanceClass="postgres",
        Engine="postgres",
        MasterUsername="root",
        MasterUserPassword="hunter2",
        Port=1234,
        DBSecurityGroups=["my_sg"],
    )
    instances = conn.describe_db_instances(DBInstanceIdentifier="db-master-1")
    assert instances["DBInstances"][0]["AllocatedStorage"] == 10
    with pytest.raises(ClientError):
        conn.modify_db_instance(
            DBInstanceIdentifier="db-master-1",
            DBParameterGroupName="test-sqlserver-se-2017",
        )


@mock_aws
def test_modify_db_instance_valid_preferred_maintenance_window():
    conn = boto3.client("rds", region_name=DEFAULT_REGION)
    conn.create_db_instance(
        DBInstanceIdentifier="db-master-1",
        AllocatedStorage=10,
        DBInstanceClass="postgres",
        Engine="postgres",
        MasterUsername="root",
        MasterUserPassword="hunter2",
        Port=1234,
        DBSecurityGroups=["my_sg"],
    )
    instances = conn.describe_db_instances(DBInstanceIdentifier="db-master-1")
    conn.modify_db_instance(
        DBInstanceIdentifier="db-master-1",
        PreferredMaintenanceWindow="sun:16:00-sun:16:30",
    )
    instances = conn.describe_db_instances(DBInstanceIdentifier="db-master-1")
    assert instances["DBInstances"][0]["PreferredMaintenanceWindow"] == (
        "sun:16:00-sun:16:30"
    )


@mock_aws
def test_modify_db_instance_valid_preferred_maintenance_window_uppercase():
    conn = boto3.client("rds", region_name=DEFAULT_REGION)
    conn.create_db_instance(
        DBInstanceIdentifier="db-master-1",
        AllocatedStorage=10,
        DBInstanceClass="postgres",
        Engine="postgres",
        MasterUsername="root",
        MasterUserPassword="hunter2",
        Port=1234,
        DBSecurityGroups=["my_sg"],
    )
    instances = conn.describe_db_instances(DBInstanceIdentifier="db-master-1")
    conn.modify_db_instance(
        DBInstanceIdentifier="db-master-1",
        PreferredMaintenanceWindow="SUN:16:00-SUN:16:30",
    )
    instances = conn.describe_db_instances(DBInstanceIdentifier="db-master-1")
    assert instances["DBInstances"][0]["PreferredMaintenanceWindow"] == (
        "sun:16:00-sun:16:30"
    )


@mock_aws
def test_modify_db_instance_invalid_preferred_maintenance_window_more_than_24_hours():
    conn = boto3.client("rds", region_name=DEFAULT_REGION)
    conn.create_db_instance(
        DBInstanceIdentifier="db-master-1",
        AllocatedStorage=10,
        DBInstanceClass="postgres",
        Engine="postgres",
        MasterUsername="root",
        MasterUserPassword="hunter2",
        Port=1234,
        DBSecurityGroups=["my_sg"],
    )
    with pytest.raises(ClientError) as ex:
        conn.modify_db_instance(
            DBInstanceIdentifier="db-master-1",
            PreferredMaintenanceWindow="sun:16:00-sat:16:30",
        )
    err = ex.value.response["Error"]
    assert err["Code"] == "InvalidParameterValue"
    assert err["Message"] == "Maintenance window must be less than 24 hours."


@mock_aws
def test_modify_db_instance_invalid_preferred_maintenance_window_less_than_30_mins():
    conn = boto3.client("rds", region_name=DEFAULT_REGION)
    conn.create_db_instance(
        DBInstanceIdentifier="db-master-1",
        AllocatedStorage=10,
        DBInstanceClass="postgres",
        Engine="postgres",
        MasterUsername="root",
        MasterUserPassword="hunter2",
        Port=1234,
        DBSecurityGroups=["my_sg"],
    )
    with pytest.raises(ClientError) as ex:
        conn.modify_db_instance(
            DBInstanceIdentifier="db-master-1",
            PreferredMaintenanceWindow="sun:16:00-sun:16:10",
        )
    err = ex.value.response["Error"]
    assert err["Code"] == "InvalidParameterValue"
    assert err["Message"] == "The maintenance window must be at least 30 minutes."


@mock_aws
def test_modify_db_instance_invalid_preferred_maintenance_window_value():
    conn = boto3.client("rds", region_name=DEFAULT_REGION)
    conn.create_db_instance(
        DBInstanceIdentifier="db-master-1",
        AllocatedStorage=10,
        DBInstanceClass="postgres",
        Engine="postgres",
        MasterUsername="root",
        MasterUserPassword="hunter2",
        Port=1234,
        DBSecurityGroups=["my_sg"],
    )
    with pytest.raises(ClientError) as ex:
        conn.modify_db_instance(
            DBInstanceIdentifier="db-master-1",
            PreferredMaintenanceWindow="sin:16:00-sun:16:30",
        )
    err = ex.value.response["Error"]
    assert err["Code"] == "InvalidParameterValue"
    assert "Invalid day:hour:minute value" in err["Message"]


@mock_aws
def test_modify_db_instance_invalid_preferred_maintenance_window_format():
    conn = boto3.client("rds", region_name=DEFAULT_REGION)
    conn.create_db_instance(
        DBInstanceIdentifier="db-master-1",
        AllocatedStorage=10,
        DBInstanceClass="postgres",
        Engine="postgres",
        MasterUsername="root",
        MasterUserPassword="hunter2",
        Port=1234,
        DBSecurityGroups=["my_sg"],
    )
    with pytest.raises(ClientError) as ex:
        conn.modify_db_instance(
            DBInstanceIdentifier="db-master-1",
            PreferredMaintenanceWindow="sun:16:00sun:16:30",
        )
    err = ex.value.response["Error"]
    assert err["Code"] == "InvalidParameterValue"
    assert (
        "Should be specified as a range ddd:hh24:mi-ddd:hh24:mi "
        "(24H Clock UTC). Example: Sun:23:45-Mon:00:15"
    ) in err["Message"]


@mock_aws
def test_modify_db_instance_maintenance_backup_window_no_spill():
    conn = boto3.client("rds", region_name=DEFAULT_REGION)
    conn.create_db_instance(
        DBInstanceIdentifier="db-master-1",
        AllocatedStorage=10,
        DBInstanceClass="postgres",
        Engine="postgres",
        MasterUsername="root",
        MasterUserPassword="hunter2",
        Port=1234,
        DBSecurityGroups=["my_sg"],
    )
    with pytest.raises(ClientError) as ex:
        conn.modify_db_instance(
            DBInstanceIdentifier="db-master-1",
            PreferredMaintenanceWindow="sun:16:00-sun:16:30",
            PreferredBackupWindow="15:50-16:20",
        )
    err = ex.value.response["Error"]
    assert err["Code"] == "InvalidParameterValue"
    assert (
        err["Message"] == "The backup window and maintenance window must not overlap."
    )


@mock_aws
def test_modify_db_instance_maintenance_backup_window_maintenance_spill():
    conn = boto3.client("rds", region_name=DEFAULT_REGION)
    conn.create_db_instance(
        DBInstanceIdentifier="db-master-1",
        AllocatedStorage=10,
        DBInstanceClass="postgres",
        Engine="postgres",
        MasterUsername="root",
        MasterUserPassword="hunter2",
        Port=1234,
        DBSecurityGroups=["my_sg"],
    )
    with pytest.raises(ClientError) as ex:
        conn.modify_db_instance(
            DBInstanceIdentifier="db-master-1",
            PreferredMaintenanceWindow="sun:16:00-mon:15:00",
            PreferredBackupWindow="00:00-00:30",
        )
    err = ex.value.response["Error"]
    assert err["Code"] == "InvalidParameterValue"
    assert err["Message"] == (
        "The backup window and maintenance window must not overlap."
    )


@mock_aws
def test_modify_db_instance_maintenance_backup_window_backup_spill():
    conn = boto3.client("rds", region_name=DEFAULT_REGION)
    conn.create_db_instance(
        DBInstanceIdentifier="db-master-1",
        AllocatedStorage=10,
        DBInstanceClass="postgres",
        Engine="postgres",
        MasterUsername="root",
        MasterUserPassword="hunter2",
        Port=1234,
        DBSecurityGroups=["my_sg"],
    )
    with pytest.raises(ClientError) as ex:
        conn.modify_db_instance(
            DBInstanceIdentifier="db-master-1",
            PreferredMaintenanceWindow="mon:00:00-mon:15:00",
            PreferredBackupWindow="23:50-00:20",
        )
    err = ex.value.response["Error"]
    assert err["Code"] == "InvalidParameterValue"
    assert err["Message"] == (
        "The backup window and maintenance window must not overlap."
    )


@mock_aws
def test_modify_db_instance_maintenance_backup_window_both_spill():
    conn = boto3.client("rds", region_name=DEFAULT_REGION)
    conn.create_db_instance(
        DBInstanceIdentifier="db-master-1",
        AllocatedStorage=10,
        DBInstanceClass="postgres",
        Engine="postgres",
        MasterUsername="root",
        MasterUserPassword="hunter2",
        Port=1234,
        DBSecurityGroups=["my_sg"],
    )
    with pytest.raises(ClientError) as ex:
        conn.modify_db_instance(
            DBInstanceIdentifier="db-master-1",
            PreferredMaintenanceWindow="sun:16:00-mon:15:00",
            PreferredBackupWindow="23:20-00:20",
        )
    err = ex.value.response["Error"]
    assert err["Code"] == "InvalidParameterValue"
    assert err["Message"] == (
        "The backup window and maintenance window must not overlap."
    )


@mock_aws
def test_rename_db_instance():
    conn = boto3.client("rds", region_name=DEFAULT_REGION)
    conn.create_db_instance(
        DBInstanceIdentifier="db-master-1",
        AllocatedStorage=10,
        DBInstanceClass="postgres",
        Engine="postgres",
        MasterUsername="root",
        MasterUserPassword="hunter2",
        Port=1234,
        DBSecurityGroups=["my_sg"],
    )
    instances = conn.describe_db_instances(DBInstanceIdentifier="db-master-1")
    assert len(list(instances["DBInstances"])) == 1
    with pytest.raises(ClientError):
        conn.describe_db_instances(DBInstanceIdentifier="db-master-2")
    conn.modify_db_instance(
        DBInstanceIdentifier="db-master-1",
        NewDBInstanceIdentifier="db-master-2",
        ApplyImmediately=True,
    )
    with pytest.raises(ClientError):
        conn.describe_db_instances(DBInstanceIdentifier="db-master-1")
    instances = conn.describe_db_instances(DBInstanceIdentifier="db-master-2")
    assert len(list(instances["DBInstances"])) == 1


@mock_aws
def test_modify_non_existent_database():
    conn = boto3.client("rds", region_name=DEFAULT_REGION)
    with pytest.raises(ClientError):
        conn.modify_db_instance(
            DBInstanceIdentifier="not-a-db", AllocatedStorage=20, ApplyImmediately=True
        )


@mock_aws
def test_reboot_db_instance():
    conn = boto3.client("rds", region_name=DEFAULT_REGION)
    conn.create_db_instance(
        DBInstanceIdentifier="db-master-1",
        AllocatedStorage=10,
        DBInstanceClass="postgres",
        Engine="postgres",
        MasterUsername="root",
        MasterUserPassword="hunter2",
        Port=1234,
        DBSecurityGroups=["my_sg"],
    )
    database = conn.reboot_db_instance(DBInstanceIdentifier="db-master-1")
    assert database["DBInstance"]["DBInstanceIdentifier"] == "db-master-1"


@mock_aws
def test_reboot_non_existent_database():
    conn = boto3.client("rds", region_name=DEFAULT_REGION)
    with pytest.raises(ClientError):
        conn.reboot_db_instance(DBInstanceIdentifier="not-a-db")


@mock_aws
def test_delete_database():
    conn = boto3.client("rds", region_name=DEFAULT_REGION)
    instances = conn.describe_db_instances()
    assert len(list(instances["DBInstances"])) == 0
    conn.create_db_instance(
        DBInstanceIdentifier="db-1",
        AllocatedStorage=10,
        Engine="postgres",
        DBInstanceClass="db.m1.small",
        MasterUsername="root",
        MasterUserPassword="hunter2",
        Port=1234,
        DBSecurityGroups=["my_sg"],
    )
    instances = conn.describe_db_instances()
    assert len(list(instances["DBInstances"])) == 1

    conn.delete_db_instance(
        DBInstanceIdentifier="db-1",
        FinalDBSnapshotIdentifier="primary-1-snapshot",
    )

    instances = conn.describe_db_instances()
    assert len(list(instances["DBInstances"])) == 0

    # Saved the snapshot
    snapshot = conn.describe_db_snapshots(DBInstanceIdentifier="db-1")["DBSnapshots"][0]
    assert snapshot["Engine"] == "postgres"
    assert snapshot["SnapshotType"] == "automated"


@mock_aws
def test_create_db_snapshots():
    conn = boto3.client("rds", region_name=DEFAULT_REGION)
    with pytest.raises(ClientError):
        conn.create_db_snapshot(
            DBInstanceIdentifier="db-primary-1", DBSnapshotIdentifier="snapshot-1"
        )

    conn.create_db_instance(
        DBInstanceIdentifier="db-primary-1",
        AllocatedStorage=10,
        Engine="postgres",
        DBName="staging-postgres",
        DBInstanceClass="db.m1.small",
        MasterUsername="root",
        MasterUserPassword="hunter2",
        Port=1234,
        DBSecurityGroups=["my_sg"],
    )

    snapshot = conn.create_db_snapshot(
        DBInstanceIdentifier="db-primary-1", DBSnapshotIdentifier="g-1"
    ).get("DBSnapshot")

    assert snapshot.get("Engine") == "postgres"
    assert snapshot.get("DBInstanceIdentifier") == "db-primary-1"
    assert snapshot.get("DBSnapshotIdentifier") == "g-1"
    result = conn.list_tags_for_resource(ResourceName=snapshot["DBSnapshotArn"])
    assert result["TagList"] == []


@mock_aws
def test_create_db_snapshots_copy_tags():
    conn = boto3.client("rds", region_name=DEFAULT_REGION)
    with pytest.raises(ClientError):
        conn.create_db_snapshot(
            DBInstanceIdentifier="db-primary-1", DBSnapshotIdentifier="snapshot-1"
        )

    conn.create_db_instance(
        DBInstanceIdentifier="db-primary-1",
        AllocatedStorage=10,
        Engine="postgres",
        DBName="staging-postgres",
        DBInstanceClass="db.m1.small",
        MasterUsername="root",
        MasterUserPassword="hunter2",
        Port=1234,
        DBSecurityGroups=["my_sg"],
        CopyTagsToSnapshot=True,
        Tags=[{"Key": "foo", "Value": "bar"}, {"Key": "foo1", "Value": "bar1"}],
    )

    snapshot = conn.create_db_snapshot(
        DBInstanceIdentifier="db-primary-1", DBSnapshotIdentifier="g-1"
    ).get("DBSnapshot")

    assert snapshot.get("Engine") == "postgres"
    assert snapshot.get("DBInstanceIdentifier") == "db-primary-1"
    assert snapshot.get("DBSnapshotIdentifier") == "g-1"
    result = conn.list_tags_for_resource(ResourceName=snapshot["DBSnapshotArn"])
    assert result["TagList"] == [
        {"Value": "bar", "Key": "foo"},
        {"Value": "bar1", "Key": "foo1"},
    ]


@mock_aws
def test_create_db_snapshots_with_tags():
    conn = boto3.client("rds", region_name=DEFAULT_REGION)
    conn.create_db_instance(
        DBInstanceIdentifier="db-primary-1",
        AllocatedStorage=10,
        Engine="postgres",
        DBName="staging-postgres",
        DBInstanceClass="db.m1.small",
        MasterUsername="root",
        MasterUserPassword="hunter2",
        Port=1234,
        DBSecurityGroups=["my_sg"],
    )

    conn.create_db_snapshot(
        DBInstanceIdentifier="db-primary-1",
        DBSnapshotIdentifier="g-1",
        Tags=[{"Key": "foo", "Value": "bar"}, {"Key": "foo1", "Value": "bar1"}],
    )

    snapshots = conn.describe_db_snapshots(DBInstanceIdentifier="db-primary-1").get(
        "DBSnapshots"
    )
    assert snapshots[0].get("DBSnapshotIdentifier") == "g-1"
    assert snapshots[0].get("TagList") == [
        {"Value": "bar", "Key": "foo"},
        {"Value": "bar1", "Key": "foo1"},
    ]


@pytest.mark.parametrize("delete_db_instance", [True, False])
@pytest.mark.parametrize(
    "db_snapshot_identifier",
    ("snapshot-1", f"arn:aws:rds:{DEFAULT_REGION}:123456789012:snapshot:snapshot-1"),
    ids=("by_name", "by_arn"),
)
@mock_aws
def test_copy_db_snapshots(delete_db_instance: bool, db_snapshot_identifier: str):
    conn = boto3.client("rds", region_name=DEFAULT_REGION)

    conn.create_db_instance(
        DBInstanceIdentifier="db-primary-1",
        AllocatedStorage=10,
        Engine="postgres",
        DBName="staging-postgres",
        DBInstanceClass="db.m1.small",
        MasterUsername="root",
        MasterUserPassword="hunter2",
        Port=1234,
        DBSecurityGroups=["my_sg"],
    )

    conn.create_db_snapshot(
        DBInstanceIdentifier="db-primary-1", DBSnapshotIdentifier="snapshot-1"
    ).get("DBSnapshot")

    if delete_db_instance:
        # Delete the original instance, but the copy snapshot operation should still succeed.
        conn.delete_db_instance(DBInstanceIdentifier="db-primary-1")

    target_snapshot = conn.copy_db_snapshot(
        SourceDBSnapshotIdentifier=db_snapshot_identifier,
        TargetDBSnapshotIdentifier="snapshot-2",
    ).get("DBSnapshot")

    assert target_snapshot.get("Engine") == "postgres"
    assert target_snapshot.get("DBInstanceIdentifier") == "db-primary-1"
    assert target_snapshot.get("DBSnapshotIdentifier") == "snapshot-2"
    result = conn.list_tags_for_resource(ResourceName=target_snapshot["DBSnapshotArn"])
    assert result["TagList"] == []


@mock_aws
def test_copy_db_snapshot_invalid_arns():
    conn = boto3.client("rds", region_name=DEFAULT_REGION)

    invalid_arn = (
        f"arn:aws:rds:{DEFAULT_REGION}:123456789012:this-is-not-a-snapshot:snapshot-1"
    )
    with pytest.raises(ClientError) as ex:
        conn.copy_db_snapshot(
            SourceDBSnapshotIdentifier=invalid_arn,
            TargetDBSnapshotIdentifier="snapshot-2",
        )
    assert "is not a valid identifier" in ex.value.response["Error"]["Message"]

    cross_account_arn = f"arn:aws:rds:{DEFAULT_REGION}:112233445566:snapshot:snapshot-1"
    with pytest.raises(ClientError) as ex:
        conn.copy_db_snapshot(
            SourceDBSnapshotIdentifier=cross_account_arn,
            TargetDBSnapshotIdentifier="snapshot-2",
        )
    assert "not yet implemented in moto" in ex.value.response["Error"]["Message"]


original_snapshot_tags = [{"Key": "original", "Value": "snapshot tags"}]
new_snapshot_tags = [{"Key": "new", "Value": "tag"}]


@pytest.mark.parametrize(
    "kwargs,expected_tags",
    [
        # No Tags parameter, CopyTags defaults to False -> no tags
        ({}, []),
        # No Tags parameter, CopyTags set to True -> use tags of original snapshot
        ({"CopyTags": True}, original_snapshot_tags),
        # When "Tags" are given, they become the only tags of the snapshot.
        ({"Tags": new_snapshot_tags}, new_snapshot_tags),
        # When "Tags" are given, they become the only tags of the snapshot. Even if CopyTags is True!
        ({"Tags": new_snapshot_tags, "CopyTags": True}, new_snapshot_tags),
        # When "Tags" are given but empty, CopyTags=True takes effect again!
        ({"Tags": [], "CopyTags": True}, original_snapshot_tags),
    ],
    ids=(
        "no_parameters",
        "copytags_true",
        "only_tags",
        "copytags_true_and_tags",
        "copytags_true_and_empty_tags",
    ),
)
@mock_aws
def test_copy_db_snapshots_copytags_and_tags(kwargs, expected_tags):
    conn = boto3.client("rds", region_name=DEFAULT_REGION)
    conn.create_db_instance(
        DBInstanceIdentifier="db-primary-1",
        Engine="postgres",
        DBInstanceClass="db.m1.small",
    )
    conn.create_db_snapshot(
        DBInstanceIdentifier="db-primary-1",
        DBSnapshotIdentifier="snapshot",
        Tags=original_snapshot_tags,
    )

    target_snapshot = conn.copy_db_snapshot(
        SourceDBSnapshotIdentifier="snapshot",
        TargetDBSnapshotIdentifier="snapshot-copy",
        **kwargs,
    ).get("DBSnapshot")
    result = conn.list_tags_for_resource(ResourceName=target_snapshot["DBSnapshotArn"])
    assert result["TagList"] == expected_tags


@mock_aws
def test_describe_db_snapshots():
    conn = boto3.client("rds", region_name=DEFAULT_REGION)
    conn.create_db_instance(
        DBInstanceIdentifier="db-primary-1",
        AllocatedStorage=10,
        Engine="postgres",
        DBName="staging-postgres",
        DBInstanceClass="db.m1.small",
        MasterUsername="root",
        MasterUserPassword="hunter2",
        Port=1234,
        DBSecurityGroups=["my_sg"],
    )

    created = conn.create_db_snapshot(
        DBInstanceIdentifier="db-primary-1", DBSnapshotIdentifier="snapshot-1"
    ).get("DBSnapshot")

    assert created["Engine"] == "postgres"
    assert created["SnapshotType"] == "manual"

    by_database_id = conn.describe_db_snapshots(
        DBInstanceIdentifier="db-primary-1"
    ).get("DBSnapshots")
    by_snapshot_id = conn.describe_db_snapshots(DBSnapshotIdentifier="snapshot-1").get(
        "DBSnapshots"
    )
    assert by_snapshot_id == by_database_id

    snapshot = by_snapshot_id[0]
    assert snapshot == created

    conn.create_db_snapshot(
        DBInstanceIdentifier="db-primary-1", DBSnapshotIdentifier="snapshot-2"
    )
    snapshots = conn.describe_db_snapshots(DBInstanceIdentifier="db-primary-1").get(
        "DBSnapshots"
    )
    assert len(snapshots) == 2


@mock_aws
def test_promote_read_replica():
    conn = boto3.client("rds", region_name=DEFAULT_REGION)
    conn.create_db_instance(
        DBInstanceIdentifier="db-primary-1",
        AllocatedStorage=10,
        Engine="postgres",
        DBName="staging-postgres",
        DBInstanceClass="db.m1.small",
        MasterUsername="root",
        MasterUserPassword="hunter2",
        Port=1234,
        DBSecurityGroups=["my_sg"],
    )

    conn.create_db_instance_read_replica(
        DBInstanceIdentifier="db-replica-1",
        SourceDBInstanceIdentifier="db-primary-1",
        DBInstanceClass="db.m1.small",
    )
    conn.promote_read_replica(DBInstanceIdentifier="db-replica-1")

    replicas = conn.describe_db_instances(DBInstanceIdentifier="db-primary-1").get(
        "ReadReplicaDBInstanceIdentifiers"
    )
    assert replicas is None


@mock_aws
def test_delete_db_snapshot():
    conn = boto3.client("rds", region_name=DEFAULT_REGION)
    conn.create_db_instance(
        DBInstanceIdentifier="db-primary-1",
        AllocatedStorage=10,
        Engine="postgres",
        DBName="staging-postgres",
        DBInstanceClass="db.m1.small",
        MasterUsername="root",
        MasterUserPassword="hunter2",
        Port=1234,
        DBSecurityGroups=["my_sg"],
    )
    conn.create_db_snapshot(
        DBInstanceIdentifier="db-primary-1", DBSnapshotIdentifier="snapshot-1"
    )

    _ = conn.describe_db_snapshots(DBSnapshotIdentifier="snapshot-1").get(
        "DBSnapshots"
    )[0]
    conn.delete_db_snapshot(DBSnapshotIdentifier="snapshot-1")
    with pytest.raises(ClientError):
        conn.describe_db_snapshots(DBSnapshotIdentifier="snapshot-1")


@pytest.mark.parametrize(
<<<<<<< HEAD
    "db_snapshot_identifier",
    ("snapshot-1", f"arn:aws:rds:{DEFAULT_REGION}:123456789012:snapshot:snapshot-1"),
    ids=("by_name", "by_arn"),
)
@mock_aws
def test_restore_db_instance_from_db_snapshot(db_snapshot_identifier):
=======
    "custom_db_subnet_group", [True, False], ids=("custom_subnet", "default_subnet")
)
@mock_aws
def test_restore_db_instance_from_db_snapshot(custom_db_subnet_group: bool):
>>>>>>> 361b4fc3
    conn = boto3.client("rds", region_name=DEFAULT_REGION)
    conn.create_db_instance(
        DBInstanceIdentifier="db-primary-1",
        AllocatedStorage=10,
        Engine="postgres",
        DBName="staging-postgres",
        DBInstanceClass="db.m1.small",
        MasterUsername="root",
        MasterUserPassword="hunter2",
        DBSecurityGroups=["my_sg"],
    )
    assert len(conn.describe_db_instances()["DBInstances"]) == 1

    conn.create_db_snapshot(
        DBInstanceIdentifier="db-primary-1", DBSnapshotIdentifier="snapshot-1"
    )

    if custom_db_subnet_group:
        ec2 = boto3.client("ec2", region_name=DEFAULT_REGION)
        subnets = ec2.describe_subnets()["Subnets"]
        conn.create_db_subnet_group(
            DBSubnetGroupName="custom-subnet-group",
            DBSubnetGroupDescription="xxx",
            SubnetIds=[subnets[0]["SubnetId"]],
        )

    # restore
<<<<<<< HEAD
    new_instance = conn.restore_db_instance_from_db_snapshot(
        DBInstanceIdentifier="db-restore-1", DBSnapshotIdentifier=db_snapshot_identifier
    )["DBInstance"]
=======
    kwargs = {
        "DBInstanceIdentifier": "db-restore-1",
        "DBSnapshotIdentifier": "snapshot-1",
    }
    if custom_db_subnet_group:
        kwargs["DBSubnetGroupName"] = "custom-subnet-group"
    new_instance = conn.restore_db_instance_from_db_snapshot(**kwargs)["DBInstance"]
    if custom_db_subnet_group:
        assert (
            new_instance["DBSubnetGroup"]["DBSubnetGroupName"] == "custom-subnet-group"
        )
>>>>>>> 361b4fc3
    assert new_instance["DBInstanceIdentifier"] == "db-restore-1"
    assert new_instance["DBInstanceClass"] == "db.m1.small"
    assert new_instance["StorageType"] == "gp2"
    assert new_instance["Engine"] == "postgres"
    assert new_instance["DBName"] == "staging-postgres"
    assert new_instance["DBParameterGroups"][0]["DBParameterGroupName"] == (
        "default.postgres9.3"
    )
    assert new_instance["DBSecurityGroups"] == [
        {"DBSecurityGroupName": "my_sg", "Status": "active"}
    ]
    assert new_instance["Endpoint"]["Port"] == 5432

    # Verify it exists
    assert len(conn.describe_db_instances()["DBInstances"]) == 2
    assert (
        len(
            conn.describe_db_instances(DBInstanceIdentifier="db-restore-1")[
                "DBInstances"
            ]
        )
        == 1
    )


@mock_aws
def test_restore_db_instance_to_point_in_time():
    conn = boto3.client("rds", region_name=DEFAULT_REGION)
    conn.create_db_instance(
        DBInstanceIdentifier="db-primary-1",
        AllocatedStorage=10,
        Engine="postgres",
        DBName="staging-postgres",
        DBInstanceClass="db.m1.small",
        MasterUsername="root",
        MasterUserPassword="hunter2",
        DBSecurityGroups=["my_sg"],
    )
    assert len(conn.describe_db_instances()["DBInstances"]) == 1

    # restore
    new_instance = conn.restore_db_instance_to_point_in_time(
        SourceDBInstanceIdentifier="db-primary-1",
        TargetDBInstanceIdentifier="db-restore-1",
    )["DBInstance"]
    assert new_instance["DBInstanceIdentifier"] == "db-restore-1"
    assert new_instance["DBInstanceClass"] == "db.m1.small"
    assert new_instance["StorageType"] == "gp2"
    assert new_instance["Engine"] == "postgres"
    assert new_instance["DBName"] == "staging-postgres"
    assert new_instance["DBParameterGroups"][0]["DBParameterGroupName"] == (
        "default.postgres9.3"
    )
    assert new_instance["DBSecurityGroups"] == [
        {"DBSecurityGroupName": "my_sg", "Status": "active"}
    ]
    assert new_instance["Endpoint"]["Port"] == 5432

    # Verify it exists
    assert len(conn.describe_db_instances()["DBInstances"]) == 2
    assert (
        len(
            conn.describe_db_instances(DBInstanceIdentifier="db-restore-1")[
                "DBInstances"
            ]
        )
        == 1
    )
    # ensure another pit restore can be made
    new_instance = conn.restore_db_instance_to_point_in_time(
        SourceDBInstanceIdentifier="db-primary-1",
        TargetDBInstanceIdentifier="db-restore-2",
    )["DBInstance"]
    assert new_instance["DBInstanceIdentifier"] == "db-restore-2"
    assert new_instance["DBInstanceClass"] == "db.m1.small"
    assert new_instance["StorageType"] == "gp2"
    assert new_instance["Engine"] == "postgres"
    assert new_instance["DBName"] == "staging-postgres"
    assert new_instance["DBParameterGroups"][0]["DBParameterGroupName"] == (
        "default.postgres9.3"
    )
    assert new_instance["DBSecurityGroups"] == [
        {"DBSecurityGroupName": "my_sg", "Status": "active"}
    ]
    assert new_instance["Endpoint"]["Port"] == 5432

    # Verify it exists
    assert len(conn.describe_db_instances()["DBInstances"]) == 3
    assert (
        len(
            conn.describe_db_instances(DBInstanceIdentifier="db-restore-2")[
                "DBInstances"
            ]
        )
        == 1
    )


@mock_aws
def test_restore_db_instance_from_db_snapshot_and_override_params():
    conn = boto3.client("rds", region_name=DEFAULT_REGION)
    conn.create_db_instance(
        DBInstanceIdentifier="db-primary-1",
        AllocatedStorage=10,
        Engine="postgres",
        DBName="staging-postgres",
        DBInstanceClass="db.m1.small",
        MasterUsername="root",
        MasterUserPassword="hunter2",
        Port=1234,
        DBSecurityGroups=["my_sg"],
    )
    assert len(conn.describe_db_instances()["DBInstances"]) == 1
    conn.create_db_snapshot(
        DBInstanceIdentifier="db-primary-1", DBSnapshotIdentifier="snapshot-1"
    )

    # restore with some updated attributes
    new_instance = conn.restore_db_instance_from_db_snapshot(
        DBInstanceIdentifier="db-restore-1",
        DBSnapshotIdentifier="snapshot-1",
        Port=10000,
        VpcSecurityGroupIds=["new_vpc"],
    )["DBInstance"]
    assert new_instance["DBInstanceIdentifier"] == "db-restore-1"
    assert new_instance["DBParameterGroups"][0]["DBParameterGroupName"] == (
        "default.postgres9.3"
    )
    assert new_instance["DBSecurityGroups"] == [
        {"DBSecurityGroupName": "my_sg", "Status": "active"}
    ]
    assert new_instance["VpcSecurityGroups"] == [
        {"VpcSecurityGroupId": "new_vpc", "Status": "active"}
    ]
    assert new_instance["Endpoint"]["Port"] == 10000


@mock_aws
def test_create_option_group():
    conn = boto3.client("rds", region_name=DEFAULT_REGION)
    option_group = conn.create_option_group(
        OptionGroupName="test",
        EngineName="mysql",
        MajorEngineVersion="5.6",
        OptionGroupDescription="test option group",
    )
    assert option_group["OptionGroup"]["OptionGroupName"] == "test"
    assert option_group["OptionGroup"]["EngineName"] == "mysql"
    assert option_group["OptionGroup"]["OptionGroupDescription"] == (
        "test option group"
    )
    assert option_group["OptionGroup"]["MajorEngineVersion"] == "5.6"
    assert option_group["OptionGroup"]["OptionGroupArn"] == (
        f"arn:aws:rds:us-west-2:{ACCOUNT_ID}:og:test"
    )


@mock_aws
def test_create_option_group_bad_engine_name():
    conn = boto3.client("rds", region_name=DEFAULT_REGION)
    with pytest.raises(ClientError):
        conn.create_option_group(
            OptionGroupName="test",
            EngineName="invalid_engine",
            MajorEngineVersion="5.6",
            OptionGroupDescription="test invalid engine",
        )


@mock_aws
def test_create_option_group_bad_engine_major_version():
    conn = boto3.client("rds", region_name=DEFAULT_REGION)
    with pytest.raises(ClientError):
        conn.create_option_group(
            OptionGroupName="test",
            EngineName="mysql",
            MajorEngineVersion="6.6.6",
            OptionGroupDescription="test invalid engine version",
        )


@mock_aws
def test_create_option_group_empty_description():
    conn = boto3.client("rds", region_name=DEFAULT_REGION)
    with pytest.raises(ClientError):
        conn.create_option_group(
            OptionGroupName="test",
            EngineName="mysql",
            MajorEngineVersion="5.6",
            OptionGroupDescription="",
        )


@mock_aws
def test_create_option_group_duplicate():
    conn = boto3.client("rds", region_name=DEFAULT_REGION)
    conn.create_option_group(
        OptionGroupName="test",
        EngineName="mysql",
        MajorEngineVersion="5.6",
        OptionGroupDescription="test option group",
    )
    with pytest.raises(ClientError):
        conn.create_option_group(
            OptionGroupName="test",
            EngineName="mysql",
            MajorEngineVersion="5.6",
            OptionGroupDescription="test option group",
        )


@mock_aws
def test_describe_option_group():
    conn = boto3.client("rds", region_name=DEFAULT_REGION)
    conn.create_option_group(
        OptionGroupName="test",
        EngineName="mysql",
        MajorEngineVersion="5.6",
        OptionGroupDescription="test option group",
    )
    option_groups = conn.describe_option_groups(OptionGroupName="test")
    assert option_groups["OptionGroupsList"][0]["OptionGroupName"] == "test"


@mock_aws
def test_describe_non_existent_option_group():
    conn = boto3.client("rds", region_name=DEFAULT_REGION)
    with pytest.raises(ClientError):
        conn.describe_option_groups(OptionGroupName="not-a-option-group")


@mock_aws
def test_delete_option_group():
    conn = boto3.client("rds", region_name=DEFAULT_REGION)
    conn.create_option_group(
        OptionGroupName="test",
        EngineName="mysql",
        MajorEngineVersion="5.6",
        OptionGroupDescription="test option group",
    )
    option_groups = conn.describe_option_groups(OptionGroupName="test")
    assert option_groups["OptionGroupsList"][0]["OptionGroupName"] == "test"
    conn.delete_option_group(OptionGroupName="test")
    with pytest.raises(ClientError):
        conn.describe_option_groups(OptionGroupName="test")


@mock_aws
def test_delete_non_existent_option_group():
    conn = boto3.client("rds", region_name=DEFAULT_REGION)
    with pytest.raises(ClientError):
        conn.delete_option_group(OptionGroupName="non-existent")


@mock_aws
def test_describe_option_group_options():
    conn = boto3.client("rds", region_name=DEFAULT_REGION)
    option_group_options = conn.describe_option_group_options(EngineName="sqlserver-ee")
    assert len(option_group_options["OptionGroupOptions"]) == 4
    option_group_options = conn.describe_option_group_options(
        EngineName="sqlserver-ee", MajorEngineVersion="11.00"
    )
    assert len(option_group_options["OptionGroupOptions"]) == 2
    option_group_options = conn.describe_option_group_options(
        EngineName="mysql", MajorEngineVersion="5.6"
    )
    assert len(option_group_options["OptionGroupOptions"]) == 1
    with pytest.raises(ClientError):
        conn.describe_option_group_options(EngineName="non-existent")
    with pytest.raises(ClientError):
        conn.describe_option_group_options(
            EngineName="mysql", MajorEngineVersion="non-existent"
        )


@pytest.mark.aws_verified
@aws_verified
def test_modify_option_group():
    conn = boto3.client("rds", region_name="us-east-1")
    option_group_name = f"og-{str(uuid4())[0:6]}"
    conn.create_option_group(
        OptionGroupName=option_group_name,
        EngineName="mysql",
        MajorEngineVersion="5.6",
        OptionGroupDescription="test option group",
    )

    try:
        # Verify OptionsToRemove do not have to exist
        option_group = conn.modify_option_group(
            OptionGroupName=option_group_name,
            OptionsToInclude=[],
            OptionsToRemove=["MEMCACHED"],
            ApplyImmediately=True,
        )["OptionGroup"]
        assert option_group["EngineName"] == "mysql"
        assert option_group["Options"] == []
        assert option_group["OptionGroupName"] == option_group_name

        option_groups = conn.describe_option_groups(OptionGroupName=option_group_name)[
            "OptionGroupsList"
        ]
        assert option_groups[0]["Options"] == []

        # Include option
        # https://docs.aws.amazon.com/AmazonRDS/latest/UserGuide/Appendix.MySQL.Options.AuditPlugin.html
        conn.modify_option_group(
            OptionGroupName=option_group_name,
            OptionsToInclude=[{"OptionName": "MARIADB_AUDIT_PLUGIN"}],
            OptionsToRemove=[],
            ApplyImmediately=True,
        )["OptionGroup"]

        # Verify it was added successfully
        option_groups = conn.describe_option_groups(OptionGroupName=option_group_name)[
            "OptionGroupsList"
        ]

        options = option_groups[0]["Options"]
        assert len(options) == 1
        assert options[0]["OptionName"] == "MARIADB_AUDIT_PLUGIN"
        # AWS automatically adds a description + default option settings, but Moto does not support that yet

        # Change setting for an existing option
        conn.modify_option_group(
            OptionGroupName=option_group_name,
            OptionsToInclude=[
                {
                    "OptionName": "MARIADB_AUDIT_PLUGIN",
                    "OptionSettings": [
                        {"Name": "SERVER_AUDIT_FILE_ROTATE_SIZE", "Value": "1000"},
                    ],
                }
            ],
            ApplyImmediately=True,
        )["OptionGroup"]

        # Verify it was added successfully
        option_groups = conn.describe_option_groups(OptionGroupName=option_group_name)[
            "OptionGroupsList"
        ]

        options = option_groups[0]["Options"]
        assert len(options) == 1
        assert options[0]["OptionName"] == "MARIADB_AUDIT_PLUGIN"

        option_settings = options[0]["OptionSettings"]
        audit_plugin = [
            o for o in option_settings if o["Name"] == "SERVER_AUDIT_FILE_ROTATE_SIZE"
        ][0]
        audit_plugin["Name"] == "SERVER_AUDIT_FILE_ROTATE_SIZE"
        audit_plugin["Value"] == "1000"

        # Verify option can be deleted
        conn.modify_option_group(
            OptionGroupName=option_group_name,
            OptionsToRemove=["MARIADB_AUDIT_PLUGIN"],
            ApplyImmediately=True,
        )
        option_groups = conn.describe_option_groups(OptionGroupName=option_group_name)[
            "OptionGroupsList"
        ]
        assert option_groups[0]["Options"] == []
    finally:
        conn.delete_option_group(OptionGroupName=option_group_name)


@mock_aws
def test_modify_option_group_no_options():
    conn = boto3.client("rds", region_name=DEFAULT_REGION)
    conn.create_option_group(
        OptionGroupName="test",
        EngineName="mysql",
        MajorEngineVersion="5.6",
        OptionGroupDescription="test option group",
    )
    with pytest.raises(ClientError):
        conn.modify_option_group(OptionGroupName="test")


@mock_aws
def test_modify_non_existent_option_group():
    conn = boto3.client("rds", region_name=DEFAULT_REGION)
    with pytest.raises(ClientError) as client_err:
        conn.modify_option_group(
            OptionGroupName="non-existent",
            OptionsToInclude=[{"OptionName": "test-option"}],
        )
    assert client_err.value.response["Error"]["Message"] == (
        "Specified OptionGroupName: non-existent not found."
    )


@mock_aws
def test_delete_database_with_protection():
    conn = boto3.client("rds", region_name=DEFAULT_REGION)
    conn.create_db_instance(
        DBInstanceIdentifier="db-primary-1",
        AllocatedStorage=10,
        Engine="postgres",
        DBInstanceClass="db.m1.small",
        DeletionProtection=True,
    )

    with pytest.raises(ClientError) as exc:
        conn.delete_db_instance(DBInstanceIdentifier="db-primary-1")
    err = exc.value.response["Error"]
    assert err["Message"] == "Can't delete Instance with protection enabled"


@mock_aws
def test_delete_non_existent_database():
    conn = boto3.client("rds", region_name=DEFAULT_REGION)
    with pytest.raises(ClientError) as ex:
        conn.delete_db_instance(DBInstanceIdentifier="non-existent")
    assert ex.value.response["Error"]["Code"] == "DBInstanceNotFound"
    assert ex.value.response["Error"]["Message"] == "DBInstance non-existent not found."


@mock_aws
def test_list_tags_invalid_arn():
    conn = boto3.client("rds", region_name=DEFAULT_REGION)
    with pytest.raises(ClientError):
        conn.list_tags_for_resource(ResourceName="arn:aws:rds:bad-arn")


@mock_aws
def test_list_tags_db():
    conn = boto3.client("rds", region_name=DEFAULT_REGION)
    result = conn.list_tags_for_resource(
        ResourceName="arn:aws:rds:us-west-2:1234567890:db:foo"
    )
    assert result["TagList"] == []
    test_instance = conn.create_db_instance(
        DBInstanceIdentifier="db-with-tags",
        AllocatedStorage=10,
        DBInstanceClass="postgres",
        Engine="postgres",
        MasterUsername="root",
        MasterUserPassword="hunter2",
        Port=1234,
        DBSecurityGroups=["my_sg"],
        Tags=[{"Key": "foo", "Value": "bar"}, {"Key": "foo1", "Value": "bar1"}],
    )
    result = conn.list_tags_for_resource(
        ResourceName=test_instance["DBInstance"]["DBInstanceArn"]
    )
    assert result["TagList"] == [
        {"Value": "bar", "Key": "foo"},
        {"Value": "bar1", "Key": "foo1"},
    ]


@mock_aws
def test_add_tags_db():
    conn = boto3.client("rds", region_name=DEFAULT_REGION)
    conn.create_db_instance(
        DBInstanceIdentifier="db-without-tags",
        AllocatedStorage=10,
        DBInstanceClass="postgres",
        Engine="postgres",
        MasterUsername="root",
        MasterUserPassword="hunter2",
        Port=1234,
        DBSecurityGroups=["my_sg"],
        Tags=[{"Key": "foo", "Value": "bar"}, {"Key": "foo1", "Value": "bar1"}],
    )
    result = conn.list_tags_for_resource(
        ResourceName="arn:aws:rds:us-west-2:1234567890:db:db-without-tags"
    )
    assert len(list(result["TagList"])) == 2
    conn.add_tags_to_resource(
        ResourceName="arn:aws:rds:us-west-2:1234567890:db:db-without-tags",
        Tags=[{"Key": "foo", "Value": "fish"}, {"Key": "foo2", "Value": "bar2"}],
    )
    result = conn.list_tags_for_resource(
        ResourceName="arn:aws:rds:us-west-2:1234567890:db:db-without-tags"
    )
    assert len(list(result["TagList"])) == 3


@mock_aws
def test_remove_tags_db():
    conn = boto3.client("rds", region_name=DEFAULT_REGION)
    conn.create_db_instance(
        DBInstanceIdentifier="db-with-tags",
        AllocatedStorage=10,
        DBInstanceClass="postgres",
        Engine="postgres",
        MasterUsername="root",
        MasterUserPassword="hunter2",
        Port=1234,
        DBSecurityGroups=["my_sg"],
        Tags=[{"Key": "foo", "Value": "bar"}, {"Key": "foo1", "Value": "bar1"}],
    )
    result = conn.list_tags_for_resource(
        ResourceName="arn:aws:rds:us-west-2:1234567890:db:db-with-tags"
    )
    assert len(list(result["TagList"])) == 2
    conn.remove_tags_from_resource(
        ResourceName="arn:aws:rds:us-west-2:1234567890:db:db-with-tags", TagKeys=["foo"]
    )
    result = conn.list_tags_for_resource(
        ResourceName="arn:aws:rds:us-west-2:1234567890:db:db-with-tags"
    )
    assert len(result["TagList"]) == 1


@mock_aws
def test_list_tags_snapshot():
    conn = boto3.client("rds", region_name=DEFAULT_REGION)
    result = conn.list_tags_for_resource(
        ResourceName="arn:aws:rds:us-west-2:1234567890:snapshot:foo"
    )
    assert result["TagList"] == []
    conn.create_db_instance(
        DBInstanceIdentifier="db-primary-1",
        AllocatedStorage=10,
        Engine="postgres",
        DBName="staging-postgres",
        DBInstanceClass="db.m1.small",
        MasterUsername="root",
        MasterUserPassword="hunter2",
        Port=1234,
        DBSecurityGroups=["my_sg"],
    )
    snapshot = conn.create_db_snapshot(
        DBInstanceIdentifier="db-primary-1",
        DBSnapshotIdentifier="snapshot-with-tags",
        Tags=[{"Key": "foo", "Value": "bar"}, {"Key": "foo1", "Value": "bar1"}],
    )
    result = conn.list_tags_for_resource(
        ResourceName=snapshot["DBSnapshot"]["DBSnapshotArn"]
    )
    assert result["TagList"] == [
        {"Value": "bar", "Key": "foo"},
        {"Value": "bar1", "Key": "foo1"},
    ]


@mock_aws
def test_add_tags_snapshot():
    conn = boto3.client("rds", region_name=DEFAULT_REGION)
    conn.create_db_instance(
        DBInstanceIdentifier="db-primary-1",
        AllocatedStorage=10,
        Engine="postgres",
        DBName="staging-postgres",
        DBInstanceClass="db.m1.small",
        MasterUsername="root",
        MasterUserPassword="hunter2",
        Port=1234,
        DBSecurityGroups=["my_sg"],
    )
    conn.create_db_snapshot(
        DBInstanceIdentifier="db-primary-1",
        DBSnapshotIdentifier="snapshot-without-tags",
        Tags=[{"Key": "foo", "Value": "bar"}, {"Key": "foo1", "Value": "bar1"}],
    )
    result = conn.list_tags_for_resource(
        ResourceName="arn:aws:rds:us-west-2:1234567890:snapshot:snapshot-without-tags"
    )
    assert len(list(result["TagList"])) == 2
    conn.add_tags_to_resource(
        ResourceName="arn:aws:rds:us-west-2:1234567890:snapshot:snapshot-without-tags",
        Tags=[{"Key": "foo", "Value": "fish"}, {"Key": "foo2", "Value": "bar2"}],
    )
    result = conn.list_tags_for_resource(
        ResourceName="arn:aws:rds:us-west-2:1234567890:snapshot:snapshot-without-tags"
    )
    assert len(list(result["TagList"])) == 3


@mock_aws
def test_remove_tags_snapshot():
    conn = boto3.client("rds", region_name=DEFAULT_REGION)
    conn.create_db_instance(
        DBInstanceIdentifier="db-primary-1",
        AllocatedStorage=10,
        Engine="postgres",
        DBName="staging-postgres",
        DBInstanceClass="db.m1.small",
        MasterUsername="root",
        MasterUserPassword="hunter2",
        Port=1234,
        DBSecurityGroups=["my_sg"],
    )
    conn.create_db_snapshot(
        DBInstanceIdentifier="db-primary-1",
        DBSnapshotIdentifier="snapshot-with-tags",
        Tags=[{"Key": "foo", "Value": "bar"}, {"Key": "foo1", "Value": "bar1"}],
    )
    result = conn.list_tags_for_resource(
        ResourceName="arn:aws:rds:us-west-2:1234567890:snapshot:snapshot-with-tags"
    )
    assert len(list(result["TagList"])) == 2
    conn.remove_tags_from_resource(
        ResourceName="arn:aws:rds:us-west-2:1234567890:snapshot:snapshot-with-tags",
        TagKeys=["foo"],
    )
    result = conn.list_tags_for_resource(
        ResourceName="arn:aws:rds:us-west-2:1234567890:snapshot:snapshot-with-tags"
    )
    assert len(result["TagList"]) == 1


@mock_aws
def test_add_tags_option_group():
    conn = boto3.client("rds", region_name=DEFAULT_REGION)
    conn.create_option_group(
        OptionGroupName="test",
        EngineName="mysql",
        MajorEngineVersion="5.6",
        OptionGroupDescription="test option group",
    )
    result = conn.list_tags_for_resource(
        ResourceName="arn:aws:rds:us-west-2:1234567890:og:test"
    )
    assert len(list(result["TagList"])) == 0
    conn.add_tags_to_resource(
        ResourceName="arn:aws:rds:us-west-2:1234567890:og:test",
        Tags=[{"Key": "foo", "Value": "fish"}, {"Key": "foo2", "Value": "bar2"}],
    )
    result = conn.list_tags_for_resource(
        ResourceName="arn:aws:rds:us-west-2:1234567890:og:test"
    )
    assert len(list(result["TagList"])) == 2


@mock_aws
def test_remove_tags_option_group():
    conn = boto3.client("rds", region_name=DEFAULT_REGION)
    conn.create_option_group(
        OptionGroupName="test",
        EngineName="mysql",
        MajorEngineVersion="5.6",
        OptionGroupDescription="test option group",
    )
    result = conn.list_tags_for_resource(
        ResourceName="arn:aws:rds:us-west-2:1234567890:og:test"
    )
    conn.add_tags_to_resource(
        ResourceName="arn:aws:rds:us-west-2:1234567890:og:test",
        Tags=[{"Key": "foo", "Value": "fish"}, {"Key": "foo2", "Value": "bar2"}],
    )
    result = conn.list_tags_for_resource(
        ResourceName="arn:aws:rds:us-west-2:1234567890:og:test"
    )
    assert len(list(result["TagList"])) == 2
    conn.remove_tags_from_resource(
        ResourceName="arn:aws:rds:us-west-2:1234567890:og:test", TagKeys=["foo"]
    )
    result = conn.list_tags_for_resource(
        ResourceName="arn:aws:rds:us-west-2:1234567890:og:test"
    )
    assert len(list(result["TagList"])) == 1


@mock_aws
def test_create_database_security_group():
    conn = boto3.client("rds", region_name=DEFAULT_REGION)

    result = conn.create_db_security_group(
        DBSecurityGroupName="db_sg", DBSecurityGroupDescription="DB Security Group"
    )
    assert result["DBSecurityGroup"]["DBSecurityGroupName"] == "db_sg"
    assert (
        result["DBSecurityGroup"]["DBSecurityGroupDescription"] == "DB Security Group"
    )
    assert result["DBSecurityGroup"]["IPRanges"] == []


@mock_aws
def test_get_security_groups():
    conn = boto3.client("rds", region_name=DEFAULT_REGION)

    result = conn.describe_db_security_groups()
    assert len(result["DBSecurityGroups"]) == 0

    conn.create_db_security_group(
        DBSecurityGroupName="db_sg1", DBSecurityGroupDescription="DB Security Group"
    )
    conn.create_db_security_group(
        DBSecurityGroupName="db_sg2", DBSecurityGroupDescription="DB Security Group"
    )

    result = conn.describe_db_security_groups()
    assert len(result["DBSecurityGroups"]) == 2

    result = conn.describe_db_security_groups(DBSecurityGroupName="db_sg1")
    assert len(result["DBSecurityGroups"]) == 1
    assert result["DBSecurityGroups"][0]["DBSecurityGroupName"] == "db_sg1"


@mock_aws
def test_get_non_existent_security_group():
    conn = boto3.client("rds", region_name=DEFAULT_REGION)
    with pytest.raises(ClientError):
        conn.describe_db_security_groups(DBSecurityGroupName="not-a-sg")


@mock_aws
def test_delete_database_security_group():
    conn = boto3.client("rds", region_name=DEFAULT_REGION)
    conn.create_db_security_group(
        DBSecurityGroupName="db_sg", DBSecurityGroupDescription="DB Security Group"
    )

    result = conn.describe_db_security_groups()
    assert len(result["DBSecurityGroups"]) == 1

    conn.delete_db_security_group(DBSecurityGroupName="db_sg")
    result = conn.describe_db_security_groups()
    assert len(result["DBSecurityGroups"]) == 0


@mock_aws
def test_delete_non_existent_security_group():
    conn = boto3.client("rds", region_name=DEFAULT_REGION)
    with pytest.raises(ClientError):
        conn.delete_db_security_group(DBSecurityGroupName="not-a-db")


@mock_aws
def test_security_group_authorize():
    conn = boto3.client("rds", region_name=DEFAULT_REGION)
    security_group = conn.create_db_security_group(
        DBSecurityGroupName="db_sg", DBSecurityGroupDescription="DB Security Group"
    )
    assert security_group["DBSecurityGroup"]["IPRanges"] == []

    conn.authorize_db_security_group_ingress(
        DBSecurityGroupName="db_sg", CIDRIP="10.3.2.45/32"
    )

    result = conn.describe_db_security_groups(DBSecurityGroupName="db_sg")
    assert len(result["DBSecurityGroups"][0]["IPRanges"]) == 1
    assert result["DBSecurityGroups"][0]["IPRanges"] == [
        {"Status": "authorized", "CIDRIP": "10.3.2.45/32"}
    ]

    conn.authorize_db_security_group_ingress(
        DBSecurityGroupName="db_sg", CIDRIP="10.3.2.46/32"
    )
    result = conn.describe_db_security_groups(DBSecurityGroupName="db_sg")
    assert len(result["DBSecurityGroups"][0]["IPRanges"]) == 2
    assert result["DBSecurityGroups"][0]["IPRanges"] == [
        {"Status": "authorized", "CIDRIP": "10.3.2.45/32"},
        {"Status": "authorized", "CIDRIP": "10.3.2.46/32"},
    ]


@mock_aws
def test_add_security_group_to_database():
    conn = boto3.client("rds", region_name=DEFAULT_REGION)

    conn.create_db_instance(
        DBInstanceIdentifier="db-master-1",
        AllocatedStorage=10,
        DBInstanceClass="postgres",
        Engine="postgres",
        MasterUsername="root",
        MasterUserPassword="hunter2",
        Port=1234,
    )

    result = conn.describe_db_instances()
    assert result["DBInstances"][0]["DBSecurityGroups"] == []
    conn.create_db_security_group(
        DBSecurityGroupName="db_sg", DBSecurityGroupDescription="DB Security Group"
    )
    conn.modify_db_instance(
        DBInstanceIdentifier="db-master-1", DBSecurityGroups=["db_sg"]
    )
    result = conn.describe_db_instances()
    assert (
        result["DBInstances"][0]["DBSecurityGroups"][0]["DBSecurityGroupName"]
        == "db_sg"
    )


@mock_aws
def test_list_tags_security_group():
    conn = boto3.client("rds", region_name=DEFAULT_REGION)
    result = conn.describe_db_subnet_groups()
    assert len(result["DBSubnetGroups"]) == 0

    security_group = conn.create_db_security_group(
        DBSecurityGroupName="db_sg",
        DBSecurityGroupDescription="DB Security Group",
        Tags=[{"Value": "bar", "Key": "foo"}, {"Value": "bar1", "Key": "foo1"}],
    )["DBSecurityGroup"]["DBSecurityGroupName"]
    resource = f"arn:aws:rds:us-west-2:1234567890:secgrp:{security_group}"
    result = conn.list_tags_for_resource(ResourceName=resource)
    assert result["TagList"] == [
        {"Value": "bar", "Key": "foo"},
        {"Value": "bar1", "Key": "foo1"},
    ]


@mock_aws
def test_add_tags_security_group():
    conn = boto3.client("rds", region_name=DEFAULT_REGION)
    result = conn.describe_db_subnet_groups()
    assert len(result["DBSubnetGroups"]) == 0

    security_group = conn.create_db_security_group(
        DBSecurityGroupName="db_sg", DBSecurityGroupDescription="DB Security Group"
    )["DBSecurityGroup"]["DBSecurityGroupName"]

    resource = f"arn:aws:rds:us-west-2:1234567890:secgrp:{security_group}"
    conn.add_tags_to_resource(
        ResourceName=resource,
        Tags=[{"Value": "bar", "Key": "foo"}, {"Value": "bar1", "Key": "foo1"}],
    )

    result = conn.list_tags_for_resource(ResourceName=resource)
    assert result["TagList"] == [
        {"Value": "bar", "Key": "foo"},
        {"Value": "bar1", "Key": "foo1"},
    ]


@mock_aws
def test_remove_tags_security_group():
    conn = boto3.client("rds", region_name=DEFAULT_REGION)
    result = conn.describe_db_subnet_groups()
    assert len(result["DBSubnetGroups"]) == 0

    security_group = conn.create_db_security_group(
        DBSecurityGroupName="db_sg",
        DBSecurityGroupDescription="DB Security Group",
        Tags=[{"Value": "bar", "Key": "foo"}, {"Value": "bar1", "Key": "foo1"}],
    )["DBSecurityGroup"]["DBSecurityGroupName"]

    resource = f"arn:aws:rds:us-west-2:1234567890:secgrp:{security_group}"
    conn.remove_tags_from_resource(ResourceName=resource, TagKeys=["foo"])

    result = conn.list_tags_for_resource(ResourceName=resource)
    assert result["TagList"] == [{"Value": "bar1", "Key": "foo1"}]


@mock_aws
def test_create_database_subnet_group():
    vpc_conn = boto3.client("ec2", DEFAULT_REGION)
    vpc = vpc_conn.create_vpc(CidrBlock="10.0.0.0/16")["Vpc"]
    subnet1 = vpc_conn.create_subnet(VpcId=vpc["VpcId"], CidrBlock="10.0.1.0/24")[
        "Subnet"
    ]
    subnet2 = vpc_conn.create_subnet(VpcId=vpc["VpcId"], CidrBlock="10.0.2.0/24")[
        "Subnet"
    ]

    subnet_ids = [subnet1["SubnetId"], subnet2["SubnetId"]]
    conn = boto3.client("rds", region_name=DEFAULT_REGION)
    result = conn.create_db_subnet_group(
        DBSubnetGroupName="db_subnet",
        DBSubnetGroupDescription="my db subnet",
        SubnetIds=subnet_ids,
    )
    assert result["DBSubnetGroup"]["DBSubnetGroupName"] == "db_subnet"
    assert result["DBSubnetGroup"]["DBSubnetGroupDescription"] == "my db subnet"
    subnets = result["DBSubnetGroup"]["Subnets"]
    subnet_group_ids = [subnets[0]["SubnetIdentifier"], subnets[1]["SubnetIdentifier"]]
    assert list(subnet_group_ids) == subnet_ids


@mock_aws
def test_modify_database_subnet_group():
    vpc_conn = boto3.client("ec2", DEFAULT_REGION)
    vpc = vpc_conn.create_vpc(CidrBlock="10.0.0.0/16")["Vpc"]
    subnet1 = vpc_conn.create_subnet(VpcId=vpc["VpcId"], CidrBlock="10.0.1.0/24")[
        "Subnet"
    ]
    subnet2 = vpc_conn.create_subnet(VpcId=vpc["VpcId"], CidrBlock="10.0.2.0/24")[
        "Subnet"
    ]

    conn = boto3.client("rds", region_name=DEFAULT_REGION)
    conn.create_db_subnet_group(
        DBSubnetGroupName="db_subnet",
        DBSubnetGroupDescription="my db subnet",
        SubnetIds=[subnet1["SubnetId"]],
    )

    conn.modify_db_subnet_group(
        DBSubnetGroupName="db_subnet",
        DBSubnetGroupDescription="my updated desc",
        SubnetIds=[subnet1["SubnetId"], subnet2["SubnetId"]],
    )

    _ = conn.describe_db_subnet_groups()["DBSubnetGroups"]
    # FIXME: Group is deleted atm
    # TODO: we should check whether all attrs are persisted


@mock_aws
def test_create_database_in_subnet_group():
    vpc_conn = boto3.client("ec2", DEFAULT_REGION)
    vpc = vpc_conn.create_vpc(CidrBlock="10.0.0.0/16")["Vpc"]
    subnet = vpc_conn.create_subnet(VpcId=vpc["VpcId"], CidrBlock="10.0.1.0/24")[
        "Subnet"
    ]

    conn = boto3.client("rds", region_name=DEFAULT_REGION)
    conn.create_db_subnet_group(
        DBSubnetGroupName="db_subnet1",
        DBSubnetGroupDescription="my db subnet",
        SubnetIds=[subnet["SubnetId"]],
    )
    conn.create_db_instance(
        DBInstanceIdentifier="db-master-1",
        AllocatedStorage=10,
        Engine="postgres",
        DBInstanceClass="db.m1.small",
        MasterUsername="root",
        MasterUserPassword="hunter2",
        Port=1234,
        DBSubnetGroupName="db_subnet1",
    )
    result = conn.describe_db_instances(DBInstanceIdentifier="db-master-1")
    assert result["DBInstances"][0]["DBSubnetGroup"]["DBSubnetGroupName"] == (
        "db_subnet1"
    )


@mock_aws
def test_describe_database_subnet_group():
    vpc_conn = boto3.client("ec2", DEFAULT_REGION)
    vpc = vpc_conn.create_vpc(CidrBlock="10.0.0.0/16")["Vpc"]
    subnet = vpc_conn.create_subnet(VpcId=vpc["VpcId"], CidrBlock="10.0.1.0/24")[
        "Subnet"
    ]

    conn = boto3.client("rds", region_name=DEFAULT_REGION)
    conn.create_db_subnet_group(
        DBSubnetGroupName="db_subnet1",
        DBSubnetGroupDescription="my db subnet",
        SubnetIds=[subnet["SubnetId"]],
    )
    conn.create_db_subnet_group(
        DBSubnetGroupName="db_subnet2",
        DBSubnetGroupDescription="my db subnet",
        SubnetIds=[subnet["SubnetId"]],
    )

    resp = conn.describe_db_subnet_groups()
    assert len(resp["DBSubnetGroups"]) == 2

    subnets = resp["DBSubnetGroups"][0]["Subnets"]
    assert len(subnets) == 1

    assert (
        len(
            list(
                conn.describe_db_subnet_groups(DBSubnetGroupName="db_subnet1")[
                    "DBSubnetGroups"
                ]
            )
        )
        == 1
    )

    with pytest.raises(ClientError):
        conn.describe_db_subnet_groups(DBSubnetGroupName="not-a-subnet")


@mock_aws
def test_delete_database_subnet_group():
    vpc_conn = boto3.client("ec2", DEFAULT_REGION)
    vpc = vpc_conn.create_vpc(CidrBlock="10.0.0.0/16")["Vpc"]
    subnet = vpc_conn.create_subnet(VpcId=vpc["VpcId"], CidrBlock="10.0.1.0/24")[
        "Subnet"
    ]

    conn = boto3.client("rds", region_name=DEFAULT_REGION)
    result = conn.describe_db_subnet_groups()
    assert len(result["DBSubnetGroups"]) == 0

    conn.create_db_subnet_group(
        DBSubnetGroupName="db_subnet1",
        DBSubnetGroupDescription="my db subnet",
        SubnetIds=[subnet["SubnetId"]],
    )
    result = conn.describe_db_subnet_groups()
    assert len(result["DBSubnetGroups"]) == 1

    conn.delete_db_subnet_group(DBSubnetGroupName="db_subnet1")
    result = conn.describe_db_subnet_groups()
    assert len(result["DBSubnetGroups"]) == 0

    with pytest.raises(ClientError):
        conn.delete_db_subnet_group(DBSubnetGroupName="db_subnet1")


@mock_aws
def test_list_tags_database_subnet_group():
    vpc_conn = boto3.client("ec2", DEFAULT_REGION)
    vpc = vpc_conn.create_vpc(CidrBlock="10.0.0.0/16")["Vpc"]
    subnet = vpc_conn.create_subnet(VpcId=vpc["VpcId"], CidrBlock="10.0.1.0/24")[
        "Subnet"
    ]

    conn = boto3.client("rds", region_name=DEFAULT_REGION)
    result = conn.describe_db_subnet_groups()
    assert len(result["DBSubnetGroups"]) == 0

    subnet = conn.create_db_subnet_group(
        DBSubnetGroupName="db_subnet1",
        DBSubnetGroupDescription="my db subnet",
        SubnetIds=[subnet["SubnetId"]],
        Tags=[{"Value": "bar", "Key": "foo"}, {"Value": "bar1", "Key": "foo1"}],
    )["DBSubnetGroup"]["DBSubnetGroupName"]
    result = conn.list_tags_for_resource(
        ResourceName=f"arn:aws:rds:us-west-2:1234567890:subgrp:{subnet}"
    )
    assert result["TagList"] == [
        {"Value": "bar", "Key": "foo"},
        {"Value": "bar1", "Key": "foo1"},
    ]


@mock_aws
def test_modify_tags_parameter_group():
    conn = boto3.client("rds", region_name=DEFAULT_REGION)
    client_tags = [{"Key": "character_set_client", "Value": "utf-8"}]
    result = conn.create_db_parameter_group(
        DBParameterGroupName="test-sqlserver-2017",
        DBParameterGroupFamily="mysql5.6",
        Description="MySQL Group",
        Tags=client_tags,
    )
    resource = result["DBParameterGroup"]["DBParameterGroupArn"]
    result = conn.list_tags_for_resource(ResourceName=resource)
    assert result["TagList"] == client_tags
    server_tags = [{"Key": "character_set_server", "Value": "utf-8"}]
    conn.add_tags_to_resource(ResourceName=resource, Tags=server_tags)
    combined_tags = client_tags + server_tags
    result = conn.list_tags_for_resource(ResourceName=resource)
    assert result["TagList"] == combined_tags

    conn.remove_tags_from_resource(
        ResourceName=resource, TagKeys=["character_set_client"]
    )
    result = conn.list_tags_for_resource(ResourceName=resource)
    assert result["TagList"] == server_tags


@mock_aws
def test_modify_tags_event_subscription():
    conn = boto3.client("rds", region_name=DEFAULT_REGION)
    tags = [{"Key": "hello", "Value": "world"}]
    result = conn.create_event_subscription(
        SubscriptionName="my-instance-events",
        SourceType="db-instance",
        EventCategories=["backup", "recovery"],
        SnsTopicArn="arn:aws:sns:us-east-1:123456789012:interesting-events",
        Tags=tags,
    )
    resource = result["EventSubscription"]["EventSubscriptionArn"]
    result = conn.list_tags_for_resource(ResourceName=resource)
    assert result["TagList"] == tags
    new_tags = [{"Key": "new_key", "Value": "new_value"}]
    conn.add_tags_to_resource(ResourceName=resource, Tags=new_tags)
    combined_tags = tags + new_tags
    result = conn.list_tags_for_resource(ResourceName=resource)
    assert result["TagList"] == combined_tags

    conn.remove_tags_from_resource(ResourceName=resource, TagKeys=["new_key"])
    result = conn.list_tags_for_resource(ResourceName=resource)
    assert result["TagList"] == tags


@mock_aws
def test_add_tags_database_subnet_group():
    vpc_conn = boto3.client("ec2", DEFAULT_REGION)
    vpc = vpc_conn.create_vpc(CidrBlock="10.0.0.0/16")["Vpc"]
    subnet = vpc_conn.create_subnet(VpcId=vpc["VpcId"], CidrBlock="10.0.1.0/24")[
        "Subnet"
    ]

    conn = boto3.client("rds", region_name=DEFAULT_REGION)
    result = conn.describe_db_subnet_groups()
    assert len(result["DBSubnetGroups"]) == 0

    subnet = conn.create_db_subnet_group(
        DBSubnetGroupName="db_subnet1",
        DBSubnetGroupDescription="my db subnet",
        SubnetIds=[subnet["SubnetId"]],
        Tags=[],
    )["DBSubnetGroup"]["DBSubnetGroupName"]
    resource = f"arn:aws:rds:us-west-2:1234567890:subgrp:{subnet}"

    conn.add_tags_to_resource(
        ResourceName=resource,
        Tags=[{"Value": "bar", "Key": "foo"}, {"Value": "bar1", "Key": "foo1"}],
    )

    result = conn.list_tags_for_resource(ResourceName=resource)
    assert result["TagList"] == [
        {"Value": "bar", "Key": "foo"},
        {"Value": "bar1", "Key": "foo1"},
    ]


@mock_aws
def test_remove_tags_database_subnet_group():
    vpc_conn = boto3.client("ec2", DEFAULT_REGION)
    vpc = vpc_conn.create_vpc(CidrBlock="10.0.0.0/16")["Vpc"]
    subnet = vpc_conn.create_subnet(VpcId=vpc["VpcId"], CidrBlock="10.0.1.0/24")[
        "Subnet"
    ]

    conn = boto3.client("rds", region_name=DEFAULT_REGION)
    result = conn.describe_db_subnet_groups()
    assert len(result["DBSubnetGroups"]) == 0

    subnet = conn.create_db_subnet_group(
        DBSubnetGroupName="db_subnet1",
        DBSubnetGroupDescription="my db subnet",
        SubnetIds=[subnet["SubnetId"]],
        Tags=[{"Value": "bar", "Key": "foo"}, {"Value": "bar1", "Key": "foo1"}],
    )["DBSubnetGroup"]["DBSubnetGroupName"]
    resource = f"arn:aws:rds:us-west-2:1234567890:subgrp:{subnet}"

    conn.remove_tags_from_resource(ResourceName=resource, TagKeys=["foo"])

    result = conn.list_tags_for_resource(ResourceName=resource)
    assert result["TagList"] == [{"Value": "bar1", "Key": "foo1"}]


@mock_aws
def test_create_database_replica():
    conn = boto3.client("rds", region_name=DEFAULT_REGION)

    conn.create_db_instance(
        DBInstanceIdentifier="db-master-1",
        AllocatedStorage=10,
        Engine="postgres",
        DBInstanceClass="db.m1.small",
        MasterUsername="root",
        MasterUserPassword="hunter2",
        Port=1234,
        DBSecurityGroups=["my_sg"],
    )

    replica = conn.create_db_instance_read_replica(
        DBInstanceIdentifier="db-replica-1",
        SourceDBInstanceIdentifier="db-master-1",
        DBInstanceClass="db.m1.small",
    )
    assert replica["DBInstance"]["ReadReplicaSourceDBInstanceIdentifier"] == (
        "db-master-1"
    )
    assert replica["DBInstance"]["DBInstanceClass"] == "db.m1.small"
    assert replica["DBInstance"]["DBInstanceIdentifier"] == "db-replica-1"

    master = conn.describe_db_instances(DBInstanceIdentifier="db-master-1")
    assert master["DBInstances"][0]["ReadReplicaDBInstanceIdentifiers"] == (
        ["db-replica-1"]
    )
    replica = conn.describe_db_instances(DBInstanceIdentifier="db-replica-1")[
        "DBInstances"
    ][0]
    assert replica["ReadReplicaSourceDBInstanceIdentifier"] == "db-master-1"

    conn.delete_db_instance(DBInstanceIdentifier="db-replica-1", SkipFinalSnapshot=True)

    master = conn.describe_db_instances(DBInstanceIdentifier="db-master-1")
    assert master["DBInstances"][0]["ReadReplicaDBInstanceIdentifiers"] == []


@mock_aws
def test_create_database_replica_cross_region():
    us1 = boto3.client("rds", region_name="us-east-1")
    us2 = boto3.client("rds", region_name=DEFAULT_REGION)

    source_id = "db-master-1"
    source_arn = us1.create_db_instance(
        DBInstanceIdentifier=source_id,
        AllocatedStorage=10,
        Engine="postgres",
        DBInstanceClass="db.m1.small",
    )["DBInstance"]["DBInstanceArn"]

    target_id = "db-replica-1"
    target_arn = us2.create_db_instance_read_replica(
        DBInstanceIdentifier=target_id,
        SourceDBInstanceIdentifier=source_arn,
        DBInstanceClass="db.m1.small",
    )["DBInstance"]["DBInstanceArn"]

    source_db = us1.describe_db_instances(DBInstanceIdentifier=source_id)[
        "DBInstances"
    ][0]
    assert source_db["ReadReplicaDBInstanceIdentifiers"] == [target_arn]

    target_db = us2.describe_db_instances(DBInstanceIdentifier=target_id)[
        "DBInstances"
    ][0]
    assert target_db["ReadReplicaSourceDBInstanceIdentifier"] == source_arn


@mock_aws
def test_create_database_with_encrypted_storage():
    kms_conn = boto3.client("kms", region_name=DEFAULT_REGION)
    key = kms_conn.create_key(
        Policy="my RDS encryption policy",
        Description="RDS encryption key",
        KeyUsage="ENCRYPT_DECRYPT",
    )

    conn = boto3.client("rds", region_name=DEFAULT_REGION)
    database = conn.create_db_instance(
        DBInstanceIdentifier="db-master-1",
        AllocatedStorage=10,
        Engine="postgres",
        DBInstanceClass="db.m1.small",
        MasterUsername="root",
        MasterUserPassword="hunter2",
        Port=1234,
        DBSecurityGroups=["my_sg"],
        StorageEncrypted=True,
        KmsKeyId=key["KeyMetadata"]["KeyId"],
    )

    assert database["DBInstance"]["StorageEncrypted"] is True
    assert database["DBInstance"]["KmsKeyId"] == key["KeyMetadata"]["KeyId"]


@mock_aws
def test_create_db_parameter_group():
    region = DEFAULT_REGION
    pg_name = "test"
    conn = boto3.client("rds", region_name=region)
    db_parameter_group = conn.create_db_parameter_group(
        DBParameterGroupName="test",
        DBParameterGroupFamily="mysql5.6",
        Description="test parameter group",
    )

    assert db_parameter_group["DBParameterGroup"]["DBParameterGroupName"] == "test"
    assert db_parameter_group["DBParameterGroup"]["DBParameterGroupFamily"] == (
        "mysql5.6"
    )
    assert db_parameter_group["DBParameterGroup"]["Description"] == (
        "test parameter group"
    )
    assert db_parameter_group["DBParameterGroup"]["DBParameterGroupArn"] == (
        f"arn:aws:rds:{region}:{ACCOUNT_ID}:pg:{pg_name}"
    )


@mock_aws
def test_create_db_instance_with_parameter_group():
    conn = boto3.client("rds", region_name=DEFAULT_REGION)
    conn.create_db_parameter_group(
        DBParameterGroupName="test",
        DBParameterGroupFamily="mysql5.6",
        Description="test parameter group",
    )

    database = conn.create_db_instance(
        DBInstanceIdentifier="db-master-1",
        AllocatedStorage=10,
        Engine="mysql",
        DBInstanceClass="db.m1.small",
        DBParameterGroupName="test",
        MasterUsername="root",
        MasterUserPassword="hunter2",
        Port=1234,
    )

    assert len(database["DBInstance"]["DBParameterGroups"]) == 1
    assert database["DBInstance"]["DBParameterGroups"][0]["DBParameterGroupName"] == (
        "test"
    )
    assert database["DBInstance"]["DBParameterGroups"][0]["ParameterApplyStatus"] == (
        "in-sync"
    )


@mock_aws
def test_create_database_with_default_port():
    conn = boto3.client("rds", region_name=DEFAULT_REGION)
    database = conn.create_db_instance(
        DBInstanceIdentifier="db-master-1",
        AllocatedStorage=10,
        Engine="postgres",
        DBInstanceClass="db.m1.small",
        MasterUsername="root",
        MasterUserPassword="hunter2",
        DBSecurityGroups=["my_sg"],
    )
    assert database["DBInstance"]["Endpoint"]["Port"] == 5432


@mock_aws
def test_modify_db_instance_with_parameter_group():
    conn = boto3.client("rds", region_name=DEFAULT_REGION)
    database = conn.create_db_instance(
        DBInstanceIdentifier="db-master-1",
        AllocatedStorage=10,
        Engine="mysql",
        DBInstanceClass="db.m1.small",
        MasterUsername="root",
        MasterUserPassword="hunter2",
        Port=1234,
    )

    assert len(database["DBInstance"]["DBParameterGroups"]) == 1
    assert database["DBInstance"]["DBParameterGroups"][0]["DBParameterGroupName"] == (
        "default.mysql5.6"
    )
    assert database["DBInstance"]["DBParameterGroups"][0]["ParameterApplyStatus"] == (
        "in-sync"
    )

    conn.create_db_parameter_group(
        DBParameterGroupName="test",
        DBParameterGroupFamily="mysql5.6",
        Description="test parameter group",
    )
    conn.modify_db_instance(
        DBInstanceIdentifier="db-master-1",
        DBParameterGroupName="test",
        ApplyImmediately=True,
    )

    database = conn.describe_db_instances(DBInstanceIdentifier="db-master-1")[
        "DBInstances"
    ][0]
    assert len(database["DBParameterGroups"]) == 1
    assert database["DBParameterGroups"][0]["DBParameterGroupName"] == "test"
    assert database["DBParameterGroups"][0]["ParameterApplyStatus"] == "in-sync"


@mock_aws
def test_create_db_parameter_group_empty_description():
    conn = boto3.client("rds", region_name=DEFAULT_REGION)
    with pytest.raises(ClientError):
        conn.create_db_parameter_group(
            DBParameterGroupName="test",
            DBParameterGroupFamily="mysql5.6",
            Description="",
        )


@mock_aws
def test_create_db_parameter_group_duplicate():
    conn = boto3.client("rds", region_name=DEFAULT_REGION)
    conn.create_db_parameter_group(
        DBParameterGroupName="test",
        DBParameterGroupFamily="mysql5.6",
        Description="test parameter group",
    )
    with pytest.raises(ClientError):
        conn.create_db_parameter_group(
            DBParameterGroupName="test",
            DBParameterGroupFamily="mysql5.6",
            Description="test parameter group",
        )


@mock_aws
def test_describe_db_parameter_group():
    region = DEFAULT_REGION
    pg_name = "test"
    conn = boto3.client("rds", region_name=region)
    conn.create_db_parameter_group(
        DBParameterGroupName=pg_name,
        DBParameterGroupFamily="mysql5.6",
        Description="test parameter group",
    )
    db_parameter_groups = conn.describe_db_parameter_groups(DBParameterGroupName="test")
    assert db_parameter_groups["DBParameterGroups"][0]["DBParameterGroupName"] == (
        "test"
    )
    assert db_parameter_groups["DBParameterGroups"][0]["DBParameterGroupArn"] == (
        f"arn:aws:rds:{region}:{ACCOUNT_ID}:pg:{pg_name}"
    )


@mock_aws
def test_describe_non_existent_db_parameter_group():
    conn = boto3.client("rds", region_name=DEFAULT_REGION)
    db_parameter_groups = conn.describe_db_parameter_groups(DBParameterGroupName="test")
    assert len(db_parameter_groups["DBParameterGroups"]) == 0


@mock_aws
def test_delete_db_parameter_group():
    conn = boto3.client("rds", region_name=DEFAULT_REGION)
    conn.create_db_parameter_group(
        DBParameterGroupName="test",
        DBParameterGroupFamily="mysql5.6",
        Description="test parameter group",
    )
    db_parameter_groups = conn.describe_db_parameter_groups(DBParameterGroupName="test")
    assert db_parameter_groups["DBParameterGroups"][0]["DBParameterGroupName"] == (
        "test"
    )
    conn.delete_db_parameter_group(DBParameterGroupName="test")
    db_parameter_groups = conn.describe_db_parameter_groups(DBParameterGroupName="test")
    assert len(db_parameter_groups["DBParameterGroups"]) == 0


@mock_aws
def test_modify_db_parameter_group():
    conn = boto3.client("rds", region_name=DEFAULT_REGION)
    conn.create_db_parameter_group(
        DBParameterGroupName="test",
        DBParameterGroupFamily="mysql5.6",
        Description="test parameter group",
    )

    modify_result = conn.modify_db_parameter_group(
        DBParameterGroupName="test",
        Parameters=[
            {
                "ParameterName": "foo",
                "ParameterValue": "foo_val",
                "Description": "test param",
                "ApplyMethod": "immediate",
            }
        ],
    )

    assert modify_result["DBParameterGroupName"] == "test"

    db_parameters = conn.describe_db_parameters(DBParameterGroupName="test")
    assert db_parameters["Parameters"][0]["ParameterName"] == "foo"
    assert db_parameters["Parameters"][0]["ParameterValue"] == "foo_val"
    assert db_parameters["Parameters"][0]["Description"] == "test param"
    assert db_parameters["Parameters"][0]["ApplyMethod"] == "immediate"


@mock_aws
def test_delete_non_existent_db_parameter_group():
    conn = boto3.client("rds", region_name=DEFAULT_REGION)
    with pytest.raises(ClientError):
        conn.delete_db_parameter_group(DBParameterGroupName="non-existent")


@mock_aws
def test_create_parameter_group_with_tags():
    conn = boto3.client("rds", region_name=DEFAULT_REGION)
    conn.create_db_parameter_group(
        DBParameterGroupName="test",
        DBParameterGroupFamily="mysql5.6",
        Description="test parameter group",
        Tags=[{"Key": "foo", "Value": "bar"}],
    )
    result = conn.list_tags_for_resource(
        ResourceName="arn:aws:rds:us-west-2:1234567890:pg:test"
    )
    assert result["TagList"] == [{"Value": "bar", "Key": "foo"}]


@mock_aws
def test_create_db_with_iam_authentication():
    conn = boto3.client("rds", region_name=DEFAULT_REGION)

    database = conn.create_db_instance(
        DBInstanceIdentifier="rds",
        DBInstanceClass="db.t1.micro",
        Engine="postgres",
        EnableIAMDatabaseAuthentication=True,
    )

    db_instance = database["DBInstance"]
    assert db_instance["IAMDatabaseAuthenticationEnabled"] is True

    snapshot = conn.create_db_snapshot(
        DBInstanceIdentifier="rds", DBSnapshotIdentifier="snapshot"
    ).get("DBSnapshot")

    assert snapshot.get("IAMDatabaseAuthenticationEnabled") is True


@mock_aws
def test_create_db_instance_with_tags():
    client = boto3.client("rds", region_name=DEFAULT_REGION)
    tags = [{"Key": "foo", "Value": "bar"}, {"Key": "foo1", "Value": "bar1"}]
    db_instance_identifier = "test-db-instance"
    resp = client.create_db_instance(
        DBInstanceIdentifier=db_instance_identifier,
        Engine="postgres",
        DBName="staging-postgres",
        DBInstanceClass="db.m1.small",
        Tags=tags,
    )
    assert resp["DBInstance"]["TagList"] == tags

    resp = client.describe_db_instances(DBInstanceIdentifier=db_instance_identifier)
    assert resp["DBInstances"][0]["TagList"] == tags


@mock_aws
def test_create_db_instance_without_availability_zone():
    region = "us-east-1"
    client = boto3.client("rds", region_name=region)
    db_instance_identifier = "test-db-instance"
    resp = client.create_db_instance(
        DBInstanceIdentifier=db_instance_identifier,
        Engine="postgres",
        DBName="staging-postgres",
        DBInstanceClass="db.m1.small",
    )
    assert region in resp["DBInstance"]["AvailabilityZone"]

    resp = client.describe_db_instances(DBInstanceIdentifier=db_instance_identifier)
    assert region in resp["DBInstances"][0]["AvailabilityZone"]


@mock_aws
def test_create_db_instance_with_availability_zone():
    region = "us-east-1"
    availability_zone = f"{region}c"
    client = boto3.client("rds", region_name=region)
    db_instance_identifier = "test-db-instance"
    resp = client.create_db_instance(
        DBInstanceIdentifier=db_instance_identifier,
        Engine="postgres",
        DBName="staging-postgres",
        DBInstanceClass="db.m1.small",
        AvailabilityZone=availability_zone,
    )
    assert resp["DBInstance"]["AvailabilityZone"] == availability_zone

    resp = client.describe_db_instances(DBInstanceIdentifier=db_instance_identifier)
    assert resp["DBInstances"][0]["AvailabilityZone"] == availability_zone


invalid_identifiers = ("-foo", "foo-", "2foo", "foo--bar", "", "foo_bar")
invalid_db_identifiers = invalid_identifiers + ("x" * 64,)
invalid_db_snapshot_identifiers = invalid_identifiers + ("x" * 256,)


@pytest.mark.parametrize("invalid_db_identifier", invalid_db_identifiers)
def test_validate_db_identifier_backend_invalid(invalid_db_identifier):
    with pytest.raises(InvalidDBInstanceIdentifier):
        RDSBackend._validate_db_identifier(invalid_db_identifier)


@pytest.mark.parametrize(
    "invalid_db_snapshot_identifier", invalid_db_snapshot_identifiers
)
def test_validate_db_snapshot_identifier_backend_invalid(
    invalid_db_snapshot_identifier,
):
    with pytest.raises(InvalidDBSnapshotIdentifier):
        RDSBackend.validate_db_snapshot_identifier(
            invalid_db_snapshot_identifier, "DBSnapshotIdentifier"
        )


valid_identifiers = ("f", "foo", "FOO", "FOO-bar-123")
valid_db_identifiers = valid_identifiers + ("x" * 63,)
valid_db_snapshot_identifiers = valid_identifiers + ("x" * 255,)


@pytest.mark.parametrize("valid_db_identifier", valid_db_identifiers)
def test_validate_db_identifier_backend_valid(valid_db_identifier):
    RDSBackend._validate_db_identifier(valid_db_identifier)


@pytest.mark.parametrize("valid_db_snapshot_identifier", valid_db_snapshot_identifiers)
def test_validate_db_snapshot_identifier_backend_valid(valid_db_snapshot_identifier):
    RDSBackend.validate_db_snapshot_identifier(
        valid_db_snapshot_identifier, "DBSnapshotIdentifier"
    )


@mock_aws
def test_validate_db_identifier():
    client = boto3.client("rds", region_name=DEFAULT_REGION)
    invalid_db_instance_identifier = "arn:aws:rds:eu-west-1:123456789012:db:mydb"

    with pytest.raises(ClientError) as exc:
        client.create_db_instance(
            DBInstanceIdentifier=invalid_db_instance_identifier,
            Engine="postgres",
            DBName="staging-postgres",
            DBInstanceClass="db.m1.small",
        )
    validation_helper(exc)

    with pytest.raises(ClientError) as exc:
        client.start_db_instance(
            DBInstanceIdentifier=invalid_db_instance_identifier,
        )
    validation_helper(exc)

    with pytest.raises(ClientError) as exc:
        client.stop_db_instance(
            DBInstanceIdentifier=invalid_db_instance_identifier,
        )
    validation_helper(exc)

    with pytest.raises(ClientError) as exc:
        client.delete_db_instance(
            DBInstanceIdentifier=invalid_db_instance_identifier,
        )
    validation_helper(exc)

    with pytest.raises(ClientError) as exc:
        client.delete_db_instance(
            DBInstanceIdentifier="valid-1-id" * 10,
        )
    validation_helper(exc)


@mock_aws
def test_validate_db_snapshot_identifier_different_operations():
    client = boto3.client("rds", region_name=DEFAULT_REGION)
    db_instance_identifier = "valid-identifier"
    valid_db_snapshot_identifier = "valid"
    invalid_db_snapshot_identifier = "--invalid--"

    client.create_db_instance(
        DBInstanceIdentifier=db_instance_identifier,
        Engine="postgres",
        DBName="staging-postgres",
        DBInstanceClass="db.m1.small",
    )

    expected_message = f"Invalid snapshot identifier:  {invalid_db_snapshot_identifier}"
    with pytest.raises(ClientError) as exc:
        client.create_db_snapshot(
            DBSnapshotIdentifier=invalid_db_snapshot_identifier,
            DBInstanceIdentifier=db_instance_identifier,
        )
    snapshot_validation_helper(exc, expected_message)

    client.create_db_snapshot(
        DBSnapshotIdentifier=valid_db_snapshot_identifier,
        DBInstanceIdentifier=db_instance_identifier,
    )

    with pytest.raises(ClientError) as exc:
        client.copy_db_snapshot(
            SourceDBSnapshotIdentifier=valid_db_snapshot_identifier,
            TargetDBSnapshotIdentifier=invalid_db_snapshot_identifier,
        )
    snapshot_validation_helper(exc, expected_message)

    with pytest.raises(ClientError) as exc:
        client.stop_db_instance(
            DBInstanceIdentifier=db_instance_identifier,
            DBSnapshotIdentifier=invalid_db_snapshot_identifier,
        )
    snapshot_validation_helper(exc, expected_message)

    with pytest.raises(ClientError) as exc:
        client.delete_db_instance(
            DBInstanceIdentifier=db_instance_identifier,
            FinalDBSnapshotIdentifier=invalid_db_snapshot_identifier,
        )
    snapshot_validation_helper(exc, expected_message)


# Depending on what is wrong with the snapshot_identifier, AWS produces different error messages.
snapshot_identifier_data = (
    ("", "The parameter DBSnapshotIdentifier must be provided and must not be blank."),
    ("-invalid", "Invalid snapshot identifier:  -invalid"),
    (
        "in--valid",
        (
            "The parameter DBSnapshotIdentifier is not a valid identifier. "
            "Identifiers must begin with a letter; must contain only ASCII "
            "letters, digits, and hyphens; and must not end with a hyphen "
            "or contain two consecutive hyphens."
        ),
    ),
)


@pytest.mark.parametrize(
    "invalid_db_snapshot_identifier,expected_message",
    snapshot_identifier_data,
    ids=("empty", "invalid_first_character", "default_message"),
)
@mock_aws
def test_validate_db_snapshot_identifier_different_error_messages(
    invalid_db_snapshot_identifier, expected_message
):
    client = boto3.client("rds", region_name=DEFAULT_REGION)
    db_instance_identifier = "valid-identifier"
    client.create_db_instance(
        DBInstanceIdentifier=db_instance_identifier,
        Engine="postgres",
        DBName="staging-postgres",
        DBInstanceClass="db.m1.small",
    )

    with pytest.raises(ClientError) as exc:
        client.create_db_snapshot(
            DBSnapshotIdentifier=invalid_db_snapshot_identifier,
            DBInstanceIdentifier=db_instance_identifier,
        )
    snapshot_validation_helper(exc, expected_message)


@mock_aws
def test_createdb_instance_engine_with_invalid_value():
    client = boto3.client("rds", region_name=DEFAULT_REGION)
    with pytest.raises(ClientError) as exc:
        client.create_db_instance(
            DBInstanceIdentifier="test-db-instance",
            Engine="invalid-engine",
            DBName="staging-postgres",
            DBInstanceClass="db.m1.small",
        )

    err = exc.value.response["Error"]

    assert err["Code"] == "InvalidParameterValue"
    assert (
        err["Message"]
        == "Value invalid-engine for parameter Engine is invalid. Reason: engine invalid-engine not supported"
    )


@mock_aws
def test_describe_db_snapshot_attributes_default():
    client = boto3.client("rds", region_name="us-east-2")
    client.create_db_instance(
        DBInstanceIdentifier="db-primary-1",
        AllocatedStorage=10,
        Engine="postgres",
        DBName="staging-postgres",
        DBInstanceClass="db.m1.small",
        MasterUsername="root",
        MasterUserPassword="hunter2",
        Port=1234,
        DBSecurityGroups=["my_sg"],
    )

    client.create_db_snapshot(
        DBInstanceIdentifier="db-primary-1", DBSnapshotIdentifier="snapshot-1"
    ).get("DBSnapshot")

    resp = client.describe_db_snapshot_attributes(DBSnapshotIdentifier="snapshot-1")

    assert resp["DBSnapshotAttributesResult"]["DBSnapshotIdentifier"] == "snapshot-1"
    assert resp["DBSnapshotAttributesResult"]["DBSnapshotAttributes"] == []


@mock_aws
def test_describe_db_snapshot_attributes():
    client = boto3.client("rds", region_name="us-east-2")
    client.create_db_instance(
        DBInstanceIdentifier="db-primary-1",
        AllocatedStorage=10,
        Engine="postgres",
        DBName="staging-postgres",
        DBInstanceClass="db.m1.small",
        MasterUsername="root",
        MasterUserPassword="hunter2",
        Port=1234,
        DBSecurityGroups=["my_sg"],
    )

    client.create_db_snapshot(
        DBInstanceIdentifier="db-primary-1", DBSnapshotIdentifier="snapshot-1"
    ).get("DBSnapshot")

    resp = client.modify_db_snapshot_attribute(
        DBSnapshotIdentifier="snapshot-1",
        AttributeName="restore",
        ValuesToAdd=["Test", "Test2"],
    )

    resp = client.describe_db_snapshot_attributes(DBSnapshotIdentifier="snapshot-1")

    assert (
        resp["DBSnapshotAttributesResult"]["DBSnapshotAttributes"][0]["AttributeName"]
        == "restore"
    )
    assert resp["DBSnapshotAttributesResult"]["DBSnapshotAttributes"][0][
        "AttributeValues"
    ] == ["Test", "Test2"]


@mock_aws
def test_modify_db_snapshot_attribute():
    client = boto3.client("rds", region_name="us-east-2")
    client.create_db_instance(
        DBInstanceIdentifier="db-primary-1",
        AllocatedStorage=10,
        Engine="postgres",
        DBName="staging-postgres",
        DBInstanceClass="db.m1.small",
        MasterUsername="root",
        MasterUserPassword="hunter2",
        Port=1234,
        DBSecurityGroups=["my_sg"],
    )

    client.create_db_snapshot(
        DBInstanceIdentifier="db-primary-1", DBSnapshotIdentifier="snapshot-1"
    ).get("DBSnapshot")

    resp = client.modify_db_snapshot_attribute(
        DBSnapshotIdentifier="snapshot-1",
        AttributeName="restore",
        ValuesToAdd=["Test", "Test2"],
    )
    resp = client.modify_db_snapshot_attribute(
        DBSnapshotIdentifier="snapshot-1",
        AttributeName="restore",
        ValuesToRemove=["Test"],
    )
    resp = client.modify_db_snapshot_attribute(
        DBSnapshotIdentifier="snapshot-1",
        AttributeName="restore",
        ValuesToAdd=["Test3"],
    )

    assert (
        resp["DBSnapshotAttributesResult"]["DBSnapshotAttributes"][0]["AttributeName"]
        == "restore"
    )
    assert resp["DBSnapshotAttributesResult"]["DBSnapshotAttributes"][0][
        "AttributeValues"
    ] == ["Test2", "Test3"]


def validation_helper(exc):
    err = exc.value.response["Error"]
    assert err["Code"] == "InvalidParameterValue"
    assert err["Message"] == (
        "The parameter DBInstanceIdentifier is not a valid identifier. "
        "Identifiers must begin with a letter; must contain only ASCII "
        "letters, digits, and hyphens; "
        "and must not end with a hyphen or contain two consecutive hyphens."
    )


def snapshot_validation_helper(exc, expected_message):
    err = exc.value.response["Error"]
    assert err["Code"] == "InvalidParameterValue"
    assert err["Message"] == expected_message<|MERGE_RESOLUTION|>--- conflicted
+++ resolved
@@ -1351,19 +1351,17 @@
 
 
 @pytest.mark.parametrize(
-<<<<<<< HEAD
     "db_snapshot_identifier",
     ("snapshot-1", f"arn:aws:rds:{DEFAULT_REGION}:123456789012:snapshot:snapshot-1"),
     ids=("by_name", "by_arn"),
 )
-@mock_aws
-def test_restore_db_instance_from_db_snapshot(db_snapshot_identifier):
-=======
+@pytest.mark.parametrize(
     "custom_db_subnet_group", [True, False], ids=("custom_subnet", "default_subnet")
 )
 @mock_aws
-def test_restore_db_instance_from_db_snapshot(custom_db_subnet_group: bool):
->>>>>>> 361b4fc3
+def test_restore_db_instance_from_db_snapshot(
+    db_snapshot_identifier: str, custom_db_subnet_group: bool
+):
     conn = boto3.client("rds", region_name=DEFAULT_REGION)
     conn.create_db_instance(
         DBInstanceIdentifier="db-primary-1",
@@ -1391,14 +1389,12 @@
         )
 
     # restore
-<<<<<<< HEAD
     new_instance = conn.restore_db_instance_from_db_snapshot(
         DBInstanceIdentifier="db-restore-1", DBSnapshotIdentifier=db_snapshot_identifier
     )["DBInstance"]
-=======
     kwargs = {
         "DBInstanceIdentifier": "db-restore-1",
-        "DBSnapshotIdentifier": "snapshot-1",
+        "DBSnapshotIdentifier": db_snapshot_identifier,
     }
     if custom_db_subnet_group:
         kwargs["DBSubnetGroupName"] = "custom-subnet-group"
@@ -1407,7 +1403,6 @@
         assert (
             new_instance["DBSubnetGroup"]["DBSubnetGroupName"] == "custom-subnet-group"
         )
->>>>>>> 361b4fc3
     assert new_instance["DBInstanceIdentifier"] == "db-restore-1"
     assert new_instance["DBInstanceClass"] == "db.m1.small"
     assert new_instance["StorageType"] == "gp2"
