import boto
from boto.swf.exceptions import SWFResponseError
import boto3
from botocore.exceptions import ClientError
<<<<<<< HEAD
import sure  # noqa # pylint: disable=unused-import
=======
import pytest
import sure  # noqa
>>>>>>> f50d80ed

from moto import mock_swf_deprecated
from moto import mock_swf


# RegisterActivityType endpoint
# Has boto3 equivalent
@mock_swf_deprecated
def test_register_activity_type():
    conn = boto.connect_swf("the_key", "the_secret")
    conn.register_domain("test-domain", "60")
    conn.register_activity_type("test-domain", "test-activity", "v1.0")

    types = conn.list_activity_types("test-domain", "REGISTERED")
    actype = types["typeInfos"][0]
    actype["activityType"]["name"].should.equal("test-activity")
    actype["activityType"]["version"].should.equal("v1.0")


@mock_swf
def test_register_activity_type_boto3():
    client = boto3.client("swf", region_name="us-west-2")
    client.register_domain(
        name="test-domain", workflowExecutionRetentionPeriodInDays="60"
    )
    client.register_activity_type(
        domain="test-domain", name="test-activity", version="v1.0"
    )

    types = client.list_activity_types(
        domain="test-domain", registrationStatus="REGISTERED"
    )["typeInfos"]
    types.should.have.length_of(1)
    actype = types[0]
    actype["activityType"]["name"].should.equal("test-activity")
    actype["activityType"]["version"].should.equal("v1.0")


# Has boto3 equivalent
@mock_swf_deprecated
def test_register_already_existing_activity_type():
    conn = boto.connect_swf("the_key", "the_secret")
    conn.register_domain("test-domain", "60")
    conn.register_activity_type("test-domain", "test-activity", "v1.0")

    conn.register_activity_type.when.called_with(
        "test-domain", "test-activity", "v1.0"
    ).should.throw(SWFResponseError)


@mock_swf
def test_register_already_existing_activity_type_boto3():
    client = boto3.client("swf", region_name="us-west-2")
    client.register_domain(
        name="test-domain", workflowExecutionRetentionPeriodInDays="60"
    )
    client.register_activity_type(
        domain="test-domain", name="test-activity", version="v1.0"
    )

    with pytest.raises(ClientError) as ex:
        client.register_activity_type(
            domain="test-domain", name="test-activity", version="v1.0"
        )
    ex.value.response["Error"]["Code"].should.equal("TypeAlreadyExistsFault")
    ex.value.response["Error"]["Message"].should.equal(
        "ActivityType=[name=test-activity, version=v1.0]"
    )
    ex.value.response["ResponseMetadata"]["HTTPStatusCode"].should.equal(400)


# Has boto3 equivalent
@mock_swf_deprecated
def test_register_with_wrong_parameter_type():
    conn = boto.connect_swf("the_key", "the_secret")
    conn.register_domain("test-domain", "60")

    conn.register_activity_type.when.called_with(
        "test-domain", "test-activity", 12
    ).should.throw(SWFResponseError)


# ListActivityTypes endpoint
# Has boto3 equivalent
@mock_swf_deprecated
def test_list_activity_types():
    conn = boto.connect_swf("the_key", "the_secret")
    conn.register_domain("test-domain", "60")
    conn.register_activity_type("test-domain", "b-test-activity", "v1.0")
    conn.register_activity_type("test-domain", "a-test-activity", "v1.0")
    conn.register_activity_type("test-domain", "c-test-activity", "v1.0")

    all_activity_types = conn.list_activity_types("test-domain", "REGISTERED")
    names = [
        activity_type["activityType"]["name"]
        for activity_type in all_activity_types["typeInfos"]
    ]
    names.should.equal(["a-test-activity", "b-test-activity", "c-test-activity"])


# ListActivityTypes endpoint
@mock_swf
def test_list_activity_types_boto3():
    client = boto3.client("swf", region_name="us-west-2")
    client.register_domain(
        name="test-domain", workflowExecutionRetentionPeriodInDays="60"
    )
    client.register_activity_type(
        domain="test-domain", name="b-test-activity", version="v1.0"
    )
    client.register_activity_type(
        domain="test-domain", name="a-test-activity", version="v1.0"
    )
    client.register_activity_type(
        domain="test-domain", name="c-test-activity", version="v1.0"
    )

    types = client.list_activity_types(
        domain="test-domain", registrationStatus="REGISTERED"
    )
    names = [
        activity_type["activityType"]["name"] for activity_type in types["typeInfos"]
    ]
    names.should.equal(["a-test-activity", "b-test-activity", "c-test-activity"])


# Has boto3 equivalent
@mock_swf_deprecated
def test_list_activity_types_reverse_order():
    conn = boto.connect_swf("the_key", "the_secret")
    conn.register_domain("test-domain", "60")
    conn.register_activity_type("test-domain", "b-test-activity", "v1.0")
    conn.register_activity_type("test-domain", "a-test-activity", "v1.0")
    conn.register_activity_type("test-domain", "c-test-activity", "v1.0")

    all_activity_types = conn.list_activity_types(
        "test-domain", "REGISTERED", reverse_order=True
    )
    names = [
        activity_type["activityType"]["name"]
        for activity_type in all_activity_types["typeInfos"]
    ]
    names.should.equal(["c-test-activity", "b-test-activity", "a-test-activity"])


@mock_swf
def test_list_activity_types_reverse_order_boto3():
    client = boto3.client("swf", region_name="us-west-2")
    client.register_domain(
        name="test-domain", workflowExecutionRetentionPeriodInDays="60"
    )
    client.register_activity_type(
        domain="test-domain", name="b-test-activity", version="v1.0"
    )
    client.register_activity_type(
        domain="test-domain", name="a-test-activity", version="v1.0"
    )
    client.register_activity_type(
        domain="test-domain", name="c-test-activity", version="v1.0"
    )

    types = client.list_activity_types(
        domain="test-domain", registrationStatus="REGISTERED", reverseOrder=True
    )

    names = [
        activity_type["activityType"]["name"] for activity_type in types["typeInfos"]
    ]
    names.should.equal(["c-test-activity", "b-test-activity", "a-test-activity"])


# DeprecateActivityType endpoint
# Has boto3 equivalent
@mock_swf_deprecated
def test_deprecate_activity_type():
    conn = boto.connect_swf("the_key", "the_secret")
    conn.register_domain("test-domain", "60")
    conn.register_activity_type("test-domain", "test-activity", "v1.0")
    conn.deprecate_activity_type("test-domain", "test-activity", "v1.0")

    actypes = conn.list_activity_types("test-domain", "DEPRECATED")
    actype = actypes["typeInfos"][0]
    actype["activityType"]["name"].should.equal("test-activity")
    actype["activityType"]["version"].should.equal("v1.0")


# DeprecateActivityType endpoint
@mock_swf
def test_deprecate_activity_type_boto3():
    client = boto3.client("swf", region_name="us-west-2")
    client.register_domain(
        name="test-domain", workflowExecutionRetentionPeriodInDays="60"
    )
    client.register_activity_type(
        domain="test-domain", name="test-activity", version="v1.0"
    )
    client.deprecate_activity_type(
        domain="test-domain", activityType={"name": "test-activity", "version": "v1.0"}
    )

    types = client.list_activity_types(
        domain="test-domain", registrationStatus="DEPRECATED"
    )
    types.should.have.key("typeInfos").being.length_of(1)
    actype = types["typeInfos"][0]
    actype["activityType"]["name"].should.equal("test-activity")
    actype["activityType"]["version"].should.equal("v1.0")


# Has boto3 equivalent
@mock_swf_deprecated
def test_deprecate_already_deprecated_activity_type():
    conn = boto.connect_swf("the_key", "the_secret")
    conn.register_domain("test-domain", "60")
    conn.register_activity_type("test-domain", "test-activity", "v1.0")
    conn.deprecate_activity_type("test-domain", "test-activity", "v1.0")

    conn.deprecate_activity_type.when.called_with(
        "test-domain", "test-activity", "v1.0"
    ).should.throw(SWFResponseError)


@mock_swf
def test_deprecate_already_deprecated_activity_type_boto3():
    client = boto3.client("swf", region_name="us-west-2")
    client.register_domain(
        name="test-domain", workflowExecutionRetentionPeriodInDays="60"
    )
    client.register_activity_type(
        domain="test-domain", name="test-activity", version="v1.0"
    )
    client.deprecate_activity_type(
        domain="test-domain", activityType={"name": "test-activity", "version": "v1.0"}
    )

    with pytest.raises(ClientError) as ex:
        client.deprecate_activity_type(
            domain="test-domain",
            activityType={"name": "test-activity", "version": "v1.0"},
        )
    ex.value.response["Error"]["Code"].should.equal("TypeDeprecatedFault")
    ex.value.response["Error"]["Message"].should.equal(
        "ActivityType=[name=test-activity, version=v1.0]"
    )
    ex.value.response["ResponseMetadata"]["HTTPStatusCode"].should.equal(400)


# Has boto3 equivalent
@mock_swf_deprecated
def test_deprecate_non_existent_activity_type():
    conn = boto.connect_swf("the_key", "the_secret")
    conn.register_domain("test-domain", "60")

    conn.deprecate_activity_type.when.called_with(
        "test-domain", "non-existent", "v1.0"
    ).should.throw(SWFResponseError)


@mock_swf
def test_deprecate_non_existent_activity_type_boto3():
    client = boto3.client("swf", region_name="us-west-2")
    client.register_domain(
        name="test-domain", workflowExecutionRetentionPeriodInDays="60"
    )

    with pytest.raises(ClientError) as ex:
        client.deprecate_activity_type(
            domain="test-domain",
            activityType={"name": "test-activity", "version": "v1.0"},
        )
    ex.value.response["Error"]["Code"].should.equal("UnknownResourceFault")
    ex.value.response["Error"]["Message"].should.equal(
        "Unknown type: ActivityType=[name=test-activity, version=v1.0]"
    )
    ex.value.response["ResponseMetadata"]["HTTPStatusCode"].should.equal(400)


# DeprecateActivityType endpoint
@mock_swf
def test_undeprecate_activity_type():
    client = boto3.client("swf", region_name="us-east-1")
    client.register_domain(
        name="test-domain", workflowExecutionRetentionPeriodInDays="60"
    )
    client.register_activity_type(
        domain="test-domain", name="test-activity", version="v1.0"
    )
    client.deprecate_activity_type(
        domain="test-domain", activityType={"name": "test-activity", "version": "v1.0"}
    )
    client.undeprecate_activity_type(
        domain="test-domain", activityType={"name": "test-activity", "version": "v1.0"}
    )

    resp = client.describe_activity_type(
        domain="test-domain", activityType={"name": "test-activity", "version": "v1.0"}
    )
    resp["typeInfo"]["status"].should.equal("REGISTERED")


@mock_swf
def test_undeprecate_already_undeprecated_activity_type():
    client = boto3.client("swf", region_name="us-east-1")
    client.register_domain(
        name="test-domain", workflowExecutionRetentionPeriodInDays="60"
    )
    client.register_activity_type(
        domain="test-domain", name="test-activity", version="v1.0"
    )
    client.deprecate_activity_type(
        domain="test-domain", activityType={"name": "test-activity", "version": "v1.0"}
    )
    client.undeprecate_activity_type(
        domain="test-domain", activityType={"name": "test-activity", "version": "v1.0"}
    )

    client.undeprecate_activity_type.when.called_with(
        domain="test-domain", activityType={"name": "test-activity", "version": "v1.0"}
    ).should.throw(ClientError)


@mock_swf
def test_undeprecate_never_deprecated_activity_type():
    client = boto3.client("swf", region_name="us-east-1")
    client.register_domain(
        name="test-domain", workflowExecutionRetentionPeriodInDays="60"
    )
    client.register_activity_type(
        domain="test-domain", name="test-activity", version="v1.0"
    )

    client.undeprecate_activity_type.when.called_with(
        domain="test-domain", activityType={"name": "test-activity", "version": "v1.0"}
    ).should.throw(ClientError)


@mock_swf
def test_undeprecate_non_existent_activity_type():
    client = boto3.client("swf", region_name="us-east-1")
    client.register_domain(
        name="test-domain", workflowExecutionRetentionPeriodInDays="60"
    )

    client.undeprecate_activity_type.when.called_with(
        domain="test-domain", activityType={"name": "test-activity", "version": "v1.0"}
    ).should.throw(ClientError)


# DescribeActivityType endpoint
# Has boto3 equivalent
@mock_swf_deprecated
def test_describe_activity_type():
    conn = boto.connect_swf("the_key", "the_secret")
    conn.register_domain("test-domain", "60")
    conn.register_activity_type(
        "test-domain",
        "test-activity",
        "v1.0",
        task_list="foo",
        default_task_heartbeat_timeout="32",
    )

    actype = conn.describe_activity_type("test-domain", "test-activity", "v1.0")
    actype["configuration"]["defaultTaskList"]["name"].should.equal("foo")
    infos = actype["typeInfo"]
    infos["activityType"]["name"].should.equal("test-activity")
    infos["activityType"]["version"].should.equal("v1.0")
    infos["status"].should.equal("REGISTERED")


@mock_swf
def test_describe_activity_type_boto3():
    client = boto3.client("swf", region_name="us-east-1")
    client.register_domain(
        name="test-domain", workflowExecutionRetentionPeriodInDays="60"
    )
    client.register_activity_type(
        domain="test-domain",
        name="test-activity",
        version="v1.0",
        defaultTaskList={"name": "foo"},
        defaultTaskHeartbeatTimeout="32",
    )

    actype = client.describe_activity_type(
        domain="test-domain", activityType={"name": "test-activity", "version": "v1.0"}
    )
    actype["configuration"]["defaultTaskList"]["name"].should.equal("foo")
    infos = actype["typeInfo"]
    infos["activityType"]["name"].should.equal("test-activity")
    infos["activityType"]["version"].should.equal("v1.0")
    infos["status"].should.equal("REGISTERED")


# Has boto3 equivalent
@mock_swf_deprecated
def test_describe_non_existent_activity_type():
    conn = boto.connect_swf("the_key", "the_secret")
    conn.register_domain("test-domain", "60")

    conn.describe_activity_type.when.called_with(
        "test-domain", "non-existent", "v1.0"
    ).should.throw(SWFResponseError)


@mock_swf
def test_describe_non_existent_activity_type_boto3():
    client = boto3.client("swf", region_name="us-east-1")
    client.register_domain(
        name="test-domain", workflowExecutionRetentionPeriodInDays="60"
    )

    with pytest.raises(ClientError) as ex:
        client.describe_activity_type(
            domain="test-domain",
            activityType={"name": "test-activity", "version": "v1.0"},
        )
    ex.value.response["Error"]["Code"].should.equal("UnknownResourceFault")
    ex.value.response["Error"]["Message"].should.equal(
        "Unknown type: ActivityType=[name=test-activity, version=v1.0]"
    )
    ex.value.response["ResponseMetadata"]["HTTPStatusCode"].should.equal(400)<|MERGE_RESOLUTION|>--- conflicted
+++ resolved
@@ -2,12 +2,8 @@
 from boto.swf.exceptions import SWFResponseError
 import boto3
 from botocore.exceptions import ClientError
-<<<<<<< HEAD
 import sure  # noqa # pylint: disable=unused-import
-=======
 import pytest
-import sure  # noqa
->>>>>>> f50d80ed
 
 from moto import mock_swf_deprecated
 from moto import mock_swf
