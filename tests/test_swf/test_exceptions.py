--- conflicted
+++ resolved
@@ -1,163 +1,3 @@
-<<<<<<< HEAD
-from __future__ import unicode_literals
-import sure  # noqa
-
-import json
-
-from moto.swf.exceptions import (
-    SWFClientError,
-    SWFUnknownResourceFault,
-    SWFDomainAlreadyExistsFault,
-    SWFDomainDeprecatedFault,
-    SWFSerializationException,
-    SWFTypeAlreadyExistsFault,
-    SWFTypeDeprecatedFault,
-    SWFWorkflowExecutionAlreadyStartedFault,
-    SWFDefaultUndefinedFault,
-    SWFValidationException,
-    SWFDecisionValidationException,
-)
-from moto.swf.models import (
-    WorkflowType,
-)
-
-
-def test_swf_client_error():
-    ex = SWFClientError("ASpecificType", "error message")
-
-    ex.code.should.equal(400)
-    json.loads(ex.get_body()).should.equal({
-        "__type": "ASpecificType",
-        "message": "error message"
-    })
-
-
-def test_swf_unknown_resource_fault():
-    ex = SWFUnknownResourceFault("type", "detail")
-
-    ex.code.should.equal(400)
-    json.loads(ex.get_body()).should.equal({
-        "__type": "com.amazonaws.swf.base.model#UnknownResourceFault",
-        "message": "Unknown type: detail"
-    })
-
-
-def test_swf_unknown_resource_fault_with_only_one_parameter():
-    ex = SWFUnknownResourceFault("foo bar baz")
-
-    ex.code.should.equal(400)
-    json.loads(ex.get_body()).should.equal({
-        "__type": "com.amazonaws.swf.base.model#UnknownResourceFault",
-        "message": "Unknown foo bar baz"
-    })
-
-
-def test_swf_domain_already_exists_fault():
-    ex = SWFDomainAlreadyExistsFault("domain-name")
-
-    ex.code.should.equal(400)
-    json.loads(ex.get_body()).should.equal({
-        "__type": "com.amazonaws.swf.base.model#DomainAlreadyExistsFault",
-        "message": "domain-name"
-    })
-
-
-def test_swf_domain_deprecated_fault():
-    ex = SWFDomainDeprecatedFault("domain-name")
-
-    ex.code.should.equal(400)
-    json.loads(ex.get_body()).should.equal({
-        "__type": "com.amazonaws.swf.base.model#DomainDeprecatedFault",
-        "message": "domain-name"
-    })
-
-
-def test_swf_serialization_exception():
-    ex = SWFSerializationException("value")
-
-    ex.code.should.equal(400)
-    json.loads(ex.get_body()).should.equal({
-        "__type": "com.amazonaws.swf.base.model#SerializationException",
-        "message": "class java.lang.Foo can not be converted to an String  (not a real SWF exception ; happened on: value)"
-    })
-
-
-def test_swf_type_already_exists_fault():
-    wft = WorkflowType("wf-name", "wf-version")
-    ex = SWFTypeAlreadyExistsFault(wft)
-
-    ex.code.should.equal(400)
-    json.loads(ex.get_body()).should.equal({
-        "__type": "com.amazonaws.swf.base.model#TypeAlreadyExistsFault",
-        "message": "WorkflowType=[name=wf-name, version=wf-version]"
-    })
-
-
-def test_swf_type_deprecated_fault():
-    wft = WorkflowType("wf-name", "wf-version")
-    ex = SWFTypeDeprecatedFault(wft)
-
-    ex.code.should.equal(400)
-    json.loads(ex.get_body()).should.equal({
-        "__type": "com.amazonaws.swf.base.model#TypeDeprecatedFault",
-        "message": "WorkflowType=[name=wf-name, version=wf-version]"
-    })
-
-
-def test_swf_workflow_execution_already_started_fault():
-    ex = SWFWorkflowExecutionAlreadyStartedFault()
-
-    ex.code.should.equal(400)
-    json.loads(ex.get_body()).should.equal({
-        "__type": "com.amazonaws.swf.base.model#WorkflowExecutionAlreadyStartedFault",
-        'message': 'Already Started',
-    })
-
-
-def test_swf_default_undefined_fault():
-    ex = SWFDefaultUndefinedFault("execution_start_to_close_timeout")
-
-    ex.code.should.equal(400)
-    json.loads(ex.get_body()).should.equal({
-        "__type": "com.amazonaws.swf.base.model#DefaultUndefinedFault",
-        "message": "executionStartToCloseTimeout",
-    })
-
-
-def test_swf_validation_exception():
-    ex = SWFValidationException("Invalid token")
-
-    ex.code.should.equal(400)
-    json.loads(ex.get_body()).should.equal({
-        "__type": "com.amazon.coral.validate#ValidationException",
-        "message": "Invalid token",
-    })
-
-
-def test_swf_decision_validation_error():
-    ex = SWFDecisionValidationException([
-        {"type": "null_value",
-         "where": "decisions.1.member.startTimerDecisionAttributes.startToFireTimeout"},
-        {"type": "bad_decision_type",
-         "value": "FooBar",
-         "where": "decisions.1.member.decisionType",
-         "possible_values": "Foo, Bar, Baz"},
-    ])
-
-    ex.code.should.equal(400)
-    ex.error_type.should.equal("com.amazon.coral.validate#ValidationException")
-
-    msg = ex.get_body()
-    msg.should.match(r"2 validation errors detected:")
-    msg.should.match(
-        r"Value null at 'decisions.1.member.startTimerDecisionAttributes.startToFireTimeout' "
-        r"failed to satisfy constraint: Member must not be null;"
-    )
-    msg.should.match(
-        r"Value 'FooBar' at 'decisions.1.member.decisionType' failed to satisfy constraint: "
-        r"Member must satisfy enum value set: \[Foo, Bar, Baz\]"
-    )
-=======
 from __future__ import unicode_literals
 import sure  # noqa
 
@@ -338,5 +178,4 @@
     msg.should.match(
         r"Value 'FooBar' at 'decisions.1.member.decisionType' failed to satisfy constraint: "
         r"Member must satisfy enum value set: \[Foo, Bar, Baz\]"
-    )
->>>>>>> b8a1f852
+    )