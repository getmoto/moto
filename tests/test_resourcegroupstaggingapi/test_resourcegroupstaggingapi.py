--- conflicted
+++ resolved
@@ -3,19 +3,6 @@
 import boto3
 from botocore.client import ClientError
 
-<<<<<<< HEAD
-from moto import mock_acm
-from moto import mock_ec2
-from moto import mock_elbv2
-from moto import mock_kms
-from moto import mock_resourcegroupstaggingapi
-from moto import mock_s3
-from moto import mock_lambda
-from moto import mock_iam
-from moto import mock_cloudformation
-from moto import mock_ecs
-from moto import mock_sqs
-=======
 from moto import (
     mock_acm,
     mock_cloudformation,
@@ -27,8 +14,8 @@
     mock_lambda,
     mock_resourcegroupstaggingapi,
     mock_s3,
+    mock_sqs,
 )
->>>>>>> ba04bed2
 from tests import EXAMPLE_AMI_ID, EXAMPLE_AMI_ID2
 
 
