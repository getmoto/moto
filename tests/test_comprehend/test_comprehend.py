import boto3
import pytest
from botocore.exceptions import ClientError

from moto import mock_aws
from moto.comprehend.models import (
    CANNED_DETECT_RESPONSE,
    CANNED_PHRASES_RESPONSE,
    CANNED_SENTIMENT_RESPONSE,
)

# See our Development Tips on writing tests for hints on how to write good tests:
# http://docs.getmoto.org/en/latest/docs/contributing/development_tips/tests.html


INPUT_DATA_CONFIG = {
    "DataFormat": "COMPREHEND_CSV",
    "Documents": {
        "InputFormat": "ONE_DOC_PER_LINE",
        "S3Uri": "s3://tf-acc-test-1726651689102157637/documents.txt",
    },
    "EntityList": {"S3Uri": "s3://tf-acc-test-1726651689102157637/entitylist.csv"},
    "EntityTypes": [{"Type": "ENGINEER"}, {"Type": "MANAGER"}],
}

OUTPUT_DATA_CONFIG = {
    "S3Uri": "string",
    "KmsKeyId": "string",
}

DOCUMENT_CLASSIFIER_INPUT_DATA_CONFIG = {
    "DataFormat": "COMPREHEND_CSV",
    "S3Uri": "s3://fake-bucket/documents.csv",
    "TestS3Uri": "s3://fake-bucket/test-documents.csv",
    "LabelDelimiter": ",",
    "AugmentedManifests": [
        {
            "S3Uri": "s3://fake-bucket/augmented-manifest.json",
            "Split": "TRAIN",
            "AttributeNames": [
                "Attribute1",
                "Attribute2",
            ],
            "AnnotationDataS3Uri": "s3://fake-bucket/annotations.json",
            "SourceDocumentsS3Uri": "s3://fake-bucket/source-documents/",
            "DocumentType": "PLAIN_TEXT_DOCUMENT",
        },
    ],
    "DocumentType": "PLAIN_TEXT_DOCUMENT",
    "Documents": {
        "S3Uri": "s3://fake-bucket/documents/",
        "TestS3Uri": "s3://fake-bucket/test-documents/",
    },
    "DocumentReaderConfig": {
        "DocumentReadAction": "TEXTRACT_DETECT_DOCUMENT_TEXT",
        "DocumentReadMode": "SERVICE_DEFAULT",
        "FeatureTypes": [
            "TABLES",
            "FORMS",
        ],
    },
}


@mock_aws
def test_list_entity_recognizers():
    client = boto3.client("comprehend", region_name="us-east-2")

    resp = client.list_entity_recognizers()
    assert resp["EntityRecognizerPropertiesList"] == []

    client.create_entity_recognizer(
        DataAccessRoleArn="iam_role_with_20_chars",
        InputDataConfig=INPUT_DATA_CONFIG,
        LanguageCode="en",
        RecognizerName="myname",
        VersionName="version1",
    )

    resp = client.list_entity_recognizers(Filter={"RecognizerName": "unknown"})
    assert resp["EntityRecognizerPropertiesList"] == []

    resp = client.list_entity_recognizers(Filter={"RecognizerName": "myname"})
    assert len(resp["EntityRecognizerPropertiesList"]) == 1

    client.create_entity_recognizer(
        DataAccessRoleArn="iam_role_with_20_chars",
        InputDataConfig=INPUT_DATA_CONFIG,
        LanguageCode="en",
        RecognizerName="myname",
        VersionName="version2",
    )

    resp = client.list_entity_recognizers(Filter={"RecognizerName": "myname"})
    assert len(resp["EntityRecognizerPropertiesList"]) == 2


@mock_aws
def test_create_entity_recognizer():
    client = boto3.client("comprehend", region_name="ap-southeast-1")
    resp = client.create_entity_recognizer(
        DataAccessRoleArn="iam_role_with_20_chars",
        InputDataConfig=INPUT_DATA_CONFIG,
        LanguageCode="en",
        RecognizerName="tf-acc-test-1726651689102157637",
        VersionName="terraform-20221003201727469000000002",
    )

    assert "EntityRecognizerArn" in resp


@mock_aws
def test_create_entity_recognizer_without_version():
    client = boto3.client("comprehend", region_name="ap-southeast-1")
    resp = client.create_entity_recognizer(
        DataAccessRoleArn="iam_role_with_20_chars",
        InputDataConfig=INPUT_DATA_CONFIG,
        LanguageCode="en",
        RecognizerName="tf-acc-test-1726651689102157637",
    )

    assert "EntityRecognizerArn" in resp
    assert (
        resp["EntityRecognizerArn"]
        == "arn:aws:comprehend:ap-southeast-1:123456789012:entity-recognizer/tf-acc-test-1726651689102157637"
    )


@mock_aws
def test_create_entity_recognizer_with_tags():
    client = boto3.client("comprehend", region_name="ap-southeast-1")
    arn = client.create_entity_recognizer(
        DataAccessRoleArn="iam_role_with_20_chars",
        Tags=[{"Key": "k1", "Value": "v1"}],
        InputDataConfig=INPUT_DATA_CONFIG,
        LanguageCode="en",
        RecognizerName="tf-acc-test-1726651689102157637",
    )["EntityRecognizerArn"]

    resp = client.list_tags_for_resource(ResourceArn=arn)
    assert resp["ResourceArn"] == arn
    assert resp["Tags"] == [{"Key": "k1", "Value": "v1"}]


@mock_aws
def test_describe_entity_recognizer():
    client = boto3.client("comprehend", region_name="eu-west-1")
    arn = client.create_entity_recognizer(
        DataAccessRoleArn="iam_role_with_20_chars",
        InputDataConfig=INPUT_DATA_CONFIG,
        LanguageCode="en",
        RecognizerName="tf-acc-test-1726651689102157637",
        VersionName="terraform-20221003201727469000000002",
    )["EntityRecognizerArn"]

    resp = client.describe_entity_recognizer(EntityRecognizerArn=arn)
    assert "EntityRecognizerProperties" in resp
    props = resp["EntityRecognizerProperties"]

    assert props["EntityRecognizerArn"] == arn
    assert props["LanguageCode"] == "en"
    assert props["Status"] == "TRAINED"
    assert props["InputDataConfig"] == INPUT_DATA_CONFIG
    assert props["DataAccessRoleArn"] == "iam_role_with_20_chars"
    assert props["VersionName"] == "terraform-20221003201727469000000002"


@mock_aws
def test_describe_unknown_recognizer():
    client = boto3.client("comprehend", region_name="eu-west-1")

    with pytest.raises(ClientError) as exc:
        client.describe_entity_recognizer(EntityRecognizerArn="unknown")
    err = exc.value.response["Error"]
    assert err["Code"] == "ResourceNotFoundException"
    assert err["Message"] == "RESOURCE_NOT_FOUND: Could not find specified resource."


@mock_aws
def test_stop_training_entity_recognizer():
    client = boto3.client("comprehend", region_name="eu-west-1")
    arn = client.create_entity_recognizer(
        DataAccessRoleArn="iam_role_with_20_chars",
        InputDataConfig=INPUT_DATA_CONFIG,
        LanguageCode="en",
        RecognizerName="tf-acc-test-1726651689102157637",
        VersionName="terraform-20221003201727469000000002",
    )["EntityRecognizerArn"]
    client.stop_training_entity_recognizer(EntityRecognizerArn=arn)

    props = client.describe_entity_recognizer(EntityRecognizerArn=arn)[
        "EntityRecognizerProperties"
    ]
    assert props["Status"] == "TRAINED"


@mock_aws
def test_list_tags_for_resource():
    client = boto3.client("comprehend", region_name="us-east-2")
    arn = client.create_entity_recognizer(
        DataAccessRoleArn="iam_role_with_20_chars",
        InputDataConfig=INPUT_DATA_CONFIG,
        LanguageCode="en",
        RecognizerName="tf-acc-test-1726651689102157637",
        VersionName="terraform-20221003201727469000000002",
    )["EntityRecognizerArn"]

    resp = client.list_tags_for_resource(ResourceArn=arn)
    assert resp["ResourceArn"] == arn
    assert resp["Tags"] == []

    client.tag_resource(ResourceArn=arn, Tags=[{"Key": "k1", "Value": "v1"}])

    resp = client.list_tags_for_resource(ResourceArn=arn)
    assert resp["Tags"] == [{"Key": "k1", "Value": "v1"}]

    client.untag_resource(ResourceArn=arn, TagKeys=["k1"])
    resp = client.list_tags_for_resource(ResourceArn=arn)
    assert resp["Tags"] == []


@mock_aws
def test_delete_entity_recognizer():
    client = boto3.client("comprehend", region_name="ap-southeast-1")
    arn = client.create_entity_recognizer(
        DataAccessRoleArn="iam_role_with_20_chars",
        InputDataConfig=INPUT_DATA_CONFIG,
        LanguageCode="en",
        RecognizerName="tf-acc-test-1726651689102157637",
        VersionName="terraform-20221003201727469000000002",
    )["EntityRecognizerArn"]

    client.delete_entity_recognizer(EntityRecognizerArn=arn)

    with pytest.raises(ClientError) as exc:
        client.describe_entity_recognizer(EntityRecognizerArn=arn)
    err = exc.value.response["Error"]
    assert err["Code"] == "ResourceNotFoundException"
    assert err["Message"] == "RESOURCE_NOT_FOUND: Could not find specified resource."


@mock_aws
def test_detect_pii_entities():
    # Setup
    client = boto3.client("comprehend", region_name="eu-west-1")
    sample_text = "Doesn't matter what we send, we will get a canned response"

    # Execute
    result = client.detect_pii_entities(Text=sample_text, LanguageCode="en")

    # Verify
    assert "Entities" in result
    assert result["Entities"] == CANNED_DETECT_RESPONSE


@mock_aws
def test_detect_pii_entities_invalid_languages():
    # Setup
    client = boto3.client("comprehend", region_name="eu-west-1")
    sample_text = "Doesn't matter what we send, we will get a canned response"
    language = "es"

    # Execute
    with pytest.raises(ClientError) as exc:
        client.detect_pii_entities(Text=sample_text, LanguageCode=language)

    # Verify
    err = exc.value.response["Error"]
    assert err["Code"] == "ValidationException"
    assert (
        err["Message"]
        == f"Value '{language}' at 'languageCode'failed to satisfy constraint: "
        f"Member must satisfy enum value set: [en]"
    )


@mock_aws
def test_detect_pii_entities_text_too_large():
    # Setup
    client = boto3.client("comprehend", region_name="eu-west-1")
    size = 100001
    sample_text = "x" * size
    language = "en"

    # Execute
    with pytest.raises(ClientError) as exc:
        client.detect_pii_entities(Text=sample_text, LanguageCode=language)

    # Verify
    err = exc.value.response["Error"]
    assert err["Code"] == "TextSizeLimitExceededException"
    assert (
        err["Message"]
        == "Input text size exceeds limit. Max length of request text allowed is 100000 bytes "
        f"while in this request the text size is {size} bytes"
    )


@mock_aws
def test_detect_key_phrases():
    # Setup
    client = boto3.client("comprehend", region_name="eu-west-1")
    sample_text = "Doesn't matter what we send, we will get a canned response"

    # Execute
    result = client.detect_key_phrases(Text=sample_text, LanguageCode="en")

    # Verify
    assert "KeyPhrases" in result
    assert result["KeyPhrases"] == CANNED_PHRASES_RESPONSE


@mock_aws
def test_detect_key_phrases_invalid_languages():
    # Setup
    client = boto3.client("comprehend", region_name="eu-west-1")
    sample_text = "Doesn't matter what we send, we will get a canned response"
    language = "blah"

    # Execute
    with pytest.raises(ClientError) as exc:
        client.detect_key_phrases(Text=sample_text, LanguageCode=language)

    # Verify
    err = exc.value.response["Error"]
    assert err["Code"] == "ValidationException"
    assert (
        err["Message"]
        == f"Value '{language}' at 'languageCode'failed to satisfy constraint: "
        f"Member must satisfy enum value set: [ar, hi, ko, zh-TW, ja, zh, de, pt, en, it, fr, es]"
    )


@mock_aws
def test_detect_detect_key_phrases_text_too_large():
    # Setup
    client = boto3.client("comprehend", region_name="eu-west-1")
    size = 100002
    sample_text = "x" * size
    language = "en"

    # Execute
    with pytest.raises(ClientError) as exc:
        client.detect_key_phrases(Text=sample_text, LanguageCode=language)

    # Verify
    err = exc.value.response["Error"]
    assert err["Code"] == "TextSizeLimitExceededException"
    assert (
        err["Message"]
        == "Input text size exceeds limit. Max length of request text allowed is 100000 bytes "
        f"while in this request the text size is {size} bytes"
    )


@mock_aws
def test_detect_sentiment():
    # Setup
    client = boto3.client("comprehend", region_name="eu-west-1")
    sample_text = "Doesn't matter what we send, we will get a canned response"

    # Execute
    result = client.detect_sentiment(Text=sample_text, LanguageCode="en")

    # Verify
    del result["ResponseMetadata"]
    assert result == CANNED_SENTIMENT_RESPONSE


@mock_aws
def test_detect_sentiment_invalid_languages():
    # Setup
    client = boto3.client("comprehend", region_name="eu-west-1")
    sample_text = "Doesn't matter what we send, we will get a canned response"
    language = "blah"

    # Execute
    with pytest.raises(ClientError) as exc:
        client.detect_sentiment(Text=sample_text, LanguageCode=language)

    # Verify
    err = exc.value.response["Error"]
    assert err["Code"] == "ValidationException"
    assert (
        err["Message"]
        == f"Value '{language}' at 'languageCode'failed to satisfy constraint: "
        "Member must satisfy enum value set: [ar, hi, ko, zh-TW, ja, zh, de, pt, en, it, fr, es]"
    )


@mock_aws
def test_detect_sentiment_text_too_large():
    # Setup
    client = boto3.client("comprehend", region_name="eu-west-1")
    size = 5001
    sample_text = "x" * size
    language = "en"

    # Execute
    with pytest.raises(ClientError) as exc:
        client.detect_sentiment(Text=sample_text, LanguageCode=language)

    # Verify
    err = exc.value.response["Error"]
    assert err["Code"] == "TextSizeLimitExceededException"
    assert (
        err["Message"]
        == "Input text size exceeds limit. Max length of request text allowed is 100000 bytes while "
        f"in this request the text size is {size} bytes"
    )


@mock_aws
def test_create_document_classifier():
    client = boto3.client("comprehend", region_name="ap-southeast-1")
    resp = client.create_document_classifier(
        DataAccessRoleArn="iam_role_with_20_chars",
        InputDataConfig=DOCUMENT_CLASSIFIER_INPUT_DATA_CONFIG,
        LanguageCode="en",
        DocumentClassifierName="tf-acc-test-1726651689102157637",
        VersionName="terraform-20221003201727469000000002",
        OutputDataConfig=OUTPUT_DATA_CONFIG,
        ClientRequestToken="unique-token",
        VolumeKmsKeyId="kms-key-id",
        VpcConfig={"SecurityGroupIds": ["sg-12345678"], "Subnets": ["subnet-12345678"]},
        Mode="MULTI_CLASS",
        ModelKmsKeyId="model-kms-key-id",
        ModelPolicy="model-policy",
    )

    assert "DocumentClassifierArn" in resp


@mock_aws
def test_create_endpoint():
    client = boto3.client("comprehend", region_name="ap-southeast-1")
    resp = client.create_endpoint(
        EndpointName="tf-acc-test-1726651689102157637",
        ModelArn="arn:aws:comprehend:ap-southeast-1:123456789012:document-classifier/tf-acc-test-1726651689102157637",
        DesiredInferenceUnits=123,
        ClientRequestToken="unique-token",
        FlywheelArn="arn:aws:comprehend:ap-southeast-1:123456789012:document-classifier/tf-acc-test-1726651689102157637",
    )

    assert "EndpointArn" in resp


@mock_aws
def test_create_flywheel():
    client = boto3.client("comprehend", region_name="ap-southeast-1")
    resp = client.create_flywheel(
        FlywheelName="test-flywheel",
        ActiveModelArn="arn:aws:comprehend:ap-southeast-1:123456789012:document-classifier/tf-acc-test-1726651689102157637",
        DataAccessRoleArn="iam_role_with_20_chars",
        TaskConfig={
            "LanguageCode": "en",
            "DocumentClassificationConfig": {
                "Mode": "MULTI_CLASS",
                "Labels": ["Label1", "Label2"],
            },
        },
        ModelType="DOCUMENT_CLASSIFIER",
        DataLakeS3Uri="s3://tf-acc-test-1726651689102157637/documents.txt",
        DataSecurityConfig={
            "ModelKmsKeyId": "model-kms-key-id",
            "VolumeKmsKeyId": "volume-kms-key-id",
            "DataLakeKmsKeyId": "data-lake-kms-key-id",
            "VpcConfig": {
                "SecurityGroupIds": ["sg-12345678"],
                "Subnets": ["subnet-12345678"],
            },
        },
        ClientRequestToken="unique-token",
    )

    assert "FlywheelArn" in resp


@mock_aws
def test_describe_document_classifier():
    client = boto3.client("comprehend", region_name="eu-west-1")
    resp = client.create_document_classifier(
        DataAccessRoleArn="iam_role_with_20_chars",
        InputDataConfig=DOCUMENT_CLASSIFIER_INPUT_DATA_CONFIG,
        LanguageCode="en",
        DocumentClassifierName="tf-acc-test-1726651689102157637",
        VersionName="terraform-20221003201727469000000002",
        OutputDataConfig=OUTPUT_DATA_CONFIG,
        ClientRequestToken="unique-token",
        VolumeKmsKeyId="kms-key-id",
        VpcConfig={"SecurityGroupIds": ["sg-12345678"], "Subnets": ["subnet-12345678"]},
        Mode="MULTI_CLASS",
        ModelKmsKeyId="model-kms-key-id",
        ModelPolicy="model-policy",
    )
    arn = resp["DocumentClassifierArn"]
    resp = client.describe_document_classifier(DocumentClassifierArn=arn)
    assert "DocumentClassifierProperties" in resp
    props = resp["DocumentClassifierProperties"]

    assert props["DocumentClassifierArn"] == arn
    assert props["LanguageCode"] == "en"
    assert props["Status"] == "TRAINING"
    assert props["InputDataConfig"] == DOCUMENT_CLASSIFIER_INPUT_DATA_CONFIG
    assert props["DataAccessRoleArn"] == "iam_role_with_20_chars"


@mock_aws
def test_describe_endpoint():
    client = boto3.client("comprehend", region_name="eu-west-1")
    arn = client.create_endpoint(
        ModelArn="arn:aws:comprehend:ap-southeast-1:123456789012:document-classifier/tf-acc-test-1726651689102157637",
        DesiredInferenceUnits=123,
        EndpointName="tf-acc-test-1726651689102157637",
        ClientRequestToken="unique-token",
        FlywheelArn="arn:aws:comprehend:ap-southeast-1:123456789012:document-classifier/tf-acc-test-1726651689102157637",
    )["EndpointArn"]

    resp = client.describe_endpoint(EndpointArn=arn)
    assert "EndpointProperties" in resp
    props = resp["EndpointProperties"]

    assert props["EndpointArn"] == arn
    assert (
        props["ModelArn"]
        == "arn:aws:comprehend:ap-southeast-1:123456789012:document-classifier/tf-acc-test-1726651689102157637"
    )
    assert props["Status"] == "IN_SERVICE"
    assert props["DesiredInferenceUnits"] == 123
    assert (
        props["FlywheelArn"]
        == "arn:aws:comprehend:ap-southeast-1:123456789012:document-classifier/tf-acc-test-1726651689102157637"
    )


@mock_aws
def test_describe_flywheel():
    client = boto3.client("comprehend", region_name="eu-west-1")
    arn = client.create_flywheel(
        FlywheelName="test-flywheel",
        ActiveModelArn="arn:aws:comprehend:ap-southeast-1:123456789012:document-classifier/tf-acc-test-1726651689102157637",
        DataAccessRoleArn="iam_role_with_20_chars",
        TaskConfig={
            "LanguageCode": "en",
            "DocumentClassificationConfig": {
                "Mode": "MULTI_CLASS",
                "Labels": ["Label1", "Label2"],
            },
        },
        ModelType="DOCUMENT_CLASSIFIER",
        DataLakeS3Uri="s3://tf-acc-test-1726651689102157637/documents.txt",
        DataSecurityConfig={
            "ModelKmsKeyId": "model-kms-key-id",
            "VolumeKmsKeyId": "volume-kms-key-id",
            "DataLakeKmsKeyId": "data-lake-kms-key-id",
            "VpcConfig": {
                "SecurityGroupIds": ["sg-12345678"],
                "Subnets": ["subnet-12345678"],
            },
        },
        ClientRequestToken="unique-token",
    )["FlywheelArn"]

    resp = client.describe_flywheel(FlywheelArn=arn)
    assert "FlywheelProperties" in resp
    props = resp["FlywheelProperties"]
    assert props["FlywheelArn"] == arn
    assert (
        props["ActiveModelArn"]
        == "arn:aws:comprehend:ap-southeast-1:123456789012:document-classifier/tf-acc-test-1726651689102157637"
    )
    assert props["DataAccessRoleArn"] == "iam_role_with_20_chars"
    assert props["ModelType"] == "DOCUMENT_CLASSIFIER"
    assert (
        props["DataLakeS3Uri"] == "s3://tf-acc-test-1726651689102157637/documents.txt"
    )
    assert props["DataSecurityConfig"] == {
        "ModelKmsKeyId": "model-kms-key-id",
        "VolumeKmsKeyId": "volume-kms-key-id",
        "DataLakeKmsKeyId": "data-lake-kms-key-id",
        "VpcConfig": {
            "SecurityGroupIds": ["sg-12345678"],
            "Subnets": ["subnet-12345678"],
        },
    }


@mock_aws
def test_delete_document_classifier():
    client = boto3.client("comprehend", region_name="ap-southeast-1")
    arn = client.create_document_classifier(
        DataAccessRoleArn="iam_role_with_20_chars",
        InputDataConfig=DOCUMENT_CLASSIFIER_INPUT_DATA_CONFIG,
        LanguageCode="en",
        DocumentClassifierName="tf-acc-test-1726651689102157637",
        VersionName="terraform-20221003201727469000000002",
        OutputDataConfig=OUTPUT_DATA_CONFIG,
        ClientRequestToken="unique-token",
        VolumeKmsKeyId="kms-key-id",
        VpcConfig={"SecurityGroupIds": ["sg-12345678"], "Subnets": ["subnet-12345678"]},
        Mode="MULTI_CLASS",
        ModelKmsKeyId="model-kms-key-id",
        ModelPolicy="model-policy",
    )["DocumentClassifierArn"]

    client.delete_document_classifier(DocumentClassifierArn=arn)

    with pytest.raises(ClientError) as exc:
        client.describe_document_classifier(DocumentClassifierArn=arn)
    err = exc.value.response["Error"]
    assert err["Code"] == "ResourceNotFoundException"
    assert err["Message"] == "RESOURCE_NOT_FOUND: Could not find specified resource."


@mock_aws
def test_delete_endpoint():
    client = boto3.client("comprehend", region_name="ap-southeast-1")
    arn = client.create_endpoint(
        ModelArn="arn:aws:comprehend:ap-southeast-1:123456789012:document-classifier/tf-acc-test-1726651689102157637",
        DesiredInferenceUnits=123,
        EndpointName="tf-acc-test-1726651689102157637",
        ClientRequestToken="unique-token",
        FlywheelArn="arn:aws:comprehend:ap-southeast-1:123456789012:document-classifier/tf-acc-test-1726651689102157637",
    )["EndpointArn"]

    client.delete_endpoint(EndpointArn=arn)

    with pytest.raises(ClientError) as exc:
        client.describe_endpoint(EndpointArn=arn)
    err = exc.value.response["Error"]
    assert err["Code"] == "ResourceNotFoundException"
    assert err["Message"] == "RESOURCE_NOT_FOUND: Could not find specified resource."


@mock_aws
def test_delete_flywheel():
    client = boto3.client("comprehend", region_name="ap-southeast-1")
    arn = client.create_flywheel(
        FlywheelName="test-flywheel",
        ActiveModelArn="arn:aws:comprehend:ap-southeast-1:123456789012:document-classifier/tf-acc-test-1726651689102157637",
        DataAccessRoleArn="iam_role_with_20_chars",
        TaskConfig={
            "LanguageCode": "en",
            "DocumentClassificationConfig": {
                "Mode": "MULTI_CLASS",
                "Labels": ["Label1", "Label2"],
            },
        },
        ModelType="DOCUMENT_CLASSIFIER",
        DataLakeS3Uri="s3://tf-acc-test-1726651689102157637/documents.txt",
        DataSecurityConfig={
            "ModelKmsKeyId": "model-kms-key-id",
            "VolumeKmsKeyId": "volume-kms-key-id",
            "DataLakeKmsKeyId": "data-lake-kms-key-id",
            "VpcConfig": {
                "SecurityGroupIds": ["sg-12345678"],
                "Subnets": ["subnet-12345678"],
            },
        },
        ClientRequestToken="unique-token",
    )["FlywheelArn"]

    client.delete_flywheel(FlywheelArn=arn)
    with pytest.raises(ClientError) as exc:
        client.describe_endpoint(EndpointArn=arn)
    err = exc.value.response["Error"]
    assert err["Code"] == "ResourceNotFoundException"


@mock_aws
def test_list_document_classifiers():
    client = boto3.client("comprehend", region_name="us-east-2")
    resp = client.list_document_classifiers(
        Filter={"DocumentClassifierName": "unknown"}, MaxResults=10, NextToken="token"
    )
    assert resp["DocumentClassifierPropertiesList"] == []

    client.create_document_classifier(
        DataAccessRoleArn="iam_role_with_20_chars",
        InputDataConfig=DOCUMENT_CLASSIFIER_INPUT_DATA_CONFIG,
        LanguageCode="en",
        DocumentClassifierName="myname",
        VersionName="version1",
    )

    resp = client.list_document_classifiers(
        Filter={"DocumentClassifierName": "myname"}, MaxResults=10, NextToken="token"
    )
    assert len(resp["DocumentClassifierPropertiesList"]) == 1
    assert (
        resp["DocumentClassifierPropertiesList"][0]["DocumentClassifierArn"]
        == "arn:aws:comprehend:us-east-2:123456789012:document-classifier/myname/version1"
    )

    resp = client.list_document_classifiers(
        Filter={"DocumentClassifierName": "unknown"}, MaxResults=10, NextToken="token"
    )
    assert resp["DocumentClassifierPropertiesList"] == []

    resp = client.list_document_classifiers(
        Filter={"DocumentClassifierName": "myname"}, MaxResults=10, NextToken="token"
    )
    assert len(resp["DocumentClassifierPropertiesList"]) == 1
    client.create_document_classifier(
        DataAccessRoleArn="iam_role_with_20_chars",
        InputDataConfig=DOCUMENT_CLASSIFIER_INPUT_DATA_CONFIG,
        LanguageCode="en",
        DocumentClassifierName="myname",
        VersionName="version2",
    )

    resp = client.list_document_classifiers(
        Filter={"DocumentClassifierName": "myname"}, MaxResults=10, NextToken="token"
    )

    assert len(resp["DocumentClassifierPropertiesList"]) == 2


@mock_aws
def test_list_endpoints():
    client = boto3.client("comprehend", region_name="us-east-2")

    resp = client.list_endpoints(
        Filter={"Status": "IN_SERVICE"}, MaxResults=10, NextToken="token"
    )
    assert resp["EndpointPropertiesList"] == []

    client.create_endpoint(
        ModelArn="arn:aws:comprehend:ap-southeast-1:123456789012:document-classifier/tf-acc-test-1726651689102157637",
        DesiredInferenceUnits=123,
        EndpointName="myname",
        ClientRequestToken="unique-token",
        FlywheelArn="arn:aws:comprehend:ap-southeast-1:123456789012:document-classifier/tf-acc-test-1726651689102157637",
    )

    resp = client.list_endpoints(
        Filter={"Status": "FAILED"}, MaxResults=10, NextToken="token"
    )
    assert resp["EndpointPropertiesList"] == []

    resp = client.list_endpoints(
        Filter={"Status": "IN_SERVICE"}, MaxResults=10, NextToken="token"
    )
    assert len(resp["EndpointPropertiesList"]) == 1

    client.create_endpoint(
        ModelArn="arn:aws:comprehend:ap-southeast-1:123456789012:document-classifier/tf-acc-test-17266516891021576372",
        DesiredInferenceUnits=123,
        EndpointName="myname",
        ClientRequestToken="unique-token",
        FlywheelArn="arn:aws:comprehend:ap-southeast-1:123456789012:document-classifier/tf-acc-test-17266516891021576372",
    )

    resp = client.list_endpoints(
        Filter={"Status": "IN_SERVICE"}, MaxResults=10, NextToken="token"
    )
    assert len(resp["EndpointPropertiesList"]) == 2


@mock_aws
def test_list_flywheels():
    client = boto3.client("comprehend", region_name="us-east-2")

    resp = client.list_flywheels(
        Filter={"Status": "ACTIVE"}, MaxResults=10, NextToken="token"
    )
    assert resp["FlywheelSummaryList"] == []

    client.create_flywheel(
        FlywheelName="test-flywheel",
        ActiveModelArn="arn:aws:comprehend:ap-southeast-1:123456789012:document-classifier/tf-acc-test-1726651689102157637",
        DataAccessRoleArn="iam_role_with_20_chars",
        TaskConfig={
            "LanguageCode": "en",
            "DocumentClassificationConfig": {
                "Mode": "MULTI_CLASS",
                "Labels": ["Label1", "Label2"],
            },
        },
        ModelType="DOCUMENT_CLASSIFIER",
        DataLakeS3Uri="s3://tf-acc-test-1726651689102157637/documents.txt",
        DataSecurityConfig={
            "ModelKmsKeyId": "model-kms-key-id",
            "VolumeKmsKeyId": "volume-kms-key-id",
            "DataLakeKmsKeyId": "data-lake-kms-key-id",
            "VpcConfig": {
                "SecurityGroupIds": ["sg-12345678"],
                "Subnets": ["subnet-12345678"],
            },
        },
        ClientRequestToken="unique-token",
    )

    resp = client.list_flywheels(
        Filter={"Status": "CREATING"}, MaxResults=10, NextToken="token"
    )
    assert resp["FlywheelSummaryList"] == []

    resp = client.list_flywheels(
        Filter={"Status": "ACTIVE"}, MaxResults=10, NextToken="token"
    )
    assert len(resp["FlywheelSummaryList"]) == 1


@mock_aws
def test_stop_training_document_classifier():
    client = boto3.client("comprehend", region_name="eu-west-1")
    arn = client.create_document_classifier(
        DataAccessRoleArn="iam_role_with_20_chars",
        InputDataConfig=DOCUMENT_CLASSIFIER_INPUT_DATA_CONFIG,
        LanguageCode="en",
        DocumentClassifierName="myname",
        VersionName="version1",
    )["DocumentClassifierArn"]
    client.stop_training_document_classifier(DocumentClassifierArn=arn)

    props = client.describe_document_classifier(DocumentClassifierArn=arn)[
        "DocumentClassifierProperties"
    ]
    assert props["Status"] == "STOP_REQUESTED"


@mock_aws
def test_start_flywheel_iteration():
    client = boto3.client("comprehend", region_name="ap-southeast-1")
    arn = client.create_flywheel(
        FlywheelName="test-flywheel",
        ActiveModelArn="arn:aws:comprehend:ap-southeast-1:123456789012:document-classifier/tf-acc-test-1726651689102157637",
        DataAccessRoleArn="iam_role_with_20_chars",
        TaskConfig={
            "LanguageCode": "en",
            "DocumentClassificationConfig": {
                "Mode": "MULTI_CLASS",
                "Labels": ["Label1", "Label2"],
            },
        },
        ModelType="DOCUMENT_CLASSIFIER",
        DataLakeS3Uri="s3://tf-acc-test-1726651689102157637/documents.txt",
        DataSecurityConfig={
            "ModelKmsKeyId": "model-kms-key-id",
            "VolumeKmsKeyId": "volume-kms-key-id",
            "DataLakeKmsKeyId": "data-lake-kms-key-id",
            "VpcConfig": {
                "SecurityGroupIds": ["sg-12345678"],
                "Subnets": ["subnet-12345678"],
            },
        },
        ClientRequestToken="unique-token",
    )["FlywheelArn"]

    resp = client.start_flywheel_iteration(FlywheelArn=arn)
    assert "FlywheelIterationId" in resp


@mock_aws
def test_update_endpoint():
    client = boto3.client("comprehend", region_name="ap-southeast-1")
    arn = client.create_endpoint(
        ModelArn="arn:aws:comprehend:ap-southeast-1:123456789012:document-classifier/tf-acc-test-1726651689102157637",
        DesiredInferenceUnits=123,
        EndpointName="tf-acc-test-1726651689102157637",
        ClientRequestToken="unique-token",
        DataAccessRoleArn="iam_role_with_20_chars",
        FlywheelArn="arn:aws:comprehend:ap-southeast-1:123456789012:document-classifier/tf-acc-test-1726651689102157637",
    )["EndpointArn"]

    resp = client.update_endpoint(
        EndpointArn=arn,
        DesiredInferenceUnits=456,
        DesiredModelArn="arn:aws:comprehend:ap-southeast-1:123456789012:document-classifier/tf-acc-test-1726651689102157637",
    )

    assert (
        resp["DesiredModelArn"]
        == "arn:aws:comprehend:ap-southeast-1:123456789012:document-classifier/tf-acc-test-1726651689102157637"
<<<<<<< HEAD
    )


@mock_aws
def test_tags_from_resourcegroupsapi():
    client = boto3.client("comprehend", region_name="ap-southeast-1")
    arn = client.create_document_classifier(
        DataAccessRoleArn="iam_role_with_20_chars",
        InputDataConfig=DOCUMENT_CLASSIFIER_INPUT_DATA_CONFIG,
        LanguageCode="en",
        DocumentClassifierName="tf-acc-test-1726651689102157637",
        VersionName="terraform-20221003201727469000000002",
        OutputDataConfig=OUTPUT_DATA_CONFIG,
        ClientRequestToken="unique-token",
        VolumeKmsKeyId="kms-key-id",
        VpcConfig={"SecurityGroupIds": ["sg-12345678"], "Subnets": ["subnet-12345678"]},
        Mode="MULTI_CLASS",
        Tags=[{"Key": "k1", "Value": "v1"}, {"Key": "k2", "Value": "v2"}],
        ModelKmsKeyId="model-kms-key-id",
        ModelPolicy="model-policy",
    )["DocumentClassifierArn"]

    resource_groups_client = boto3.client(
        "resourcegroupstaggingapi", region_name="ap-southeast-1"
    )
    tags = resource_groups_client.get_resources(
        ResourceARNList=[arn],
    )["ResourceTagMappingList"]
    assert len(tags) == 1
    assert tags[0]["ResourceARN"] == arn
    assert tags[0]["Tags"] == [
        {"Key": "k1", "Value": "v1"},
        {"Key": "k2", "Value": "v2"},
    ]


@mock_aws
def test_resource_policy_lifecycle():
    client = boto3.client("comprehend", region_name="us-west-2")

    # Create a resource to attach a policy to
    recognizer_arn = client.create_entity_recognizer(
        DataAccessRoleArn="iam_role_with_20_chars",
        InputDataConfig=INPUT_DATA_CONFIG,
        LanguageCode="en",
        RecognizerName="recognizer-for-policy-test",
    )["EntityRecognizerArn"]

    # 1. Describe should fail when no policy exists
    with pytest.raises(ClientError) as exc:
        client.describe_resource_policy(ResourceArn=recognizer_arn)
    err = exc.value.response["Error"]
    assert err["Code"] == "ResourceNotFoundException"
    assert err["Message"] == "RESOURCE_NOT_FOUND: Could not find specified resource."

    policy_doc = '{"Version":"2012-10-17","Statement":[{"Effect":"Allow","Principal":"*","Action":"comprehend:*"}]}'
    put_resp = client.put_resource_policy(
        ResourceArn=recognizer_arn, ResourcePolicy=policy_doc
    )
    assert "PolicyRevisionId" in put_resp
    first_revision_id = put_resp["PolicyRevisionId"]

    desc_resp = client.describe_resource_policy(ResourceArn=recognizer_arn)
    assert desc_resp["ResourcePolicy"] == policy_doc
    assert desc_resp["PolicyRevisionId"] == first_revision_id
    assert "CreationTime" in desc_resp
    assert "LastModifiedTime" in desc_resp
    creation_time = desc_resp["CreationTime"]

    updated_policy_doc = '{"Version":"2012-10-17","Statement":[{"Effect":"Deny","Principal":"*","Action":"comprehend:*"}]}'
    update_resp = client.put_resource_policy(
        ResourceArn=recognizer_arn, ResourcePolicy=updated_policy_doc
    )
    second_revision_id = update_resp["PolicyRevisionId"]
    assert second_revision_id != first_revision_id

    desc_resp_updated = client.describe_resource_policy(ResourceArn=recognizer_arn)
    assert desc_resp_updated["ResourcePolicy"] == updated_policy_doc
    assert desc_resp_updated["PolicyRevisionId"] == second_revision_id
    assert desc_resp_updated["CreationTime"] == creation_time
    assert desc_resp_updated["LastModifiedTime"] != desc_resp["LastModifiedTime"]

    client.delete_resource_policy(ResourceArn=recognizer_arn)

    with pytest.raises(ClientError) as exc:
        client.describe_resource_policy(ResourceArn=recognizer_arn)
    err = exc.value.response["Error"]
    assert err["Code"] == "ResourceNotFoundException"
    assert err["Message"] == "RESOURCE_NOT_FOUND: Could not find specified resource."

    with pytest.raises(ClientError) as exc:
        client.delete_resource_policy(ResourceArn=recognizer_arn)
    err = exc.value.response["Error"]
    assert err["Code"] == "ResourceNotFoundException"
    assert err["Message"] == "RESOURCE_NOT_FOUND: Could not find specified resource."
=======
    )
>>>>>>> 620f84cf
<|MERGE_RESOLUTION|>--- conflicted
+++ resolved
@@ -873,7 +873,6 @@
     assert (
         resp["DesiredModelArn"]
         == "arn:aws:comprehend:ap-southeast-1:123456789012:document-classifier/tf-acc-test-1726651689102157637"
-<<<<<<< HEAD
     )
 
 
@@ -914,7 +913,6 @@
 def test_resource_policy_lifecycle():
     client = boto3.client("comprehend", region_name="us-west-2")
 
-    # Create a resource to attach a policy to
     recognizer_arn = client.create_entity_recognizer(
         DataAccessRoleArn="iam_role_with_20_chars",
         InputDataConfig=INPUT_DATA_CONFIG,
@@ -922,7 +920,6 @@
         RecognizerName="recognizer-for-policy-test",
     )["EntityRecognizerArn"]
 
-    # 1. Describe should fail when no policy exists
     with pytest.raises(ClientError) as exc:
         client.describe_resource_policy(ResourceArn=recognizer_arn)
     err = exc.value.response["Error"]
@@ -968,7 +965,4 @@
         client.delete_resource_policy(ResourceArn=recognizer_arn)
     err = exc.value.response["Error"]
     assert err["Code"] == "ResourceNotFoundException"
-    assert err["Message"] == "RESOURCE_NOT_FOUND: Could not find specified resource."
-=======
-    )
->>>>>>> 620f84cf
+    assert err["Message"] == "RESOURCE_NOT_FOUND: Could not find specified resource."