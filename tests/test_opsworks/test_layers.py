from __future__ import unicode_literals
import boto3
from freezegun import freeze_time
import sure  # noqa
import re

from datetime import datetime

from freezegun import freeze_time

from moto import mock_opsworks


@freeze_time("2015-01-01")
@mock_opsworks
def test_create_layer_response():
    client = boto3.client('opsworks', region_name='us-east-1')
    stack_id = client.create_stack(
        Name="test_stack_1",
        Region="us-east-1",
        ServiceRoleArn="service_arn",
        DefaultInstanceProfileArn="profile_arn"
    )['StackId']

    response = client.create_layer(
        StackId=stack_id,
        Type="custom",
        Name="TestLayer",
        Shortname="TestLayerShortName"
    )

    response.should.contain("LayerId")

    # ClientError
    client.create_layer.when.called_with(
        StackId=stack_id,
        Type="custom",
        Name="TestLayer",
        Shortname="_"
    ).should.throw(
        Exception, re.compile(r'already a layer named "TestLayer"')
    )
    # ClientError
    client.create_layer.when.called_with(
        StackId=stack_id,
        Type="custom",
        Name="_",
        Shortname="TestLayerShortName"
    ).should.throw(
        Exception, re.compile(r'already a layer with shortname "TestLayerShortName"')
    )


<<<<<<< HEAD
@freeze_time(datetime.now())
=======
@freeze_time("2015-01-01")
>>>>>>> 1b4bb156
@mock_opsworks
def test_describe_layers():
    client = boto3.client('opsworks', region_name='us-east-1')
    stack_id = client.create_stack(
        Name="test_stack_1",
        Region="us-east-1",
        ServiceRoleArn="service_arn",
        DefaultInstanceProfileArn="profile_arn"
    )['StackId']
    layer_id = client.create_layer(
        StackId=stack_id,
        Type="custom",
        Name="TestLayer",
        Shortname="TestLayerShortName"
    )['LayerId']

    rv1 = client.describe_layers(StackId=stack_id)
    rv2 = client.describe_layers(LayerIds=[layer_id])
    rv1.should.equal(rv2)

    rv1['Layers'][0]['Name'].should.equal("TestLayer")
<|MERGE_RESOLUTION|>--- conflicted
+++ resolved
@@ -3,10 +3,6 @@
 from freezegun import freeze_time
 import sure  # noqa
 import re
-
-from datetime import datetime
-
-from freezegun import freeze_time
 
 from moto import mock_opsworks
 
@@ -51,11 +47,7 @@
     )
 
 
-<<<<<<< HEAD
-@freeze_time(datetime.now())
-=======
 @freeze_time("2015-01-01")
->>>>>>> 1b4bb156
 @mock_opsworks
 def test_describe_layers():
     client = boto3.client('opsworks', region_name='us-east-1')
