--- conflicted
+++ resolved
@@ -422,22 +422,12 @@
 
     conn.publish(TopicArn=topic_arn, Message="my message", Subject="my subject")
 
-<<<<<<< HEAD
-    if not settings.TEST_SERVER_MODE:
-        sns_backend = sns_backends[ACCOUNT_ID]["us-east-1"]
-        sns_backend.topics[topic_arn].sent_notifications.should.have.length_of(1)
-        notification = sns_backend.topics[topic_arn].sent_notifications[0]
-        _, msg, subject, _, _ = notification
-        msg.should.equal("my message")
-        subject.should.equal("my subject")
-=======
-    sns_backend = sns_backends["us-east-1"]
+    sns_backend = sns_backends[ACCOUNT_ID]["us-east-1"]
     sns_backend.topics[topic_arn].sent_notifications.should.have.length_of(1)
     notification = sns_backend.topics[topic_arn].sent_notifications[0]
     _, msg, subject, _, _ = notification
     msg.should.equal("my message")
     subject.should.equal("my subject")
->>>>>>> 836a2e65
 
 
 @mock_sqs
