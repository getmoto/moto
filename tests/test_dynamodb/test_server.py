import json
<<<<<<< HEAD
import sure  # noqa # pylint: disable=unused-import
=======
import pytest
import sure  # noqa
>>>>>>> f50d80ed

from moto import mock_dynamodb
import moto.server as server

"""
Test the different server responses
Docs: 
https://docs.aws.amazon.com/amazondynamodb/latest/developerguide/Appendix.APIv20111205.html
"""

TABLE_NAME = "my_table_name"
TABLE_WITH_RANGE_NAME = "my_table_with_range_name"


@pytest.fixture(autouse=True)
def test_client():
    with mock_dynamodb():
        backend = server.create_backend_app("dynamodb")
        test_client = backend.test_client()

        yield test_client


def test_404(test_client):

    res = test_client.get("/")
    res.status_code.should.equal(404)


def test_table_list(test_client):
    headers = {"X-Amz-Target": "TestTable.ListTables"}
    res = test_client.get("/", headers=headers)
    json.loads(res.data).should.equal({"TableNames": []})


def test_create_table(test_client):
    res = create_table(test_client)
    res = json.loads(res.data)["Table"]
    res.should.have.key("CreationDateTime")
    del res["CreationDateTime"]
    res.should.equal(
        {
            "KeySchema": {
                "HashKeyElement": {"AttributeName": "hkey", "AttributeType": "S"},
                "RangeKeyElement": {"AttributeName": "rkey", "AttributeType": "N"},
            },
            "ProvisionedThroughput": {"ReadCapacityUnits": 5, "WriteCapacityUnits": 10},
            "TableName": TABLE_WITH_RANGE_NAME,
            "TableStatus": "ACTIVE",
            "ItemCount": 0,
            "TableSizeBytes": 0,
        }
    )

    headers = {"X-Amz-Target": "TestTable.ListTables"}
    res = test_client.get("/", headers=headers)
    res = json.loads(res.data)
    res.should.equal({"TableNames": [TABLE_WITH_RANGE_NAME]})


def test_create_table_without_range_key(test_client):
    res = create_table(test_client, use_range_key=False)
    res = json.loads(res.data)["Table"]
    res.should.have.key("CreationDateTime")
    del res["CreationDateTime"]
    res.should.equal(
        {
            "KeySchema": {
                "HashKeyElement": {"AttributeName": "hkey", "AttributeType": "S"}
            },
            "ProvisionedThroughput": {"ReadCapacityUnits": 5, "WriteCapacityUnits": 10},
            "TableName": TABLE_NAME,
            "TableStatus": "ACTIVE",
            "ItemCount": 0,
            "TableSizeBytes": 0,
        }
    )

    headers = {"X-Amz-Target": "TestTable.ListTables"}
    res = test_client.get("/", headers=headers)
    res = json.loads(res.data)
    res.should.equal({"TableNames": [TABLE_NAME]})


# This test is pointless, as we treat DynamoDB as a global resource
def test_create_table_in_different_regions(test_client):
    create_table(test_client)
    create_table(test_client, name="Table2", region="us-west-2")

    headers = {"X-Amz-Target": "TestTable.ListTables"}
    res = test_client.get("/", headers=headers)
    res = json.loads(res.data)
    res.should.equal({"TableNames": [TABLE_WITH_RANGE_NAME, "Table2"]})


def test_update_item():
    backend = server.create_backend_app("dynamodb")
    test_client = backend.test_client()

    create_table(test_client)

    headers, res = put_item(test_client)

    # UpdateItem
    headers["X-Amz-Target"] = "DynamoDB_20111205.UpdateItem"
    request_body = {
        "TableName": TABLE_WITH_RANGE_NAME,
        "Key": {
            "HashKeyElement": {"S": "customer"},
            "RangeKeyElement": {"N": "12341234"},
        },
        "AttributeUpdates": {"new_att": {"Value": {"SS": ["val"]}, "Action": "PUT"}},
    }
    res = test_client.post("/", headers=headers, json=request_body)

    # UpdateItem
    headers["X-Amz-Target"] = "DynamoDB_20111205.UpdateItem"
    request_body = {
        "TableName": TABLE_WITH_RANGE_NAME,
        "Key": {
            "HashKeyElement": {"S": "customer"},
            "RangeKeyElement": {"N": "12341234"},
        },
        "AttributeUpdates": {"new_n": {"Value": {"N": "42"}, "Action": "PUT"}},
    }
    res = test_client.post("/", headers=headers, json=request_body)
    res = json.loads(res.data)

    res["ConsumedCapacityUnits"].should.equal(0.5)
    res["Attributes"].should.equal(
        {
            "hkey": "customer",
            "name": "myname",
            "rkey": "12341234",
            "new_att": ["val"],
            "new_n": "42",
        }
    )

    # UpdateItem - multiples
    headers["X-Amz-Target"] = "DynamoDB_20111205.UpdateItem"
    request_body = {
        "TableName": TABLE_WITH_RANGE_NAME,
        "Key": {
            "HashKeyElement": {"S": "customer"},
            "RangeKeyElement": {"N": "12341234"},
        },
        "AttributeUpdates": {
            "new_n": {"Value": {"N": 7}, "Action": "ADD"},
            "new_att": {"Value": {"S": "val2"}, "Action": "ADD"},
            "name": {"Action": "DELETE"},
        },
    }
    res = test_client.post("/", headers=headers, json=request_body)
    res = json.loads(res.data)

    res["ConsumedCapacityUnits"].should.equal(0.5)
    res["Attributes"].should.equal(
        {
            "hkey": "customer",
            "rkey": "12341234",
            "new_att": ["val", "val2"],
            "new_n": "49",
        }
    )

    # GetItem
    headers["X-Amz-Target"] = "DynamoDB_20111205.GetItem"
    request_body = {
        "TableName": TABLE_WITH_RANGE_NAME,
        "Key": {
            "HashKeyElement": {"S": "customer"},
            "RangeKeyElement": {"N": "12341234"},
        },
    }
    res = test_client.post("/", headers=headers, json=request_body)
    res = json.loads(res.data)
    res["Item"].should.have.key("new_att").equal({"SS": ["val", "val2"]})
    res["Item"].should.have.key("new_n").equal({"N": "49"})
    res["Item"].shouldnt.have.key("name")


@pytest.mark.parametrize(
    "use_range_key", [True, False], ids=["using range key", "using hash key only"]
)
def test_delete_table(use_range_key, test_client):
    create_table(test_client, use_range_key=use_range_key)

    headers = {"X-Amz-Target": "DynamoDB_20111205.DeleteTable"}
    name = TABLE_WITH_RANGE_NAME if use_range_key else TABLE_NAME
    test_client.post("/", headers=headers, json={"TableName": name})

    headers = {"X-Amz-Target": "DynamoDB_20111205.ListTables"}
    res = test_client.post("/", headers=headers)
    res = json.loads(res.data)
    res.should.equal({"TableNames": []})


def test_delete_unknown_table(test_client):
    headers = {"X-Amz-Target": "DynamoDB_20111205.DeleteTable"}
    res = test_client.post("/", headers=headers, json={"TableName": "unknown_table"})
    res.status_code.should.equal(400)

    json.loads(res.data).should.equal(
        {"__type": "com.amazonaws.dynamodb.v20111205#ResourceNotFoundException"}
    )


def test_describe_table(test_client):
    create_table(test_client)

    headers = {
        "X-Amz-Target": "DynamoDB_20111205.DescribeTable",
        "Content-Type": "application/x-amz-json-1.0",
    }
    res = test_client.post(
        "/", headers=headers, json={"TableName": TABLE_WITH_RANGE_NAME}
    )
    res = json.loads(res.data)["Table"]
    res.should.have.key("CreationDateTime")
    del res["CreationDateTime"]
    res.should.equal(
        {
            "KeySchema": {
                "HashKeyElement": {"AttributeName": "hkey", "AttributeType": "S"},
                "RangeKeyElement": {"AttributeName": "rkey", "AttributeType": "N"},
            },
            "ProvisionedThroughput": {"ReadCapacityUnits": 5, "WriteCapacityUnits": 10},
            "TableName": TABLE_WITH_RANGE_NAME,
            "TableStatus": "ACTIVE",
            "ItemCount": 0,
            "TableSizeBytes": 0,
        }
    )


def test_describe_missing_table(test_client):
    headers = {
        "X-Amz-Target": "DynamoDB_20111205.DescribeTable",
        "Content-Type": "application/x-amz-json-1.0",
    }
    res = test_client.post("/", headers=headers, json={"TableName": "unknown_table"})
    res.status_code.should.equal(400)
    json.loads(res.data).should.equal(
        {"__type": "com.amazonaws.dynamodb.v20111205#ResourceNotFoundException"}
    )


@pytest.mark.parametrize(
    "use_range_key", [True, False], ids=["using range key", "using hash key only"]
)
def test_update_table(test_client, use_range_key):
    table_name = TABLE_WITH_RANGE_NAME if use_range_key else TABLE_NAME
    create_table(test_client, use_range_key=use_range_key)

    headers = {
        "X-Amz-Target": "DynamoDB_20111205.UpdateTable",
        "Content-Type": "application/x-amz-json-1.0",
    }
    request_data = {
        "TableName": table_name,
        "ProvisionedThroughput": {"ReadCapacityUnits": 5, "WriteCapacityUnits": 15},
    }
    test_client.post("/", headers=headers, json=request_data)

    # DescribeTable - verify the throughput is persisted
    headers = {
        "X-Amz-Target": "DynamoDB_20111205.DescribeTable",
        "Content-Type": "application/x-amz-json-1.0",
    }
    res = test_client.post("/", headers=headers, json={"TableName": table_name})
    throughput = json.loads(res.data)["Table"]["ProvisionedThroughput"]

    throughput.should.equal({"ReadCapacityUnits": 5, "WriteCapacityUnits": 15})


def test_put_return_none(test_client):
    create_table(test_client)

    headers = {
        "X-Amz-Target": "DynamoDB_20111205.PutItem",
        "Content-Type": "application/x-amz-json-1.0",
    }
    request_body = {
        "TableName": TABLE_WITH_RANGE_NAME,
        "Item": {
            "hkey": {"S": "customer"},
            "rkey": {"N": "12341234"},
            "name": {"S": "myname"},
        },
        "ReturnValues": "NONE",
    }
    res = test_client.post("/", headers=headers, json=request_body)
    res = json.loads(res.data)
    # This seems wrong - it should return nothing, considering return_values is set to none
    res["Attributes"].should.equal(
        {"hkey": "customer", "name": "myname", "rkey": "12341234"}
    )


def test_put_return_none_without_range_key(test_client):
    create_table(test_client, use_range_key=False)

    headers = {
        "X-Amz-Target": "DynamoDB_20111205.PutItem",
        "Content-Type": "application/x-amz-json-1.0",
    }
    request_body = {
        "TableName": TABLE_NAME,
        "Item": {"hkey": {"S": "customer"}, "name": {"S": "myname"}},
        "ReturnValues": "NONE",
    }
    res = test_client.post("/", headers=headers, json=request_body)
    res = json.loads(res.data)
    print(res)
    # This seems wrong - it should return nothing, considering return_values is set to none
    res["Attributes"].should.equal({"hkey": "customer", "name": "myname"})


def test_put_item_from_unknown_table(test_client):
    headers = {
        "X-Amz-Target": "DynamoDB_20111205.PutItem",
        "Content-Type": "application/x-amz-json-1.0",
    }
    request_body = {
        "TableName": "unknown_table",
        "Item": {
            "hkey": {"S": "customer"},
            "rkey": {"N": "12341234"},
            "name": {"S": "myname"},
        },
        "ReturnValues": "NONE",
    }
    res = test_client.post("/", headers=headers, json=request_body)

    res.status_code.should.equal(400)
    json.loads(res.data).should.equal(
        {"__type": "com.amazonaws.dynamodb.v20111205#ResourceNotFoundException"}
    )


def test_get_item_from_unknown_table(test_client):
    headers = {
        "X-Amz-Target": "DynamoDB_20111205.GetItem",
        "Content-Type": "application/x-amz-json-1.0",
    }
    request_body = {
        "TableName": "unknown_table",
        "Key": {
            "HashKeyElement": {"S": "customer"},
            "RangeKeyElement": {"N": "12341234"},
        },
    }
    res = test_client.post("/", headers=headers, json=request_body)

    res.status_code.should.equal(404)
    json.loads(res.data).should.equal(
        {"__type": "com.amazonaws.dynamodb.v20111205#ResourceNotFoundException"}
    )


@pytest.mark.parametrize(
    "use_range_key", [True, False], ids=["using range key", "using hash key only"]
)
def test_get_unknown_item_from_table(use_range_key, test_client):
    create_table(test_client, use_range_key=use_range_key)

    headers = {
        "X-Amz-Target": "DynamoDB_20111205.GetItem",
        "Content-Type": "application/x-amz-json-1.0",
    }
    table_name = TABLE_WITH_RANGE_NAME if use_range_key else TABLE_NAME
    request_body = {
        "TableName": table_name,
        "Key": {"HashKeyElement": {"S": "customer"}},
    }
    if use_range_key:
        request_body["Key"]["RangeKeyElement"] = {"N": "12341234"}
    res = test_client.post("/", headers=headers, json=request_body)

    res.status_code.should.equal(404)
    json.loads(res.data).should.equal(
        {"__type": "com.amazonaws.dynamodb.v20111205#ResourceNotFoundException"}
    )


def test_get_item_without_range_key(test_client):
    create_table(test_client)

    headers = {
        "X-Amz-Target": "DynamoDB_20111205.GetItem",
        "Content-Type": "application/x-amz-json-1.0",
    }
    request_body = {
        "TableName": TABLE_WITH_RANGE_NAME,
        "Key": {"HashKeyElement": {"S": "customer"}},
    }
    res = test_client.post("/", headers=headers, json=request_body)

    res.status_code.should.equal(400)
    json.loads(res.data).should.equal(
        {"__type": "com.amazon.coral.validate#ValidationException"}
    )


def test_put_and_get_item(test_client):
    create_table(test_client)

    headers, res = put_item(test_client)

    res["ConsumedCapacityUnits"].should.equal(1)
    res["Attributes"].should.equal(
        {"hkey": "customer", "name": "myname", "rkey": "12341234"}
    )

    # GetItem
    headers["X-Amz-Target"] = "DynamoDB_20111205.GetItem"
    request_body = {
        "TableName": TABLE_WITH_RANGE_NAME,
        "Key": {
            "HashKeyElement": {"S": "customer"},
            "RangeKeyElement": {"N": "12341234"},
        },
    }
    res = test_client.post("/", headers=headers, json=request_body)
    res = json.loads(res.data)
    res["ConsumedCapacityUnits"].should.equal(0.5)
    res["Item"].should.equal(
        {"hkey": {"S": "customer"}, "name": {"S": "myname"}, "rkey": {"N": "12341234"}}
    )

    # GetItem - return single attribute
    headers["X-Amz-Target"] = "DynamoDB_20111205.GetItem"
    request_body = {
        "TableName": TABLE_WITH_RANGE_NAME,
        "Key": {
            "HashKeyElement": {"S": "customer"},
            "RangeKeyElement": {"N": "12341234"},
        },
        "AttributesToGet": ["name"],
    }
    res = test_client.post("/", headers=headers, json=request_body)
    res = json.loads(res.data)
    res["ConsumedCapacityUnits"].should.equal(0.5)
    res["Item"].should.equal({"name": {"S": "myname"}})


def test_put_and_get_item_without_range_key(test_client):
    create_table(test_client, use_range_key=False)

    headers, res = put_item(test_client, use_range_key=False)

    res["ConsumedCapacityUnits"].should.equal(1)
    res["Attributes"].should.equal({"hkey": "customer", "name": "myname"})

    # GetItem
    headers["X-Amz-Target"] = "DynamoDB_20111205.GetItem"
    request_body = {
        "TableName": TABLE_NAME,
        "Key": {"HashKeyElement": {"S": "customer"}},
    }
    res = test_client.post("/", headers=headers, json=request_body)
    res = json.loads(res.data)
    res["ConsumedCapacityUnits"].should.equal(0.5)
    res["Item"].should.equal({"hkey": {"S": "customer"}, "name": {"S": "myname"}})

    # GetItem - return single attribute
    headers["X-Amz-Target"] = "DynamoDB_20111205.GetItem"
    request_body = {
        "TableName": TABLE_NAME,
        "Key": {"HashKeyElement": {"S": "customer"}},
        "AttributesToGet": ["name"],
    }
    res = test_client.post("/", headers=headers, json=request_body)
    res = json.loads(res.data)
    res["ConsumedCapacityUnits"].should.equal(0.5)
    res["Item"].should.equal({"name": {"S": "myname"}})


def test_scan_simple(test_client):
    create_table(test_client)

    put_item(test_client)
    put_item(test_client, rkey="12341235")
    put_item(test_client, rkey="12341236")

    headers = {
        "X-Amz-Target": "DynamoDB_20111205.Scan",
        "Content-Type": "application/x-amz-json-1.0",
    }
    request_body = {"TableName": TABLE_WITH_RANGE_NAME}
    res = test_client.post("/", headers=headers, json=request_body)
    res = json.loads(res.data)

    res.should.have.key("Count").equal(3)
    res.should.have.key("ScannedCount").equal(3)
    res.should.have.key("ConsumedCapacityUnits").equal(1)
    res.should.have.key("Items").length_of(3)

    items = res["Items"]
    items.should.contain(
        {"hkey": {"S": "customer"}, "name": {"S": "myname"}, "rkey": {"N": "12341234"}}
    )
    items.should.contain(
        {"hkey": {"S": "customer"}, "name": {"S": "myname"}, "rkey": {"N": "12341235"}}
    )
    items.should.contain(
        {"hkey": {"S": "customer"}, "name": {"S": "myname"}, "rkey": {"N": "12341236"}}
    )


def test_scan_with_filter(test_client):
    create_table(test_client)

    put_item(test_client, rkey="1230", name="somename")
    put_item(test_client, rkey="1234", name=None)
    put_item(test_client, rkey="1246")

    # SCAN specific item
    headers = {
        "X-Amz-Target": "DynamoDB_20111205.Scan",
        "Content-Type": "application/x-amz-json-1.0",
    }
    request_body = {
        "TableName": TABLE_WITH_RANGE_NAME,
        "ScanFilter": {
            "rkey": {"AttributeValueList": [{"S": "1234"}], "ComparisonOperator": "EQ"}
        },
    }
    res = test_client.post("/", headers=headers, json=request_body)
    res = json.loads(res.data)

    res.should.have.key("Count").equal(1)
    res.should.have.key("ScannedCount").equal(3)
    res.should.have.key("ConsumedCapacityUnits").equal(1)
    res.should.have.key("Items").length_of(1)

    items = res["Items"]
    items.should.contain({"hkey": {"S": "customer"}, "rkey": {"N": "1234"}})

    # SCAN begins_with
    headers = {
        "X-Amz-Target": "DynamoDB_20111205.Scan",
        "Content-Type": "application/x-amz-json-1.0",
    }
    request_body = {
        "TableName": TABLE_WITH_RANGE_NAME,
        "ScanFilter": {
            "rkey": {
                "AttributeValueList": [{"S": "124"}],
                "ComparisonOperator": "BEGINS_WITH",
            }
        },
    }
    res = test_client.post("/", headers=headers, json=request_body)
    items = json.loads(res.data)["Items"]

    items.should.contain(
        {"hkey": {"S": "customer"}, "name": {"S": "myname"}, "rkey": {"N": "1246"}}
    )

    # SCAN contains
    headers = {
        "X-Amz-Target": "DynamoDB_20111205.Scan",
        "Content-Type": "application/x-amz-json-1.0",
    }
    request_body = {
        "TableName": TABLE_WITH_RANGE_NAME,
        "ScanFilter": {
            "name": {
                "AttributeValueList": [{"S": "mena"}],
                "ComparisonOperator": "CONTAINS",
            }
        },
    }
    res = test_client.post("/", headers=headers, json=request_body)
    items = json.loads(res.data)["Items"]

    items.should.contain(
        {"hkey": {"S": "customer"}, "name": {"S": "somename"}, "rkey": {"N": "1230"}}
    )

    # SCAN null
    headers = {
        "X-Amz-Target": "DynamoDB_20111205.Scan",
        "Content-Type": "application/x-amz-json-1.0",
    }
    request_body = {
        "TableName": TABLE_WITH_RANGE_NAME,
        "ScanFilter": {"name": {"ComparisonOperator": "NULL"}},
    }
    res = test_client.post("/", headers=headers, json=request_body)
    items = json.loads(res.data)["Items"]

    items.should.contain({"hkey": {"S": "customer"}, "rkey": {"N": "1234"}})

    # SCAN NOT NULL
    headers = {
        "X-Amz-Target": "DynamoDB_20111205.Scan",
        "Content-Type": "application/x-amz-json-1.0",
    }
    request_body = {
        "TableName": TABLE_WITH_RANGE_NAME,
        "ScanFilter": {"name": {"ComparisonOperator": "NOT_NULL"}},
    }
    res = test_client.post("/", headers=headers, json=request_body)
    items = json.loads(res.data)["Items"]

    items.should.equal(
        [
            {
                "hkey": {"S": "customer"},
                "name": {"S": "somename"},
                "rkey": {"N": "1230"},
            },
            {"hkey": {"S": "customer"}, "name": {"S": "myname"}, "rkey": {"N": "1246"}},
        ]
    )

    # SCAN between
    headers = {
        "X-Amz-Target": "DynamoDB_20111205.Scan",
        "Content-Type": "application/x-amz-json-1.0",
    }
    request_body = {
        "TableName": TABLE_WITH_RANGE_NAME,
        "ScanFilter": {
            "rkey": {
                "AttributeValueList": [{"S": "1230"}, {"S": "1240"}],
                "ComparisonOperator": "BETWEEN",
            }
        },
    }
    res = test_client.post("/", headers=headers, json=request_body)
    items = json.loads(res.data)["Items"]

    items.should.contain(
        {"hkey": {"S": "customer"}, "name": {"S": "somename"}, "rkey": {"N": "1230"}}
    )


def test_scan_with_filter_in_table_without_range_key(test_client):
    create_table(test_client, use_range_key=False)

    put_item(test_client, use_range_key=False, hkey="customer1", name=None)
    put_item(test_client, use_range_key=False, hkey="customer2")
    put_item(test_client, use_range_key=False, hkey="customer3", name="special")

    # SCAN specific item
    headers = {
        "X-Amz-Target": "DynamoDB_20111205.Scan",
        "Content-Type": "application/x-amz-json-1.0",
    }
    request_body = {
        "TableName": TABLE_NAME,
        "ScanFilter": {
            "name": {
                "AttributeValueList": [{"S": "special"}],
                "ComparisonOperator": "EQ",
            }
        },
    }
    res = test_client.post("/", headers=headers, json=request_body)
    res = json.loads(res.data)

    res.should.have.key("Count").equal(1)
    res.should.have.key("ScannedCount").equal(3)
    res.should.have.key("ConsumedCapacityUnits").equal(1)
    res.should.have.key("Items").length_of(1)

    items = res["Items"]
    items.should.contain({"hkey": {"S": "customer3"}, "name": {"S": "special"}})

    # SCAN begins_with
    headers = {
        "X-Amz-Target": "DynamoDB_20111205.Scan",
        "Content-Type": "application/x-amz-json-1.0",
    }
    request_body = {
        "TableName": TABLE_NAME,
        "ScanFilter": {
            "hkey": {
                "AttributeValueList": [{"S": "cust"}],
                "ComparisonOperator": "BEGINS_WITH",
            }
        },
    }
    res = test_client.post("/", headers=headers, json=request_body)
    items = json.loads(res.data)["Items"]

    items.should.have.length_of(3)  # all customers start with cust

    # SCAN contains
    headers = {
        "X-Amz-Target": "DynamoDB_20111205.Scan",
        "Content-Type": "application/x-amz-json-1.0",
    }
    request_body = {
        "TableName": TABLE_NAME,
        "ScanFilter": {
            "name": {
                "AttributeValueList": [{"S": "yna"}],
                "ComparisonOperator": "CONTAINS",
            }
        },
    }
    res = test_client.post("/", headers=headers, json=request_body)
    items = json.loads(res.data)["Items"]

    items.should.have.equal([{"hkey": {"S": "customer2"}, "name": {"S": "myname"}}])

    # SCAN null
    headers = {
        "X-Amz-Target": "DynamoDB_20111205.Scan",
        "Content-Type": "application/x-amz-json-1.0",
    }
    request_body = {
        "TableName": TABLE_NAME,
        "ScanFilter": {"name": {"ComparisonOperator": "NULL"}},
    }
    res = test_client.post("/", headers=headers, json=request_body)
    items = json.loads(res.data)["Items"]

    items.should.equal([{"hkey": {"S": "customer1"}}])

    # SCAN NOT NULL
    headers = {
        "X-Amz-Target": "DynamoDB_20111205.Scan",
        "Content-Type": "application/x-amz-json-1.0",
    }
    request_body = {
        "TableName": TABLE_NAME,
        "ScanFilter": {"name": {"ComparisonOperator": "NOT_NULL"}},
    }
    res = test_client.post("/", headers=headers, json=request_body)
    items = json.loads(res.data)["Items"]

    items.should.have.length_of(2)
    items.should.contain({"hkey": {"S": "customer2"}, "name": {"S": "myname"}})
    items.should.contain({"hkey": {"S": "customer3"}, "name": {"S": "special"}})


def test_scan_with_undeclared_table(test_client):
    headers = {
        "X-Amz-Target": "DynamoDB_20111205.Scan",
        "Content-Type": "application/x-amz-json-1.0",
    }
    request_body = {"TableName": "unknown_table"}
    res = test_client.post("/", headers=headers, json=request_body)
    res.status_code.should.equal(400)
    json.loads(res.data).should.equal(
        {"__type": "com.amazonaws.dynamodb.v20111205#ResourceNotFoundException"}
    )


def test_query_in_table_without_range_key(test_client):
    create_table(test_client, use_range_key=False)

    put_item(test_client, use_range_key=False)

    headers = {
        "X-Amz-Target": "DynamoDB_20111205.Query",
        "Content-Type": "application/x-amz-json-1.0",
    }
    request_body = {"TableName": TABLE_NAME, "HashKeyValue": {"S": "customer"}}
    res = test_client.post("/", headers=headers, json=request_body)
    res = json.loads(res.data)

    res.should.have.key("Count").equal(1)
    res.should.have.key("ConsumedCapacityUnits").equal(1)
    res.should.have.key("Items").length_of(1)

    items = res["Items"]
    items.should.contain({"hkey": {"S": "customer"}, "name": {"S": "myname"}})

    # QUERY for unknown value
    headers = {
        "X-Amz-Target": "DynamoDB_20111205.Query",
        "Content-Type": "application/x-amz-json-1.0",
    }
    request_body = {"TableName": TABLE_NAME, "HashKeyValue": {"S": "unknown-value"}}
    res = test_client.post("/", headers=headers, json=request_body)
    res = json.loads(res.data)

    # TODO: We should not get any results here
    # res.should.have.key("Count").equal(0)
    # res.should.have.key("Items").length_of(0)


def test_query_item_by_hash_only(test_client):
    create_table(test_client)

    put_item(test_client)
    put_item(test_client, rkey="12341235")
    put_item(test_client, rkey="12341236")

    headers = {
        "X-Amz-Target": "DynamoDB_20111205.Query",
        "Content-Type": "application/x-amz-json-1.0",
    }
    request_body = {
        "TableName": TABLE_WITH_RANGE_NAME,
        "HashKeyValue": {"S": "customer"},
    }
    res = test_client.post("/", headers=headers, json=request_body)
    res = json.loads(res.data)

    res.should.have.key("Count").equal(3)
    res.should.have.key("ConsumedCapacityUnits").equal(1)
    res.should.have.key("Items").length_of(3)

    items = res["Items"]
    items.should.contain(
        {"hkey": {"S": "customer"}, "name": {"S": "myname"}, "rkey": {"N": "12341234"}}
    )
    items.should.contain(
        {"hkey": {"S": "customer"}, "name": {"S": "myname"}, "rkey": {"N": "12341235"}}
    )
    items.should.contain(
        {"hkey": {"S": "customer"}, "name": {"S": "myname"}, "rkey": {"N": "12341236"}}
    )


def test_query_item_by_range_key(test_client):
    create_table(test_client, use_range_key=True)

    put_item(test_client, rkey="1234")
    put_item(test_client, rkey="1235")
    put_item(test_client, rkey="1247")

    # GT some
    headers = {
        "X-Amz-Target": "DynamoDB_20111205.Query",
        "Content-Type": "application/x-amz-json-1.0",
    }
    request_body = {
        "TableName": TABLE_WITH_RANGE_NAME,
        "HashKeyValue": {"S": "customer"},
        "RangeKeyCondition": {
            "AttributeValueList": [{"N": "1235"}],
            "ComparisonOperator": "GT",
        },
    }
    res = test_client.post("/", headers=headers, json=request_body)
    res = json.loads(res.data)

    res.should.have.key("Count").equal(1)
    res.should.have.key("ConsumedCapacityUnits").equal(1)
    res.should.have.key("Items").length_of(1)

    items = res["Items"]
    items.should.contain(
        {"hkey": {"S": "customer"}, "name": {"S": "myname"}, "rkey": {"N": "1247"}}
    )

    # GT all
    headers = {
        "X-Amz-Target": "DynamoDB_20111205.Query",
        "Content-Type": "application/x-amz-json-1.0",
    }
    request_body = {
        "TableName": TABLE_WITH_RANGE_NAME,
        "HashKeyValue": {"S": "customer"},
        "RangeKeyCondition": {
            "AttributeValueList": [{"N": "0"}],
            "ComparisonOperator": "GT",
        },
    }
    res = test_client.post("/", headers=headers, json=request_body)
    res = json.loads(res.data)

    res.should.have.key("Count").equal(3)
    res.should.have.key("Items").length_of(3)

    # GT none
    headers = {
        "X-Amz-Target": "DynamoDB_20111205.Query",
        "Content-Type": "application/x-amz-json-1.0",
    }
    request_body = {
        "TableName": TABLE_WITH_RANGE_NAME,
        "HashKeyValue": {"S": "customer"},
        "RangeKeyCondition": {
            "AttributeValueList": [{"N": "9999"}],
            "ComparisonOperator": "GT",
        },
    }
    res = test_client.post("/", headers=headers, json=request_body)
    res = json.loads(res.data)

    res["ConsumedCapacityUnits"].should.equal(1)
    res["Items"].should.equal([])
    res["Count"].should.equal(0)

    # CONTAINS some
    headers = {
        "X-Amz-Target": "DynamoDB_20111205.Query",
        "Content-Type": "application/x-amz-json-1.0",
    }
    request_body = {
        "TableName": TABLE_WITH_RANGE_NAME,
        "HashKeyValue": {"S": "customer"},
        "RangeKeyCondition": {
            "AttributeValueList": [{"N": "24"}],
            "ComparisonOperator": "CONTAINS",
        },
    }
    res = test_client.post("/", headers=headers, json=request_body)
    items = json.loads(res.data)["Items"]

    items.should.equal(
        [{"hkey": {"S": "customer"}, "name": {"S": "myname"}, "rkey": {"N": "1247"}}]
    )

    # BEGINS_WITH
    headers = {
        "X-Amz-Target": "DynamoDB_20111205.Query",
        "Content-Type": "application/x-amz-json-1.0",
    }
    request_body = {
        "TableName": TABLE_WITH_RANGE_NAME,
        "HashKeyValue": {"S": "customer"},
        "RangeKeyCondition": {
            "AttributeValueList": [{"N": "123"}],
            "ComparisonOperator": "BEGINS_WITH",
        },
    }
    res = test_client.post("/", headers=headers, json=request_body)
    items = json.loads(res.data)["Items"]

    items.should.equal(
        [
            {"hkey": {"S": "customer"}, "name": {"S": "myname"}, "rkey": {"N": "1234"}},
            {"hkey": {"S": "customer"}, "name": {"S": "myname"}, "rkey": {"N": "1235"}},
        ]
    )

    # CONTAINS
    headers = {
        "X-Amz-Target": "DynamoDB_20111205.Query",
        "Content-Type": "application/x-amz-json-1.0",
    }
    request_body = {
        "TableName": TABLE_WITH_RANGE_NAME,
        "HashKeyValue": {"S": "customer"},
        "RangeKeyCondition": {
            "AttributeValueList": [{"N": "0"}, {"N": "1240"}],
            "ComparisonOperator": "BETWEEN",
        },
    }
    res = test_client.post("/", headers=headers, json=request_body)
    items = json.loads(res.data)["Items"]

    items.should.equal(
        [
            {"hkey": {"S": "customer"}, "name": {"S": "myname"}, "rkey": {"N": "1234"}},
            {"hkey": {"S": "customer"}, "name": {"S": "myname"}, "rkey": {"N": "1235"}},
        ]
    )


def test_query_item_with_undeclared_table(test_client):
    headers = {
        "X-Amz-Target": "DynamoDB_20111205.Query",
        "Content-Type": "application/x-amz-json-1.0",
    }
    request_body = {
        "TableName": "unknown_table",
        "HashKeyValue": {"S": "customer"},
        "RangeKeyCondition": {
            "AttributeValueList": [{"N": "1235"}],
            "ComparisonOperator": "GT",
        },
    }
    res = test_client.post("/", headers=headers, json=request_body)
    res.status_code.should.equal(400)
    json.loads(res.data).should.equal(
        {"__type": "com.amazonaws.dynamodb.v20111205#ResourceNotFoundException"}
    )


def test_delete_item(test_client):
    create_table(test_client)

    put_item(test_client)
    put_item(test_client, rkey="12341235")
    put_item(test_client, rkey="12341236")

    headers = {
        "X-Amz-Target": "DynamoDB_20111205.DeleteItem",
        "Content-Type": "application/x-amz-json-1.0",
    }
    request_body = {
        "TableName": TABLE_WITH_RANGE_NAME,
        "Key": {
            "HashKeyElement": {"S": "customer"},
            "RangeKeyElement": {"N": "12341236"},
        },
    }
    res = test_client.post("/", headers=headers, json=request_body)
    res = json.loads(res.data)
    res.should.equal({"Attributes": [], "ConsumedCapacityUnits": 0.5})

    # GetItem
    headers["X-Amz-Target"] = "DynamoDB_20111205.GetItem"
    request_body = {
        "TableName": TABLE_WITH_RANGE_NAME,
        "Key": {
            "HashKeyElement": {"S": "customer"},
            "RangeKeyElement": {"N": "12341234"},
        },
    }
    res = test_client.post("/", headers=headers, json=request_body)
    res = json.loads(res.data)

    res["Item"].should.have.key("hkey").equal({"S": "customer"})
    res["Item"].should.have.key("rkey").equal({"N": "12341234"})
    res["Item"].should.have.key("name").equal({"S": "myname"})


def test_update_item_that_doesnt_exist():
    backend = server.create_backend_app("dynamodb")
    test_client = backend.test_client()

    create_table(test_client)

    # UpdateItem
    headers = {"X-Amz-Target": "DynamoDB_20111205.UpdateItem"}
    request_body = {
        "TableName": "Table1",
        "Key": {
            "HashKeyElement": {"S": "customer"},
            "RangeKeyElement": {"N": "12341234"},
        },
        "AttributeUpdates": {"new_att": {"Value": {"SS": ["val"]}, "Action": "PUT"}},
    }
    res = test_client.post("/", headers=headers, json=request_body)
    res = json.loads(res.data)
    res.should.equal(
        {"__type": "com.amazonaws.dynamodb.v20111205#ResourceNotFoundException"}
    )


def test_delete_item_without_range_key(test_client):
    create_table(test_client, use_range_key=False)

    put_item(test_client, use_range_key=False)

    headers = {
        "X-Amz-Target": "DynamoDB_20111205.DeleteItem",
        "Content-Type": "application/x-amz-json-1.0",
    }
    request_body = {
        "TableName": TABLE_NAME,
        "Key": {"HashKeyElement": {"S": "customer"}},
    }
    res = test_client.post("/", headers=headers, json=request_body)
    res = json.loads(res.data)
    res.should.equal({"Attributes": [], "ConsumedCapacityUnits": 0.5})


def test_delete_item_with_return_values(test_client):
    create_table(test_client)

    put_item(test_client)
    put_item(test_client, rkey="12341235")
    put_item(test_client, rkey="12341236")

    headers = {
        "X-Amz-Target": "DynamoDB_20111205.DeleteItem",
        "Content-Type": "application/x-amz-json-1.0",
    }
    request_body = {
        "TableName": TABLE_WITH_RANGE_NAME,
        "Key": {
            "HashKeyElement": {"S": "customer"},
            "RangeKeyElement": {"N": "12341236"},
        },
        "ReturnValues": "ALL_OLD",
    }
    res = test_client.post("/", headers=headers, json=request_body)
    res = json.loads(res.data)
    res.should.equal(
        {
            "Attributes": {"hkey": "customer", "name": "myname", "rkey": "12341236"},
            "ConsumedCapacityUnits": 0.5,
        }
    )


def test_delete_unknown_item(test_client):
    create_table(test_client)

    headers = {
        "X-Amz-Target": "DynamoDB_20111205.DeleteItem",
        "Content-Type": "application/x-amz-json-1.0",
    }
    request_body = {
        "TableName": TABLE_WITH_RANGE_NAME,
        "Key": {
            "HashKeyElement": {"S": "customer"},
            "RangeKeyElement": {"N": "12341236"},
        },
        "ReturnValues": "ALL_OLD",
    }
    res = test_client.post("/", headers=headers, json=request_body)
    res.status_code.should.equal(400)
    json.loads(res.data).should.equal(
        {"__type": "com.amazonaws.dynamodb.v20111205#ResourceNotFoundException"}
    )


def test_update_item_in_nonexisting_table():
    backend = server.create_backend_app("dynamodb")
    test_client = backend.test_client()

    # UpdateItem
    headers = {"X-Amz-Target": "DynamoDB_20111205.UpdateItem"}
    request_body = {
        "TableName": "nonexistent",
        "Key": {
            "HashKeyElement": {"S": "customer"},
            "RangeKeyElement": {"N": "12341234"},
        },
        "AttributeUpdates": {"new_att": {"Value": {"SS": ["val"]}, "Action": "PUT"}},
    }
    res = test_client.post("/", headers=headers, json=request_body)
    res.status_code.should.equal(400)
    json.loads(res.data).should.equal(
        {"__type": "com.amazonaws.dynamodb.v20111205#ResourceNotFoundException"}
    )


def test_delete_from_unknown_table(test_client):
    headers = {
        "X-Amz-Target": "DynamoDB_20111205.DeleteItem",
        "Content-Type": "application/x-amz-json-1.0",
    }
    request_body = {
        "TableName": "unknown_table",
        "Key": {
            "HashKeyElement": {"S": "customer"},
            "RangeKeyElement": {"N": "12341236"},
        },
        "ReturnValues": "ALL_OLD",
    }
    res = test_client.post("/", headers=headers, json=request_body)
    res.status_code.should.equal(400)
    json.loads(res.data).should.equal(
        {"__type": "com.amazonaws.dynamodb.v20111205#ResourceNotFoundException"}
    )


def test_batch_get_item(test_client):
    create_table(test_client)

    put_item(test_client)
    put_item(test_client, rkey="12341235")
    put_item(test_client, rkey="12341236")

    headers = {
        "X-Amz-Target": "DynamoDB_20111205.BatchGetItem",
        "Content-Type": "application/x-amz-json-1.0",
    }
    request_body = {
        "RequestItems": {
            TABLE_WITH_RANGE_NAME: {
                "Keys": [
                    {
                        "HashKeyElement": {"S": "customer"},
                        "RangeKeyElement": {"N": "12341235"},
                    },
                    {
                        "HashKeyElement": {"S": "customer"},
                        "RangeKeyElement": {"N": "12341236"},
                    },
                ],
            }
        }
    }
    res = test_client.post("/", headers=headers, json=request_body)
    res = json.loads(res.data)["Responses"]

    res.should.have.key("UnprocessedKeys").equal({})
    table_items = [i["Item"] for i in res[TABLE_WITH_RANGE_NAME]["Items"]]
    table_items.should.have.length_of(2)

    table_items.should.contain(
        {"hkey": {"S": "customer"}, "name": {"S": "myname"}, "rkey": {"N": "12341235"}}
    )
    table_items.should.contain(
        {"hkey": {"S": "customer"}, "name": {"S": "myname"}, "rkey": {"N": "12341236"}}
    )


def test_batch_get_item_without_range_key(test_client):
    create_table(test_client, use_range_key=False)

    put_item(test_client, use_range_key=False, hkey="customer1")
    put_item(test_client, use_range_key=False, hkey="customer2")
    put_item(test_client, use_range_key=False, hkey="customer3")

    headers = {
        "X-Amz-Target": "DynamoDB_20111205.BatchGetItem",
        "Content-Type": "application/x-amz-json-1.0",
    }
    request_body = {
        "RequestItems": {
            TABLE_NAME: {
                "Keys": [
                    {"HashKeyElement": {"S": "customer1"}},
                    {"HashKeyElement": {"S": "customer3"}},
                ],
            }
        }
    }
    res = test_client.post("/", headers=headers, json=request_body)
    res = json.loads(res.data)["Responses"]

    res.should.have.key("UnprocessedKeys").equal({})
    table_items = [i["Item"] for i in res[TABLE_NAME]["Items"]]
    table_items.should.have.length_of(2)

    table_items.should.contain({"hkey": {"S": "customer1"}, "name": {"S": "myname"}})
    table_items.should.contain({"hkey": {"S": "customer3"}, "name": {"S": "myname"}})


def test_batch_write_item(test_client):
    create_table(test_client)

    # BATCH-WRITE
    headers = {
        "X-Amz-Target": "DynamoDB_20111205.BatchWriteItem",
        "Content-Type": "application/x-amz-json-1.0",
    }
    request_body = {
        "RequestItems": {
            TABLE_WITH_RANGE_NAME: [
                {
                    "PutRequest": {
                        "Item": {"hkey": {"S": "customer"}, "rkey": {"S": "1234"}}
                    }
                },
                {
                    "PutRequest": {
                        "Item": {"hkey": {"S": "customer"}, "rkey": {"S": "1235"}}
                    }
                },
            ],
        }
    }
    test_client.post("/", headers=headers, json=request_body)

    # SCAN - verify all items are present
    headers = {
        "X-Amz-Target": "DynamoDB_20111205.Scan",
        "Content-Type": "application/x-amz-json-1.0",
    }
    request_body = {"TableName": TABLE_WITH_RANGE_NAME}
    res = test_client.post("/", headers=headers, json=request_body)
    res = json.loads(res.data)

    res.should.have.key("Count").equal(2)


def test_batch_write_item_without_range_key(test_client):
    create_table(test_client, use_range_key=False)

    # BATCH-WRITE
    headers = {
        "X-Amz-Target": "DynamoDB_20111205.BatchWriteItem",
        "Content-Type": "application/x-amz-json-1.0",
    }
    request_body = {
        "RequestItems": {
            TABLE_NAME: [
                {"PutRequest": {"Item": {"hkey": {"S": "customer"}}}},
                {"PutRequest": {"Item": {"hkey": {"S": "customer2"}}}},
            ],
        }
    }
    test_client.post("/", headers=headers, json=request_body)

    # SCAN - verify all items are present
    headers = {
        "X-Amz-Target": "DynamoDB_20111205.Scan",
        "Content-Type": "application/x-amz-json-1.0",
    }
    request_body = {"TableName": TABLE_NAME}
    res = test_client.post("/", headers=headers, json=request_body)
    res = json.loads(res.data)

    res.should.have.key("Count").equal(2)


def put_item(
    test_client, hkey="customer", rkey="12341234", name="myname", use_range_key=True
):
    table_name = TABLE_WITH_RANGE_NAME if use_range_key else TABLE_NAME
    headers = {
        "X-Amz-Target": "DynamoDB_20111205.PutItem",
        "Content-Type": "application/x-amz-json-1.0",
    }
    request_body = {
        "TableName": table_name,
        "Item": {"hkey": {"S": hkey}},
        "ReturnValues": "ALL_OLD",
    }
    if name:
        request_body["Item"]["name"] = {"S": name}
    if rkey and use_range_key:
        request_body["Item"]["rkey"] = {"N": rkey}
    res = test_client.post("/", headers=headers, json=request_body)
    res = json.loads(res.data)
    return headers, res


def create_table(test_client, name=None, region=None, use_range_key=True):
    if not name:
        name = TABLE_WITH_RANGE_NAME if use_range_key else TABLE_NAME
    headers = {
        "X-Amz-Target": "DynamoDB_20111205.CreateTable",
        "Content-Type": "application/x-amz-json-1.0",
    }
    if region:
        headers["Host"] = "dynamodb.{}.amazonaws.com".format(region)
    request_body = {
        "TableName": name,
        "KeySchema": {
            "HashKeyElement": {"AttributeName": "hkey", "AttributeType": "S"}
        },
        "ProvisionedThroughput": {"ReadCapacityUnits": 5, "WriteCapacityUnits": 10},
    }
    if use_range_key:
        request_body["KeySchema"]["RangeKeyElement"] = {
            "AttributeName": "rkey",
            "AttributeType": "N",
        }
    return test_client.post("/", headers=headers, json=request_body)<|MERGE_RESOLUTION|>--- conflicted
+++ resolved
@@ -1,10 +1,6 @@
 import json
-<<<<<<< HEAD
 import sure  # noqa # pylint: disable=unused-import
-=======
 import pytest
-import sure  # noqa
->>>>>>> f50d80ed
 
 from moto import mock_dynamodb
 import moto.server as server
