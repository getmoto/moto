--- conflicted
+++ resolved
@@ -973,11 +973,11 @@
         SubnetIds=[subnet_ipv6_0_id, subnet_ipv6_1_id],
     )
 
-<<<<<<< HEAD
-<<<<<<< HEAD
-#     assert resp["CacheSubnetGroup"]["Subnets"][0]["SupportedNetworkTypes"] == ["ipv6"]
-#     assert resp["CacheSubnetGroup"]["Subnets"][1]["SupportedNetworkTypes"] == ["ipv6"]
-#     assert resp["CacheSubnetGroup"]["SupportedNetworkTypes"] == ["ipv6"]
+    assert resp["CacheSubnetGroup"]["Subnets"][0]["SupportedNetworkTypes"] == ["ipv6"]
+    assert resp["CacheSubnetGroup"]["Subnets"][1]["SupportedNetworkTypes"] == ["ipv6"]
+    assert resp["CacheSubnetGroup"]["SupportedNetworkTypes"] == ["ipv6"]
+
+
 @mock_aws
 def test_create_replication_group():
 
@@ -1025,14 +1025,4 @@
 
     assert resp["ReplicationGroup"]["ReplicationGroupId"] == "test-replication-group"
     assert resp["ReplicationGroup"]["PrimaryClusterId"] == primary_cluster_id
-    assert primary_cluster["CacheCluster"]["CacheClusterId"] == primary_cluster_id
-=======
-    assert resp["CacheSubnetGroup"]["Subnets"][0]["SupportedNetworkTypes"] == ["ipv6"]
-    assert resp["CacheSubnetGroup"]["Subnets"][1]["SupportedNetworkTypes"] == ["ipv6"]
-    assert resp["CacheSubnetGroup"]["SupportedNetworkTypes"] == ["ipv6"]
->>>>>>> 44908a77604a05511ecc20f8e853a24d1b00a81d
-=======
-    assert resp["CacheSubnetGroup"]["Subnets"][0]["SupportedNetworkTypes"] == ["ipv6"]
-    assert resp["CacheSubnetGroup"]["Subnets"][1]["SupportedNetworkTypes"] == ["ipv6"]
-    assert resp["CacheSubnetGroup"]["SupportedNetworkTypes"] == ["ipv6"]
->>>>>>> 44908a77
+    assert primary_cluster["CacheCluster"]["CacheClusterId"] == primary_cluster_id