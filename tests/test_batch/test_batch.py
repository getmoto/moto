from __future__ import unicode_literals

import time
import datetime
import boto3
from botocore.exceptions import ClientError
import sure  # noqa
from sure import expect
from moto import mock_batch, mock_iam, mock_ec2, mock_ecs, mock_logs
<<<<<<< HEAD
import functools
import nose
=======
import pytest
>>>>>>> 9ecea201

DEFAULT_REGION = "eu-central-1"


def _get_clients():
    return (
        boto3.client("ec2", region_name=DEFAULT_REGION),
        boto3.client("iam", region_name=DEFAULT_REGION),
        boto3.client("ecs", region_name=DEFAULT_REGION),
        boto3.client("logs", region_name=DEFAULT_REGION),
        boto3.client("batch", region_name=DEFAULT_REGION),
    )


def _setup(ec2_client, iam_client):
    """
    Do prerequisite setup
    :return: VPC ID, Subnet ID, Security group ID, IAM Role ARN
    :rtype: tuple
    """
    resp = ec2_client.create_vpc(CidrBlock="172.30.0.0/24")
    vpc_id = resp["Vpc"]["VpcId"]
    resp = ec2_client.create_subnet(
        AvailabilityZone="eu-central-1a", CidrBlock="172.30.0.0/25", VpcId=vpc_id
    )
    subnet_id = resp["Subnet"]["SubnetId"]
    resp = ec2_client.create_security_group(
        Description="test_sg_desc", GroupName="test_sg", VpcId=vpc_id
    )
    sg_id = resp["GroupId"]

    resp = iam_client.create_role(
        RoleName="TestRole", AssumeRolePolicyDocument="some_policy"
    )
    iam_arn = resp["Role"]["Arn"]
    iam_client.create_instance_profile(InstanceProfileName="TestRole")
    iam_client.add_role_to_instance_profile(
        InstanceProfileName="TestRole", RoleName="TestRole"
    )

    return vpc_id, subnet_id, sg_id, iam_arn


# Yes, yes it talks to all the things
@mock_ec2
@mock_ecs
@mock_iam
@mock_batch
def test_create_managed_compute_environment():
    ec2_client, iam_client, ecs_client, logs_client, batch_client = _get_clients()
    vpc_id, subnet_id, sg_id, iam_arn = _setup(ec2_client, iam_client)

    compute_name = "test_compute_env"
    resp = batch_client.create_compute_environment(
        computeEnvironmentName=compute_name,
        type="MANAGED",
        state="ENABLED",
        computeResources={
            "type": "EC2",
            "minvCpus": 5,
            "maxvCpus": 10,
            "desiredvCpus": 5,
            "instanceTypes": ["t2.small", "t2.medium"],
            "imageId": "some_image_id",
            "subnets": [subnet_id],
            "securityGroupIds": [sg_id],
            "ec2KeyPair": "string",
            "instanceRole": iam_arn.replace("role", "instance-profile"),
            "tags": {"string": "string"},
            "bidPercentage": 123,
            "spotIamFleetRole": "string",
        },
        serviceRole=iam_arn,
    )
    resp.should.contain("computeEnvironmentArn")
    resp["computeEnvironmentName"].should.equal(compute_name)

    # Given a t2.medium is 2 vcpu and t2.small is 1, therefore 2 mediums and 1 small should be created
    resp = ec2_client.describe_instances()
    resp.should.contain("Reservations")
    len(resp["Reservations"]).should.equal(3)

    # Should have created 1 ECS cluster
    resp = ecs_client.list_clusters()
    resp.should.contain("clusterArns")
    len(resp["clusterArns"]).should.equal(1)


@mock_ec2
@mock_ecs
@mock_iam
@mock_batch
def test_create_unmanaged_compute_environment():
    ec2_client, iam_client, ecs_client, logs_client, batch_client = _get_clients()
    vpc_id, subnet_id, sg_id, iam_arn = _setup(ec2_client, iam_client)

    compute_name = "test_compute_env"
    resp = batch_client.create_compute_environment(
        computeEnvironmentName=compute_name,
        type="UNMANAGED",
        state="ENABLED",
        serviceRole=iam_arn,
    )
    resp.should.contain("computeEnvironmentArn")
    resp["computeEnvironmentName"].should.equal(compute_name)

    # Its unmanaged so no instances should be created
    resp = ec2_client.describe_instances()
    resp.should.contain("Reservations")
    len(resp["Reservations"]).should.equal(0)

    # Should have created 1 ECS cluster
    resp = ecs_client.list_clusters()
    resp.should.contain("clusterArns")
    len(resp["clusterArns"]).should.equal(1)


# TODO create 1000s of tests to test complex option combinations of create environment


@mock_ec2
@mock_ecs
@mock_iam
@mock_batch
def test_describe_compute_environment():
    ec2_client, iam_client, ecs_client, logs_client, batch_client = _get_clients()
    vpc_id, subnet_id, sg_id, iam_arn = _setup(ec2_client, iam_client)

    compute_name = "test_compute_env"
    batch_client.create_compute_environment(
        computeEnvironmentName=compute_name,
        type="UNMANAGED",
        state="ENABLED",
        serviceRole=iam_arn,
    )

    resp = batch_client.describe_compute_environments()
    len(resp["computeEnvironments"]).should.equal(1)
    resp["computeEnvironments"][0]["computeEnvironmentName"].should.equal(compute_name)

    # Test filtering
    resp = batch_client.describe_compute_environments(computeEnvironments=["test1"])
    len(resp["computeEnvironments"]).should.equal(0)


@mock_ec2
@mock_ecs
@mock_iam
@mock_batch
def test_delete_unmanaged_compute_environment():
    ec2_client, iam_client, ecs_client, logs_client, batch_client = _get_clients()
    vpc_id, subnet_id, sg_id, iam_arn = _setup(ec2_client, iam_client)

    compute_name = "test_compute_env"
    batch_client.create_compute_environment(
        computeEnvironmentName=compute_name,
        type="UNMANAGED",
        state="ENABLED",
        serviceRole=iam_arn,
    )

    batch_client.delete_compute_environment(computeEnvironment=compute_name)

    resp = batch_client.describe_compute_environments()
    len(resp["computeEnvironments"]).should.equal(0)

    resp = ecs_client.list_clusters()
    len(resp.get("clusterArns", [])).should.equal(0)


@mock_ec2
@mock_ecs
@mock_iam
@mock_batch
def test_delete_managed_compute_environment():
    ec2_client, iam_client, ecs_client, logs_client, batch_client = _get_clients()
    vpc_id, subnet_id, sg_id, iam_arn = _setup(ec2_client, iam_client)

    compute_name = "test_compute_env"
    batch_client.create_compute_environment(
        computeEnvironmentName=compute_name,
        type="MANAGED",
        state="ENABLED",
        computeResources={
            "type": "EC2",
            "minvCpus": 5,
            "maxvCpus": 10,
            "desiredvCpus": 5,
            "instanceTypes": ["t2.small", "t2.medium"],
            "imageId": "some_image_id",
            "subnets": [subnet_id],
            "securityGroupIds": [sg_id],
            "ec2KeyPair": "string",
            "instanceRole": iam_arn.replace("role", "instance-profile"),
            "tags": {"string": "string"},
            "bidPercentage": 123,
            "spotIamFleetRole": "string",
        },
        serviceRole=iam_arn,
    )

    batch_client.delete_compute_environment(computeEnvironment=compute_name)

    resp = batch_client.describe_compute_environments()
    len(resp["computeEnvironments"]).should.equal(0)

    resp = ec2_client.describe_instances()
    resp.should.contain("Reservations")
    len(resp["Reservations"]).should.equal(3)
    for reservation in resp["Reservations"]:
        reservation["Instances"][0]["State"]["Name"].should.equal("terminated")

    resp = ecs_client.list_clusters()
    len(resp.get("clusterArns", [])).should.equal(0)


@mock_ec2
@mock_ecs
@mock_iam
@mock_batch
def test_update_unmanaged_compute_environment_state():
    ec2_client, iam_client, ecs_client, logs_client, batch_client = _get_clients()
    vpc_id, subnet_id, sg_id, iam_arn = _setup(ec2_client, iam_client)

    compute_name = "test_compute_env"
    batch_client.create_compute_environment(
        computeEnvironmentName=compute_name,
        type="UNMANAGED",
        state="ENABLED",
        serviceRole=iam_arn,
    )

    batch_client.update_compute_environment(
        computeEnvironment=compute_name, state="DISABLED"
    )

    resp = batch_client.describe_compute_environments()
    len(resp["computeEnvironments"]).should.equal(1)
    resp["computeEnvironments"][0]["state"].should.equal("DISABLED")


@mock_ec2
@mock_ecs
@mock_iam
@mock_batch
def test_create_job_queue():
    ec2_client, iam_client, ecs_client, logs_client, batch_client = _get_clients()
    vpc_id, subnet_id, sg_id, iam_arn = _setup(ec2_client, iam_client)

    compute_name = "test_compute_env"
    resp = batch_client.create_compute_environment(
        computeEnvironmentName=compute_name,
        type="UNMANAGED",
        state="ENABLED",
        serviceRole=iam_arn,
    )
    arn = resp["computeEnvironmentArn"]

    resp = batch_client.create_job_queue(
        jobQueueName="test_job_queue",
        state="ENABLED",
        priority=123,
        computeEnvironmentOrder=[{"order": 123, "computeEnvironment": arn}],
    )
    resp.should.contain("jobQueueArn")
    resp.should.contain("jobQueueName")
    queue_arn = resp["jobQueueArn"]

    resp = batch_client.describe_job_queues()
    resp.should.contain("jobQueues")
    len(resp["jobQueues"]).should.equal(1)
    resp["jobQueues"][0]["jobQueueArn"].should.equal(queue_arn)

    resp = batch_client.describe_job_queues(jobQueues=["test_invalid_queue"])
    resp.should.contain("jobQueues")
    len(resp["jobQueues"]).should.equal(0)

    # Create job queue which already exists
    try:
        resp = batch_client.create_job_queue(
            jobQueueName="test_job_queue",
            state="ENABLED",
            priority=123,
            computeEnvironmentOrder=[{"order": 123, "computeEnvironment": arn}],
        )

    except ClientError as err:
        err.response["Error"]["Code"].should.equal("ClientException")

    # Create job queue with incorrect state
    try:
        resp = batch_client.create_job_queue(
            jobQueueName="test_job_queue2",
            state="JUNK",
            priority=123,
            computeEnvironmentOrder=[{"order": 123, "computeEnvironment": arn}],
        )

    except ClientError as err:
        err.response["Error"]["Code"].should.equal("ClientException")

    # Create job queue with no compute env
    try:
        resp = batch_client.create_job_queue(
            jobQueueName="test_job_queue3",
            state="JUNK",
            priority=123,
            computeEnvironmentOrder=[],
        )

    except ClientError as err:
        err.response["Error"]["Code"].should.equal("ClientException")


@mock_ec2
@mock_ecs
@mock_iam
@mock_batch
def test_job_queue_bad_arn():
    ec2_client, iam_client, ecs_client, logs_client, batch_client = _get_clients()
    vpc_id, subnet_id, sg_id, iam_arn = _setup(ec2_client, iam_client)

    compute_name = "test_compute_env"
    resp = batch_client.create_compute_environment(
        computeEnvironmentName=compute_name,
        type="UNMANAGED",
        state="ENABLED",
        serviceRole=iam_arn,
    )
    arn = resp["computeEnvironmentArn"]

    try:
        batch_client.create_job_queue(
            jobQueueName="test_job_queue",
            state="ENABLED",
            priority=123,
            computeEnvironmentOrder=[
                {"order": 123, "computeEnvironment": arn + "LALALA"}
            ],
        )
    except ClientError as err:
        err.response["Error"]["Code"].should.equal("ClientException")


@mock_ec2
@mock_ecs
@mock_iam
@mock_batch
def test_update_job_queue():
    ec2_client, iam_client, ecs_client, logs_client, batch_client = _get_clients()
    vpc_id, subnet_id, sg_id, iam_arn = _setup(ec2_client, iam_client)

    compute_name = "test_compute_env"
    resp = batch_client.create_compute_environment(
        computeEnvironmentName=compute_name,
        type="UNMANAGED",
        state="ENABLED",
        serviceRole=iam_arn,
    )
    arn = resp["computeEnvironmentArn"]

    resp = batch_client.create_job_queue(
        jobQueueName="test_job_queue",
        state="ENABLED",
        priority=123,
        computeEnvironmentOrder=[{"order": 123, "computeEnvironment": arn}],
    )
    queue_arn = resp["jobQueueArn"]

    batch_client.update_job_queue(jobQueue=queue_arn, priority=5)

    resp = batch_client.describe_job_queues()
    resp.should.contain("jobQueues")
    len(resp["jobQueues"]).should.equal(1)
    resp["jobQueues"][0]["priority"].should.equal(5)

    batch_client.update_job_queue(jobQueue="test_job_queue", priority=5)

    resp = batch_client.describe_job_queues()
    resp.should.contain("jobQueues")
    len(resp["jobQueues"]).should.equal(1)
    resp["jobQueues"][0]["priority"].should.equal(5)


@mock_ec2
@mock_ecs
@mock_iam
@mock_batch
def test_update_job_queue():
    ec2_client, iam_client, ecs_client, logs_client, batch_client = _get_clients()
    vpc_id, subnet_id, sg_id, iam_arn = _setup(ec2_client, iam_client)

    compute_name = "test_compute_env"
    resp = batch_client.create_compute_environment(
        computeEnvironmentName=compute_name,
        type="UNMANAGED",
        state="ENABLED",
        serviceRole=iam_arn,
    )
    arn = resp["computeEnvironmentArn"]

    resp = batch_client.create_job_queue(
        jobQueueName="test_job_queue",
        state="ENABLED",
        priority=123,
        computeEnvironmentOrder=[{"order": 123, "computeEnvironment": arn}],
    )
    queue_arn = resp["jobQueueArn"]

    batch_client.delete_job_queue(jobQueue=queue_arn)

    resp = batch_client.describe_job_queues()
    resp.should.contain("jobQueues")
    len(resp["jobQueues"]).should.equal(0)


@mock_ec2
@mock_ecs
@mock_iam
@mock_batch
def test_register_task_definition():
    ec2_client, iam_client, ecs_client, logs_client, batch_client = _get_clients()
    vpc_id, subnet_id, sg_id, iam_arn = _setup(ec2_client, iam_client)

    resp = batch_client.register_job_definition(
        jobDefinitionName="sleep10",
        type="container",
        containerProperties={
            "image": "busybox",
            "vcpus": 1,
            "memory": 128,
            "command": ["sleep", "10"],
        },
    )

    resp.should.contain("jobDefinitionArn")
    resp.should.contain("jobDefinitionName")
    resp.should.contain("revision")

    assert resp["jobDefinitionArn"].endswith(
        "{0}:{1}".format(resp["jobDefinitionName"], resp["revision"])
    )


@mock_ec2
@mock_ecs
@mock_iam
@mock_batch
def test_reregister_task_definition():
    # Reregistering task with the same name bumps the revision number
    ec2_client, iam_client, ecs_client, logs_client, batch_client = _get_clients()
    vpc_id, subnet_id, sg_id, iam_arn = _setup(ec2_client, iam_client)

    resp1 = batch_client.register_job_definition(
        jobDefinitionName="sleep10",
        type="container",
        containerProperties={
            "image": "busybox",
            "vcpus": 1,
            "memory": 128,
            "command": ["sleep", "10"],
        },
    )

    resp1.should.contain("jobDefinitionArn")
    resp1.should.contain("jobDefinitionName")
    resp1.should.contain("revision")

    assert resp1["jobDefinitionArn"].endswith(
        "{0}:{1}".format(resp1["jobDefinitionName"], resp1["revision"])
    )
    resp1["revision"].should.equal(1)

    resp2 = batch_client.register_job_definition(
        jobDefinitionName="sleep10",
        type="container",
        containerProperties={
            "image": "busybox",
            "vcpus": 1,
            "memory": 68,
            "command": ["sleep", "10"],
        },
    )
    resp2["revision"].should.equal(2)

    resp2["jobDefinitionArn"].should_not.equal(resp1["jobDefinitionArn"])

    resp3 = batch_client.register_job_definition(
        jobDefinitionName="sleep10",
        type="container",
        containerProperties={
            "image": "busybox",
            "vcpus": 1,
            "memory": 42,
            "command": ["sleep", "10"],
        },
    )
    resp3["revision"].should.equal(3)

    resp3["jobDefinitionArn"].should_not.equal(resp1["jobDefinitionArn"])
    resp3["jobDefinitionArn"].should_not.equal(resp2["jobDefinitionArn"])

    resp4 = batch_client.register_job_definition(
        jobDefinitionName="sleep10",
        type="container",
        containerProperties={
            "image": "busybox",
            "vcpus": 1,
            "memory": 41,
            "command": ["sleep", "10"],
        },
    )
    resp4["revision"].should.equal(4)

    resp4["jobDefinitionArn"].should_not.equal(resp1["jobDefinitionArn"])
    resp4["jobDefinitionArn"].should_not.equal(resp2["jobDefinitionArn"])
    resp4["jobDefinitionArn"].should_not.equal(resp3["jobDefinitionArn"])


@mock_ec2
@mock_ecs
@mock_iam
@mock_batch
def test_delete_task_definition():
    ec2_client, iam_client, ecs_client, logs_client, batch_client = _get_clients()
    vpc_id, subnet_id, sg_id, iam_arn = _setup(ec2_client, iam_client)

    resp = batch_client.register_job_definition(
        jobDefinitionName="sleep10",
        type="container",
        containerProperties={
            "image": "busybox",
            "vcpus": 1,
            "memory": 128,
            "command": ["sleep", "10"],
        },
    )

    batch_client.deregister_job_definition(jobDefinition=resp["jobDefinitionArn"])

    resp = batch_client.describe_job_definitions()
    len(resp["jobDefinitions"]).should.equal(0)


@mock_ec2
@mock_ecs
@mock_iam
@mock_batch
def test_describe_task_definition():
    ec2_client, iam_client, ecs_client, logs_client, batch_client = _get_clients()
    vpc_id, subnet_id, sg_id, iam_arn = _setup(ec2_client, iam_client)

    batch_client.register_job_definition(
        jobDefinitionName="sleep10",
        type="container",
        containerProperties={
            "image": "busybox",
            "vcpus": 1,
            "memory": 128,
            "command": ["sleep", "10"],
        },
    )
    batch_client.register_job_definition(
        jobDefinitionName="sleep10",
        type="container",
        containerProperties={
            "image": "busybox",
            "vcpus": 1,
            "memory": 64,
            "command": ["sleep", "10"],
        },
    )
    batch_client.register_job_definition(
        jobDefinitionName="test1",
        type="container",
        containerProperties={
            "image": "busybox",
            "vcpus": 1,
            "memory": 64,
            "command": ["sleep", "10"],
        },
    )

    resp = batch_client.describe_job_definitions(jobDefinitionName="sleep10")
    len(resp["jobDefinitions"]).should.equal(2)

    resp = batch_client.describe_job_definitions()
    len(resp["jobDefinitions"]).should.equal(3)

    resp = batch_client.describe_job_definitions(jobDefinitions=["sleep10", "test1"])
    len(resp["jobDefinitions"]).should.equal(3)

    for job_definition in resp["jobDefinitions"]:
        job_definition["status"].should.equal("ACTIVE")


@mock_logs
@mock_ec2
@mock_ecs
@mock_iam
@mock_batch
def test_submit_job_by_name():
    ec2_client, iam_client, ecs_client, logs_client, batch_client = _get_clients()
    vpc_id, subnet_id, sg_id, iam_arn = _setup(ec2_client, iam_client)

    compute_name = "test_compute_env"
    resp = batch_client.create_compute_environment(
        computeEnvironmentName=compute_name,
        type="UNMANAGED",
        state="ENABLED",
        serviceRole=iam_arn,
    )
    arn = resp["computeEnvironmentArn"]

    resp = batch_client.create_job_queue(
        jobQueueName="test_job_queue",
        state="ENABLED",
        priority=123,
        computeEnvironmentOrder=[{"order": 123, "computeEnvironment": arn}],
    )
    queue_arn = resp["jobQueueArn"]

    job_definition_name = "sleep10"

    batch_client.register_job_definition(
        jobDefinitionName=job_definition_name,
        type="container",
        containerProperties={
            "image": "busybox",
            "vcpus": 1,
            "memory": 128,
            "command": ["sleep", "10"],
        },
    )
    batch_client.register_job_definition(
        jobDefinitionName=job_definition_name,
        type="container",
        containerProperties={
            "image": "busybox",
            "vcpus": 1,
            "memory": 256,
            "command": ["sleep", "10"],
        },
    )
    resp = batch_client.register_job_definition(
        jobDefinitionName=job_definition_name,
        type="container",
        containerProperties={
            "image": "busybox",
            "vcpus": 1,
            "memory": 512,
            "command": ["sleep", "10"],
        },
    )
    job_definition_arn = resp["jobDefinitionArn"]

    resp = batch_client.submit_job(
        jobName="test1", jobQueue=queue_arn, jobDefinition=job_definition_name
    )
    job_id = resp["jobId"]

    resp_jobs = batch_client.describe_jobs(jobs=[job_id])

    # batch_client.terminate_job(jobId=job_id)

    len(resp_jobs["jobs"]).should.equal(1)
    resp_jobs["jobs"][0]["jobId"].should.equal(job_id)
    resp_jobs["jobs"][0]["jobQueue"].should.equal(queue_arn)
    resp_jobs["jobs"][0]["jobDefinition"].should.equal(job_definition_arn)


# SLOW TESTS


@mock_logs
@mock_ec2
@mock_ecs
@mock_iam
@mock_batch
@pytest.mark.network
def test_submit_job():
    ec2_client, iam_client, ecs_client, logs_client, batch_client = _get_clients()
    vpc_id, subnet_id, sg_id, iam_arn = _setup(ec2_client, iam_client)

    # logs_client.create_log_group(logGroupName="/aws/batch/job")
    # resp = logs_client.describe_log_streams(logGroupName="/aws/batch/job")
    # print(resp["logStreams"])
    # len(resp["logStreams"]).should.equal(0)

    compute_name = "test_compute_env"
    resp = batch_client.create_compute_environment(
        computeEnvironmentName=compute_name,
        type="UNMANAGED",
        state="ENABLED",
        serviceRole=iam_arn,
    )
    arn = resp["computeEnvironmentArn"]

    resp = batch_client.create_job_queue(
        jobQueueName="test_job_queue",
        state="ENABLED",
        priority=123,
        computeEnvironmentOrder=[{"order": 123, "computeEnvironment": arn}],
    )
    queue_arn = resp["jobQueueArn"]

    resp = batch_client.register_job_definition(
        jobDefinitionName="sayhellotomylittlefriend",
        type="container",
        containerProperties={
            "image": "busybox:latest",
            "vcpus": 1,
            "memory": 128,
            "command": ["echo", "hello"],
        },
    )
    job_def_arn = resp["jobDefinitionArn"]

    resp = batch_client.submit_job(
        jobName="test1", jobQueue=queue_arn, jobDefinition=job_def_arn
    )
    job_id = resp["jobId"]

    _wait_for_job_status(batch_client, job_id, "SUCCEEDED")

    resp = logs_client.describe_log_streams(
        logGroupName="/aws/batch/job", logStreamNamePrefix="sayhellotomylittlefriend"
    )
    len(resp["logStreams"]).should.equal(1)
    ls_name = resp["logStreams"][0]["logStreamName"]

    resp = logs_client.get_log_events(
        logGroupName="/aws/batch/job", logStreamName=ls_name
    )
    [event["message"] for event in resp["events"]].should.equal(["hello"])


@mock_logs
@mock_ec2
@mock_ecs
@mock_iam
@mock_batch
@pytest.mark.network
def test_list_jobs():
    ec2_client, iam_client, ecs_client, logs_client, batch_client = _get_clients()
    vpc_id, subnet_id, sg_id, iam_arn = _setup(ec2_client, iam_client)

    compute_name = "test_compute_env"
    resp = batch_client.create_compute_environment(
        computeEnvironmentName=compute_name,
        type="UNMANAGED",
        state="ENABLED",
        serviceRole=iam_arn,
    )
    arn = resp["computeEnvironmentArn"]

    resp = batch_client.create_job_queue(
        jobQueueName="test_job_queue",
        state="ENABLED",
        priority=123,
        computeEnvironmentOrder=[{"order": 123, "computeEnvironment": arn}],
    )
    queue_arn = resp["jobQueueArn"]

    resp = batch_client.register_job_definition(
        jobDefinitionName="sleep5",
        type="container",
        containerProperties={
            "image": "busybox:latest",
            "vcpus": 1,
            "memory": 128,
            "command": ["sleep", "5"],
        },
    )
    job_def_arn = resp["jobDefinitionArn"]

    resp = batch_client.submit_job(
        jobName="test1", jobQueue=queue_arn, jobDefinition=job_def_arn
    )
    job_id1 = resp["jobId"]
    resp = batch_client.submit_job(
        jobName="test2", jobQueue=queue_arn, jobDefinition=job_def_arn
    )
    job_id2 = resp["jobId"]

    resp_finished_jobs = batch_client.list_jobs(
        jobQueue=queue_arn, jobStatus="SUCCEEDED"
    )

    # Wait only as long as it takes to run the jobs
    for job_id in [job_id1, job_id2]:
        _wait_for_job_status(batch_client, job_id, "SUCCEEDED")

    resp_finished_jobs2 = batch_client.list_jobs(
        jobQueue=queue_arn, jobStatus="SUCCEEDED"
    )

    len(resp_finished_jobs["jobSummaryList"]).should.equal(0)
    len(resp_finished_jobs2["jobSummaryList"]).should.equal(2)


@mock_logs
@mock_ec2
@mock_ecs
@mock_iam
@mock_batch
def test_terminate_job():
    ec2_client, iam_client, ecs_client, logs_client, batch_client = _get_clients()
    vpc_id, subnet_id, sg_id, iam_arn = _setup(ec2_client, iam_client)

    compute_name = "test_compute_env"
    resp = batch_client.create_compute_environment(
        computeEnvironmentName=compute_name,
        type="UNMANAGED",
        state="ENABLED",
        serviceRole=iam_arn,
    )
    arn = resp["computeEnvironmentArn"]

    resp = batch_client.create_job_queue(
        jobQueueName="test_job_queue",
        state="ENABLED",
        priority=123,
        computeEnvironmentOrder=[{"order": 123, "computeEnvironment": arn}],
    )
    queue_arn = resp["jobQueueArn"]

    resp = batch_client.register_job_definition(
        jobDefinitionName="echo-sleep-echo",
        type="container",
        containerProperties={
            "image": "busybox:latest",
            "vcpus": 1,
            "memory": 128,
            "command": ["sh", "-c", "echo start && sleep 30 && echo stop"],
        },
    )
    job_def_arn = resp["jobDefinitionArn"]

    resp = batch_client.submit_job(
        jobName="test1", jobQueue=queue_arn, jobDefinition=job_def_arn
    )
    job_id = resp["jobId"]

    _wait_for_job_status(batch_client, job_id, "RUNNING")

    batch_client.terminate_job(jobId=job_id, reason="test_terminate")

    _wait_for_job_status(batch_client, job_id, "FAILED")

    resp = batch_client.describe_jobs(jobs=[job_id])
    resp["jobs"][0]["jobName"].should.equal("test1")
    resp["jobs"][0]["status"].should.equal("FAILED")
    resp["jobs"][0]["statusReason"].should.equal("test_terminate")

<<<<<<< HEAD

@mock_logs
@mock_ec2
@mock_ecs
@mock_iam
@mock_batch
def test_failed_job():
    ec2_client, iam_client, ecs_client, logs_client, batch_client = _get_clients()
    vpc_id, subnet_id, sg_id, iam_arn = _setup(ec2_client, iam_client)

    compute_name = "test_compute_env"
    resp = batch_client.create_compute_environment(
        computeEnvironmentName=compute_name,
        type="UNMANAGED",
        state="ENABLED",
        serviceRole=iam_arn,
    )
    arn = resp["computeEnvironmentArn"]

    resp = batch_client.create_job_queue(
        jobQueueName="test_job_queue",
        state="ENABLED",
        priority=123,
        computeEnvironmentOrder=[{"order": 123, "computeEnvironment": arn}],
    )
    queue_arn = resp["jobQueueArn"]

    resp = batch_client.register_job_definition(
        jobDefinitionName="sayhellotomylittlefriend",
        type="container",
        containerProperties={
            "image": "busybox:latest",
            "vcpus": 1,
            "memory": 128,
            "command": ["exit", "1"],
        },
    )
    job_def_arn = resp["jobDefinitionArn"]

    resp = batch_client.submit_job(
        jobName="test1", jobQueue=queue_arn, jobDefinition=job_def_arn
    )
    job_id = resp["jobId"]

    future = datetime.datetime.now() + datetime.timedelta(seconds=30)

    while datetime.datetime.now() < future:
        resp = batch_client.describe_jobs(jobs=[job_id])

        if resp["jobs"][0]["status"] == "FAILED":
            break
        if resp["jobs"][0]["status"] == "SUCCEEDED":
            raise RuntimeError("Batch job succeeded even though it had exit code 1")
        time.sleep(0.5)
    else:
        raise RuntimeError("Batch job timed out")


@mock_logs
@mock_ec2
@mock_ecs
@mock_iam
@mock_batch
def test_dependencies():
    ec2_client, iam_client, ecs_client, logs_client, batch_client = _get_clients()
    vpc_id, subnet_id, sg_id, iam_arn = _setup(ec2_client, iam_client)

    compute_name = "test_compute_env"
    resp = batch_client.create_compute_environment(
        computeEnvironmentName=compute_name,
        type="UNMANAGED",
        state="ENABLED",
        serviceRole=iam_arn,
    )
    arn = resp["computeEnvironmentArn"]

    resp = batch_client.create_job_queue(
        jobQueueName="test_job_queue",
        state="ENABLED",
        priority=123,
        computeEnvironmentOrder=[{"order": 123, "computeEnvironment": arn}],
    )
    queue_arn = resp["jobQueueArn"]

    resp = batch_client.register_job_definition(
        jobDefinitionName="sayhellotomylittlefriend",
        type="container",
        containerProperties={
            "image": "busybox:latest",
            "vcpus": 1,
            "memory": 128,
            "command": ["echo", "hello"],
        },
    )
    job_def_arn = resp["jobDefinitionArn"]

    resp = batch_client.submit_job(
        jobName="test1", jobQueue=queue_arn, jobDefinition=job_def_arn
    )

    job_id1 = resp["jobId"]

    resp = batch_client.submit_job(
        jobName="test2", jobQueue=queue_arn, jobDefinition=job_def_arn
    )
    job_id2 = resp["jobId"]

    depends_on = [
        {"jobId": job_id1, "type": "SEQUENTIAL"},
        {"jobId": job_id2, "type": "SEQUENTIAL"},
    ]
    resp = batch_client.submit_job(
        jobName="test3", jobQueue=queue_arn, jobDefinition=job_def_arn, dependsOn=depends_on
    )
    job_id3 = resp["jobId"]

    future = datetime.datetime.now() + datetime.timedelta(seconds=30)

    while datetime.datetime.now() < future:
        resp = batch_client.describe_jobs(jobs=[job_id1, job_id2, job_id3])

        if any([job["status"] == "FAILED" for job in resp["jobs"]]):
            raise RuntimeError("Batch job failed")
        if all([job["status"] == "SUCCEEDED" for job in resp["jobs"]]):
            break
        time.sleep(0.5)
    else:
        raise RuntimeError("Batch job timed out")

    resp = logs_client.describe_log_streams(logGroupName="/aws/batch/job")
    len(resp["logStreams"]).should.equal(3)
    for log_stream in resp["logStreams"]:
        ls_name = log_stream["logStreamName"]

        resp = logs_client.get_log_events(
            logGroupName="/aws/batch/job", logStreamName=ls_name
        )
        [event["message"] for event in resp["events"]].should.equal(["hello"])


@mock_logs
@mock_ec2
@mock_ecs
@mock_iam
@mock_batch
def test_failed_dependencies():
    ec2_client, iam_client, ecs_client, logs_client, batch_client = _get_clients()
    vpc_id, subnet_id, sg_id, iam_arn = _setup(ec2_client, iam_client)

    compute_name = "test_compute_env"
    resp = batch_client.create_compute_environment(
        computeEnvironmentName=compute_name,
        type="UNMANAGED",
        state="ENABLED",
        serviceRole=iam_arn,
    )
    arn = resp["computeEnvironmentArn"]

    resp = batch_client.create_job_queue(
        jobQueueName="test_job_queue",
        state="ENABLED",
        priority=123,
        computeEnvironmentOrder=[{"order": 123, "computeEnvironment": arn}],
    )
    queue_arn = resp["jobQueueArn"]

    resp = batch_client.register_job_definition(
        jobDefinitionName="sayhellotomylittlefriend",
        type="container",
        containerProperties={
            "image": "busybox:latest",
            "vcpus": 1,
            "memory": 128,
            "command": ["echo", "hello"],
        },
    )
    job_def_arn_success = resp["jobDefinitionArn"]

    resp = batch_client.register_job_definition(
        jobDefinitionName="sayhellotomylittlefriend_failed",
        type="container",
        containerProperties={
            "image": "busybox:latest",
            "vcpus": 1,
            "memory": 128,
            "command": ["exi1", "1"],
        },
    )
    job_def_arn_failure = resp["jobDefinitionArn"]

    resp = batch_client.submit_job(
        jobName="test1", jobQueue=queue_arn, jobDefinition=job_def_arn_success
    )

    job_id1 = resp["jobId"]

    resp = batch_client.submit_job(
        jobName="test2", jobQueue=queue_arn, jobDefinition=job_def_arn_failure
    )
    job_id2 = resp["jobId"]

    depends_on = [
        {"jobId": job_id1, "type": "SEQUENTIAL"},
        {"jobId": job_id2, "type": "SEQUENTIAL"},
    ]
    resp = batch_client.submit_job(
        jobName="test3", jobQueue=queue_arn, jobDefinition=job_def_arn_success, dependsOn=depends_on
    )
    job_id3 = resp["jobId"]

    future = datetime.datetime.now() + datetime.timedelta(seconds=30)

    while datetime.datetime.now() < future:
        resp = batch_client.describe_jobs(jobs=[job_id1, job_id2, job_id3])

        if resp["jobs"][2]["status"] == "FAILED":
            break
        if resp["jobs"][2]["status"] == "SUCCEEDED":
            raise RuntimeError("Batch job succeeded even though dependent job failed")
        time.sleep(0.5)
    else:
        raise RuntimeError("Batch job timed out")


@mock_logs
@mock_ec2
@mock_ecs
@mock_iam
@mock_batch
def test_container_overrides():
    """
    Test if container overrides have any effect.
    Overwrites should be reflected in container description.
    Environment variables should be accessible inside docker container
    """

    # Set up environment

    ec2_client, iam_client, ecs_client, logs_client, batch_client = _get_clients()
    vpc_id, subnet_id, sg_id, iam_arn = _setup(ec2_client, iam_client)

    compute_name = "test_compute_env"
    resp = batch_client.create_compute_environment(
        computeEnvironmentName=compute_name,
        type="UNMANAGED",
        state="ENABLED",
        serviceRole=iam_arn,
    )
    arn = resp["computeEnvironmentArn"]

    resp = batch_client.create_job_queue(
        jobQueueName="test_job_queue",
        state="ENABLED",
        priority=123,
        computeEnvironmentOrder=[{"order": 123, "computeEnvironment": arn}],
    )
    queue_arn = resp["jobQueueArn"]

    job_definition_name = "sleep10"

    # Set up Job Definition
    # We will then override the container properties in the actual job
    resp = batch_client.register_job_definition(
        jobDefinitionName=job_definition_name,
        type="container",
        containerProperties={
            "image": "busybox",
            "vcpus": 1,
            "memory": 512,
            "command": ["sleep", "10"],
            "environment": [{"name": "TEST0", "value": "from job definition"},
                            {"name": "TEST1", "value": "from job definition"}]
        },
    )

    job_definition_arn = resp["jobDefinitionArn"]

    # The Job to run, including container overrides
    resp = batch_client.submit_job(
        jobName="test1", jobQueue=queue_arn, jobDefinition=job_definition_name,
        containerOverrides={
            "vcpus": 2,
            "memory": 1024,
            "command": ["printenv"],
            "environment": [{"name": "TEST0", "value": "from job"}, {"name": "TEST2", "value": "from job"}]
        },
    )

    job_id = resp["jobId"]

    # Wait until Job finishes
    future = datetime.datetime.now() + datetime.timedelta(seconds=30)

    while datetime.datetime.now() < future:
        resp_jobs = batch_client.describe_jobs(jobs=[job_id])

        if resp_jobs["jobs"][0]["status"] == "FAILED":
            raise RuntimeError("Batch job failed")
        if resp_jobs["jobs"][0]["status"] == "SUCCEEDED":
            break
        time.sleep(0.5)
    else:
        raise RuntimeError("Batch job timed out")

    # Getting the log stream to read out env variables inside container
    resp = logs_client.describe_log_streams(logGroupName="/aws/batch/job")

    env_var = list()
    for stream in resp["logStreams"]:
        ls_name = stream["logStreamName"]

        stream_resp = logs_client.get_log_events(
            logGroupName="/aws/batch/job", logStreamName=ls_name
        )

        for event in stream_resp["events"]:
            if "TEST" in event["message"] or "AWS" in event["message"]:
                key, value = tuple(event["message"].split("="))
                env_var.append({"name": key, "value": value})


    len(resp_jobs["jobs"]).should.equal(1)
    resp_jobs["jobs"][0]["jobId"].should.equal(job_id)
    resp_jobs["jobs"][0]["jobQueue"].should.equal(queue_arn)
    resp_jobs["jobs"][0]["jobDefinition"].should.equal(job_definition_arn)
    resp_jobs["jobs"][0]["container"]["vcpus"].should.equal(2)
    resp_jobs["jobs"][0]["container"]["memory"].should.equal(1024)
    resp_jobs["jobs"][0]["container"]["command"].should.equal(["printenv"])

    expect(resp_jobs["jobs"][0]["container"]["environment"]).to.contain({"name": "TEST0", "value": "from job"})
    expect(resp_jobs["jobs"][0]["container"]["environment"]).to.contain({"name": "TEST1", "value": "from job definition"})
    expect(resp_jobs["jobs"][0]["container"]["environment"]).to.contain({"name": "TEST2", "value": "from job"})
    expect(resp_jobs["jobs"][0]["container"]["environment"]).to.contain({"name": "AWS_BATCH_JOB_ID", "value": job_id})

    expect(env_var).to.contain({"name": "TEST0", "value": "from job"})
    expect(env_var).to.contain({"name": "TEST1", "value": "from job definition"})
    expect(env_var).to.contain({"name": "TEST2", "value": "from job"})
    expect(env_var).to.contain({"name": "AWS_BATCH_JOB_ID", "value": job_id})
=======
    resp = logs_client.describe_log_streams(
        logGroupName="/aws/batch/job", logStreamNamePrefix="echo-sleep-echo"
    )
    len(resp["logStreams"]).should.equal(1)
    ls_name = resp["logStreams"][0]["logStreamName"]

    resp = logs_client.get_log_events(
        logGroupName="/aws/batch/job", logStreamName=ls_name
    )
    # Events should only contain 'start' because we interrupted
    # the job before 'stop' was written to the logs.
    resp["events"].should.have.length_of(1)
    resp["events"][0]["message"].should.equal("start")


def _wait_for_job_status(client, job_id, status, seconds_to_wait=30):
    wait_time = datetime.datetime.now() + datetime.timedelta(seconds=seconds_to_wait)
    last_job_status = None
    while datetime.datetime.now() < wait_time:
        resp = client.describe_jobs(jobs=[job_id])
        last_job_status = resp["jobs"][0]["status"]
        if last_job_status == status:
            break
    else:
        raise RuntimeError(
            "Time out waiting for job status {status}!\n Last status: {last_status}".format(
                status=status, last_status=last_job_status
            )
        )
>>>>>>> 9ecea201
<|MERGE_RESOLUTION|>--- conflicted
+++ resolved
@@ -5,14 +5,8 @@
 import boto3
 from botocore.exceptions import ClientError
 import sure  # noqa
-from sure import expect
 from moto import mock_batch, mock_iam, mock_ec2, mock_ecs, mock_logs
-<<<<<<< HEAD
-import functools
-import nose
-=======
 import pytest
->>>>>>> 9ecea201
 
 DEFAULT_REGION = "eu-central-1"
 
@@ -697,11 +691,6 @@
     ec2_client, iam_client, ecs_client, logs_client, batch_client = _get_clients()
     vpc_id, subnet_id, sg_id, iam_arn = _setup(ec2_client, iam_client)
 
-    # logs_client.create_log_group(logGroupName="/aws/batch/job")
-    # resp = logs_client.describe_log_streams(logGroupName="/aws/batch/job")
-    # print(resp["logStreams"])
-    # len(resp["logStreams"]).should.equal(0)
-
     compute_name = "test_compute_env"
     resp = batch_client.create_compute_environment(
         computeEnvironmentName=compute_name,
@@ -868,346 +857,6 @@
     resp["jobs"][0]["status"].should.equal("FAILED")
     resp["jobs"][0]["statusReason"].should.equal("test_terminate")
 
-<<<<<<< HEAD
-
-@mock_logs
-@mock_ec2
-@mock_ecs
-@mock_iam
-@mock_batch
-def test_failed_job():
-    ec2_client, iam_client, ecs_client, logs_client, batch_client = _get_clients()
-    vpc_id, subnet_id, sg_id, iam_arn = _setup(ec2_client, iam_client)
-
-    compute_name = "test_compute_env"
-    resp = batch_client.create_compute_environment(
-        computeEnvironmentName=compute_name,
-        type="UNMANAGED",
-        state="ENABLED",
-        serviceRole=iam_arn,
-    )
-    arn = resp["computeEnvironmentArn"]
-
-    resp = batch_client.create_job_queue(
-        jobQueueName="test_job_queue",
-        state="ENABLED",
-        priority=123,
-        computeEnvironmentOrder=[{"order": 123, "computeEnvironment": arn}],
-    )
-    queue_arn = resp["jobQueueArn"]
-
-    resp = batch_client.register_job_definition(
-        jobDefinitionName="sayhellotomylittlefriend",
-        type="container",
-        containerProperties={
-            "image": "busybox:latest",
-            "vcpus": 1,
-            "memory": 128,
-            "command": ["exit", "1"],
-        },
-    )
-    job_def_arn = resp["jobDefinitionArn"]
-
-    resp = batch_client.submit_job(
-        jobName="test1", jobQueue=queue_arn, jobDefinition=job_def_arn
-    )
-    job_id = resp["jobId"]
-
-    future = datetime.datetime.now() + datetime.timedelta(seconds=30)
-
-    while datetime.datetime.now() < future:
-        resp = batch_client.describe_jobs(jobs=[job_id])
-
-        if resp["jobs"][0]["status"] == "FAILED":
-            break
-        if resp["jobs"][0]["status"] == "SUCCEEDED":
-            raise RuntimeError("Batch job succeeded even though it had exit code 1")
-        time.sleep(0.5)
-    else:
-        raise RuntimeError("Batch job timed out")
-
-
-@mock_logs
-@mock_ec2
-@mock_ecs
-@mock_iam
-@mock_batch
-def test_dependencies():
-    ec2_client, iam_client, ecs_client, logs_client, batch_client = _get_clients()
-    vpc_id, subnet_id, sg_id, iam_arn = _setup(ec2_client, iam_client)
-
-    compute_name = "test_compute_env"
-    resp = batch_client.create_compute_environment(
-        computeEnvironmentName=compute_name,
-        type="UNMANAGED",
-        state="ENABLED",
-        serviceRole=iam_arn,
-    )
-    arn = resp["computeEnvironmentArn"]
-
-    resp = batch_client.create_job_queue(
-        jobQueueName="test_job_queue",
-        state="ENABLED",
-        priority=123,
-        computeEnvironmentOrder=[{"order": 123, "computeEnvironment": arn}],
-    )
-    queue_arn = resp["jobQueueArn"]
-
-    resp = batch_client.register_job_definition(
-        jobDefinitionName="sayhellotomylittlefriend",
-        type="container",
-        containerProperties={
-            "image": "busybox:latest",
-            "vcpus": 1,
-            "memory": 128,
-            "command": ["echo", "hello"],
-        },
-    )
-    job_def_arn = resp["jobDefinitionArn"]
-
-    resp = batch_client.submit_job(
-        jobName="test1", jobQueue=queue_arn, jobDefinition=job_def_arn
-    )
-
-    job_id1 = resp["jobId"]
-
-    resp = batch_client.submit_job(
-        jobName="test2", jobQueue=queue_arn, jobDefinition=job_def_arn
-    )
-    job_id2 = resp["jobId"]
-
-    depends_on = [
-        {"jobId": job_id1, "type": "SEQUENTIAL"},
-        {"jobId": job_id2, "type": "SEQUENTIAL"},
-    ]
-    resp = batch_client.submit_job(
-        jobName="test3", jobQueue=queue_arn, jobDefinition=job_def_arn, dependsOn=depends_on
-    )
-    job_id3 = resp["jobId"]
-
-    future = datetime.datetime.now() + datetime.timedelta(seconds=30)
-
-    while datetime.datetime.now() < future:
-        resp = batch_client.describe_jobs(jobs=[job_id1, job_id2, job_id3])
-
-        if any([job["status"] == "FAILED" for job in resp["jobs"]]):
-            raise RuntimeError("Batch job failed")
-        if all([job["status"] == "SUCCEEDED" for job in resp["jobs"]]):
-            break
-        time.sleep(0.5)
-    else:
-        raise RuntimeError("Batch job timed out")
-
-    resp = logs_client.describe_log_streams(logGroupName="/aws/batch/job")
-    len(resp["logStreams"]).should.equal(3)
-    for log_stream in resp["logStreams"]:
-        ls_name = log_stream["logStreamName"]
-
-        resp = logs_client.get_log_events(
-            logGroupName="/aws/batch/job", logStreamName=ls_name
-        )
-        [event["message"] for event in resp["events"]].should.equal(["hello"])
-
-
-@mock_logs
-@mock_ec2
-@mock_ecs
-@mock_iam
-@mock_batch
-def test_failed_dependencies():
-    ec2_client, iam_client, ecs_client, logs_client, batch_client = _get_clients()
-    vpc_id, subnet_id, sg_id, iam_arn = _setup(ec2_client, iam_client)
-
-    compute_name = "test_compute_env"
-    resp = batch_client.create_compute_environment(
-        computeEnvironmentName=compute_name,
-        type="UNMANAGED",
-        state="ENABLED",
-        serviceRole=iam_arn,
-    )
-    arn = resp["computeEnvironmentArn"]
-
-    resp = batch_client.create_job_queue(
-        jobQueueName="test_job_queue",
-        state="ENABLED",
-        priority=123,
-        computeEnvironmentOrder=[{"order": 123, "computeEnvironment": arn}],
-    )
-    queue_arn = resp["jobQueueArn"]
-
-    resp = batch_client.register_job_definition(
-        jobDefinitionName="sayhellotomylittlefriend",
-        type="container",
-        containerProperties={
-            "image": "busybox:latest",
-            "vcpus": 1,
-            "memory": 128,
-            "command": ["echo", "hello"],
-        },
-    )
-    job_def_arn_success = resp["jobDefinitionArn"]
-
-    resp = batch_client.register_job_definition(
-        jobDefinitionName="sayhellotomylittlefriend_failed",
-        type="container",
-        containerProperties={
-            "image": "busybox:latest",
-            "vcpus": 1,
-            "memory": 128,
-            "command": ["exi1", "1"],
-        },
-    )
-    job_def_arn_failure = resp["jobDefinitionArn"]
-
-    resp = batch_client.submit_job(
-        jobName="test1", jobQueue=queue_arn, jobDefinition=job_def_arn_success
-    )
-
-    job_id1 = resp["jobId"]
-
-    resp = batch_client.submit_job(
-        jobName="test2", jobQueue=queue_arn, jobDefinition=job_def_arn_failure
-    )
-    job_id2 = resp["jobId"]
-
-    depends_on = [
-        {"jobId": job_id1, "type": "SEQUENTIAL"},
-        {"jobId": job_id2, "type": "SEQUENTIAL"},
-    ]
-    resp = batch_client.submit_job(
-        jobName="test3", jobQueue=queue_arn, jobDefinition=job_def_arn_success, dependsOn=depends_on
-    )
-    job_id3 = resp["jobId"]
-
-    future = datetime.datetime.now() + datetime.timedelta(seconds=30)
-
-    while datetime.datetime.now() < future:
-        resp = batch_client.describe_jobs(jobs=[job_id1, job_id2, job_id3])
-
-        if resp["jobs"][2]["status"] == "FAILED":
-            break
-        if resp["jobs"][2]["status"] == "SUCCEEDED":
-            raise RuntimeError("Batch job succeeded even though dependent job failed")
-        time.sleep(0.5)
-    else:
-        raise RuntimeError("Batch job timed out")
-
-
-@mock_logs
-@mock_ec2
-@mock_ecs
-@mock_iam
-@mock_batch
-def test_container_overrides():
-    """
-    Test if container overrides have any effect.
-    Overwrites should be reflected in container description.
-    Environment variables should be accessible inside docker container
-    """
-
-    # Set up environment
-
-    ec2_client, iam_client, ecs_client, logs_client, batch_client = _get_clients()
-    vpc_id, subnet_id, sg_id, iam_arn = _setup(ec2_client, iam_client)
-
-    compute_name = "test_compute_env"
-    resp = batch_client.create_compute_environment(
-        computeEnvironmentName=compute_name,
-        type="UNMANAGED",
-        state="ENABLED",
-        serviceRole=iam_arn,
-    )
-    arn = resp["computeEnvironmentArn"]
-
-    resp = batch_client.create_job_queue(
-        jobQueueName="test_job_queue",
-        state="ENABLED",
-        priority=123,
-        computeEnvironmentOrder=[{"order": 123, "computeEnvironment": arn}],
-    )
-    queue_arn = resp["jobQueueArn"]
-
-    job_definition_name = "sleep10"
-
-    # Set up Job Definition
-    # We will then override the container properties in the actual job
-    resp = batch_client.register_job_definition(
-        jobDefinitionName=job_definition_name,
-        type="container",
-        containerProperties={
-            "image": "busybox",
-            "vcpus": 1,
-            "memory": 512,
-            "command": ["sleep", "10"],
-            "environment": [{"name": "TEST0", "value": "from job definition"},
-                            {"name": "TEST1", "value": "from job definition"}]
-        },
-    )
-
-    job_definition_arn = resp["jobDefinitionArn"]
-
-    # The Job to run, including container overrides
-    resp = batch_client.submit_job(
-        jobName="test1", jobQueue=queue_arn, jobDefinition=job_definition_name,
-        containerOverrides={
-            "vcpus": 2,
-            "memory": 1024,
-            "command": ["printenv"],
-            "environment": [{"name": "TEST0", "value": "from job"}, {"name": "TEST2", "value": "from job"}]
-        },
-    )
-
-    job_id = resp["jobId"]
-
-    # Wait until Job finishes
-    future = datetime.datetime.now() + datetime.timedelta(seconds=30)
-
-    while datetime.datetime.now() < future:
-        resp_jobs = batch_client.describe_jobs(jobs=[job_id])
-
-        if resp_jobs["jobs"][0]["status"] == "FAILED":
-            raise RuntimeError("Batch job failed")
-        if resp_jobs["jobs"][0]["status"] == "SUCCEEDED":
-            break
-        time.sleep(0.5)
-    else:
-        raise RuntimeError("Batch job timed out")
-
-    # Getting the log stream to read out env variables inside container
-    resp = logs_client.describe_log_streams(logGroupName="/aws/batch/job")
-
-    env_var = list()
-    for stream in resp["logStreams"]:
-        ls_name = stream["logStreamName"]
-
-        stream_resp = logs_client.get_log_events(
-            logGroupName="/aws/batch/job", logStreamName=ls_name
-        )
-
-        for event in stream_resp["events"]:
-            if "TEST" in event["message"] or "AWS" in event["message"]:
-                key, value = tuple(event["message"].split("="))
-                env_var.append({"name": key, "value": value})
-
-
-    len(resp_jobs["jobs"]).should.equal(1)
-    resp_jobs["jobs"][0]["jobId"].should.equal(job_id)
-    resp_jobs["jobs"][0]["jobQueue"].should.equal(queue_arn)
-    resp_jobs["jobs"][0]["jobDefinition"].should.equal(job_definition_arn)
-    resp_jobs["jobs"][0]["container"]["vcpus"].should.equal(2)
-    resp_jobs["jobs"][0]["container"]["memory"].should.equal(1024)
-    resp_jobs["jobs"][0]["container"]["command"].should.equal(["printenv"])
-
-    expect(resp_jobs["jobs"][0]["container"]["environment"]).to.contain({"name": "TEST0", "value": "from job"})
-    expect(resp_jobs["jobs"][0]["container"]["environment"]).to.contain({"name": "TEST1", "value": "from job definition"})
-    expect(resp_jobs["jobs"][0]["container"]["environment"]).to.contain({"name": "TEST2", "value": "from job"})
-    expect(resp_jobs["jobs"][0]["container"]["environment"]).to.contain({"name": "AWS_BATCH_JOB_ID", "value": job_id})
-
-    expect(env_var).to.contain({"name": "TEST0", "value": "from job"})
-    expect(env_var).to.contain({"name": "TEST1", "value": "from job definition"})
-    expect(env_var).to.contain({"name": "TEST2", "value": "from job"})
-    expect(env_var).to.contain({"name": "AWS_BATCH_JOB_ID", "value": job_id})
-=======
     resp = logs_client.describe_log_streams(
         logGroupName="/aws/batch/job", logStreamNamePrefix="echo-sleep-echo"
     )
@@ -1237,4 +886,341 @@
                 status=status, last_status=last_job_status
             )
         )
->>>>>>> 9ecea201
+
+
+@mock_logs
+@mock_ec2
+@mock_ecs
+@mock_iam
+@mock_batch
+def test_failed_job():
+    ec2_client, iam_client, ecs_client, logs_client, batch_client = _get_clients()
+    vpc_id, subnet_id, sg_id, iam_arn = _setup(ec2_client, iam_client)
+
+    compute_name = "test_compute_env"
+    resp = batch_client.create_compute_environment(
+        computeEnvironmentName=compute_name,
+        type="UNMANAGED",
+        state="ENABLED",
+        serviceRole=iam_arn,
+    )
+    arn = resp["computeEnvironmentArn"]
+
+    resp = batch_client.create_job_queue(
+        jobQueueName="test_job_queue",
+        state="ENABLED",
+        priority=123,
+        computeEnvironmentOrder=[{"order": 123, "computeEnvironment": arn}],
+    )
+    queue_arn = resp["jobQueueArn"]
+
+    resp = batch_client.register_job_definition(
+        jobDefinitionName="sayhellotomylittlefriend",
+        type="container",
+        containerProperties={
+            "image": "busybox:latest",
+            "vcpus": 1,
+            "memory": 128,
+            "command": ["exit", "1"],
+        },
+    )
+    job_def_arn = resp["jobDefinitionArn"]
+
+    resp = batch_client.submit_job(
+        jobName="test1", jobQueue=queue_arn, jobDefinition=job_def_arn
+    )
+    job_id = resp["jobId"]
+
+    future = datetime.datetime.now() + datetime.timedelta(seconds=30)
+
+    while datetime.datetime.now() < future:
+        resp = batch_client.describe_jobs(jobs=[job_id])
+
+        if resp["jobs"][0]["status"] == "FAILED":
+            break
+        if resp["jobs"][0]["status"] == "SUCCEEDED":
+            raise RuntimeError("Batch job succeeded even though it had exit code 1")
+        time.sleep(0.5)
+    else:
+        raise RuntimeError("Batch job timed out")
+
+
+@mock_logs
+@mock_ec2
+@mock_ecs
+@mock_iam
+@mock_batch
+def test_dependencies():
+    ec2_client, iam_client, ecs_client, logs_client, batch_client = _get_clients()
+    vpc_id, subnet_id, sg_id, iam_arn = _setup(ec2_client, iam_client)
+
+    compute_name = "test_compute_env"
+    resp = batch_client.create_compute_environment(
+        computeEnvironmentName=compute_name,
+        type="UNMANAGED",
+        state="ENABLED",
+        serviceRole=iam_arn,
+    )
+    arn = resp["computeEnvironmentArn"]
+
+    resp = batch_client.create_job_queue(
+        jobQueueName="test_job_queue",
+        state="ENABLED",
+        priority=123,
+        computeEnvironmentOrder=[{"order": 123, "computeEnvironment": arn}],
+    )
+    queue_arn = resp["jobQueueArn"]
+
+    resp = batch_client.register_job_definition(
+        jobDefinitionName="sayhellotomylittlefriend",
+        type="container",
+        containerProperties={
+            "image": "busybox:latest",
+            "vcpus": 1,
+            "memory": 128,
+            "command": ["echo", "hello"],
+        },
+    )
+    job_def_arn = resp["jobDefinitionArn"]
+
+    resp = batch_client.submit_job(
+        jobName="test1", jobQueue=queue_arn, jobDefinition=job_def_arn
+    )
+    job_id1 = resp["jobId"]
+
+    resp = batch_client.submit_job(
+        jobName="test2", jobQueue=queue_arn, jobDefinition=job_def_arn
+    )
+    job_id2 = resp["jobId"]
+
+    depends_on = [
+        {"jobId": job_id1, "type": "SEQUENTIAL"},
+        {"jobId": job_id2, "type": "SEQUENTIAL"},
+    ]
+    resp = batch_client.submit_job(
+        jobName="test3", jobQueue=queue_arn, jobDefinition=job_def_arn, dependsOn=depends_on
+    )
+    job_id3 = resp["jobId"]
+
+    future = datetime.datetime.now() + datetime.timedelta(seconds=30)
+
+    while datetime.datetime.now() < future:
+        resp = batch_client.describe_jobs(jobs=[job_id1, job_id2, job_id3])
+
+        if any([job["status"] == "FAILED" for job in resp["jobs"]]):
+            raise RuntimeError("Batch job failed")
+        if all([job["status"] == "SUCCEEDED" for job in resp["jobs"]]):
+            break
+        time.sleep(0.5)
+    else:
+        raise RuntimeError("Batch job timed out")
+
+    resp = logs_client.describe_log_streams(logGroupName="/aws/batch/job")
+    len(resp["logStreams"]).should.equal(3)
+    for log_stream in resp["logStreams"]:
+        ls_name = log_stream["logStreamName"]
+
+        resp = logs_client.get_log_events(
+            logGroupName="/aws/batch/job", logStreamName=ls_name
+        )
+        [event["message"] for event in resp["events"]].should.equal(["hello"])
+
+
+@mock_logs
+@mock_ec2
+@mock_ecs
+@mock_iam
+@mock_batch
+def test_failed_dependencies():
+    ec2_client, iam_client, ecs_client, logs_client, batch_client = _get_clients()
+    vpc_id, subnet_id, sg_id, iam_arn = _setup(ec2_client, iam_client)
+
+    compute_name = "test_compute_env"
+    resp = batch_client.create_compute_environment(
+        computeEnvironmentName=compute_name,
+        type="UNMANAGED",
+        state="ENABLED",
+        serviceRole=iam_arn,
+    )
+    arn = resp["computeEnvironmentArn"]
+
+    resp = batch_client.create_job_queue(
+        jobQueueName="test_job_queue",
+        state="ENABLED",
+        priority=123,
+        computeEnvironmentOrder=[{"order": 123, "computeEnvironment": arn}],
+    )
+    queue_arn = resp["jobQueueArn"]
+
+    resp = batch_client.register_job_definition(
+        jobDefinitionName="sayhellotomylittlefriend",
+        type="container",
+        containerProperties={
+            "image": "busybox:latest",
+            "vcpus": 1,
+            "memory": 128,
+            "command": ["echo", "hello"],
+        },
+    )
+    job_def_arn_success = resp["jobDefinitionArn"]
+
+    resp = batch_client.register_job_definition(
+        jobDefinitionName="sayhellotomylittlefriend_failed",
+        type="container",
+        containerProperties={
+            "image": "busybox:latest",
+            "vcpus": 1,
+            "memory": 128,
+            "command": ["exi1", "1"],
+        },
+    )
+    job_def_arn_failure = resp["jobDefinitionArn"]
+
+    resp = batch_client.submit_job(
+        jobName="test1", jobQueue=queue_arn, jobDefinition=job_def_arn_success
+    )
+
+    job_id1 = resp["jobId"]
+
+    resp = batch_client.submit_job(
+        jobName="test2", jobQueue=queue_arn, jobDefinition=job_def_arn_failure
+    )
+    job_id2 = resp["jobId"]
+
+    depends_on = [
+        {"jobId": job_id1, "type": "SEQUENTIAL"},
+        {"jobId": job_id2, "type": "SEQUENTIAL"},
+    ]
+    resp = batch_client.submit_job(
+        jobName="test3", jobQueue=queue_arn, jobDefinition=job_def_arn_success, dependsOn=depends_on
+    )
+    job_id3 = resp["jobId"]
+
+    future = datetime.datetime.now() + datetime.timedelta(seconds=30)
+
+    while datetime.datetime.now() < future:
+        resp = batch_client.describe_jobs(jobs=[job_id1, job_id2, job_id3])
+
+        if resp["jobs"][2]["status"] == "FAILED":
+            break
+        if resp["jobs"][2]["status"] == "SUCCEEDED":
+            raise RuntimeError("Batch job succeeded even though dependent job failed")
+        time.sleep(0.5)
+    else:
+        raise RuntimeError("Batch job timed out")
+
+
+@mock_logs
+@mock_ec2
+@mock_ecs
+@mock_iam
+@mock_batch
+def test_container_overrides():
+    """
+    Test if container overrides have any effect.
+    Overwrites should be reflected in container description.
+    Environment variables should be accessible inside docker container
+    """
+
+    # Set up environment
+
+    ec2_client, iam_client, ecs_client, logs_client, batch_client = _get_clients()
+    vpc_id, subnet_id, sg_id, iam_arn = _setup(ec2_client, iam_client)
+
+    compute_name = "test_compute_env"
+    resp = batch_client.create_compute_environment(
+        computeEnvironmentName=compute_name,
+        type="UNMANAGED",
+        state="ENABLED",
+        serviceRole=iam_arn,
+    )
+    arn = resp["computeEnvironmentArn"]
+
+    resp = batch_client.create_job_queue(
+        jobQueueName="test_job_queue",
+        state="ENABLED",
+        priority=123,
+        computeEnvironmentOrder=[{"order": 123, "computeEnvironment": arn}],
+    )
+    queue_arn = resp["jobQueueArn"]
+
+    job_definition_name = "sleep10"
+
+    # Set up Job Definition
+    # We will then override the container properties in the actual job
+    resp = batch_client.register_job_definition(
+        jobDefinitionName=job_definition_name,
+        type="container",
+        containerProperties={
+            "image": "busybox",
+            "vcpus": 1,
+            "memory": 512,
+            "command": ["sleep", "10"],
+            "environment": [{"name": "TEST0", "value": "from job definition"},
+                            {"name": "TEST1", "value": "from job definition"}]
+        },
+    )
+
+    job_definition_arn = resp["jobDefinitionArn"]
+
+    # The Job to run, including container overrides
+    resp = batch_client.submit_job(
+        jobName="test1", jobQueue=queue_arn, jobDefinition=job_definition_name,
+        containerOverrides={
+            "vcpus": 2,
+            "memory": 1024,
+            "command": ["printenv"],
+            "environment": [{"name": "TEST0", "value": "from job"}, {"name": "TEST2", "value": "from job"}]
+        },
+    )
+
+    job_id = resp["jobId"]
+
+    # Wait until Job finishes
+    future = datetime.datetime.now() + datetime.timedelta(seconds=30)
+
+    while datetime.datetime.now() < future:
+        resp_jobs = batch_client.describe_jobs(jobs=[job_id])
+
+        if resp_jobs["jobs"][0]["status"] == "FAILED":
+            raise RuntimeError("Batch job failed")
+        if resp_jobs["jobs"][0]["status"] == "SUCCEEDED":
+            break
+        time.sleep(0.5)
+    else:
+        raise RuntimeError("Batch job timed out")
+
+    # Getting the log stream to read out env variables inside container
+    resp = logs_client.describe_log_streams(logGroupName="/aws/batch/job")
+
+    env_var = list()
+    for stream in resp["logStreams"]:
+        ls_name = stream["logStreamName"]
+
+        stream_resp = logs_client.get_log_events(
+            logGroupName="/aws/batch/job", logStreamName=ls_name
+        )
+
+        for event in stream_resp["events"]:
+            if "TEST" in event["message"] or "AWS" in event["message"]:
+                key, value = tuple(event["message"].split("="))
+                env_var.append({"name": key, "value": value})
+
+    len(resp_jobs["jobs"]).should.equal(1)
+    resp_jobs["jobs"][0]["jobId"].should.equal(job_id)
+    resp_jobs["jobs"][0]["jobQueue"].should.equal(queue_arn)
+    resp_jobs["jobs"][0]["jobDefinition"].should.equal(job_definition_arn)
+    resp_jobs["jobs"][0]["container"]["vcpus"].should.equal(2)
+    resp_jobs["jobs"][0]["container"]["memory"].should.equal(1024)
+    resp_jobs["jobs"][0]["container"]["command"].should.equal(["printenv"])
+
+    sure.expect(resp_jobs["jobs"][0]["container"]["environment"]).to.contain({"name": "TEST0", "value": "from job"})
+    sure.expect(resp_jobs["jobs"][0]["container"]["environment"]).to.contain({"name": "TEST1", "value": "from job definition"})
+    sure.expect(resp_jobs["jobs"][0]["container"]["environment"]).to.contain({"name": "TEST2", "value": "from job"})
+    sure.expect(resp_jobs["jobs"][0]["container"]["environment"]).to.contain({"name": "AWS_BATCH_JOB_ID", "value": job_id})
+
+    sure.expect(env_var).to.contain({"name": "TEST0", "value": "from job"})
+    sure.expect(env_var).to.contain({"name": "TEST1", "value": "from job definition"})
+    sure.expect(env_var).to.contain({"name": "TEST2", "value": "from job"})
+
+    sure.expect(env_var).to.contain({"name": "AWS_BATCH_JOB_ID", "value": job_id})