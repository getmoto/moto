import json
import boto3
import botocore
<<<<<<< HEAD
import sure  # noqa
=======
import sure  # noqa # pylint: disable=unused-import
>>>>>>> 14a69c75

from moto import mock_cloudformation, mock_s3
from tests import EXAMPLE_AMI_ID

json_template = {
    "AWSTemplateFormatVersion": "2010-09-09",
    "Description": "Stack 1",
    "Resources": {
        "EC2Instance1": {
            "Type": "AWS::EC2::Instance",
            "Properties": {
                "ImageId": EXAMPLE_AMI_ID,
                "KeyName": "dummy",
                "InstanceType": "t2.micro",
                "Tags": [
                    {"Key": "Description", "Value": "Test tag"},
                    {"Key": "Name", "Value": "Name tag for tests"},
                ],
            },
        }
    },
}

json_valid_template_with_tabs = """
{
\t"AWSTemplateFormatVersion": "2010-09-09",
\t"Description": "Stack 2",
\t"Resources": {
\t\t"Queue": {"Type": "AWS::SQS::Queue", "Properties": {"VisibilityTimeout": 60}}
\t}
}
"""

# One resource is required
json_bad_template = {"AWSTemplateFormatVersion": "2010-09-09", "Description": "Stack 1"}

dummy_template_json = json.dumps(json_template)
dummy_bad_template_json = json.dumps(json_bad_template)


@mock_cloudformation
def test_boto3_json_validate_successful():
    cf_conn = boto3.client("cloudformation", region_name="us-east-1")
    response = cf_conn.validate_template(TemplateBody=dummy_template_json)
    assert response["Description"] == "Stack 1"
    assert response["Parameters"] == []
    assert response["ResponseMetadata"]["HTTPStatusCode"] == 200


@mock_cloudformation
def test_boto3_json_with_tabs_validate_successful():
    cf_conn = boto3.client("cloudformation", region_name="us-east-1")
    response = cf_conn.validate_template(TemplateBody=json_valid_template_with_tabs)
    assert response["Description"] == "Stack 2"
    assert response["Parameters"] == []
    assert response["ResponseMetadata"]["HTTPStatusCode"] == 200


@mock_cloudformation
def test_boto3_json_invalid_missing_resource():
    cf_conn = boto3.client("cloudformation", region_name="us-east-1")
    try:
        cf_conn.validate_template(TemplateBody=dummy_bad_template_json)
        assert False
    except botocore.exceptions.ClientError as e:
        str(e).should.contain(
            "An error occurred (ValidationError) when calling the ValidateTemplate operation: Stack"
            " with id Missing top level"
        )
        assert True


yaml_template = """
    AWSTemplateFormatVersion: '2010-09-09'
    Description: Simple CloudFormation Test Template
    Resources:
      S3Bucket:
        Type: AWS::S3::Bucket
        Properties:
          AccessControl: PublicRead
          BucketName: cf-test-bucket-1
"""

yaml_bad_template = """
    AWSTemplateFormatVersion: '2010-09-09'
    Description: Simple CloudFormation Test Template
"""


@mock_cloudformation
def test_boto3_yaml_validate_successful():
    cf_conn = boto3.client("cloudformation", region_name="us-east-1")
    response = cf_conn.validate_template(TemplateBody=yaml_template)
    assert response["Description"] == "Simple CloudFormation Test Template"
    assert response["Parameters"] == []
    assert response["ResponseMetadata"]["HTTPStatusCode"] == 200


@mock_cloudformation
@mock_s3
def test_boto3_yaml_validate_template_url_successful():
    s3 = boto3.client("s3", region_name="us-east-1")
    s3_conn = boto3.resource("s3", region_name="us-east-1")
    s3_conn.create_bucket(Bucket="foobar")

    s3_conn.Object("foobar", "template-key").put(Body=yaml_template)
    key_url = s3.generate_presigned_url(
        ClientMethod="get_object", Params={"Bucket": "foobar", "Key": "template-key"}
    )

    cf_conn = boto3.client("cloudformation", region_name="us-east-1")
    response = cf_conn.validate_template(TemplateURL=key_url)
    assert response["Description"] == "Simple CloudFormation Test Template"
    assert response["Parameters"] == []
    assert response["ResponseMetadata"]["HTTPStatusCode"] == 200


@mock_cloudformation
def test_boto3_yaml_invalid_missing_resource():
    cf_conn = boto3.client("cloudformation", region_name="us-east-1")
    try:
        cf_conn.validate_template(TemplateBody=yaml_bad_template)
        assert False
    except botocore.exceptions.ClientError as e:
        str(e).should.contain(
            "An error occurred (ValidationError) when calling the ValidateTemplate operation: Stack"
            " with id Missing top level"
        )
        assert True<|MERGE_RESOLUTION|>--- conflicted
+++ resolved
@@ -1,11 +1,7 @@
 import json
 import boto3
 import botocore
-<<<<<<< HEAD
-import sure  # noqa
-=======
 import sure  # noqa # pylint: disable=unused-import
->>>>>>> 14a69c75
 
 from moto import mock_cloudformation, mock_s3
 from tests import EXAMPLE_AMI_ID
