import json
import io
import zipfile

from decimal import Decimal

from botocore.exceptions import ClientError
import boto3
import sure  # noqa # pylint: disable=unused-import
import pytest
from string import Template

from moto import (
    mock_autoscaling,
    mock_cloudformation,
    mock_dynamodb2,
    mock_ec2,
    mock_events,
    mock_kms,
    mock_lambda,
    mock_logs,
<<<<<<< HEAD
=======
    mock_rds_deprecated,
    mock_redshift_deprecated,
    mock_route53_deprecated,
>>>>>>> 14a69c75
    mock_s3,
    mock_sqs,
    mock_elbv2,
)
from moto.core import ACCOUNT_ID

from tests import EXAMPLE_AMI_ID, EXAMPLE_AMI_ID2
from tests.test_cloudformation.fixtures import (
    fn_join,
    single_instance_with_ebs_volume,
)


@mock_cloudformation
def test_create_template_without_required_param_boto3():
    template_json = json.dumps(single_instance_with_ebs_volume.template)
    cf = boto3.client("cloudformation", region_name="us-west-1")
    with pytest.raises(ClientError) as ex:
        cf.create_stack(StackName="test_stack", TemplateBody=template_json)
    err = ex.value.response["Error"]
    err.should.have.key("Code").equal("Missing Parameter")
    err.should.have.key("Message").equal("Missing parameter KeyName")


@mock_ec2
@mock_cloudformation
def test_fn_join_boto3():
    template_json = json.dumps(fn_join.template)
    cf = boto3.client("cloudformation", region_name="us-west-1")
    cf.create_stack(StackName="test_stack", TemplateBody=template_json)
    ec2 = boto3.client("ec2", region_name="us-west-1")
    eip = ec2.describe_addresses()["Addresses"][0]

    stack = cf.describe_stacks()["Stacks"][0]
    fn_join_output = stack["Outputs"][0]
    fn_join_output["OutputValue"].should.equal("test eip:{0}".format(eip["PublicIp"]))


@mock_cloudformation
@mock_sqs
def test_conditional_resources_boto3():
    sqs_template = {
        "AWSTemplateFormatVersion": "2010-09-09",
        "Parameters": {
            "EnvType": {"Description": "Environment type.", "Type": "String"}
        },
        "Conditions": {"CreateQueue": {"Fn::Equals": [{"Ref": "EnvType"}, "prod"]}},
        "Resources": {
            "QueueGroup": {
                "Condition": "CreateQueue",
                "Type": "AWS::SQS::Queue",
                "Properties": {"QueueName": "my-queue", "VisibilityTimeout": 60},
            }
        },
    }
    sqs_template_json = json.dumps(sqs_template)

    cf = boto3.client("cloudformation", region_name="us-west-1")
    cf.create_stack(
        StackName="test_stack_without_queue",
        TemplateBody=sqs_template_json,
        Parameters=[{"ParameterKey": "EnvType", "ParameterValue": "staging"}],
    )
    sqs = boto3.client("sqs", region_name="us-west-1")
    sqs.list_queues().shouldnt.have.key("QueueUrls")

    cf.create_stack(
        StackName="test_stack_with_queue",
        TemplateBody=sqs_template_json,
        Parameters=[{"ParameterKey": "EnvType", "ParameterValue": "prod"}],
    )
    sqs.list_queues()["QueueUrls"].should.have.length_of(1)


@mock_cloudformation
@mock_ec2
def test_conditional_if_handling_boto3():
    dummy_template = {
        "AWSTemplateFormatVersion": "2010-09-09",
        "Conditions": {"EnvEqualsPrd": {"Fn::Equals": [{"Ref": "ENV"}, "prd"]}},
        "Parameters": {
            "ENV": {
                "Default": "dev",
                "Description": "Deployment environment for the stack (dev/prd)",
                "Type": "String",
            }
        },
        "Description": "Stack 1",
        "Resources": {
            "App1": {
                "Properties": {
                    "ImageId": {
                        "Fn::If": ["EnvEqualsPrd", EXAMPLE_AMI_ID, EXAMPLE_AMI_ID2]
                    }
                },
                "Type": "AWS::EC2::Instance",
            }
        },
    }
    dummy_template_json = json.dumps(dummy_template)

    cf = boto3.client("cloudformation", region_name="us-west-1")
    cf.create_stack(StackName="test_stack", TemplateBody=dummy_template_json)
    ec2 = boto3.client("ec2", region_name="us-west-1")
    ec2_instance = ec2.describe_instances()["Reservations"][0]["Instances"][0]
    ec2_instance["ImageId"].should.equal(EXAMPLE_AMI_ID2)

    cf = boto3.client("cloudformation", region_name="us-west-2")
    cf.create_stack(
        StackName="test_stack",
        TemplateBody=dummy_template_json,
        Parameters=[{"ParameterKey": "ENV", "ParameterValue": "prd"}],
    )
    ec2 = boto3.client("ec2", region_name="us-west-2")
    ec2_instance = ec2.describe_instances()["Reservations"][0]["Instances"][0]
    ec2_instance["ImageId"].should.equal(EXAMPLE_AMI_ID)


@mock_cloudformation
@mock_ec2
def test_cloudformation_mapping_boto3():
    dummy_template = {
        "AWSTemplateFormatVersion": "2010-09-09",
        "Mappings": {
            "RegionMap": {
                "us-east-1": {"32": EXAMPLE_AMI_ID, "64": "n/a"},
                "us-west-1": {"32": EXAMPLE_AMI_ID2, "64": "n/a"},
                "eu-west-1": {"32": "n/a", "64": "n/a"},
                "ap-southeast-1": {"32": "n/a", "64": "n/a"},
                "ap-northeast-1": {"32": "n/a", "64": "n/a"},
            }
        },
        "Resources": {
            "WebServer": {
                "Type": "AWS::EC2::Instance",
                "Properties": {
                    "ImageId": {
                        "Fn::FindInMap": ["RegionMap", {"Ref": "AWS::Region"}, "32"]
                    },
                    "InstanceType": "m1.small",
                },
            }
        },
    }

    dummy_template_json = json.dumps(dummy_template)

    cf = boto3.client("cloudformation", region_name="us-east-1")
    cf.create_stack(StackName="test_stack1", TemplateBody=dummy_template_json)
    ec2 = boto3.client("ec2", region_name="us-east-1")
    ec2_instance = ec2.describe_instances()["Reservations"][0]["Instances"][0]
    ec2_instance["ImageId"].should.equal(EXAMPLE_AMI_ID)

    cf = boto3.client("cloudformation", region_name="us-west-1")
    cf.create_stack(StackName="test_stack1", TemplateBody=dummy_template_json)
    ec2 = boto3.client("ec2", region_name="us-west-1")
    ec2_instance = ec2.describe_instances()["Reservations"][0]["Instances"][0]
    ec2_instance["ImageId"].should.equal(EXAMPLE_AMI_ID2)


@mock_cloudformation
@mock_lambda
def test_lambda_function():
    # switch this to python as backend lambda only supports python execution.
    lambda_code = """
def lambda_handler(event, context):
    return (event, context)
"""
    template = {
        "AWSTemplateFormatVersion": "2010-09-09",
        "Resources": {
            "lambdaTest": {
                "Type": "AWS::Lambda::Function",
                "Properties": {
                    "Code": {
                        # CloudFormation expects a string as ZipFile, not a ZIP file base64-encoded
                        "ZipFile": {"Fn::Join": ["\n", lambda_code.splitlines()]}
                    },
                    "Handler": "lambda_function.handler",
                    "Description": "Test function",
                    "MemorySize": 128,
                    "Role": {"Fn::GetAtt": ["MyRole", "Arn"]},
                    "Runtime": "python2.7",
                    "Environment": {"Variables": {"TEST_ENV_KEY": "test-env-val"}},
                    "ReservedConcurrentExecutions": 10,
                },
            },
            "MyRole": {
                "Type": "AWS::IAM::Role",
                "Properties": {
                    "AssumeRolePolicyDocument": {
                        "Statement": [
                            {
                                "Action": ["sts:AssumeRole"],
                                "Effect": "Allow",
                                "Principal": {"Service": ["ec2.amazonaws.com"]},
                            }
                        ]
                    }
                },
            },
        },
    }

    template_json = json.dumps(template)
    cf_conn = boto3.client("cloudformation", "us-east-1")
    cf_conn.create_stack(StackName="test_stack", TemplateBody=template_json)

    conn = boto3.client("lambda", "us-east-1")
    result = conn.list_functions()
    result["Functions"].should.have.length_of(1)
    result["Functions"][0]["Description"].should.equal("Test function")
    result["Functions"][0]["Handler"].should.equal("lambda_function.handler")
    result["Functions"][0]["MemorySize"].should.equal(128)
    result["Functions"][0]["Runtime"].should.equal("python2.7")
    result["Functions"][0]["Environment"].should.equal(
        {"Variables": {"TEST_ENV_KEY": "test-env-val"}}
    )

    function_name = result["Functions"][0]["FunctionName"]
    result = conn.get_function(FunctionName=function_name)

    result["Concurrency"]["ReservedConcurrentExecutions"].should.equal(10)


def _make_zipfile(func_str):
    zip_output = io.BytesIO()
    zip_file = zipfile.ZipFile(zip_output, "w", zipfile.ZIP_DEFLATED)
    zip_file.writestr("lambda_function.py", func_str)
    zip_file.close()
    zip_output.seek(0)
    return zip_output.read()


@mock_cloudformation
@mock_s3
@mock_lambda
def test_lambda_layer():
    # switch this to python as backend lambda only supports python execution.
    layer_code = """
def lambda_handler(event, context):
    return (event, context)
"""
    region = "us-east-1"
    bucket_name = "test_bucket"
    s3_conn = boto3.client("s3", region)
    s3_conn.create_bucket(Bucket=bucket_name)

    zip_content = _make_zipfile(layer_code)
    s3_conn.put_object(Bucket=bucket_name, Key="test.zip", Body=zip_content)
    template = {
        "AWSTemplateFormatVersion": "2010-09-09",
        "Resources": {
            "lambdaTest": {
                "Type": "AWS::Lambda::LayerVersion",
                "Properties": {
                    "Content": {"S3Bucket": bucket_name, "S3Key": "test.zip",},
                    "LayerName": "testLayer",
                    "Description": "Test Layer",
                    "CompatibleRuntimes": ["python2.7", "python3.6"],
                    "LicenseInfo": "MIT",
                },
            },
        },
    }

    template_json = json.dumps(template)
    cf_conn = boto3.client("cloudformation", region)
    cf_conn.create_stack(StackName="test_stack", TemplateBody=template_json)

    lambda_conn = boto3.client("lambda", region)
    result = lambda_conn.list_layers()
    layer_name = result["Layers"][0]["LayerName"]
    result = lambda_conn.list_layer_versions(LayerName=layer_name)
    result["LayerVersions"][0].pop("CreatedDate")
    result["LayerVersions"].should.equal(
        [
            {
                "Version": 1,
                "LayerVersionArn": "arn:aws:lambda:{}:{}:layer:{}:1".format(
                    region, ACCOUNT_ID, layer_name
                ),
                "CompatibleRuntimes": ["python2.7", "python3.6"],
                "Description": "Test Layer",
                "LicenseInfo": "MIT",
            }
        ]
    )


@mock_cloudformation
@mock_ec2
def test_nat_gateway():
    ec2_conn = boto3.client("ec2", "us-east-1")
    vpc_id = ec2_conn.create_vpc(CidrBlock="10.0.0.0/16")["Vpc"]["VpcId"]
    subnet_id = ec2_conn.create_subnet(CidrBlock="10.0.1.0/24", VpcId=vpc_id)["Subnet"][
        "SubnetId"
    ]
    route_table_id = ec2_conn.create_route_table(VpcId=vpc_id)["RouteTable"][
        "RouteTableId"
    ]

    template = {
        "AWSTemplateFormatVersion": "2010-09-09",
        "Resources": {
            "NAT": {
                "DependsOn": "vpcgatewayattachment",
                "Type": "AWS::EC2::NatGateway",
                "Properties": {
                    "AllocationId": {"Fn::GetAtt": ["EIP", "AllocationId"]},
                    "SubnetId": subnet_id,
                },
            },
            "EIP": {"Type": "AWS::EC2::EIP", "Properties": {"Domain": "vpc"}},
            "Route": {
                "Type": "AWS::EC2::Route",
                "Properties": {
                    "RouteTableId": route_table_id,
                    "DestinationCidrBlock": "0.0.0.0/0",
                    "NatGatewayId": {"Ref": "NAT"},
                },
            },
            "internetgateway": {"Type": "AWS::EC2::InternetGateway"},
            "vpcgatewayattachment": {
                "Type": "AWS::EC2::VPCGatewayAttachment",
                "Properties": {
                    "InternetGatewayId": {"Ref": "internetgateway"},
                    "VpcId": vpc_id,
                },
            },
        },
    }

    cf_conn = boto3.client("cloudformation", "us-east-1")
    cf_conn.create_stack(StackName="test_stack", TemplateBody=json.dumps(template))
    stack_resources = cf_conn.list_stack_resources(StackName="test_stack")
    nat_gateway_resource = stack_resources.get("StackResourceSummaries")[0]
    for resource in stack_resources["StackResourceSummaries"]:
        if resource["ResourceType"] == "AWS::EC2::NatGateway":
            nat_gateway_resource = resource
        elif resource["ResourceType"] == "AWS::EC2::Route":
            route_resource = resource

    result = ec2_conn.describe_nat_gateways()
    result["NatGateways"].should.have.length_of(1)
    result["NatGateways"][0]["VpcId"].should.equal(vpc_id)
    result["NatGateways"][0]["SubnetId"].should.equal(subnet_id)
    result["NatGateways"][0]["State"].should.equal("available")
    result["NatGateways"][0]["NatGatewayId"].should.equal(
        nat_gateway_resource.get("PhysicalResourceId")
    )
    route_resource.get("PhysicalResourceId").should.contain("rtb-")


@mock_cloudformation()
@mock_kms()
def test_stack_kms():
    kms_key_template = {
        "Resources": {
            "kmskey": {
                "Properties": {
                    "Description": "A kms key",
                    "EnableKeyRotation": True,
                    "Enabled": True,
                    "KeyPolicy": "a policy",
                },
                "Type": "AWS::KMS::Key",
            }
        }
    }
    kms_key_template_json = json.dumps(kms_key_template)

    cf_conn = boto3.client("cloudformation", "us-east-1")
    cf_conn.create_stack(StackName="test_stack", TemplateBody=kms_key_template_json)

    kms_conn = boto3.client("kms", "us-east-1")
    keys = kms_conn.list_keys()["Keys"]
    len(keys).should.equal(1)
    result = kms_conn.describe_key(KeyId=keys[0]["KeyId"])

    result["KeyMetadata"]["Enabled"].should.equal(True)
    result["KeyMetadata"]["KeyUsage"].should.equal("ENCRYPT_DECRYPT")


@mock_cloudformation()
@mock_ec2()
def test_stack_spot_fleet():
    conn = boto3.client("ec2", "us-east-1")

    vpc = conn.create_vpc(CidrBlock="10.0.0.0/16")["Vpc"]
    subnet = conn.create_subnet(
        VpcId=vpc["VpcId"], CidrBlock="10.0.0.0/16", AvailabilityZone="us-east-1a"
    )["Subnet"]
    subnet_id = subnet["SubnetId"]

    spot_fleet_template = {
        "Resources": {
            "SpotFleet": {
                "Type": "AWS::EC2::SpotFleet",
                "Properties": {
                    "SpotFleetRequestConfigData": {
                        "IamFleetRole": "arn:aws:iam::{}:role/fleet".format(ACCOUNT_ID),
                        "SpotPrice": "0.12",
                        "TargetCapacity": 6,
                        "AllocationStrategy": "diversified",
                        "LaunchSpecifications": [
                            {
                                "EbsOptimized": "false",
                                "InstanceType": "t2.small",
                                "ImageId": EXAMPLE_AMI_ID,
                                "SubnetId": subnet_id,
                                "WeightedCapacity": "2",
                                "SpotPrice": "0.13",
                            },
                            {
                                "EbsOptimized": "true",
                                "InstanceType": "t2.large",
                                "ImageId": EXAMPLE_AMI_ID,
                                "Monitoring": {"Enabled": "true"},
                                "SecurityGroups": [{"GroupId": "sg-123"}],
                                "SubnetId": subnet_id,
                                "IamInstanceProfile": {
                                    "Arn": "arn:aws:iam::{}:role/fleet".format(
                                        ACCOUNT_ID
                                    )
                                },
                                "WeightedCapacity": "4",
                                "SpotPrice": "10.00",
                            },
                        ],
                    }
                },
            }
        }
    }
    spot_fleet_template_json = json.dumps(spot_fleet_template)

    cf_conn = boto3.client("cloudformation", "us-east-1")
    stack_id = cf_conn.create_stack(
        StackName="test_stack", TemplateBody=spot_fleet_template_json
    )["StackId"]

    stack_resources = cf_conn.list_stack_resources(StackName=stack_id)
    stack_resources["StackResourceSummaries"].should.have.length_of(1)
    spot_fleet_id = stack_resources["StackResourceSummaries"][0]["PhysicalResourceId"]

    spot_fleet_requests = conn.describe_spot_fleet_requests(
        SpotFleetRequestIds=[spot_fleet_id]
    )["SpotFleetRequestConfigs"]
    len(spot_fleet_requests).should.equal(1)
    spot_fleet_request = spot_fleet_requests[0]
    spot_fleet_request["SpotFleetRequestState"].should.equal("active")
    spot_fleet_config = spot_fleet_request["SpotFleetRequestConfig"]

    spot_fleet_config["SpotPrice"].should.equal("0.12")
    spot_fleet_config["TargetCapacity"].should.equal(6)
    spot_fleet_config["IamFleetRole"].should.equal(
        "arn:aws:iam::{}:role/fleet".format(ACCOUNT_ID)
    )
    spot_fleet_config["AllocationStrategy"].should.equal("diversified")
    spot_fleet_config["FulfilledCapacity"].should.equal(6.0)

    len(spot_fleet_config["LaunchSpecifications"]).should.equal(2)
    launch_spec = spot_fleet_config["LaunchSpecifications"][0]

    launch_spec["EbsOptimized"].should.equal(False)
    launch_spec["ImageId"].should.equal(EXAMPLE_AMI_ID)
    launch_spec["InstanceType"].should.equal("t2.small")
    launch_spec["SubnetId"].should.equal(subnet_id)
    launch_spec["SpotPrice"].should.equal("0.13")
    launch_spec["WeightedCapacity"].should.equal(2.0)


@mock_cloudformation()
@mock_ec2()
def test_stack_spot_fleet_should_figure_out_default_price():
    conn = boto3.client("ec2", "us-east-1")

    vpc = conn.create_vpc(CidrBlock="10.0.0.0/16")["Vpc"]
    subnet = conn.create_subnet(
        VpcId=vpc["VpcId"], CidrBlock="10.0.0.0/16", AvailabilityZone="us-east-1a"
    )["Subnet"]
    subnet_id = subnet["SubnetId"]

    spot_fleet_template = {
        "Resources": {
            "SpotFleet1": {
                "Type": "AWS::EC2::SpotFleet",
                "Properties": {
                    "SpotFleetRequestConfigData": {
                        "IamFleetRole": "arn:aws:iam::{}:role/fleet".format(ACCOUNT_ID),
                        "TargetCapacity": 6,
                        "AllocationStrategy": "diversified",
                        "LaunchSpecifications": [
                            {
                                "EbsOptimized": "false",
                                "InstanceType": "t2.small",
                                "ImageId": EXAMPLE_AMI_ID,
                                "SubnetId": subnet_id,
                                "WeightedCapacity": "2",
                            },
                            {
                                "EbsOptimized": "true",
                                "InstanceType": "t2.large",
                                "ImageId": EXAMPLE_AMI_ID,
                                "Monitoring": {"Enabled": "true"},
                                "SecurityGroups": [{"GroupId": "sg-123"}],
                                "SubnetId": subnet_id,
                                "IamInstanceProfile": {
                                    "Arn": "arn:aws:iam::{}:role/fleet".format(
                                        ACCOUNT_ID
                                    )
                                },
                                "WeightedCapacity": "4",
                            },
                        ],
                    }
                },
            }
        }
    }
    spot_fleet_template_json = json.dumps(spot_fleet_template)

    cf_conn = boto3.client("cloudformation", "us-east-1")
    stack_id = cf_conn.create_stack(
        StackName="test_stack", TemplateBody=spot_fleet_template_json
    )["StackId"]

    stack_resources = cf_conn.list_stack_resources(StackName=stack_id)
    stack_resources["StackResourceSummaries"].should.have.length_of(1)
    spot_fleet_id = stack_resources["StackResourceSummaries"][0]["PhysicalResourceId"]

    spot_fleet_requests = conn.describe_spot_fleet_requests(
        SpotFleetRequestIds=[spot_fleet_id]
    )["SpotFleetRequestConfigs"]
    len(spot_fleet_requests).should.equal(1)
    spot_fleet_request = spot_fleet_requests[0]
    spot_fleet_request["SpotFleetRequestState"].should.equal("active")
    spot_fleet_config = spot_fleet_request["SpotFleetRequestConfig"]

    assert "SpotPrice" not in spot_fleet_config
    len(spot_fleet_config["LaunchSpecifications"]).should.equal(2)
    launch_spec1 = spot_fleet_config["LaunchSpecifications"][0]
    launch_spec2 = spot_fleet_config["LaunchSpecifications"][1]

    assert "SpotPrice" not in launch_spec1
    assert "SpotPrice" not in launch_spec2


@mock_ec2
@mock_elbv2
@mock_cloudformation
def test_invalid_action_type_listener_rule():

    invalid_listener_template = {
        "AWSTemplateFormatVersion": "2010-09-09",
        "Resources": {
            "alb": {
                "Type": "AWS::ElasticLoadBalancingV2::LoadBalancer",
                "Properties": {
                    "Name": "myelbv2",
                    "Scheme": "internet-facing",
                    "Subnets": [{"Ref": "mysubnet"}],
                },
            },
            "mytargetgroup1": {
                "Type": "AWS::ElasticLoadBalancingV2::TargetGroup",
                "Properties": {"Name": "mytargetgroup1",},
            },
            "mytargetgroup2": {
                "Type": "AWS::ElasticLoadBalancingV2::TargetGroup",
                "Properties": {"Name": "mytargetgroup2",},
            },
            "listener": {
                "Type": "AWS::ElasticLoadBalancingV2::Listener",
                "Properties": {
                    "DefaultActions": [
                        {"Type": "forward", "TargetGroupArn": {"Ref": "mytargetgroup1"}}
                    ],
                    "LoadBalancerArn": {"Ref": "alb"},
                    "Port": "80",
                    "Protocol": "HTTP",
                },
            },
            "rule": {
                "Type": "AWS::ElasticLoadBalancingV2::ListenerRule",
                "Properties": {
                    "Actions": [
                        {
                            "Type": "forward2",
                            "TargetGroupArn": {"Ref": "mytargetgroup2"},
                        }
                    ],
                    "Conditions": [{"field": "path-pattern", "values": ["/*"]}],
                    "ListenerArn": {"Ref": "listener"},
                    "Priority": 2,
                },
            },
            "myvpc": {
                "Type": "AWS::EC2::VPC",
                "Properties": {"CidrBlock": "10.0.0.0/16"},
            },
            "mysubnet": {
                "Type": "AWS::EC2::Subnet",
                "Properties": {"CidrBlock": "10.0.0.0/27", "VpcId": {"Ref": "myvpc"}},
            },
        },
    }

    listener_template_json = json.dumps(invalid_listener_template)

    cfn_conn = boto3.client("cloudformation", "us-west-1")
    cfn_conn.create_stack.when.called_with(
        StackName="listener_stack", TemplateBody=listener_template_json
    ).should.throw(ClientError)


@mock_ec2
@mock_elbv2
@mock_cloudformation
@mock_events
def test_update_stack_listener_and_rule():

    initial_template = {
        "AWSTemplateFormatVersion": "2010-09-09",
        "Resources": {
            "alb": {
                "Type": "AWS::ElasticLoadBalancingV2::LoadBalancer",
                "Properties": {
                    "Name": "myelbv2",
                    "Scheme": "internet-facing",
                    "Subnets": [{"Ref": "mysubnet"}],
                    "SecurityGroups": [{"Ref": "mysg"}],
                    "Type": "application",
                    "IpAddressType": "ipv4",
                },
            },
            "mytargetgroup1": {
                "Type": "AWS::ElasticLoadBalancingV2::TargetGroup",
                "Properties": {"Name": "mytargetgroup1",},
            },
            "mytargetgroup2": {
                "Type": "AWS::ElasticLoadBalancingV2::TargetGroup",
                "Properties": {"Name": "mytargetgroup2",},
            },
            "listener": {
                "Type": "AWS::ElasticLoadBalancingV2::Listener",
                "Properties": {
                    "DefaultActions": [
                        {"Type": "forward", "TargetGroupArn": {"Ref": "mytargetgroup1"}}
                    ],
                    "LoadBalancerArn": {"Ref": "alb"},
                    "Port": "80",
                    "Protocol": "HTTP",
                },
            },
            "rule": {
                "Type": "AWS::ElasticLoadBalancingV2::ListenerRule",
                "Properties": {
                    "Actions": [
                        {
                            "Type": "forward",
                            "TargetGroupArn": {"Ref": "mytargetgroup2"},
                        }
                    ],
                    "Conditions": [{"Field": "path-pattern", "Values": ["/*"]}],
                    "ListenerArn": {"Ref": "listener"},
                    "Priority": 2,
                },
            },
            "myvpc": {
                "Type": "AWS::EC2::VPC",
                "Properties": {"CidrBlock": "10.0.0.0/16"},
            },
            "mysubnet": {
                "Type": "AWS::EC2::Subnet",
                "Properties": {"CidrBlock": "10.0.0.0/27", "VpcId": {"Ref": "myvpc"}},
            },
            "mysg": {
                "Type": "AWS::EC2::SecurityGroup",
                "Properties": {
                    "GroupName": "mysg",
                    "GroupDescription": "test security group",
                    "VpcId": {"Ref": "myvpc"},
                },
            },
        },
    }

    initial_template_json = json.dumps(initial_template)

    cfn_conn = boto3.client("cloudformation", "us-west-1")
    cfn_conn.create_stack(StackName="initial_stack", TemplateBody=initial_template_json)

    elbv2_conn = boto3.client("elbv2", "us-west-1")

    initial_template["Resources"]["rule"]["Properties"]["Conditions"][0][
        "Field"
    ] = "host-header"
    initial_template["Resources"]["rule"]["Properties"]["Conditions"][0]["Values"] = "*"
    initial_template["Resources"]["listener"]["Properties"]["Port"] = 90

    initial_template_json = json.dumps(initial_template)
    cfn_conn.update_stack(StackName="initial_stack", TemplateBody=initial_template_json)

    load_balancers = elbv2_conn.describe_load_balancers()["LoadBalancers"]
    listeners = elbv2_conn.describe_listeners(
        LoadBalancerArn=load_balancers[0]["LoadBalancerArn"]
    )["Listeners"]
    listeners[0]["Port"].should.equal(90)

    listener_rule = elbv2_conn.describe_rules(ListenerArn=listeners[0]["ListenerArn"])[
        "Rules"
    ]

    listener_rule[0]["Conditions"].should.equal(
        [{"Field": "host-header", "Values": ["*"],}]
    )


@mock_ec2
@mock_elbv2
@mock_cloudformation
def test_stack_elbv2_resources_integration():
    alb_template = {
        "AWSTemplateFormatVersion": "2010-09-09",
        "Outputs": {
            "albdns": {
                "Description": "Load balanacer DNS",
                "Value": {"Fn::GetAtt": ["alb", "DNSName"]},
            },
            "albname": {
                "Description": "Load balancer name",
                "Value": {"Fn::GetAtt": ["alb", "LoadBalancerName"]},
            },
            "canonicalhostedzoneid": {
                "Description": "Load balancer canonical hosted zone ID",
                "Value": {"Fn::GetAtt": ["alb", "CanonicalHostedZoneID"]},
            },
        },
        "Resources": {
            "alb": {
                "Type": "AWS::ElasticLoadBalancingV2::LoadBalancer",
                "Properties": {
                    "Name": "myelbv2",
                    "Scheme": "internet-facing",
                    "Subnets": [{"Ref": "mysubnet"}],
                    "SecurityGroups": [{"Ref": "mysg"}],
                    "Type": "application",
                    "IpAddressType": "ipv4",
                },
            },
            "mytargetgroup1": {
                "Type": "AWS::ElasticLoadBalancingV2::TargetGroup",
                "Properties": {
                    "HealthCheckIntervalSeconds": 30,
                    "HealthCheckPath": "/status",
                    "HealthCheckPort": 80,
                    "HealthCheckProtocol": "HTTP",
                    "HealthCheckTimeoutSeconds": 5,
                    "HealthyThresholdCount": 30,
                    "UnhealthyThresholdCount": 5,
                    "Matcher": {"HttpCode": "200,201"},
                    "Name": "mytargetgroup1",
                    "Port": 80,
                    "Protocol": "HTTP",
                    "TargetType": "instance",
                    "Targets": [{"Id": {"Ref": "ec2instance", "Port": 80}}],
                    "VpcId": {"Ref": "myvpc"},
                },
            },
            "mytargetgroup2": {
                "Type": "AWS::ElasticLoadBalancingV2::TargetGroup",
                "Properties": {
                    "HealthCheckIntervalSeconds": 30,
                    "HealthCheckPath": "/status",
                    "HealthCheckPort": 8080,
                    "HealthCheckProtocol": "HTTP",
                    "HealthCheckTimeoutSeconds": 5,
                    "HealthyThresholdCount": 30,
                    "UnhealthyThresholdCount": 5,
                    "Name": "mytargetgroup2",
                    "Port": 8080,
                    "Protocol": "HTTP",
                    "TargetType": "instance",
                    "Targets": [{"Id": {"Ref": "ec2instance", "Port": 8080}}],
                    "VpcId": {"Ref": "myvpc"},
                },
            },
            "listener": {
                "Type": "AWS::ElasticLoadBalancingV2::Listener",
                "Properties": {
                    "DefaultActions": [
                        {"Type": "forward", "TargetGroupArn": {"Ref": "mytargetgroup1"}}
                    ],
                    "LoadBalancerArn": {"Ref": "alb"},
                    "Port": "80",
                    "Protocol": "HTTP",
                },
            },
            "rule": {
                "Type": "AWS::ElasticLoadBalancingV2::ListenerRule",
                "Properties": {
                    "Actions": [
                        {
                            "Type": "forward",
                            "ForwardConfig": {
                                "TargetGroups": [
                                    {
                                        "TargetGroupArn": {"Ref": "mytargetgroup2"},
                                        "Weight": 1,
                                    },
                                    {
                                        "TargetGroupArn": {"Ref": "mytargetgroup1"},
                                        "Weight": 2,
                                    },
                                ]
                            },
                        }
                    ],
                    "Conditions": [{"Field": "path-pattern", "Values": ["/*"]}],
                    "ListenerArn": {"Ref": "listener"},
                    "Priority": 2,
                },
            },
            "rule2": {
                "Type": "AWS::ElasticLoadBalancingV2::ListenerRule",
                "Properties": {
                    "Actions": [
                        {"Type": "forward", "TargetGroupArn": {"Ref": "mytargetgroup2"}}
                    ],
                    "Conditions": [{"Field": "host-header", "Values": ["example.com"]}],
                    "ListenerArn": {"Ref": "listener"},
                    "Priority": 30,
                },
            },
            "myvpc": {
                "Type": "AWS::EC2::VPC",
                "Properties": {"CidrBlock": "10.0.0.0/16"},
            },
            "mysubnet": {
                "Type": "AWS::EC2::Subnet",
                "Properties": {"CidrBlock": "10.0.0.0/27", "VpcId": {"Ref": "myvpc"}},
            },
            "mysg": {
                "Type": "AWS::EC2::SecurityGroup",
                "Properties": {
                    "GroupName": "mysg",
                    "GroupDescription": "test security group",
                    "VpcId": {"Ref": "myvpc"},
                },
            },
            "ec2instance": {
                "Type": "AWS::EC2::Instance",
                "Properties": {"ImageId": EXAMPLE_AMI_ID, "UserData": "some user data"},
            },
        },
    }
    alb_template_json = json.dumps(alb_template)

    cfn_conn = boto3.client("cloudformation", "us-west-1")
    cfn_conn.create_stack(StackName="elb_stack", TemplateBody=alb_template_json)

    elbv2_conn = boto3.client("elbv2", "us-west-1")

    load_balancers = elbv2_conn.describe_load_balancers()["LoadBalancers"]
    len(load_balancers).should.equal(1)
    load_balancers[0]["LoadBalancerName"].should.equal("myelbv2")
    load_balancers[0]["Scheme"].should.equal("internet-facing")
    load_balancers[0]["Type"].should.equal("application")
    load_balancers[0]["IpAddressType"].should.equal("ipv4")

    target_groups = sorted(
        elbv2_conn.describe_target_groups()["TargetGroups"],
        key=lambda tg: tg["TargetGroupName"],
    )  # sort to do comparison with indexes
    len(target_groups).should.equal(2)
    target_groups[0]["HealthCheckIntervalSeconds"].should.equal(30)
    target_groups[0]["HealthCheckPath"].should.equal("/status")
    target_groups[0]["HealthCheckPort"].should.equal("80")
    target_groups[0]["HealthCheckProtocol"].should.equal("HTTP")
    target_groups[0]["HealthCheckTimeoutSeconds"].should.equal(5)
    target_groups[0]["HealthyThresholdCount"].should.equal(30)
    target_groups[0]["UnhealthyThresholdCount"].should.equal(5)
    target_groups[0]["Matcher"].should.equal({"HttpCode": "200,201"})
    target_groups[0]["TargetGroupName"].should.equal("mytargetgroup1")
    target_groups[0]["Port"].should.equal(80)
    target_groups[0]["Protocol"].should.equal("HTTP")
    target_groups[0]["TargetType"].should.equal("instance")

    target_groups[1]["HealthCheckIntervalSeconds"].should.equal(30)
    target_groups[1]["HealthCheckPath"].should.equal("/status")
    target_groups[1]["HealthCheckPort"].should.equal("8080")
    target_groups[1]["HealthCheckProtocol"].should.equal("HTTP")
    target_groups[1]["HealthCheckTimeoutSeconds"].should.equal(5)
    target_groups[1]["HealthyThresholdCount"].should.equal(30)
    target_groups[1]["UnhealthyThresholdCount"].should.equal(5)
    target_groups[1]["Matcher"].should.equal({"HttpCode": "200"})
    target_groups[1]["TargetGroupName"].should.equal("mytargetgroup2")
    target_groups[1]["Port"].should.equal(8080)
    target_groups[1]["Protocol"].should.equal("HTTP")
    target_groups[1]["TargetType"].should.equal("instance")

    listeners = elbv2_conn.describe_listeners(
        LoadBalancerArn=load_balancers[0]["LoadBalancerArn"]
    )["Listeners"]
    len(listeners).should.equal(1)
    listeners[0]["LoadBalancerArn"].should.equal(load_balancers[0]["LoadBalancerArn"])
    listeners[0]["Port"].should.equal(80)
    listeners[0]["Protocol"].should.equal("HTTP")
    listeners[0]["DefaultActions"].should.equal(
        [{"Type": "forward", "TargetGroupArn": target_groups[0]["TargetGroupArn"]}]
    )

    listener_rule = elbv2_conn.describe_rules(ListenerArn=listeners[0]["ListenerArn"])[
        "Rules"
    ]
    len(listener_rule).should.equal(3)
    listener_rule[0]["Priority"].should.equal("2")
    listener_rule[0]["Actions"].should.equal(
        [
            {
                "Type": "forward",
                "ForwardConfig": {
                    "TargetGroups": [
                        {
                            "TargetGroupArn": target_groups[1]["TargetGroupArn"],
                            "Weight": 1,
                        },
                        {
                            "TargetGroupArn": target_groups[0]["TargetGroupArn"],
                            "Weight": 2,
                        },
                    ]
                },
            }
        ],
        [{"Type": "forward", "TargetGroupArn": target_groups[1]["TargetGroupArn"]}],
    )
    listener_rule[0]["Conditions"].should.equal(
        [{"Field": "path-pattern", "Values": ["/*"]}]
    )

    listener_rule[1]["Priority"].should.equal("30")
    listener_rule[1]["Actions"].should.equal(
        [{"Type": "forward", "TargetGroupArn": target_groups[1]["TargetGroupArn"]}]
    )
    listener_rule[1]["Conditions"].should.equal(
        [{"Field": "host-header", "Values": ["example.com"]}]
    )

    # test outputs
    stacks = cfn_conn.describe_stacks(StackName="elb_stack")["Stacks"]
    len(stacks).should.equal(1)

    dns = list(
        filter(lambda item: item["OutputKey"] == "albdns", stacks[0]["Outputs"])
    )[0]
    name = list(
        filter(lambda item: item["OutputKey"] == "albname", stacks[0]["Outputs"])
    )[0]

    dns["OutputValue"].should.equal(load_balancers[0]["DNSName"])
    name["OutputValue"].should.equal(load_balancers[0]["LoadBalancerName"])


@mock_dynamodb2
@mock_cloudformation
def test_stack_dynamodb_resources_integration():
    dynamodb_template = {
        "AWSTemplateFormatVersion": "2010-09-09",
        "Resources": {
            "myDynamoDBTable": {
                "Type": "AWS::DynamoDB::Table",
                "Properties": {
                    "AttributeDefinitions": [
                        {"AttributeName": "Album", "AttributeType": "S"},
                        {"AttributeName": "Artist", "AttributeType": "S"},
                        {"AttributeName": "Sales", "AttributeType": "N"},
                        {"AttributeName": "NumberOfSongs", "AttributeType": "N"},
                    ],
                    "KeySchema": [
                        {"AttributeName": "Album", "KeyType": "HASH"},
                        {"AttributeName": "Artist", "KeyType": "RANGE"},
                    ],
                    "ProvisionedThroughput": {
                        "ReadCapacityUnits": "5",
                        "WriteCapacityUnits": "5",
                    },
                    "TableName": "myTableName",
                    "GlobalSecondaryIndexes": [
                        {
                            "IndexName": "myGSI",
                            "KeySchema": [
                                {"AttributeName": "Sales", "KeyType": "HASH"},
                                {"AttributeName": "Artist", "KeyType": "RANGE"},
                            ],
                            "Projection": {
                                "NonKeyAttributes": ["Album", "NumberOfSongs"],
                                "ProjectionType": "INCLUDE",
                            },
                            "ProvisionedThroughput": {
                                "ReadCapacityUnits": "5",
                                "WriteCapacityUnits": "5",
                            },
                        },
                        {
                            "IndexName": "myGSI2",
                            "KeySchema": [
                                {"AttributeName": "NumberOfSongs", "KeyType": "HASH"},
                                {"AttributeName": "Sales", "KeyType": "RANGE"},
                            ],
                            "Projection": {
                                "NonKeyAttributes": ["Album", "Artist"],
                                "ProjectionType": "INCLUDE",
                            },
                            "ProvisionedThroughput": {
                                "ReadCapacityUnits": "5",
                                "WriteCapacityUnits": "5",
                            },
                        },
                    ],
                    "LocalSecondaryIndexes": [
                        {
                            "IndexName": "myLSI",
                            "KeySchema": [
                                {"AttributeName": "Album", "KeyType": "HASH"},
                                {"AttributeName": "Sales", "KeyType": "RANGE"},
                            ],
                            "Projection": {
                                "NonKeyAttributes": ["Artist", "NumberOfSongs"],
                                "ProjectionType": "INCLUDE",
                            },
                        }
                    ],
                    "StreamSpecification": {"StreamViewType": "KEYS_ONLY"},
                },
            }
        },
    }

    dynamodb_template_json = json.dumps(dynamodb_template)

    cfn_conn = boto3.client("cloudformation", "us-east-1")
    cfn_conn.create_stack(
        StackName="dynamodb_stack", TemplateBody=dynamodb_template_json
    )

    dynamodb_client = boto3.client("dynamodb", region_name="us-east-1")
    table_desc = dynamodb_client.describe_table(TableName="myTableName")["Table"]
    table_desc["StreamSpecification"].should.equal(
        {"StreamEnabled": True, "StreamViewType": "KEYS_ONLY",}
    )

    dynamodb_conn = boto3.resource("dynamodb", region_name="us-east-1")
    table = dynamodb_conn.Table("myTableName")
    table.name.should.equal("myTableName")

    table.put_item(
        Item={"Album": "myAlbum", "Artist": "myArtist", "Sales": 10, "NumberOfSongs": 5}
    )

    response = table.get_item(Key={"Album": "myAlbum", "Artist": "myArtist"})

    response["Item"]["Album"].should.equal("myAlbum")
    response["Item"]["Sales"].should.equal(Decimal("10"))
    response["Item"]["NumberOfSongs"].should.equal(Decimal("5"))
    response["Item"]["Album"].should.equal("myAlbum")


@mock_cloudformation
@mock_logs
@mock_s3
def test_create_log_group_using_fntransform():
    s3_resource = boto3.resource("s3")
    s3_resource.create_bucket(
        Bucket="owi-common-cf",
        CreateBucketConfiguration={"LocationConstraint": "us-west-2"},
    )
    s3_resource.Object("owi-common-cf", "snippets/test.json").put(
        Body=json.dumps({"lgname": {"name": "some-log-group"}})
    )
    template = {
        "AWSTemplateFormatVersion": "2010-09-09",
        "Mappings": {
            "EnvironmentMapping": {
                "Fn::Transform": {
                    "Name": "AWS::Include",
                    "Parameters": {"Location": "s3://owi-common-cf/snippets/test.json"},
                }
            }
        },
        "Resources": {
            "LogGroup": {
                "Properties": {
                    "LogGroupName": {
                        "Fn::FindInMap": ["EnvironmentMapping", "lgname", "name"]
                    },
                    "RetentionInDays": 90,
                },
                "Type": "AWS::Logs::LogGroup",
            }
        },
    }

    cf_conn = boto3.client("cloudformation", "us-west-2")
    cf_conn.create_stack(
        StackName="test_stack", TemplateBody=json.dumps(template),
    )

    logs_conn = boto3.client("logs", region_name="us-west-2")
    log_group = logs_conn.describe_log_groups()["logGroups"][0]
    log_group["logGroupName"].should.equal("some-log-group")


@mock_cloudformation
@mock_logs
def test_create_cloudwatch_logs_resource_policy():
    policy_document = json.dumps(
        {
            "Statement": [
                {
                    "Action": ["logs:CreateLogStream", "logs:PutLogEvents",],
                    "Effect": "Allow",
                    "Principal": {"Service": "es.amazonaws.com"},
                    "Resource": "*",
                }
            ]
        }
    )
    template1 = {
        "AWSTemplateFormatVersion": "2010-09-09",
        "Resources": {
            "LogGroupPolicy1": {
                "Type": "AWS::Logs::ResourcePolicy",
                "Properties": {
                    "PolicyDocument": policy_document,
                    "PolicyName": "TestPolicyA",
                },
            }
        },
    }
    template2 = {
        "AWSTemplateFormatVersion": "2010-09-09",
        "Resources": {
            "LogGroupPolicy1": {
                "Type": "AWS::Logs::ResourcePolicy",
                "Properties": {
                    "PolicyDocument": policy_document,
                    "PolicyName": "TestPolicyB",
                },
            },
            "LogGroupPolicy2": {
                "Type": "AWS::Logs::ResourcePolicy",
                "Properties": {
                    "PolicyDocument": policy_document,
                    "PolicyName": "TestPolicyC",
                },
            },
        },
    }

    cf_conn = boto3.client("cloudformation", "us-east-1")
    cf_conn.create_stack(StackName="test_stack", TemplateBody=json.dumps(template1))

    logs_conn = boto3.client("logs", region_name="us-east-1")
    policies = logs_conn.describe_resource_policies()["resourcePolicies"]
    policies.should.have.length_of(1)
    policies.should.be.containing_item_with_attributes(
        policyName="TestPolicyA", policyDocument=policy_document
    )

    cf_conn.update_stack(StackName="test_stack", TemplateBody=json.dumps(template2))
    policies = logs_conn.describe_resource_policies()["resourcePolicies"]
    policies.should.have.length_of(2)
    policies.should.be.containing_item_with_attributes(
        policyName="TestPolicyB", policyDocument=policy_document
    )
    policies.should.be.containing_item_with_attributes(
        policyName="TestPolicyC", policyDocument=policy_document
    )

    cf_conn.update_stack(StackName="test_stack", TemplateBody=json.dumps(template1))
    policies = logs_conn.describe_resource_policies()["resourcePolicies"]
    policies.should.have.length_of(1)
    policies.should.be.containing_item_with_attributes(
        policyName="TestPolicyA", policyDocument=policy_document
    )


@mock_cloudformation
@mock_logs
def test_delete_stack_containing_cloudwatch_logs_resource_policy():
    template1 = {
        "AWSTemplateFormatVersion": "2010-09-09",
        "Resources": {
            "LogGroupPolicy1": {
                "Type": "AWS::Logs::ResourcePolicy",
                "Properties": {
                    "PolicyDocument": '{"Statement":[{"Action":"logs:*","Effect":"Allow","Principal":"*","Resource":"*"}]}',
                    "PolicyName": "TestPolicyA",
                },
            }
        },
    }

    cf_conn = boto3.client("cloudformation", "us-east-1")
    cf_conn.create_stack(StackName="test_stack", TemplateBody=json.dumps(template1))

    logs_conn = boto3.client("logs", region_name="us-east-1")
    policies = logs_conn.describe_resource_policies()["resourcePolicies"]
    policies.should.have.length_of(1)

    cf_conn.delete_stack(StackName="test_stack")
    policies = logs_conn.describe_resource_policies()["resourcePolicies"]
    policies.should.have.length_of(0)


@mock_cloudformation
@mock_events
def test_stack_events_create_rule_integration():
    events_template = {
        "AWSTemplateFormatVersion": "2010-09-09",
        "Resources": {
            "Event": {
                "Type": "AWS::Events::Rule",
                "Properties": {
                    "Name": "quick-fox",
                    "State": "ENABLED",
                    "ScheduleExpression": "rate(5 minutes)",
                },
            }
        },
    }
    cf_conn = boto3.client("cloudformation", "us-west-2")
    cf_conn.create_stack(
        StackName="test_stack", TemplateBody=json.dumps(events_template)
    )

    rules = boto3.client("events", "us-west-2").list_rules()
    rules["Rules"].should.have.length_of(1)
    rules["Rules"][0]["Name"].should.equal("quick-fox")
    rules["Rules"][0]["State"].should.equal("ENABLED")
    rules["Rules"][0]["ScheduleExpression"].should.equal("rate(5 minutes)")


@mock_cloudformation
@mock_events
def test_stack_events_delete_rule_integration():
    events_template = {
        "AWSTemplateFormatVersion": "2010-09-09",
        "Resources": {
            "Event": {
                "Type": "AWS::Events::Rule",
                "Properties": {
                    "Name": "quick-fox",
                    "State": "ENABLED",
                    "ScheduleExpression": "rate(5 minutes)",
                },
            }
        },
    }
    cf_conn = boto3.client("cloudformation", "us-west-2")
    cf_conn.create_stack(
        StackName="test_stack", TemplateBody=json.dumps(events_template)
    )

    rules = boto3.client("events", "us-west-2").list_rules()
    rules["Rules"].should.have.length_of(1)

    cf_conn.delete_stack(StackName="test_stack")

    rules = boto3.client("events", "us-west-2").list_rules()
    rules["Rules"].should.have.length_of(0)


@mock_cloudformation
@mock_events
def test_stack_events_create_rule_without_name_integration():
    events_template = {
        "AWSTemplateFormatVersion": "2010-09-09",
        "Resources": {
            "Event": {
                "Type": "AWS::Events::Rule",
                "Properties": {
                    "State": "ENABLED",
                    "ScheduleExpression": "rate(5 minutes)",
                },
            }
        },
    }
    cf_conn = boto3.client("cloudformation", "us-west-2")
    cf_conn.create_stack(
        StackName="test_stack", TemplateBody=json.dumps(events_template)
    )

    rules = boto3.client("events", "us-west-2").list_rules()
    rules["Rules"][0]["Name"].should.contain("test_stack-Event-")


@mock_cloudformation
@mock_events
@mock_logs
def test_stack_events_create_rule_as_target():
    events_template = {
        "AWSTemplateFormatVersion": "2010-09-09",
        "Resources": {
            "SecurityGroup": {
                "Type": "AWS::Logs::LogGroup",
                "Properties": {
                    "LogGroupName": {"Fn::GetAtt": ["Event", "Arn"]},
                    "RetentionInDays": 3,
                },
            },
            "Event": {
                "Type": "AWS::Events::Rule",
                "Properties": {
                    "State": "ENABLED",
                    "ScheduleExpression": "rate(5 minutes)",
                },
            },
        },
    }
    cf_conn = boto3.client("cloudformation", "us-west-2")
    cf_conn.create_stack(
        StackName="test_stack", TemplateBody=json.dumps(events_template)
    )

    rules = boto3.client("events", "us-west-2").list_rules()
    log_groups = boto3.client("logs", "us-west-2").describe_log_groups()

    rules["Rules"][0]["Name"].should.contain("test_stack-Event-")

    log_groups["logGroups"][0]["logGroupName"].should.equal(rules["Rules"][0]["Arn"])
    log_groups["logGroups"][0]["retentionInDays"].should.equal(3)


@mock_cloudformation
@mock_events
def test_stack_events_update_rule_integration():
    events_template = Template(
        """{
        "AWSTemplateFormatVersion": "2010-09-09",
        "Resources": {
            "Event": {
                "Type": "AWS::Events::Rule",
                "Properties": {
                    "Name": "$Name",
                    "State": "$State",
                    "ScheduleExpression": "rate(5 minutes)",
                },
            }
        },
    } """
    )

    cf_conn = boto3.client("cloudformation", "us-west-2")

    original_template = events_template.substitute(Name="Foo", State="ENABLED")
    cf_conn.create_stack(StackName="test_stack", TemplateBody=original_template)

    rules = boto3.client("events", "us-west-2").list_rules()
    rules["Rules"].should.have.length_of(1)
    rules["Rules"][0]["Name"].should.equal("Foo")
    rules["Rules"][0]["State"].should.equal("ENABLED")

    update_template = events_template.substitute(Name="Bar", State="DISABLED")
    cf_conn.update_stack(StackName="test_stack", TemplateBody=update_template)

    rules = boto3.client("events", "us-west-2").list_rules()

    rules["Rules"].should.have.length_of(1)
    rules["Rules"][0]["Name"].should.equal("Bar")
    rules["Rules"][0]["State"].should.equal("DISABLED")


@mock_cloudformation
@mock_autoscaling
def test_autoscaling_propagate_tags():
    autoscaling_group_with_tags = {
        "AWSTemplateFormatVersion": "2010-09-09",
        "Resources": {
            "AutoScalingGroup": {
                "Type": "AWS::AutoScaling::AutoScalingGroup",
                "Properties": {
                    "AutoScalingGroupName": "test-scaling-group",
                    "DesiredCapacity": 1,
                    "MinSize": 1,
                    "MaxSize": 50,
                    "LaunchConfigurationName": "test-launch-config",
                    "AvailabilityZones": ["us-east-1a"],
                    "Tags": [
                        {
                            "Key": "test-key-propagate",
                            "Value": "test",
                            "PropagateAtLaunch": True,
                        },
                        {
                            "Key": "test-key-no-propagate",
                            "Value": "test",
                            "PropagateAtLaunch": False,
                        },
                    ],
                },
                "DependsOn": "LaunchConfig",
            },
            "LaunchConfig": {
                "Type": "AWS::AutoScaling::LaunchConfiguration",
                "Properties": {
                    "LaunchConfigurationName": "test-launch-config",
                    "ImageId": EXAMPLE_AMI_ID,
                    "InstanceType": "t2.medium",
                },
            },
        },
    }
    boto3.client("cloudformation", "us-east-1").create_stack(
        StackName="propagate_tags_test",
        TemplateBody=json.dumps(autoscaling_group_with_tags),
    )

    autoscaling = boto3.client("autoscaling", "us-east-1")

    autoscaling_group_tags = autoscaling.describe_auto_scaling_groups()[
        "AutoScalingGroups"
    ][0]["Tags"]
    propagation_dict = {
        tag["Key"]: tag["PropagateAtLaunch"] for tag in autoscaling_group_tags
    }

    assert propagation_dict["test-key-propagate"]
    assert not propagation_dict["test-key-no-propagate"]


@mock_cloudformation
@mock_events
def test_stack_eventbus_create_from_cfn_integration():
    eventbus_template = """{
        "AWSTemplateFormatVersion": "2010-09-09",
        "Resources": {
            "EventBus": {
                "Type": "AWS::Events::EventBus",
                "Properties": {
                    "Name": "MyCustomEventBus"
                },
            }
        },
    }"""

    cf_conn = boto3.client("cloudformation", "us-west-2")
    cf_conn.create_stack(StackName="test_stack", TemplateBody=eventbus_template)

    event_buses = boto3.client("events", "us-west-2").list_event_buses(
        NamePrefix="MyCustom"
    )

    event_buses["EventBuses"].should.have.length_of(1)
    event_buses["EventBuses"][0]["Name"].should.equal("MyCustomEventBus")


@mock_cloudformation
@mock_events
def test_stack_events_delete_eventbus_integration():
    eventbus_template = """{
        "AWSTemplateFormatVersion": "2010-09-09",
        "Resources": {
            "EventBus": {
                "Type": "AWS::Events::EventBus",
                "Properties": {
                    "Name": "MyCustomEventBus"
                },
            }
        },
    }"""
    cf_conn = boto3.client("cloudformation", "us-west-2")
    cf_conn.create_stack(StackName="test_stack", TemplateBody=eventbus_template)

    event_buses = boto3.client("events", "us-west-2").list_event_buses(
        NamePrefix="MyCustom"
    )
    event_buses["EventBuses"].should.have.length_of(1)

    cf_conn.delete_stack(StackName="test_stack")

    event_buses = boto3.client("events", "us-west-2").list_event_buses(
        NamePrefix="MyCustom"
    )
    event_buses["EventBuses"].should.have.length_of(0)


@mock_cloudformation
@mock_events
def test_stack_events_delete_from_cfn_integration():
    eventbus_template = Template(
        """{
        "AWSTemplateFormatVersion": "2010-09-09",
        "Resources": {
            "$resource_name": {
                "Type": "AWS::Events::EventBus",
                "Properties": {
                    "Name": "$name"
                },
            }
        },
    }"""
    )

    cf_conn = boto3.client("cloudformation", "us-west-2")

    original_template = eventbus_template.substitute(
        {"resource_name": "original", "name": "MyCustomEventBus"}
    )
    cf_conn.create_stack(StackName="test_stack", TemplateBody=original_template)

    original_event_buses = boto3.client("events", "us-west-2").list_event_buses(
        NamePrefix="MyCustom"
    )
    original_event_buses["EventBuses"].should.have.length_of(1)

    original_eventbus = original_event_buses["EventBuses"][0]

    updated_template = eventbus_template.substitute(
        {"resource_name": "updated", "name": "AnotherEventBus"}
    )
    cf_conn.update_stack(StackName="test_stack", TemplateBody=updated_template)

    update_event_buses = boto3.client("events", "us-west-2").list_event_buses(
        NamePrefix="AnotherEventBus"
    )
    update_event_buses["EventBuses"].should.have.length_of(1)
    update_event_buses["EventBuses"][0]["Arn"].shouldnt.equal(original_eventbus["Arn"])


@mock_cloudformation
@mock_events
def test_stack_events_update_from_cfn_integration():
    eventbus_template = Template(
        """{
        "AWSTemplateFormatVersion": "2010-09-09",
        "Resources": {
            "EventBus": {
                "Type": "AWS::Events::EventBus",
                "Properties": {
                    "Name": "$name"
                },
            }
        },
    }"""
    )

    cf_conn = boto3.client("cloudformation", "us-west-2")

    original_template = eventbus_template.substitute({"name": "MyCustomEventBus"})
    cf_conn.create_stack(StackName="test_stack", TemplateBody=original_template)

    original_event_buses = boto3.client("events", "us-west-2").list_event_buses(
        NamePrefix="MyCustom"
    )
    original_event_buses["EventBuses"].should.have.length_of(1)

    original_eventbus = original_event_buses["EventBuses"][0]

    updated_template = eventbus_template.substitute({"name": "NewEventBus"})
    cf_conn.update_stack(StackName="test_stack", TemplateBody=updated_template)

    update_event_buses = boto3.client("events", "us-west-2").list_event_buses(
        NamePrefix="NewEventBus"
    )
    update_event_buses["EventBuses"].should.have.length_of(1)
    update_event_buses["EventBuses"][0]["Name"].should.equal("NewEventBus")
    update_event_buses["EventBuses"][0]["Arn"].shouldnt.equal(original_eventbus["Arn"])


@mock_cloudformation
@mock_events
def test_stack_events_get_attribute_integration():
    eventbus_template = """{
        "AWSTemplateFormatVersion": "2010-09-09",
        "Resources": {
            "EventBus": {
                "Type": "AWS::Events::EventBus",
                "Properties": {
                    "Name": "MyEventBus"
                },
            }
        },
        "Outputs": {
            "bus_arn": {"Value": {"Fn::GetAtt": ["EventBus", "Arn"]}},
            "bus_name": {"Value": {"Fn::GetAtt": ["EventBus", "Name"]}},
        }
    }"""

    cf = boto3.client("cloudformation", "us-west-2")
    events = boto3.client("events", "us-west-2")

    cf.create_stack(StackName="test_stack", TemplateBody=eventbus_template)

    stack = cf.describe_stacks(StackName="test_stack")["Stacks"][0]
    outputs = stack["Outputs"]

    output_arn = list(filter(lambda item: item["OutputKey"] == "bus_arn", outputs))[0]
    output_name = list(filter(lambda item: item["OutputKey"] == "bus_name", outputs))[0]

    event_bus = events.list_event_buses(NamePrefix="MyEventBus")["EventBuses"][0]

    output_arn["OutputValue"].should.equal(event_bus["Arn"])
    output_name["OutputValue"].should.equal(event_bus["Name"])


@mock_cloudformation
@mock_dynamodb2
def test_dynamodb_table_creation():
    CFN_TEMPLATE = {
        "Outputs": {"MyTableName": {"Value": {"Ref": "MyTable"}},},
        "Resources": {
            "MyTable": {
                "Type": "AWS::DynamoDB::Table",
                "Properties": {
                    "KeySchema": [{"AttributeName": "id", "KeyType": "HASH"}],
                    "AttributeDefinitions": [
                        {"AttributeName": "id", "AttributeType": "S"}
                    ],
                    "BillingMode": "PAY_PER_REQUEST",
                },
            },
        },
    }
    stack_name = "foobar"
    cfn = boto3.client("cloudformation", "us-west-2")
    cfn.create_stack(StackName=stack_name, TemplateBody=json.dumps(CFN_TEMPLATE))
    # Wait until moto creates the stack
    waiter = cfn.get_waiter("stack_create_complete")
    waiter.wait(StackName=stack_name)
    # Verify the TableName is part of the outputs
    stack = cfn.describe_stacks(StackName=stack_name)["Stacks"][0]
    outputs = stack["Outputs"]
    outputs.should.have.length_of(1)
    outputs[0]["OutputKey"].should.equal("MyTableName")
    outputs[0]["OutputValue"].should.contain("foobar")
    # Assert the table is created
    ddb = boto3.client("dynamodb", "us-west-2")
    table_names = ddb.list_tables()["TableNames"]
    table_names.should.equal([outputs[0]["OutputValue"]])<|MERGE_RESOLUTION|>--- conflicted
+++ resolved
@@ -19,12 +19,6 @@
     mock_kms,
     mock_lambda,
     mock_logs,
-<<<<<<< HEAD
-=======
-    mock_rds_deprecated,
-    mock_redshift_deprecated,
-    mock_route53_deprecated,
->>>>>>> 14a69c75
     mock_s3,
     mock_sqs,
     mock_elbv2,
