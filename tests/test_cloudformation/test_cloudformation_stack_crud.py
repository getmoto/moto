--- conflicted
+++ resolved
@@ -8,12 +8,8 @@
 import boto.s3.key
 import boto.cloudformation
 from boto.exception import BotoServerError
-<<<<<<< HEAD
 import sure  # noqa # pylint: disable=unused-import
-=======
 from freezegun import freeze_time
-import sure  # noqa
->>>>>>> f50d80ed
 
 import pytest
 
