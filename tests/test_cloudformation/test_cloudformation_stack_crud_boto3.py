from __future__ import unicode_literals

import boto3
import boto
import boto.s3
import boto.s3.key
from botocore.exceptions import ClientError
from moto import mock_cloudformation, mock_s3

import json
import sure  # noqa
# Ensure 'assert_raises' context manager support for Python 2.6
import tests.backport_assert_raises  # noqa
from nose.tools import assert_raises

dummy_template = {
    "AWSTemplateFormatVersion": "2010-09-09",
    "Description": "Stack 1",
    "Resources": {
        "EC2Instance1": {
            "Type": "AWS::EC2::Instance",
            "Properties": {
                "ImageId": "ami-d3adb33f",
                "KeyName": "dummy",
                "InstanceType": "t2.micro",
                "Tags": [
                    {
                        "Key": "Description",
                        "Value": "Test tag"
                    },
                    {
                        "Key": "Name",
                        "Value": "Name tag for tests"
                    }
                ]
            }
        }
    }
}

dummy_update_template = {
    "AWSTemplateFormatVersion": "2010-09-09",
    "Parameters": {
        "KeyName": {
            "Description": "Name of an existing EC2 KeyPair",
            "Type": "AWS::EC2::KeyPair::KeyName",
            "ConstraintDescription": "must be the name of an existing EC2 KeyPair."
        }
    },
    "Resources": {
        "Instance": {
            "Type": "AWS::EC2::Instance",
            "Properties": {
                "ImageId": "ami-08111162"
            }
        }
    }
}

dummy_template_json = json.dumps(dummy_template)
dummy_update_template_json = json.dumps(dummy_template)


@mock_cloudformation
def test_boto3_create_stack():
    cf_conn = boto3.client('cloudformation', region_name='us-east-1')
    cf_conn.create_stack(
        StackName="test_stack",
        TemplateBody=dummy_template_json,
    )

    cf_conn.get_template(StackName="test_stack")['TemplateBody'].should.equal(
        dummy_template)


@mock_cloudformation
def test_creating_stacks_across_regions():
    west1_cf = boto3.resource('cloudformation', region_name='us-west-1')
    west2_cf = boto3.resource('cloudformation', region_name='us-west-2')
    west1_cf.create_stack(
        StackName="test_stack",
        TemplateBody=dummy_template_json,
    )
    west2_cf.create_stack(
        StackName="test_stack",
        TemplateBody=dummy_template_json,
    )

    list(west1_cf.stacks.all()).should.have.length_of(1)
    list(west2_cf.stacks.all()).should.have.length_of(1)


@mock_cloudformation
def test_create_stack_with_notification_arn():
    cf = boto3.resource('cloudformation', region_name='us-east-1')
    cf.create_stack(
        StackName="test_stack_with_notifications",
        TemplateBody=dummy_template_json,
        NotificationARNs=['arn:aws:sns:us-east-1:123456789012:fake-queue'],
    )

    stack = list(cf.stacks.all())[0]
    stack.notification_arns.should.contain(
        'arn:aws:sns:us-east-1:123456789012:fake-queue')


@mock_cloudformation
def test_create_stack_with_role_arn():
    cf = boto3.resource('cloudformation', region_name='us-east-1')
    cf.create_stack(
        StackName="test_stack_with_notifications",
        TemplateBody=dummy_template_json,
        RoleARN='arn:aws:iam::123456789012:role/moto',
    )

    stack = list(cf.stacks.all())[0]
    stack.role_arn.should.equal('arn:aws:iam::123456789012:role/moto')


@mock_cloudformation
@mock_s3
def test_create_stack_from_s3_url():
    s3 = boto3.client('s3')
    s3_conn = boto3.resource('s3')
    bucket = s3_conn.create_bucket(Bucket="foobar")

    key = s3_conn.Object(
        'foobar', 'template-key').put(Body=dummy_template_json)
    key_url = s3.generate_presigned_url(
        ClientMethod='get_object',
        Params={
            'Bucket': 'foobar',
            'Key': 'template-key'
        }
    )

    cf_conn = boto3.client('cloudformation', region_name='us-west-1')
    cf_conn.create_stack(
        StackName='stack_from_url',
        TemplateURL=key_url,
    )

    cf_conn.get_template(StackName="stack_from_url")[
        'TemplateBody'].should.equal(dummy_template)


@mock_cloudformation
def test_describe_stack_resources():
    cf_conn = boto3.client('cloudformation', region_name='us-east-1')
    cf_conn.create_stack(
        StackName="test_stack",
        TemplateBody=dummy_template_json,
    )

    stack = cf_conn.describe_stacks(StackName="test_stack")['Stacks'][0]

    response = cf_conn.describe_stack_resources(StackName=stack['StackName'])
    resource = response['StackResources'][0]
    resource['LogicalResourceId'].should.equal('EC2Instance1')
    resource['ResourceStatus'].should.equal('CREATE_COMPLETE')
    resource['ResourceType'].should.equal('AWS::EC2::Instance')
    resource['StackId'].should.equal(stack['StackId'])


@mock_cloudformation
def test_describe_stack_by_name():
    cf_conn = boto3.client('cloudformation', region_name='us-east-1')
    cf_conn.create_stack(
        StackName="test_stack",
        TemplateBody=dummy_template_json,
    )

    stack = cf_conn.describe_stacks(StackName="test_stack")['Stacks'][0]
    stack['StackName'].should.equal('test_stack')


@mock_cloudformation
def test_describe_stack_by_stack_id():
    cf_conn = boto3.client('cloudformation', region_name='us-east-1')
    cf_conn.create_stack(
        StackName="test_stack",
        TemplateBody=dummy_template_json,
    )

    stack = cf_conn.describe_stacks(StackName="test_stack")['Stacks'][0]
    stack_by_id = cf_conn.describe_stacks(StackName=stack['StackId'])['Stacks'][
        0]

    stack_by_id['StackId'].should.equal(stack['StackId'])
    stack_by_id['StackName'].should.equal("test_stack")


@mock_cloudformation
def test_list_stacks():
    cf = boto3.resource('cloudformation', region_name='us-east-1')
    cf.create_stack(
        StackName="test_stack",
        TemplateBody=dummy_template_json,
    )
    cf.create_stack(
        StackName="test_stack2",
        TemplateBody=dummy_template_json,
    )

    stacks = list(cf.stacks.all())
    stacks.should.have.length_of(2)
    stack_names = [stack.stack_name for stack in stacks]
    stack_names.should.contain("test_stack")
    stack_names.should.contain("test_stack2")


@mock_cloudformation
def test_delete_stack_from_resource():
    cf = boto3.resource('cloudformation', region_name='us-east-1')
    stack = cf.create_stack(
        StackName="test_stack",
        TemplateBody=dummy_template_json,
    )

    list(cf.stacks.all()).should.have.length_of(1)
    stack.delete()
    list(cf.stacks.all()).should.have.length_of(0)


@mock_cloudformation
def test_delete_stack_by_name():
    cf_conn = boto3.client('cloudformation', region_name='us-east-1')
    cf_conn.create_stack(
        StackName="test_stack",
        TemplateBody=dummy_template_json,
    )

    cf_conn.describe_stacks()['Stacks'].should.have.length_of(1)
    cf_conn.delete_stack(StackName="test_stack")
    cf_conn.describe_stacks()['Stacks'].should.have.length_of(0)


@mock_cloudformation
def test_describe_deleted_stack():
    cf_conn = boto3.client('cloudformation', region_name='us-east-1')
    cf_conn.create_stack(
        StackName="test_stack",
        TemplateBody=dummy_template_json,
    )

    stack = cf_conn.describe_stacks(StackName="test_stack")['Stacks'][0]
    stack_id = stack['StackId']
    cf_conn.delete_stack(StackName=stack['StackId'])
    stack_by_id = cf_conn.describe_stacks(StackName=stack_id)['Stacks'][0]
    stack_by_id['StackId'].should.equal(stack['StackId'])
    stack_by_id['StackName'].should.equal("test_stack")
    stack_by_id['StackStatus'].should.equal("DELETE_COMPLETE")


@mock_cloudformation
def test_describe_updated_stack():
    cf_conn = boto3.client('cloudformation', region_name='us-east-1')
    cf_conn.create_stack(
        StackName="test_stack",
        TemplateBody=dummy_template_json,
    )

    cf_conn.update_stack(
        StackName="test_stack",
        RoleARN='arn:aws:iam::123456789012:role/moto',
        TemplateBody=dummy_update_template_json)

    stack = cf_conn.describe_stacks(StackName="test_stack")['Stacks'][0]
    stack_id = stack['StackId']
    stack_by_id = cf_conn.describe_stacks(StackName=stack_id)['Stacks'][0]
    stack_by_id['StackId'].should.equal(stack['StackId'])
    stack_by_id['StackName'].should.equal("test_stack")
    stack_by_id['StackStatus'].should.equal("UPDATE_COMPLETE")
    stack_by_id['RoleARN'].should.equal('arn:aws:iam::123456789012:role/moto')


@mock_cloudformation
def test_bad_describe_stack():
    cf_conn = boto3.client('cloudformation', region_name='us-east-1')
    with assert_raises(ClientError):
        cf_conn.describe_stacks(StackName="non_existent_stack")


@mock_cloudformation()
def test_cloudformation_params():
    dummy_template_with_params = {
        "AWSTemplateFormatVersion": "2010-09-09",
        "Description": "Stack 1",
        "Resources": {},
        "Parameters": {
            "APPNAME": {
                "Default": "app-name",
                "Description": "The name of the app",
                "Type": "String"
            }
        }
    }
    dummy_template_with_params_json = json.dumps(dummy_template_with_params)

    cf = boto3.resource('cloudformation', region_name='us-east-1')
    stack = cf.create_stack(
        StackName='test_stack',
        TemplateBody=dummy_template_with_params_json,
        Parameters=[{
            "ParameterKey": "APPNAME",
            "ParameterValue": "testing123",
        }],
    )

    stack.parameters.should.have.length_of(1)
    param = stack.parameters[0]
    param['ParameterKey'].should.equal('APPNAME')
    param['ParameterValue'].should.equal('testing123')


@mock_cloudformation
def test_stack_tags():
    tags = [
        {
            "Key": "foo",
            "Value": "bar"
        },
        {
            "Key": "baz",
            "Value": "bleh"
        }
    ]
    cf = boto3.resource('cloudformation', region_name='us-east-1')
    stack = cf.create_stack(
        StackName="test_stack",
        TemplateBody=dummy_template_json,
        Tags=tags,
    )
    observed_tag_items = set(
        item for items in [tag.items() for tag in stack.tags] for item in items)
    expected_tag_items = set(
        item for items in [tag.items() for tag in tags] for item in items)
    observed_tag_items.should.equal(expected_tag_items)


@mock_cloudformation
def test_stack_events():
    cf = boto3.resource('cloudformation', region_name='us-east-1')
    stack = cf.create_stack(
        StackName="test_stack",
        TemplateBody=dummy_template_json,
    )
    stack.update(TemplateBody=dummy_update_template_json)
    stack = cf.Stack(stack.stack_id)
    stack.delete()

    # assert begins and ends with stack events
    events = list(stack.events.all())
    events[0].resource_type.should.equal("AWS::CloudFormation::Stack")
    events[-1].resource_type.should.equal("AWS::CloudFormation::Stack")

<<<<<<< HEAD
    # testing ordering of stack events without assuming resource events will
    # not exist
=======
    # testing ordering of stack events without assuming resource events will not exist
    # the AWS API returns events in reverse chronological order
>>>>>>> 0393c384
    stack_events_to_look_for = iter([
        ("DELETE_COMPLETE", None),
        ("DELETE_IN_PROGRESS", "User Initiated"),
        ("UPDATE_COMPLETE", None),
        ("UPDATE_IN_PROGRESS", "User Initiated"),
        ("CREATE_COMPLETE", None),
        ("CREATE_IN_PROGRESS", "User Initiated"),
    ])
    try:
        for event in events:
            event.stack_id.should.equal(stack.stack_id)
            event.stack_name.should.equal("test_stack")
            event.event_id.should.match(r"[0-9a-f]{8}-([0-9a-f]{4}-){3}[0-9a-f]{12}")

            if event.resource_type == "AWS::CloudFormation::Stack":
                event.logical_resource_id.should.equal("test_stack")
                event.physical_resource_id.should.equal(stack.stack_id)

                status_to_look_for, reason_to_look_for = next(
                    stack_events_to_look_for)
                event.resource_status.should.equal(status_to_look_for)
                if reason_to_look_for is not None:
                    event.resource_status_reason.should.equal(
                        reason_to_look_for)
    except StopIteration:
        assert False, "Too many stack events"

    list(stack_events_to_look_for).should.be.empty<|MERGE_RESOLUTION|>--- conflicted
+++ resolved
@@ -354,13 +354,8 @@
     events[0].resource_type.should.equal("AWS::CloudFormation::Stack")
     events[-1].resource_type.should.equal("AWS::CloudFormation::Stack")
 
-<<<<<<< HEAD
-    # testing ordering of stack events without assuming resource events will
-    # not exist
-=======
     # testing ordering of stack events without assuming resource events will not exist
     # the AWS API returns events in reverse chronological order
->>>>>>> 0393c384
     stack_events_to_look_for = iter([
         ("DELETE_COMPLETE", None),
         ("DELETE_IN_PROGRESS", "User Initiated"),
