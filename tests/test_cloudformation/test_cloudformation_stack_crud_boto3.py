import json
from collections import OrderedDict
from datetime import datetime, timedelta
import os
import pytz

import boto3
from botocore.exceptions import ClientError
import sure  # noqa # pylint: disable=unused-import

import pytest
from unittest import SkipTest

from moto import (
    mock_cloudformation,
    mock_dynamodb2,
    mock_s3,
    mock_sns,
    mock_sqs,
    mock_ec2,
    mock_iam,
    mock_lambda,
)
from moto import settings
from moto.core import ACCOUNT_ID
from moto.cloudformation import cloudformation_backends

from tests import EXAMPLE_AMI_ID

dummy_template = {
    "AWSTemplateFormatVersion": "2010-09-09",
    "Description": "Stack 1",
    "Resources": {
        "EC2Instance1": {
            "Type": "AWS::EC2::Instance",
            "Properties": {
                "ImageId": EXAMPLE_AMI_ID,
                "KeyName": "dummy",
                "InstanceType": "t2.micro",
                "Tags": [
                    {"Key": "Description", "Value": "Test tag"},
                    {"Key": "Name", "Value": "Name tag for tests"},
                ],
            },
        }
    },
}

dummy_template2 = {
    "AWSTemplateFormatVersion": "2010-09-09",
    "Description": "Stack 2",
    "Resources": {},
}

dummy_template3 = {
    "AWSTemplateFormatVersion": "2010-09-09",
    "Description": "Stack 3",
    "Resources": {
        "VPC": {"Properties": {"CidrBlock": "192.168.0.0/16"}, "Type": "AWS::EC2::VPC"}
    },
}

<<<<<<< HEAD
dummy_template4 = {
    "AWSTemplateFormatVersion": "2010-09-09",
    "Resources": {
        "myDynamoDBTable": {
            "Type": "AWS::DynamoDB::Table",
            "Properties": {
                "AttributeDefinitions": [
                    {"AttributeName": "Name", "AttributeType": "S"},
                    {"AttributeName": "Age", "AttributeType": "S"},
                ],
                "KeySchema": [
                    {"AttributeName": "Name", "KeyType": "HASH"},
                    {"AttributeName": "Age", "KeyType": "RANGE"},
                ],
                "ProvisionedThroughput": {
                    "ReadCapacityUnits": 5,
                    "WriteCapacityUnits": 5,
                },
                "TableName": "Person",
            },
        }
    },
}

=======

dummy_template_with_parameters = {
    "AWSTemplateFormatVersion": "2010-09-09",
    "Description": "A simple CloudFormation template",
    "Resources": {
        "Bucket": {
            "Type": "AWS::S3::Bucket",
            "Properties": {"BucketName": {"Ref": "Name"}},
        }
    },
    "Parameters": {
        "Name": {"Type": "String", "Default": "SomeValue"},
        "Another": {
            "Type": "String",
            "Default": "A",
            "AllowedValues": ["A", "B"],
            "Description": "Chose A or B",
        },
    },
}


>>>>>>> 7764a944
dummy_template_yaml = """---
AWSTemplateFormatVersion: 2010-09-09
Description: Stack1 with yaml template
Resources:
  EC2Instance1:
    Type: AWS::EC2::Instance
    Properties:
      ImageId: ami-03cf127a
      KeyName: dummy
      InstanceType: t2.micro
      Tags:
        - Key: Description
          Value: Test tag
        - Key: Name
          Value: Name tag for tests
    Parameters:
"""

dummy_template_yaml_with_short_form_func = """---
AWSTemplateFormatVersion: 2010-09-09
Description: Stack1 with yaml template
Resources:
  EC2Instance1:
    Type: AWS::EC2::Instance
    Properties:
      ImageId: ami-03cf127a
      KeyName: !Join [ ":", [ du, m, my ] ]
      InstanceType: t2.micro
      Tags:
        - Key: Description
          Value: Test tag
        - Key: Name
          Value: Name tag for tests
"""

dummy_template_yaml_with_ref = """---
AWSTemplateFormatVersion: 2010-09-09
Description: Stack1 with yaml template
Parameters:
  TagDescription:
    Type: String
  TagName:
    Type: String

Resources:
  EC2Instance1:
    Type: AWS::EC2::Instance
    Properties:
      ImageId: ami-03cf127a
      KeyName: dummy
      InstanceType: t2.micro
      Tags:
        - Key: Description
          Value:
            Ref: TagDescription
        - Key: Name
          Value: !Ref TagName
"""

dummy_empty_template = {
    "AWSTemplateFormatVersion": "2010-09-09",
    "Parameters": {},
    "Resources": {},
}

dummy_parametrized_template = {
    "AWSTemplateFormatVersion": "2010-09-09",
    "Parameters": {
        "KeyName": {"Description": "A template parameter", "Type": "String"}
    },
    "Resources": {},
}

dummy_update_template = {
    "AWSTemplateFormatVersion": "2010-09-09",
    "Parameters": {
        "KeyName": {
            "Description": "Name of an existing EC2 KeyPair",
            "Type": "AWS::EC2::KeyPair::KeyName",
            "ConstraintDescription": "must be the name of an existing EC2 KeyPair.",
        }
    },
    "Resources": {
        "Instance": {
            "Type": "AWS::EC2::Instance",
            "Properties": {"ImageId": EXAMPLE_AMI_ID},
        }
    },
}

dummy_output_template = {
    "AWSTemplateFormatVersion": "2010-09-09",
    "Description": "Stack 1",
    "Resources": {
        "Instance": {
            "Type": "AWS::EC2::Instance",
            "Properties": {"ImageId": EXAMPLE_AMI_ID},
        }
    },
    "Outputs": {
        "StackVPC": {
            "Description": "The ID of the VPC",
            "Value": "VPCID",
            "Export": {"Name": "My VPC ID"},
        }
    },
}

dummy_import_template = {
    "AWSTemplateFormatVersion": "2010-09-09",
    "Resources": {
        "Queue": {
            "Type": "AWS::SQS::Queue",
            "Properties": {
                "QueueName": {"Fn::ImportValue": "My VPC ID"},
                "VisibilityTimeout": 60,
            },
        }
    },
}

dummy_redrive_template = {
    "AWSTemplateFormatVersion": "2010-09-09",
    "Resources": {
        "MainQueue": {
            "Type": "AWS::SQS::Queue",
            "Properties": {
                "QueueName": "mainqueue.fifo",
                "FifoQueue": True,
                "ContentBasedDeduplication": False,
                "RedrivePolicy": {
                    "deadLetterTargetArn": {"Fn::GetAtt": ["DeadLetterQueue", "Arn"]},
                    "maxReceiveCount": 5,
                },
            },
        },
        "DeadLetterQueue": {
            "Type": "AWS::SQS::Queue",
            "Properties": {"FifoQueue": True},
        },
    },
}

dummy_template_special_chars_in_description = {
    "AWSTemplateFormatVersion": "2010-09-09",
    "Description": "Stack 1 <env>",
    "Resources": {
        "EC2Instance1": {
            "Type": "AWS::EC2::Instance",
            "Properties": {
                "ImageId": EXAMPLE_AMI_ID,
                "KeyName": "dummy",
                "InstanceType": "t2.micro",
                "Tags": [
                    {"Key": "Description", "Value": "Test tag"},
                    {"Key": "Name", "Value": "Name tag for tests"},
                ],
            },
        }
    },
}

dummy_template_json = json.dumps(dummy_template)
dummy_template_special_chars_in_description_json = json.dumps(
    dummy_template_special_chars_in_description
)
dummy_empty_template_json = json.dumps(dummy_empty_template)
dummy_parametrized_template_json = json.dumps(dummy_parametrized_template)
dummy_update_template_json = json.dumps(dummy_update_template)
dummy_output_template_json = json.dumps(dummy_output_template)
dummy_import_template_json = json.dumps(dummy_import_template)
dummy_redrive_template_json = json.dumps(dummy_redrive_template)
dummy_template_json2 = json.dumps(dummy_template2)
dummy_template_json4 = json.dumps(dummy_template4)


@mock_cloudformation
@mock_ec2
def test_create_stack():
    cf_conn = boto3.client("cloudformation", region_name="us-east-1")
    cf_conn.create_stack(StackName="test_stack", TemplateBody=dummy_template_json)

    stack = cf_conn.describe_stacks()["Stacks"][0]
    stack.should.have.key("StackName").equal("test_stack")

    template = cf_conn.get_template(StackName="test_stack")["TemplateBody"]
    template.should.equal(dummy_template)


@mock_cloudformation
@mock_ec2
def test_boto3_describe_stack_instances():
    cf_conn = boto3.client("cloudformation", region_name="us-east-1")
    cf_conn.create_stack_set(
        StackSetName="test_stack_set", TemplateBody=dummy_template_json
    )
    cf_conn.create_stack_instances(
        StackSetName="test_stack_set",
        Accounts=[ACCOUNT_ID],
        Regions=["us-east-1", "us-west-2"],
    )
    usw2_instance = cf_conn.describe_stack_instance(
        StackSetName="test_stack_set",
        StackInstanceAccount=ACCOUNT_ID,
        StackInstanceRegion="us-west-2",
    )
    use1_instance = cf_conn.describe_stack_instance(
        StackSetName="test_stack_set",
        StackInstanceAccount=ACCOUNT_ID,
        StackInstanceRegion="us-east-1",
    )

    usw2_instance["StackInstance"].should.have.key("Region").which.should.equal(
        "us-west-2"
    )
    usw2_instance["StackInstance"].should.have.key("Account").which.should.equal(
        ACCOUNT_ID
    )
    use1_instance["StackInstance"].should.have.key("Region").which.should.equal(
        "us-east-1"
    )
    use1_instance["StackInstance"].should.have.key("Account").which.should.equal(
        ACCOUNT_ID
    )


@mock_cloudformation
def test_boto3_list_stacksets_length():
    cf_conn = boto3.client("cloudformation", region_name="us-east-1")
    cf_conn.create_stack_set(
        StackSetName="test_stack_set", TemplateBody=dummy_template_json
    )
    cf_conn.create_stack_set(
        StackSetName="test_stack_set2", TemplateBody=dummy_template_yaml
    )
    stacksets = cf_conn.list_stack_sets()
    stacksets.should.have.length_of(2)


@mock_cloudformation
def test_boto3_filter_stacks():
    conn = boto3.client("cloudformation", region_name="us-east-1")
    conn.create_stack(StackName="test_stack", TemplateBody=dummy_template_json)
    conn.create_stack(StackName="test_stack2", TemplateBody=dummy_template_json)
    conn.update_stack(StackName="test_stack", TemplateBody=dummy_template_json2)

    stacks = conn.list_stacks(StackStatusFilter=["CREATE_COMPLETE"])
    stacks.get("StackSummaries").should.have.length_of(1)
    stacks = conn.list_stacks(StackStatusFilter=["UPDATE_COMPLETE"])
    stacks.get("StackSummaries").should.have.length_of(1)


@mock_cloudformation
def test_boto3_list_stacksets_contents():
    cf_conn = boto3.client("cloudformation", region_name="us-east-1")
    cf_conn.create_stack_set(
        StackSetName="test_stack_set", TemplateBody=dummy_template_json
    )
    stacksets = cf_conn.list_stack_sets()
    stacksets["Summaries"][0].should.have.key("StackSetName").which.should.equal(
        "test_stack_set"
    )
    stacksets["Summaries"][0].should.have.key("Status").which.should.equal("ACTIVE")


@mock_cloudformation
def test_boto3_stop_stack_set_operation():
    cf_conn = boto3.client("cloudformation", region_name="us-east-1")
    cf_conn.create_stack_set(
        StackSetName="test_stack_set", TemplateBody=dummy_template_json
    )
    cf_conn.create_stack_instances(
        StackSetName="test_stack_set",
        Accounts=[ACCOUNT_ID],
        Regions=["us-east-1", "us-west-1", "us-west-2"],
    )
    operation_id = cf_conn.list_stack_set_operations(StackSetName="test_stack_set")[
        "Summaries"
    ][-1]["OperationId"]
    cf_conn.stop_stack_set_operation(
        StackSetName="test_stack_set", OperationId=operation_id
    )
    list_operation = cf_conn.list_stack_set_operations(StackSetName="test_stack_set")
    list_operation["Summaries"][-1]["Status"].should.equal("STOPPED")


@mock_cloudformation
def test_boto3_describe_stack_set_operation():
    cf_conn = boto3.client("cloudformation", region_name="us-east-1")
    cf_conn.create_stack_set(
        StackSetName="test_stack_set", TemplateBody=dummy_template_json
    )
    cf_conn.create_stack_instances(
        StackSetName="test_stack_set",
        Accounts=[ACCOUNT_ID],
        Regions=["us-east-1", "us-west-1", "us-west-2"],
    )
    operation_id = cf_conn.list_stack_set_operations(StackSetName="test_stack_set")[
        "Summaries"
    ][-1]["OperationId"]
    cf_conn.stop_stack_set_operation(
        StackSetName="test_stack_set", OperationId=operation_id
    )
    response = cf_conn.describe_stack_set_operation(
        StackSetName="test_stack_set", OperationId=operation_id
    )

    response["StackSetOperation"]["Status"].should.equal("STOPPED")
    response["StackSetOperation"]["Action"].should.equal("CREATE")
    with pytest.raises(ClientError) as exp:
        cf_conn.describe_stack_set_operation(
            StackSetName="test_stack_set", OperationId="non_existing_operation"
        )
    exp_err = exp.value.response.get("Error")
    exp_metadata = exp.value.response.get("ResponseMetadata")

    exp_err.get("Code").should.match(r"ValidationError")
    exp_err.get("Message").should.match(
        r"Stack with id non_existing_operation does not exist"
    )
    exp_metadata.get("HTTPStatusCode").should.equal(400)


@mock_cloudformation
def test_boto3_list_stack_set_operation_results():
    cf_conn = boto3.client("cloudformation", region_name="us-east-1")
    cf_conn.create_stack_set(
        StackSetName="test_stack_set", TemplateBody=dummy_template_json
    )
    cf_conn.create_stack_instances(
        StackSetName="test_stack_set",
        Accounts=[ACCOUNT_ID],
        Regions=["us-east-1", "us-west-1", "us-west-2"],
    )
    operation_id = cf_conn.list_stack_set_operations(StackSetName="test_stack_set")[
        "Summaries"
    ][-1]["OperationId"]

    cf_conn.stop_stack_set_operation(
        StackSetName="test_stack_set", OperationId=operation_id
    )
    response = cf_conn.list_stack_set_operation_results(
        StackSetName="test_stack_set", OperationId=operation_id
    )

    response["Summaries"].should.have.length_of(3)
    response["Summaries"][0].should.have.key("Account").which.should.equal(ACCOUNT_ID)
    response["Summaries"][1].should.have.key("Status").which.should.equal("STOPPED")


@mock_cloudformation
def test_boto3_update_stack_instances():
    cf_conn = boto3.client("cloudformation", region_name="us-east-1")
    param = [
        {"ParameterKey": "SomeParam", "ParameterValue": "StackSetValue"},
        {"ParameterKey": "AnotherParam", "ParameterValue": "StackSetValue2"},
    ]
    param_overrides = [
        {"ParameterKey": "SomeParam", "ParameterValue": "OverrideValue"},
        {"ParameterKey": "AnotherParam", "ParameterValue": "OverrideValue2"},
    ]
    cf_conn.create_stack_set(
        StackSetName="test_stack_set",
        TemplateBody=dummy_template_yaml_with_ref,
        Parameters=param,
    )
    cf_conn.create_stack_instances(
        StackSetName="test_stack_set",
        Accounts=[ACCOUNT_ID],
        Regions=["us-east-1", "us-west-1", "us-west-2"],
    )
    cf_conn.update_stack_instances(
        StackSetName="test_stack_set",
        Accounts=[ACCOUNT_ID],
        Regions=["us-west-1", "us-west-2"],
        ParameterOverrides=param_overrides,
    )
    usw2_instance = cf_conn.describe_stack_instance(
        StackSetName="test_stack_set",
        StackInstanceAccount=ACCOUNT_ID,
        StackInstanceRegion="us-west-2",
    )
    usw1_instance = cf_conn.describe_stack_instance(
        StackSetName="test_stack_set",
        StackInstanceAccount=ACCOUNT_ID,
        StackInstanceRegion="us-west-1",
    )
    use1_instance = cf_conn.describe_stack_instance(
        StackSetName="test_stack_set",
        StackInstanceAccount=ACCOUNT_ID,
        StackInstanceRegion="us-east-1",
    )

    usw2_instance["StackInstance"]["ParameterOverrides"][0][
        "ParameterKey"
    ].should.equal(param_overrides[0]["ParameterKey"])
    usw2_instance["StackInstance"]["ParameterOverrides"][0][
        "ParameterValue"
    ].should.equal(param_overrides[0]["ParameterValue"])
    usw2_instance["StackInstance"]["ParameterOverrides"][1][
        "ParameterKey"
    ].should.equal(param_overrides[1]["ParameterKey"])
    usw2_instance["StackInstance"]["ParameterOverrides"][1][
        "ParameterValue"
    ].should.equal(param_overrides[1]["ParameterValue"])

    usw1_instance["StackInstance"]["ParameterOverrides"][0][
        "ParameterKey"
    ].should.equal(param_overrides[0]["ParameterKey"])
    usw1_instance["StackInstance"]["ParameterOverrides"][0][
        "ParameterValue"
    ].should.equal(param_overrides[0]["ParameterValue"])
    usw1_instance["StackInstance"]["ParameterOverrides"][1][
        "ParameterKey"
    ].should.equal(param_overrides[1]["ParameterKey"])
    usw1_instance["StackInstance"]["ParameterOverrides"][1][
        "ParameterValue"
    ].should.equal(param_overrides[1]["ParameterValue"])

    use1_instance["StackInstance"]["ParameterOverrides"].should.be.empty


@mock_cloudformation
def test_boto3_delete_stack_instances():
    cf_conn = boto3.client("cloudformation", region_name="us-east-1")
    cf_conn.create_stack_set(
        StackSetName="test_stack_set", TemplateBody=dummy_template_json
    )
    cf_conn.create_stack_instances(
        StackSetName="test_stack_set",
        Accounts=[ACCOUNT_ID],
        Regions=["us-east-1", "us-west-2"],
    )

    cf_conn.delete_stack_instances(
        StackSetName="test_stack_set",
        Accounts=[ACCOUNT_ID],
        Regions=["us-east-1"],
        RetainStacks=False,
    )

    cf_conn.list_stack_instances(StackSetName="test_stack_set")[
        "Summaries"
    ].should.have.length_of(1)
    cf_conn.list_stack_instances(StackSetName="test_stack_set")["Summaries"][0][
        "Region"
    ].should.equal("us-west-2")


@mock_cloudformation
def test_boto3_create_stack_instances():
    cf_conn = boto3.client("cloudformation", region_name="us-east-1")
    cf_conn.create_stack_set(
        StackSetName="test_stack_set", TemplateBody=dummy_template_json
    )
    cf_conn.create_stack_instances(
        StackSetName="test_stack_set",
        Accounts=[ACCOUNT_ID],
        Regions=["us-east-1", "us-west-2"],
    )

    cf_conn.list_stack_instances(StackSetName="test_stack_set")[
        "Summaries"
    ].should.have.length_of(2)
    cf_conn.list_stack_instances(StackSetName="test_stack_set")["Summaries"][0][
        "Account"
    ].should.equal(ACCOUNT_ID)


@mock_cloudformation
def test_boto3_create_stack_instances_with_param_overrides():
    cf_conn = boto3.client("cloudformation", region_name="us-east-1")
    param = [
        {"ParameterKey": "TagDescription", "ParameterValue": "StackSetValue"},
        {"ParameterKey": "TagName", "ParameterValue": "StackSetValue2"},
    ]
    param_overrides = [
        {"ParameterKey": "TagDescription", "ParameterValue": "OverrideValue"},
        {"ParameterKey": "TagName", "ParameterValue": "OverrideValue2"},
    ]
    cf_conn.create_stack_set(
        StackSetName="test_stack_set",
        TemplateBody=dummy_template_yaml_with_ref,
        Parameters=param,
    )
    cf_conn.create_stack_instances(
        StackSetName="test_stack_set",
        Accounts=[ACCOUNT_ID],
        Regions=["us-east-1", "us-west-2"],
        ParameterOverrides=param_overrides,
    )
    usw2_instance = cf_conn.describe_stack_instance(
        StackSetName="test_stack_set",
        StackInstanceAccount=ACCOUNT_ID,
        StackInstanceRegion="us-west-2",
    )

    usw2_instance["StackInstance"]["ParameterOverrides"][0][
        "ParameterKey"
    ].should.equal(param_overrides[0]["ParameterKey"])
    usw2_instance["StackInstance"]["ParameterOverrides"][1][
        "ParameterKey"
    ].should.equal(param_overrides[1]["ParameterKey"])
    usw2_instance["StackInstance"]["ParameterOverrides"][0][
        "ParameterValue"
    ].should.equal(param_overrides[0]["ParameterValue"])
    usw2_instance["StackInstance"]["ParameterOverrides"][1][
        "ParameterValue"
    ].should.equal(param_overrides[1]["ParameterValue"])


@mock_cloudformation
def test_update_stack_set():
    cf_conn = boto3.client("cloudformation", region_name="us-east-1")
    param = [
        {"ParameterKey": "TagDescription", "ParameterValue": "StackSetValue"},
        {"ParameterKey": "TagName", "ParameterValue": "StackSetValue2"},
    ]
    param_overrides = [
        {"ParameterKey": "TagDescription", "ParameterValue": "OverrideValue"},
        {"ParameterKey": "TagName", "ParameterValue": "OverrideValue2"},
    ]
    cf_conn.create_stack_set(
        StackSetName="test_stack_set",
        TemplateBody=dummy_template_yaml_with_ref,
        Parameters=param,
    )
    cf_conn.update_stack_set(
        StackSetName="test_stack_set",
        TemplateBody=dummy_template_yaml_with_ref,
        Parameters=param_overrides,
    )
    stackset = cf_conn.describe_stack_set(StackSetName="test_stack_set")

    stackset["StackSet"]["Parameters"][0]["ParameterValue"].should.equal(
        param_overrides[0]["ParameterValue"]
    )
    stackset["StackSet"]["Parameters"][1]["ParameterValue"].should.equal(
        param_overrides[1]["ParameterValue"]
    )
    stackset["StackSet"]["Parameters"][0]["ParameterKey"].should.equal(
        param_overrides[0]["ParameterKey"]
    )
    stackset["StackSet"]["Parameters"][1]["ParameterKey"].should.equal(
        param_overrides[1]["ParameterKey"]
    )


@mock_cloudformation
def test_update_stack_set_with_previous_value():
    cf_conn = boto3.client("cloudformation", region_name="us-east-1")
    param = [
        {"ParameterKey": "TagDescription", "ParameterValue": "StackSetValue"},
        {"ParameterKey": "TagName", "ParameterValue": "StackSetValue2"},
    ]
    param_overrides = [
        {"ParameterKey": "TagDescription", "ParameterValue": "OverrideValue"},
        {"ParameterKey": "TagName", "UsePreviousValue": True},
    ]
    cf_conn.create_stack_set(
        StackSetName="test_stack_set",
        TemplateBody=dummy_template_yaml_with_ref,
        Parameters=param,
    )
    cf_conn.update_stack_set(
        StackSetName="test_stack_set",
        TemplateBody=dummy_template_yaml_with_ref,
        Parameters=param_overrides,
    )
    stackset = cf_conn.describe_stack_set(StackSetName="test_stack_set")

    stackset["StackSet"]["Parameters"][0]["ParameterValue"].should.equal(
        param_overrides[0]["ParameterValue"]
    )
    stackset["StackSet"]["Parameters"][1]["ParameterValue"].should.equal(
        param[1]["ParameterValue"]
    )
    stackset["StackSet"]["Parameters"][0]["ParameterKey"].should.equal(
        param_overrides[0]["ParameterKey"]
    )
    stackset["StackSet"]["Parameters"][1]["ParameterKey"].should.equal(
        param_overrides[1]["ParameterKey"]
    )


@mock_cloudformation
def test_boto3_list_stack_set_operations():
    cf_conn = boto3.client("cloudformation", region_name="us-east-1")
    cf_conn.create_stack_set(
        StackSetName="test_stack_set", TemplateBody=dummy_template_json
    )
    cf_conn.create_stack_instances(
        StackSetName="test_stack_set",
        Accounts=[ACCOUNT_ID],
        Regions=["us-east-1", "us-west-2"],
    )
    cf_conn.update_stack_instances(
        StackSetName="test_stack_set",
        Accounts=[ACCOUNT_ID],
        Regions=["us-east-1", "us-west-2"],
    )

    list_operation = cf_conn.list_stack_set_operations(StackSetName="test_stack_set")
    list_operation["Summaries"].should.have.length_of(2)
    list_operation["Summaries"][-1]["Action"].should.equal("UPDATE")


@mock_cloudformation
def test_boto3_bad_list_stack_resources():
    cf_conn = boto3.client("cloudformation", region_name="us-east-1")

    with pytest.raises(ClientError):
        cf_conn.list_stack_resources(StackName="test_stack_set")


@mock_cloudformation
def test_boto3_delete_stack_set_by_name():
    cf_conn = boto3.client("cloudformation", region_name="us-east-1")
    cf_conn.create_stack_set(
        StackSetName="test_stack_set", TemplateBody=dummy_template_json
    )
    cf_conn.delete_stack_set(StackSetName="test_stack_set")

    cf_conn.describe_stack_set(StackSetName="test_stack_set")["StackSet"][
        "Status"
    ].should.equal("DELETED")


@mock_cloudformation
def test_boto3_delete_stack_set_by_id():
    cf_conn = boto3.client("cloudformation", region_name="us-east-1")
    response = cf_conn.create_stack_set(
        StackSetName="test_stack_set", TemplateBody=dummy_template_json
    )
    stack_set_id = response["StackSetId"]
    cf_conn.delete_stack_set(StackSetName=stack_set_id)

    cf_conn.describe_stack_set(StackSetName="test_stack_set")["StackSet"][
        "Status"
    ].should.equal("DELETED")


@mock_cloudformation
def test_boto3_create_stack_set():
    cf_conn = boto3.client("cloudformation", region_name="us-east-1")
    response = cf_conn.create_stack_set(
        StackSetName="test_stack_set", TemplateBody=dummy_template_json
    )

    cf_conn.describe_stack_set(StackSetName="test_stack_set")["StackSet"][
        "TemplateBody"
    ].should.equal(dummy_template_json)
    response["StackSetId"].should_not.be.empty


@mock_cloudformation
def test_boto3_create_stack_set_with_yaml():
    cf_conn = boto3.client("cloudformation", region_name="us-east-1")
    cf_conn.create_stack_set(
        StackSetName="test_stack_set", TemplateBody=dummy_template_yaml
    )

    cf_conn.describe_stack_set(StackSetName="test_stack_set")["StackSet"][
        "TemplateBody"
    ].should.equal(dummy_template_yaml)


@mock_cloudformation
@mock_s3
def test_create_stack_set_from_s3_url():
    s3 = boto3.client("s3", region_name="us-east-1")
    s3_conn = boto3.resource("s3", region_name="us-east-1")
    s3_conn.create_bucket(Bucket="foobar")

    s3_conn.Object("foobar", "template-key").put(Body=dummy_template_json)
    key_url = s3.generate_presigned_url(
        ClientMethod="get_object", Params={"Bucket": "foobar", "Key": "template-key"}
    )

    cf_conn = boto3.client("cloudformation", region_name="us-west-1")
    cf_conn.create_stack_set(StackSetName="stack_from_url", TemplateURL=key_url)
    cf_conn.describe_stack_set(StackSetName="stack_from_url")["StackSet"][
        "TemplateBody"
    ].should.equal(dummy_template_json)


@mock_cloudformation
def test_boto3_create_stack_set_with_ref_yaml():
    cf_conn = boto3.client("cloudformation", region_name="us-east-1")
    params = [
        {"ParameterKey": "TagDescription", "ParameterValue": "desc_ref"},
        {"ParameterKey": "TagName", "ParameterValue": "name_ref"},
    ]
    cf_conn.create_stack_set(
        StackSetName="test_stack",
        TemplateBody=dummy_template_yaml_with_ref,
        Parameters=params,
    )

    cf_conn.describe_stack_set(StackSetName="test_stack")["StackSet"][
        "TemplateBody"
    ].should.equal(dummy_template_yaml_with_ref)


@mock_cloudformation
def test_boto3_describe_stack_set_params():
    cf_conn = boto3.client("cloudformation", region_name="us-east-1")
    params = [
        {"ParameterKey": "TagDescription", "ParameterValue": "desc_ref"},
        {"ParameterKey": "TagName", "ParameterValue": "name_ref"},
    ]
    cf_conn.create_stack_set(
        StackSetName="test_stack",
        TemplateBody=dummy_template_yaml_with_ref,
        Parameters=params,
    )

    cf_conn.describe_stack_set(StackSetName="test_stack")["StackSet"][
        "Parameters"
    ].should.equal(params)


@mock_cloudformation
def test_boto3_describe_stack_set_by_id():
    cf_conn = boto3.client("cloudformation", region_name="us-east-1")
    response = cf_conn.create_stack_set(
        StackSetName="test_stack", TemplateBody=dummy_template_json,
    )

    stack_set_id = response["StackSetId"]
    cf_conn.describe_stack_set(StackSetName=stack_set_id)["StackSet"][
        "TemplateBody"
    ].should.equal(dummy_template_json)


@mock_cloudformation
def test_boto3_create_stack():
    cf_conn = boto3.client("cloudformation", region_name="us-east-1")
    cf_conn.create_stack(StackName="test_stack", TemplateBody=dummy_template_json)

    cf_conn.get_template(StackName="test_stack")["TemplateBody"].should.equal(
        json.loads(dummy_template_json, object_pairs_hook=OrderedDict)
    )


@mock_cloudformation
def test_boto3_create_stack_fail_missing_parameter():
    cf_conn = boto3.client("cloudformation", region_name="us-east-1")

    with pytest.raises(ClientError, match="Missing parameter KeyName"):

        cf_conn.create_stack(
            StackName="test_stack", TemplateBody=dummy_parametrized_template_json
        )


@mock_cloudformation
def test_boto3_create_stack_s3_long_name():
    cf_conn = boto3.client("cloudformation", region_name="us-east-1")

    stack_name = "MyLongStackName01234567890123456789012345678901234567890123456789012345678901234567890123456789012345678901234567890123456789012"

    template = '{"Resources":{"HelloBucket":{"Type":"AWS::S3::Bucket"}}}'

    cf_conn.create_stack(StackName=stack_name, TemplateBody=template)

    cf_conn.get_template(StackName=stack_name)["TemplateBody"].should.equal(
        json.loads(template, object_pairs_hook=OrderedDict)
    )
    provisioned_resource = cf_conn.list_stack_resources(StackName=stack_name)[
        "StackResourceSummaries"
    ][0]
    provisioned_bucket_name = provisioned_resource["PhysicalResourceId"]
    len(provisioned_bucket_name).should.be.lower_than(64)
    logical_name_lower_case = provisioned_resource["LogicalResourceId"].lower()
    bucket_name_stack_name_prefix = provisioned_bucket_name[
        : provisioned_bucket_name.index("-" + logical_name_lower_case)
    ]
    stack_name.lower().should.contain(bucket_name_stack_name_prefix)


@mock_cloudformation
def test_boto3_create_stack_with_yaml():
    cf_conn = boto3.client("cloudformation", region_name="us-east-1")
    cf_conn.create_stack(StackName="test_stack", TemplateBody=dummy_template_yaml)

    cf_conn.get_template(StackName="test_stack")["TemplateBody"].should.equal(
        dummy_template_yaml
    )


@mock_cloudformation
def test_boto3_create_stack_with_short_form_func_yaml():
    cf_conn = boto3.client("cloudformation", region_name="us-east-1")
    cf_conn.create_stack(
        StackName="test_stack", TemplateBody=dummy_template_yaml_with_short_form_func
    )

    cf_conn.get_template(StackName="test_stack")["TemplateBody"].should.equal(
        dummy_template_yaml_with_short_form_func
    )


@mock_s3
@mock_cloudformation
def test_get_template_summary():
    s3 = boto3.client("s3", region_name="us-east-1")
    s3_conn = boto3.resource("s3", region_name="us-east-1")

    # json template
    conn = boto3.client("cloudformation", region_name="us-east-1")
    result = conn.get_template_summary(TemplateBody=json.dumps(dummy_template3))
    result["ResourceTypes"].should.equal(["AWS::EC2::VPC"])
    result["Version"].should.equal("2010-09-09")
    result["Description"].should.equal("Stack 3")
    result["Parameters"].should.equal([])

    # existing stack
    conn.create_stack(StackName="test_stack", TemplateBody=json.dumps(dummy_template3))
    result = conn.get_template_summary(StackName="test_stack")
    result["ResourceTypes"].should.equal(["AWS::EC2::VPC"])
    result["Version"].should.equal("2010-09-09")
    result["Description"].should.equal("Stack 3")
    result["Parameters"].should.equal([])

    # json template from s3
    s3_conn.create_bucket(Bucket="foobar")
    s3_conn.Object("foobar", "template-key").put(Body=json.dumps(dummy_template3))
    key_url = s3.generate_presigned_url(
        ClientMethod="get_object", Params={"Bucket": "foobar", "Key": "template-key"}
    )
    conn.create_stack(StackName="stack_from_url", TemplateURL=key_url)
    result = conn.get_template_summary(TemplateURL=key_url)
    result["ResourceTypes"].should.equal(["AWS::EC2::VPC"])
    result["Version"].should.equal("2010-09-09")
    result["Description"].should.equal("Stack 3")

    # yaml template
    conn = boto3.client("cloudformation", region_name="us-east-1")
    result = conn.get_template_summary(TemplateBody=dummy_template_yaml)
    result["ResourceTypes"].should.equal(["AWS::EC2::Instance"])
    result["Version"].should.equal("2010-09-09")
    result["Description"].should.equal("Stack1 with yaml template")


@mock_cloudformation
def test_get_template_summary_for_stack_created_by_changeset_execution():
    conn = boto3.client("cloudformation", region_name="us-east-1")
    conn.create_change_set(
        StackName="stack_from_changeset",
        TemplateBody=json.dumps(dummy_template3),
        ChangeSetName="test_changeset",
        ChangeSetType="CREATE",
    )
    with pytest.raises(
        ClientError,
        match="GetTemplateSummary cannot be called on REVIEW_IN_PROGRESS stacks",
    ):
        conn.get_template_summary(StackName="stack_from_changeset")
    conn.execute_change_set(ChangeSetName="test_changeset")
    result = conn.get_template_summary(StackName="stack_from_changeset")
    result["ResourceTypes"].should.equal(["AWS::EC2::VPC"])
    result["Version"].should.equal("2010-09-09")
    result["Description"].should.equal("Stack 3")


@mock_s3
@mock_cloudformation
def test_get_template_summary_for_template_containing_parameters():
    conn = boto3.client("cloudformation", region_name="us-east-1")
    conn.create_stack(
        StackName="test_stack", TemplateBody=json.dumps(dummy_template_with_parameters)
    )
    result = conn.get_template_summary(StackName="test_stack")
    result.should.match_dict(
        {
            "Parameters": [
                {
                    "ParameterKey": "Name",
                    "DefaultValue": "SomeValue",
                    "ParameterType": "String",
                    "NoEcho": False,
                    "Description": "",
                    "ParameterConstraints": {},
                },
                {
                    "ParameterKey": "Another",
                    "DefaultValue": "A",
                    "ParameterType": "String",
                    "NoEcho": False,
                    "Description": "Chose A or B",
                    "ParameterConstraints": {"AllowedValues": ["A", "B"]},
                },
            ],
            "Description": "A simple CloudFormation template",
            "ResourceTypes": ["AWS::S3::Bucket"],
            "Version": "2010-09-09",
            # TODO: get_template_summary should support ResourceIdentifierSummaries
            # "ResourceIdentifierSummaries": [
            #     {
            #         "ResourceType": "AWS::S3::Bucket",
            #         "LogicalResourceIds": ["Bucket"],
            #         "ResourceIdentifiers": ["BucketName"],
            #     }
            # ],
        }
    )


@mock_cloudformation
def test_boto3_create_stack_with_ref_yaml():
    cf_conn = boto3.client("cloudformation", region_name="us-east-1")
    params = [
        {"ParameterKey": "TagDescription", "ParameterValue": "desc_ref"},
        {"ParameterKey": "TagName", "ParameterValue": "name_ref"},
    ]
    cf_conn.create_stack(
        StackName="test_stack",
        TemplateBody=dummy_template_yaml_with_ref,
        Parameters=params,
    )

    cf_conn.get_template(StackName="test_stack")["TemplateBody"].should.equal(
        dummy_template_yaml_with_ref
    )


@mock_cloudformation
def test_creating_stacks_across_regions():
    west1_cf = boto3.resource("cloudformation", region_name="us-west-1")
    west2_cf = boto3.resource("cloudformation", region_name="us-west-2")
    west1_cf.create_stack(StackName="test_stack", TemplateBody=dummy_template_json)
    west2_cf.create_stack(StackName="test_stack", TemplateBody=dummy_template_json)

    list(west1_cf.stacks.all()).should.have.length_of(1)
    list(west2_cf.stacks.all()).should.have.length_of(1)

    list(west1_cf.stacks.all())[0].stack_id.should.contain(
        "arn:aws:cloudformation:us-west-1:123456789:stack/test_stack/"
    )
    list(west2_cf.stacks.all())[0].stack_id.should.contain(
        "arn:aws:cloudformation:us-west-2:123456789:stack/test_stack/"
    )


@mock_cloudformation
@mock_sns
@mock_sqs
def test_create_stack_with_notification_arn():
    sqs = boto3.resource("sqs", region_name="us-east-1")
    queue = sqs.create_queue(QueueName="fake-queue")
    queue_arn = queue.attributes["QueueArn"]

    sns = boto3.client("sns", region_name="us-east-1")
    topic = sns.create_topic(Name="fake-topic")
    topic_arn = topic["TopicArn"]

    sns.subscribe(TopicArn=topic_arn, Protocol="sqs", Endpoint=queue_arn)

    cf = boto3.resource("cloudformation", region_name="us-east-1")
    cf.create_stack(
        StackName="test_stack_with_notifications",
        TemplateBody=dummy_template_json,
        NotificationARNs=[topic_arn],
    )

    stack = list(cf.stacks.all())[0]
    stack.notification_arns.should.contain(topic_arn)

    messages = queue.receive_messages()
    messages.should.have.length_of(1)
    msg = json.loads(messages[0].body)
    msg["Subject"].should.equal("AWS CloudFormation Notification")
    msg["Message"].should.contain("StackId='{}'\n".format(stack.stack_id))
    msg["Message"].should.contain("LogicalResourceId='test_stack_with_notifications'\n")
    msg["Message"].should.contain("ResourceStatus='CREATE_IN_PROGRESS'\n")
    msg["Message"].should.contain("ResourceStatusReason='User Initiated'\n")
    msg["Message"].should.contain("ResourceType='AWS::CloudFormation::Stack'\n")
    msg["Message"].should.contain("StackName='test_stack_with_notifications'\n")
    msg.should.have.key("MessageId")
    msg.should.have.key("Signature")
    msg.should.have.key("SignatureVersion")
    msg.should.have.key("Subject")
    msg.should.have.key("Timestamp")
    msg["TopicArn"].should.equal(topic_arn)
    msg.should.have.key("Type")
    msg.should.have.key("UnsubscribeURL")

    messages = queue.receive_messages()
    messages.should.have.length_of(1)
    msg = json.loads(messages[0].body)
    msg["Message"].should.contain("StackId='{}'\n".format(stack.stack_id))
    msg["Message"].should.contain("LogicalResourceId='test_stack_with_notifications'\n")
    msg["Message"].should.contain("ResourceStatus='CREATE_COMPLETE'\n")
    msg["Message"].should.contain("ResourceStatusReason='None'\n")
    msg["Message"].should.contain("ResourceType='AWS::CloudFormation::Stack'\n")
    msg["Message"].should.contain("StackName='test_stack_with_notifications'\n")
    msg.should.have.key("MessageId")
    msg.should.have.key("Signature")
    msg.should.have.key("SignatureVersion")
    msg.should.have.key("Subject")
    msg.should.have.key("Timestamp")
    msg["TopicArn"].should.equal(topic_arn)
    msg.should.have.key("Type")
    msg.should.have.key("UnsubscribeURL")


@mock_cloudformation
def test_create_stack_with_role_arn():
    cf = boto3.resource("cloudformation", region_name="us-east-1")
    cf.create_stack(
        StackName="test_stack_with_notifications",
        TemplateBody=dummy_template_json,
        RoleARN="arn:aws:iam::{}:role/moto".format(ACCOUNT_ID),
    )
    stack = list(cf.stacks.all())[0]
    stack.role_arn.should.equal("arn:aws:iam::{}:role/moto".format(ACCOUNT_ID))


@mock_cloudformation
@mock_s3
def test_create_stack_from_s3_url():
    s3 = boto3.client("s3", region_name="us-east-1")
    s3_conn = boto3.resource("s3", region_name="us-east-1")
    s3_conn.create_bucket(Bucket="foobar")

    s3_conn.Object("foobar", "template-key").put(Body=dummy_template_json)
    key_url = s3.generate_presigned_url(
        ClientMethod="get_object", Params={"Bucket": "foobar", "Key": "template-key"}
    )

    cf_conn = boto3.client("cloudformation", region_name="us-west-1")
    cf_conn.create_stack(StackName="stack_from_url", TemplateURL=key_url)
    cf_conn.get_template(StackName="stack_from_url")["TemplateBody"].should.equal(
        json.loads(dummy_template_json, object_pairs_hook=OrderedDict)
    )


@mock_cloudformation
def test_boto3_update_stack_fail_missing_new_parameter():

    name = "update_stack_fail_missing_new_parameter"

    cf_conn = boto3.client("cloudformation", region_name="us-east-1")

    cf_conn.create_stack(StackName=name, TemplateBody=dummy_empty_template_json)

    with pytest.raises(ClientError, match="Missing parameter KeyName"):

        cf_conn.update_stack(
            StackName=name, TemplateBody=dummy_parametrized_template_json
        )


@mock_cloudformation
def test_boto3_update_stack_fail_update_same_template_body():

    name = "update_stack_with_previous_value"
    cf_conn = boto3.client("cloudformation", region_name="us-east-1")
    params = [
        {"ParameterKey": "TagName", "ParameterValue": "foo"},
        {"ParameterKey": "TagDescription", "ParameterValue": "bar"},
    ]

    cf_conn.create_stack(
        StackName=name, TemplateBody=dummy_template_yaml_with_ref, Parameters=params,
    )

    with pytest.raises(ClientError) as exp:
        cf_conn.update_stack(
            StackName=name,
            TemplateBody=dummy_template_yaml_with_ref,
            Parameters=params,
        )
    exp_err = exp.value.response.get("Error")
    exp_metadata = exp.value.response.get("ResponseMetadata")

    exp_err.get("Code").should.equal("ValidationError")
    exp_err.get("Message").should.equal(f"Stack [{name}] already exists")
    exp_metadata.get("HTTPStatusCode").should.equal(400)

    cf_conn.update_stack(
        StackName=name,
        TemplateBody=dummy_template_yaml_with_ref,
        Parameters=[
            {"ParameterKey": "TagName", "ParameterValue": "new_foo"},
            {"ParameterKey": "TagDescription", "ParameterValue": "new_bar"},
        ],
    )


@mock_cloudformation
def test_boto3_update_stack_deleted_resources_can_reference_deleted_parameters():

    name = "update_stack_deleted_resources_can_reference_deleted_parameters"

    cf_conn = boto3.client("cloudformation", region_name="us-east-1")

    template_json = json.dumps(
        {
            "AWSTemplateFormatVersion": "2010-09-09",
            "Parameters": {"TimeoutParameter": {"Default": 61, "Type": "String"}},
            "Resources": {
                "Queue": {
                    "Type": "AWS::SQS::Queue",
                    "Properties": {"VisibilityTimeout": {"Ref": "TimeoutParameter"}},
                }
            },
        }
    )

    cf_conn.create_stack(StackName=name, TemplateBody=template_json)

    response = cf_conn.describe_stack_resources(StackName=name)
    len(response["StackResources"]).should.equal(1)

    cf_conn.update_stack(StackName=name, TemplateBody=dummy_empty_template_json)

    response = cf_conn.describe_stack_resources(StackName=name)
    len(response["StackResources"]).should.equal(0)


@mock_cloudformation
def test_boto3_update_stack_deleted_resources_can_reference_deleted_resources():

    name = "update_stack_deleted_resources_can_reference_deleted_resources"

    cf_conn = boto3.client("cloudformation", region_name="us-east-1")

    template_json = json.dumps(
        {
            "AWSTemplateFormatVersion": "2010-09-09",
            "Parameters": {"TimeoutParameter": {"Default": 61, "Type": "String"}},
            "Resources": {
                "VPC": {
                    "Type": "AWS::EC2::VPC",
                    "Properties": {"CidrBlock": "10.0.0.0/16"},
                },
                "Subnet": {
                    "Type": "AWS::EC2::Subnet",
                    "Properties": {"VpcId": {"Ref": "VPC"}, "CidrBlock": "10.0.0.0/24"},
                },
            },
        }
    )

    cf_conn.create_stack(StackName=name, TemplateBody=template_json)

    response = cf_conn.describe_stack_resources(StackName=name)
    len(response["StackResources"]).should.equal(2)

    cf_conn.update_stack(StackName=name, TemplateBody=dummy_empty_template_json)

    response = cf_conn.describe_stack_resources(StackName=name)
    len(response["StackResources"]).should.equal(0)


@mock_cloudformation
def test_update_stack_with_previous_value():
    name = "update_stack_with_previous_value"
    cf_conn = boto3.client("cloudformation", region_name="us-east-1")
    cf_conn.create_stack(
        StackName=name,
        TemplateBody=dummy_template_yaml_with_ref,
        Parameters=[
            {"ParameterKey": "TagName", "ParameterValue": "foo"},
            {"ParameterKey": "TagDescription", "ParameterValue": "bar"},
        ],
    )
    cf_conn.update_stack(
        StackName=name,
        UsePreviousTemplate=True,
        Parameters=[
            {"ParameterKey": "TagName", "UsePreviousValue": True},
            {"ParameterKey": "TagDescription", "ParameterValue": "not bar"},
        ],
    )
    stack = cf_conn.describe_stacks(StackName=name)["Stacks"][0]
    tag_name = [
        x["ParameterValue"]
        for x in stack["Parameters"]
        if x["ParameterKey"] == "TagName"
    ][0]
    tag_desc = [
        x["ParameterValue"]
        for x in stack["Parameters"]
        if x["ParameterKey"] == "TagDescription"
    ][0]
    assert tag_name == "foo"
    assert tag_desc == "not bar"


@mock_cloudformation
@mock_s3
@mock_ec2
def test_update_stack_from_s3_url():
    s3 = boto3.client("s3", region_name="us-east-1")
    s3_conn = boto3.resource("s3", region_name="us-east-1")

    cf_conn = boto3.client("cloudformation", region_name="us-east-1")
    cf_conn.create_stack(
        StackName="update_stack_from_url",
        TemplateBody=dummy_template_json,
        Tags=[{"Key": "foo", "Value": "bar"}],
    )

    s3_conn.create_bucket(Bucket="foobar")

    s3_conn.Object("foobar", "template-key").put(Body=dummy_update_template_json)
    key_url = s3.generate_presigned_url(
        ClientMethod="get_object", Params={"Bucket": "foobar", "Key": "template-key"}
    )

    cf_conn.update_stack(
        StackName="update_stack_from_url",
        TemplateURL=key_url,
        Parameters=[{"ParameterKey": "KeyName", "ParameterValue": "value"}],
    )

    cf_conn.get_template(StackName="update_stack_from_url")[
        "TemplateBody"
    ].should.equal(
        json.loads(dummy_update_template_json, object_pairs_hook=OrderedDict)
    )


@mock_cloudformation
@mock_s3
def test_create_change_set_from_s3_url():
    s3 = boto3.client("s3", region_name="us-east-1")
    s3_conn = boto3.resource("s3", region_name="us-east-1")
    s3_conn.create_bucket(Bucket="foobar")

    s3_conn.Object("foobar", "template-key").put(Body=dummy_template_json)
    key_url = s3.generate_presigned_url(
        ClientMethod="get_object", Params={"Bucket": "foobar", "Key": "template-key"}
    )
    cf_conn = boto3.client("cloudformation", region_name="us-west-1")
    response = cf_conn.create_change_set(
        StackName="NewStack",
        TemplateURL=key_url,
        ChangeSetName="NewChangeSet",
        ChangeSetType="CREATE",
        Tags=[{"Key": "tag-key", "Value": "tag-value"}],
    )
    assert (
        "arn:aws:cloudformation:us-west-1:123456789:changeSet/NewChangeSet/"
        in response["Id"]
    )
    assert (
        "arn:aws:cloudformation:us-west-1:123456789:stack/NewStack"
        in response["StackId"]
    )


@mock_cloudformation
@mock_ec2
def test_describe_change_set():
    cf_conn = boto3.client("cloudformation", region_name="us-east-1")
    cf_conn.create_change_set(
        StackName="NewStack",
        TemplateBody=dummy_template_json,
        ChangeSetName="NewChangeSet",
        ChangeSetType="CREATE",
    )

    stack = cf_conn.describe_change_set(ChangeSetName="NewChangeSet")

    stack["ChangeSetName"].should.equal("NewChangeSet")
    stack["StackName"].should.equal("NewStack")
    stack["Status"].should.equal("CREATE_COMPLETE")
    stack["ExecutionStatus"].should.equal("AVAILABLE")
    two_secs_ago = datetime.now(tz=pytz.UTC) - timedelta(seconds=2)
    assert (
        two_secs_ago < stack["CreationTime"] < datetime.now(tz=pytz.UTC)
    ), "Change set should have been created recently"
    stack["Changes"].should.have.length_of(1)
    stack["Changes"][0].should.equal(
        dict(
            {
                "Type": "Resource",
                "ResourceChange": {
                    "Action": "Add",
                    "LogicalResourceId": "EC2Instance1",
                    "ResourceType": "AWS::EC2::Instance",
                },
            }
        )
    )

    # Execute change set
    cf_conn.execute_change_set(ChangeSetName="NewChangeSet")

    # Verify that the changes have been applied
    ec2 = boto3.client("ec2", region_name="us-east-1")
    ec2.describe_instances()["Reservations"].should.have.length_of(1)

    change_set = cf_conn.describe_change_set(ChangeSetName="NewChangeSet")
    change_set["Changes"].should.have.length_of(1)
    change_set["ExecutionStatus"].should.equal("EXECUTE_COMPLETE")

    stack = cf_conn.describe_stacks(StackName="NewStack")["Stacks"][0]
    stack["StackStatus"].should.equal("CREATE_COMPLETE")

    # create another change set to update the stack
    cf_conn.create_change_set(
        StackName="NewStack",
        TemplateBody=dummy_update_template_json,
        ChangeSetName="NewChangeSet2",
        ChangeSetType="UPDATE",
        Parameters=[{"ParameterKey": "KeyName", "ParameterValue": "value"}],
    )

    stack = cf_conn.describe_change_set(ChangeSetName="NewChangeSet2")
    stack["ChangeSetName"].should.equal("NewChangeSet2")
    stack["StackName"].should.equal("NewStack")
    stack["Changes"].should.have.length_of(2)

    # Execute change set
    cf_conn.execute_change_set(ChangeSetName="NewChangeSet2")

    # Verify that the changes have been applied
    stack = cf_conn.describe_stacks(StackName="NewStack")["Stacks"][0]
    stack["StackStatus"].should.equal("UPDATE_COMPLETE")


@mock_cloudformation
@mock_ec2
def test_execute_change_set_w_arn():
    cf_conn = boto3.client("cloudformation", region_name="us-east-1")
    ec2 = boto3.client("ec2", region_name="us-east-1")
    # Verify no instances exist at the moment
    ec2.describe_instances()["Reservations"].should.have.length_of(0)
    # Create a Change set, and verify no resources have been created yet
    change_set = cf_conn.create_change_set(
        StackName="NewStack",
        TemplateBody=dummy_template_json,
        ChangeSetName="NewChangeSet",
        ChangeSetType="CREATE",
    )
    ec2.describe_instances()["Reservations"].should.have.length_of(0)
    cf_conn.describe_change_set(ChangeSetName="NewChangeSet")["Status"].should.equal(
        "CREATE_COMPLETE"
    )
    # Execute change set
    cf_conn.execute_change_set(ChangeSetName=change_set["Id"])
    # Verify that the status has changed, and the appropriate resources have been created
    cf_conn.describe_change_set(ChangeSetName="NewChangeSet")["Status"].should.equal(
        "CREATE_COMPLETE"
    )
    ec2.describe_instances()["Reservations"].should.have.length_of(1)


@mock_cloudformation
def test_execute_change_set_w_name():
    cf_conn = boto3.client("cloudformation", region_name="us-east-1")
    cf_conn.create_change_set(
        StackName="NewStack",
        TemplateBody=dummy_template_json,
        ChangeSetName="NewChangeSet",
        ChangeSetType="CREATE",
    )
    cf_conn.execute_change_set(ChangeSetName="NewChangeSet", StackName="NewStack")


@mock_cloudformation
def test_describe_stack_pagination():
    conn = boto3.client("cloudformation", region_name="us-east-1")
    for i in range(100):
        conn.create_stack(
            StackName="test_stack_{}".format(i), TemplateBody=dummy_template_json
        )

    resp = conn.describe_stacks()
    stacks = resp["Stacks"]
    stacks.should.have.length_of(50)
    next_token = resp["NextToken"]
    next_token.should_not.be.none
    resp2 = conn.describe_stacks(NextToken=next_token)
    stacks.extend(resp2["Stacks"])
    stacks.should.have.length_of(100)
    assert "NextToken" not in resp2.keys()


@mock_cloudformation
def test_describe_stack_resource():
    cf_conn = boto3.client("cloudformation", region_name="us-east-1")
    cf_conn.create_stack(StackName="test_stack", TemplateBody=dummy_template_json)

    stack = cf_conn.describe_stacks(StackName="test_stack")["Stacks"][0]

    response = cf_conn.describe_stack_resource(
        StackName=stack["StackName"], LogicalResourceId="EC2Instance1"
    )

    resource = response["StackResourceDetail"]
    resource["LogicalResourceId"].should.equal("EC2Instance1")
    resource["ResourceStatus"].should.equal("CREATE_COMPLETE")
    resource["ResourceType"].should.equal("AWS::EC2::Instance")
    resource["StackId"].should.equal(stack["StackId"])


@mock_cloudformation
def test_describe_stack_resource_when_resource_does_not_exist():
    cf_conn = boto3.client("cloudformation", region_name="us-east-1")
    cf_conn.create_stack(StackName="test_stack", TemplateBody=dummy_template_json)

    stack = cf_conn.describe_stacks(StackName="test_stack")["Stacks"][0]

    with pytest.raises(ClientError, match="does not exist for stack"):
        cf_conn.describe_stack_resource(
            StackName=stack["StackName"], LogicalResourceId="DoesNotExist"
        )


@mock_cloudformation
def test_describe_stack_resources():
    cf_conn = boto3.client("cloudformation", region_name="us-east-1")
    cf_conn.create_stack(StackName="test_stack", TemplateBody=dummy_template_json)

    stack = cf_conn.describe_stacks(StackName="test_stack")["Stacks"][0]

    response = cf_conn.describe_stack_resources(StackName=stack["StackName"])
    resource = response["StackResources"][0]
    resource["LogicalResourceId"].should.equal("EC2Instance1")
    resource["ResourceStatus"].should.equal("CREATE_COMPLETE")
    resource["ResourceType"].should.equal("AWS::EC2::Instance")
    resource["StackId"].should.equal(stack["StackId"])


@mock_cloudformation
def test_describe_stack_by_name():
    cf_conn = boto3.client("cloudformation", region_name="us-east-1")
    cf_conn.create_stack(StackName="test_stack", TemplateBody=dummy_template_json)

    stack = cf_conn.describe_stacks(StackName="test_stack")["Stacks"][0]
    stack["StackName"].should.equal("test_stack")
    two_secs_ago = datetime.now(tz=pytz.UTC) - timedelta(seconds=2)
    assert (
        two_secs_ago < stack["CreationTime"] < datetime.now(tz=pytz.UTC)
    ), "Stack should have been created recently"


@mock_cloudformation
def test_describe_stack_by_stack_id():
    cf_conn = boto3.client("cloudformation", region_name="us-east-1")
    cf_conn.create_stack(StackName="test_stack", TemplateBody=dummy_template_json)

    stack = cf_conn.describe_stacks(StackName="test_stack")["Stacks"][0]
    stack_by_id = cf_conn.describe_stacks(StackName=stack["StackId"])["Stacks"][0]

    stack_by_id["StackId"].should.equal(stack["StackId"])
    stack_by_id["StackName"].should.equal("test_stack")


@mock_cloudformation
def test_list_change_sets():
    cf_conn = boto3.client("cloudformation", region_name="us-east-1")
    cf_conn.create_change_set(
        StackName="NewStack2",
        TemplateBody=dummy_template_json,
        ChangeSetName="NewChangeSet2",
        ChangeSetType="CREATE",
    )
    change_set = cf_conn.list_change_sets(StackName="NewStack2")["Summaries"][0]
    change_set["StackName"].should.equal("NewStack2")
    change_set["ChangeSetName"].should.equal("NewChangeSet2")


@mock_cloudformation
def test_list_stacks():
    cf = boto3.resource("cloudformation", region_name="us-east-1")
    cf.create_stack(StackName="test_stack", TemplateBody=dummy_template_json)
    cf.create_stack(StackName="test_stack2", TemplateBody=dummy_template_json)

    stacks = list(cf.stacks.all())
    stacks.should.have.length_of(2)
    stack_names = [stack.stack_name for stack in stacks]
    stack_names.should.contain("test_stack")
    stack_names.should.contain("test_stack2")


@mock_cloudformation
def test_delete_stack_from_resource():
    cf = boto3.resource("cloudformation", region_name="us-east-1")
    stack = cf.create_stack(StackName="test_stack", TemplateBody=dummy_template_json)

    list(cf.stacks.all()).should.have.length_of(1)
    stack.delete()
    list(cf.stacks.all()).should.have.length_of(0)


@mock_cloudformation
@mock_ec2
def test_delete_change_set():
    cf_conn = boto3.client("cloudformation", region_name="us-east-1")
    cf_conn.create_change_set(
        StackName="NewStack",
        TemplateBody=dummy_template_json,
        ChangeSetName="NewChangeSet",
        ChangeSetType="CREATE",
    )

    cf_conn.list_change_sets(StackName="NewStack")["Summaries"].should.have.length_of(1)
    cf_conn.delete_change_set(ChangeSetName="NewChangeSet", StackName="NewStack")
    cf_conn.list_change_sets(StackName="NewStack")["Summaries"].should.have.length_of(0)

    # Testing deletion by arn
    result = cf_conn.create_change_set(
        StackName="NewStack",
        TemplateBody=dummy_template_json,
        ChangeSetName="NewChangeSet1",
        ChangeSetType="CREATE",
    )
    cf_conn.delete_change_set(ChangeSetName=result.get("Id"), StackName="NewStack")
    cf_conn.list_change_sets(StackName="NewStack")["Summaries"].should.have.length_of(0)


@mock_cloudformation
@mock_ec2
def test_delete_stack_by_name():
    cf_conn = boto3.client("cloudformation", region_name="us-east-1")
    cf_conn.create_stack(StackName="test_stack", TemplateBody=dummy_template_json)

    cf_conn.describe_stacks()["Stacks"].should.have.length_of(1)
    cf_conn.delete_stack(StackName="test_stack")
    cf_conn.describe_stacks()["Stacks"].should.have.length_of(0)


@mock_cloudformation
def test_delete_stack():
    cf = boto3.client("cloudformation", region_name="us-east-1")
    cf.create_stack(StackName="test_stack", TemplateBody=dummy_template_json)

    cf.delete_stack(StackName="test_stack")
    stacks = cf.list_stacks()
    assert stacks["StackSummaries"][0]["StackStatus"] == "DELETE_COMPLETE"


@mock_cloudformation
def test_describe_deleted_stack():
    cf_conn = boto3.client("cloudformation", region_name="us-east-1")
    cf_conn.create_stack(StackName="test_stack", TemplateBody=dummy_template_json)

    stack = cf_conn.describe_stacks(StackName="test_stack")["Stacks"][0]
    stack_id = stack["StackId"]
    cf_conn.delete_stack(StackName=stack["StackId"])
    stack_by_id = cf_conn.describe_stacks(StackName=stack_id)["Stacks"][0]
    stack_by_id["StackId"].should.equal(stack["StackId"])
    stack_by_id["StackName"].should.equal("test_stack")
    stack_by_id["StackStatus"].should.equal("DELETE_COMPLETE")


@mock_cloudformation
def test_describe_stack_with_special_chars():
    cf_conn = boto3.client("cloudformation", region_name="us-east-1")
    cf_conn.create_stack(
        StackName="test_stack_spl",
        TemplateBody=dummy_template_special_chars_in_description_json,
    )

    stack = cf_conn.describe_stacks(StackName="test_stack_spl")["Stacks"][0]
    assert stack.get("StackName") == "test_stack_spl"
    assert stack.get("Description") == "Stack 1 <env>"


@mock_cloudformation
@mock_ec2
def test_describe_updated_stack():
    cf_conn = boto3.client("cloudformation", region_name="us-east-1")
    cf_conn.create_stack(
        StackName="test_stack",
        TemplateBody=dummy_template_json,
        Tags=[{"Key": "foo", "Value": "bar"}],
    )

    cf_conn.update_stack(
        StackName="test_stack",
        RoleARN="arn:aws:iam::{}:role/moto".format(ACCOUNT_ID),
        TemplateBody=dummy_update_template_json,
        Tags=[{"Key": "foo", "Value": "baz"}],
        Parameters=[{"ParameterKey": "KeyName", "ParameterValue": "value"}],
    )

    stack = cf_conn.describe_stacks(StackName="test_stack")["Stacks"][0]
    stack_id = stack["StackId"]
    stack_by_id = cf_conn.describe_stacks(StackName=stack_id)["Stacks"][0]
    stack_by_id["StackId"].should.equal(stack["StackId"])
    stack_by_id["StackName"].should.equal("test_stack")
    stack_by_id["StackStatus"].should.equal("UPDATE_COMPLETE")
    stack_by_id["RoleARN"].should.equal("arn:aws:iam::{}:role/moto".format(ACCOUNT_ID))
    stack_by_id["Tags"].should.equal([{"Key": "foo", "Value": "baz"}])

    # Verify the updated template is persisted
    template = cf_conn.get_template(StackName="test_stack")["TemplateBody"]
    template.should.equal(dummy_update_template)


@mock_cloudformation
def test_update_stack_with_previous_template():
    cf_conn = boto3.client("cloudformation", region_name="us-east-1")
    cf_conn.create_stack(StackName="test_stack", TemplateBody=dummy_template_json)
    cf_conn.update_stack(StackName="test_stack", UsePreviousTemplate=True)

    stack = cf_conn.describe_stacks(StackName="test_stack")["Stacks"][0]
    stack["StackName"].should.equal("test_stack")
    stack["StackStatus"].should.equal("UPDATE_COMPLETE")

    # Verify the original template is persisted
    template = cf_conn.get_template(StackName="test_stack")["TemplateBody"]
    template.should.equal(dummy_template)


@mock_cloudformation
def test_bad_describe_stack():
    cf_conn = boto3.client("cloudformation", region_name="us-east-1")
    with pytest.raises(ClientError) as exc:
        cf_conn.describe_stacks(StackName="non_existent_stack")
    err = exc.value.response["Error"]
    err.should.have.key("Code").being.equal("ValidationError")
    err.should.have.key("Message").being.equal(
        "Stack with id non_existent_stack does not exist"
    )


@mock_cloudformation
def test_cloudformation_params():
    dummy_template_with_params = {
        "AWSTemplateFormatVersion": "2010-09-09",
        "Description": "Stack 1",
        "Resources": {},
        "Parameters": {
            "APPNAME": {
                "Default": "app-name",
                "Description": "The name of the app",
                "Type": "String",
            }
        },
    }
    dummy_template_with_params_json = json.dumps(dummy_template_with_params)

    cf = boto3.resource("cloudformation", region_name="us-east-1")
    stack = cf.create_stack(
        StackName="test_stack",
        TemplateBody=dummy_template_with_params_json,
        Parameters=[{"ParameterKey": "APPNAME", "ParameterValue": "testing123"}],
    )

    stack.parameters.should.have.length_of(1)
    param = stack.parameters[0]
    param["ParameterKey"].should.equal("APPNAME")
    param["ParameterValue"].should.equal("testing123")


@mock_cloudformation
@mock_ec2
def test_update_stack_with_parameters():
    template = {
        "AWSTemplateFormatVersion": "2010-09-09",
        "Description": "Stack",
        "Resources": {
            "VPC": {
                "Properties": {"CidrBlock": {"Ref": "Bar"}},
                "Type": "AWS::EC2::VPC",
            }
        },
        "Parameters": {"Bar": {"Type": "String"}},
    }
    template_json = json.dumps(template)
    cf = boto3.client("cloudformation", region_name="us-east-1")
    cf.create_stack(
        StackName="test_stack",
        TemplateBody=template_json,
        Parameters=[{"ParameterKey": "Bar", "ParameterValue": "192.168.0.0/16"}],
    )
    cf.update_stack(
        StackName="test_stack",
        TemplateBody=template_json,
        Parameters=[{"ParameterKey": "Bar", "ParameterValue": "192.168.0.1/16"}],
    )

    stack = cf.describe_stacks(StackName="test_stack")["Stacks"][0]
    stack["Parameters"].should.have.length_of(1)
    stack["Parameters"][0].should.equal(
        {"ParameterKey": "Bar", "ParameterValue": "192.168.0.1/16"}
    )


@mock_cloudformation
@mock_ec2
def test_update_stack_replace_tags():
    cf = boto3.client("cloudformation", region_name="us-east-1")
    cf.create_stack(
        StackName="test_stack",
        TemplateBody=dummy_template_json,
        Tags=[{"Key": "foo", "Value": "bar"}],
    )
    cf.update_stack(
        StackName="test_stack",
        TemplateBody=dummy_template_json,
        Tags=[{"Key": "foo", "Value": "baz"}],
    )

    stack = cf.describe_stacks(StackName="test_stack")["Stacks"][0]
    stack["StackStatus"].should.equal("UPDATE_COMPLETE")
    stack["Tags"].should.equal([{"Key": "foo", "Value": "baz"}])


@mock_cloudformation
def test_update_stack_when_rolled_back():
    if settings.TEST_SERVER_MODE:
        raise SkipTest("Cant manipulate backend in server mode")
    cf = boto3.client("cloudformation", region_name="us-east-1")
    stack = cf.create_stack(StackName="test_stack", TemplateBody=dummy_template_json)
    stack_id = stack["StackId"]

    cloudformation_backends["us-east-1"].stacks[stack_id].status = "ROLLBACK_COMPLETE"

    with pytest.raises(ClientError) as ex:
        cf.update_stack(StackName="test_stack", TemplateBody=dummy_template_json)

    err = ex.value.response["Error"]
    err.should.have.key("Code").being.equal("ValidationError")
    err.should.have.key("Message").match(
        r"Stack:arn:aws:cloudformation:us-east-1:123456789:stack/test_stack/[a-z0-9-]+ is in ROLLBACK_COMPLETE state and can not be updated."
    )


@mock_cloudformation
@mock_ec2
def test_cloudformation_params_conditions_and_resources_are_distinct():
    template_with_conditions = {
        "AWSTemplateFormatVersion": "2010-09-09",
        "Description": "Stack 1",
        "Conditions": {
            "FooEnabled": {"Fn::Equals": [{"Ref": "FooEnabled"}, "true"]},
            "FooDisabled": {
                "Fn::Not": [{"Fn::Equals": [{"Ref": "FooEnabled"}, "true"]}]
            },
        },
        "Parameters": {
            "FooEnabled": {"Type": "String", "AllowedValues": ["true", "false"]}
        },
        "Resources": {
            "Bar": {
                "Properties": {"CidrBlock": "192.168.0.0/16"},
                "Condition": "FooDisabled",
                "Type": "AWS::EC2::VPC",
            }
        },
    }
    template_with_conditions = json.dumps(template_with_conditions)
    cf = boto3.client("cloudformation", region_name="us-east-1")
    cf.create_stack(
        StackName="test_stack1",
        TemplateBody=template_with_conditions,
        Parameters=[{"ParameterKey": "FooEnabled", "ParameterValue": "true"}],
    )
    resources = cf.list_stack_resources(StackName="test_stack1")[
        "StackResourceSummaries"
    ]
    assert not [
        resource for resource in resources if resource["LogicalResourceId"] == "Bar"
    ]


@mock_cloudformation
def test_stack_tags():
    tags = [{"Key": "foo", "Value": "bar"}, {"Key": "baz", "Value": "bleh"}]
    cf = boto3.resource("cloudformation", region_name="us-east-1")
    stack = cf.create_stack(
        StackName="test_stack", TemplateBody=dummy_template_json, Tags=tags
    )
    observed_tag_items = set(
        item for items in [tag.items() for tag in stack.tags] for item in items
    )
    expected_tag_items = set(
        item for items in [tag.items() for tag in tags] for item in items
    )
    observed_tag_items.should.equal(expected_tag_items)


@mock_cloudformation
@mock_ec2
def test_stack_events():
    cf = boto3.resource("cloudformation", region_name="us-east-1")
    stack = cf.create_stack(StackName="test_stack", TemplateBody=dummy_template_json)
    stack.update(
        TemplateBody=dummy_update_template_json,
        Parameters=[{"ParameterKey": "KeyName", "ParameterValue": "value"}],
    )
    stack = cf.Stack(stack.stack_id)
    stack.delete()

    # assert begins and ends with stack events
    events = list(stack.events.all())
    events[0].resource_type.should.equal("AWS::CloudFormation::Stack")
    events[-1].resource_type.should.equal("AWS::CloudFormation::Stack")

    # testing ordering of stack events without assuming resource events will not exist
    # the AWS API returns events in reverse chronological order
    stack_events_to_look_for = iter(
        [
            ("DELETE_COMPLETE", None),
            ("DELETE_IN_PROGRESS", "User Initiated"),
            ("UPDATE_COMPLETE", None),
            ("UPDATE_IN_PROGRESS", "User Initiated"),
            ("CREATE_COMPLETE", None),
            ("CREATE_IN_PROGRESS", "User Initiated"),
        ]
    )
    try:
        for event in events:
            event.stack_id.should.equal(stack.stack_id)
            event.stack_name.should.equal("test_stack")
            event.event_id.should.match(r"[0-9a-f]{8}-([0-9a-f]{4}-){3}[0-9a-f]{12}")

            if event.resource_type == "AWS::CloudFormation::Stack":
                event.logical_resource_id.should.equal("test_stack")
                event.physical_resource_id.should.equal(stack.stack_id)

                status_to_look_for, reason_to_look_for = next(stack_events_to_look_for)
                event.resource_status.should.equal(status_to_look_for)
                if reason_to_look_for is not None:
                    event.resource_status_reason.should.equal(reason_to_look_for)
    except StopIteration:
        assert False, "Too many stack events"

    list(stack_events_to_look_for).should.be.empty

    with pytest.raises(ClientError) as exp:
        stack = cf.Stack("non_existing_stack")
        events = list(stack.events.all())

    exp_err = exp.value.response.get("Error")
    exp_metadata = exp.value.response.get("ResponseMetadata")

    exp_err.get("Code").should.match(r"ValidationError")
    exp_err.get("Message").should.match(
        r"Stack with id non_existing_stack does not exist"
    )
    exp_metadata.get("HTTPStatusCode").should.equal(400)


@mock_cloudformation
def test_list_exports():
    cf_client = boto3.client("cloudformation", region_name="us-east-1")
    cf_resource = boto3.resource("cloudformation", region_name="us-east-1")
    stack = cf_resource.create_stack(
        StackName="test_stack", TemplateBody=dummy_output_template_json
    )
    output_value = "VPCID"
    exports = cf_client.list_exports()["Exports"]

    stack.outputs.should.have.length_of(1)
    stack.outputs[0]["OutputValue"].should.equal(output_value)

    exports.should.have.length_of(1)
    exports[0]["ExportingStackId"].should.equal(stack.stack_id)
    exports[0]["Name"].should.equal("My VPC ID")
    exports[0]["Value"].should.equal(output_value)


@mock_cloudformation
def test_list_exports_with_token():
    cf = boto3.client("cloudformation", region_name="us-east-1")
    for i in range(101):
        # Add index to ensure name is unique
        dummy_output_template["Outputs"]["StackVPC"]["Export"]["Name"] += str(i)
        cf.create_stack(
            StackName="test_stack_{}".format(i),
            TemplateBody=json.dumps(dummy_output_template),
        )
    exports = cf.list_exports()
    exports["Exports"].should.have.length_of(100)
    exports.get("NextToken").should_not.be.none

    more_exports = cf.list_exports(NextToken=exports["NextToken"])
    more_exports["Exports"].should.have.length_of(1)
    more_exports.get("NextToken").should.be.none


@mock_cloudformation
def test_delete_stack_with_export():
    cf = boto3.client("cloudformation", region_name="us-east-1")
    stack = cf.create_stack(
        StackName="test_stack", TemplateBody=dummy_output_template_json
    )

    stack_id = stack["StackId"]
    exports = cf.list_exports()["Exports"]
    exports.should.have.length_of(1)

    cf.delete_stack(StackName=stack_id)
    cf.list_exports()["Exports"].should.have.length_of(0)


@mock_cloudformation
def test_export_names_must_be_unique():
    cf = boto3.resource("cloudformation", region_name="us-east-1")
    cf.create_stack(StackName="test_stack", TemplateBody=dummy_output_template_json)
    with pytest.raises(ClientError):
        cf.create_stack(StackName="test_stack", TemplateBody=dummy_output_template_json)


@mock_sqs
@mock_cloudformation
def test_stack_with_imports():
    cf = boto3.resource("cloudformation", region_name="us-east-1")
    ec2_resource = boto3.resource("sqs", region_name="us-east-1")

    output_stack = cf.create_stack(
        StackName="test_stack1", TemplateBody=dummy_output_template_json
    )
    cf.create_stack(StackName="test_stack2", TemplateBody=dummy_import_template_json)

    output_stack.outputs.should.have.length_of(1)
    output = output_stack.outputs[0]["OutputValue"]
    queue = ec2_resource.get_queue_by_name(QueueName=output)
    queue.should_not.be.none


@mock_sqs
@mock_cloudformation
def test_non_json_redrive_policy():
    cf = boto3.resource("cloudformation", region_name="us-east-1")

    stack = cf.create_stack(
        StackName="test_stack1", TemplateBody=dummy_redrive_template_json
    )

    stack.Resource("MainQueue").resource_status.should.equal("CREATE_COMPLETE")
    stack.Resource("DeadLetterQueue").resource_status.should.equal("CREATE_COMPLETE")


@mock_cloudformation
def test_boto3_create_duplicate_stack():
    cf_conn = boto3.client("cloudformation", region_name="us-east-1")
    cf_conn.create_stack(
        StackName="test_stack", TemplateBody=dummy_template_json,
    )

    with pytest.raises(ClientError):
        cf_conn.create_stack(
            StackName="test_stack", TemplateBody=dummy_template_json,
        )


@mock_dynamodb2
@mock_cloudformation
def test_delete_stack_dynamo_template():
    conn = boto3.client("cloudformation", region_name="us-east-1")
    dynamodb_client = boto3.client("dynamodb", region_name="us-east-1")
    conn.create_stack(StackName="test_stack", TemplateBody=dummy_template_json4)
    table_desc = dynamodb_client.list_tables()
    len(table_desc.get("TableNames")).should.equal(1)
    conn.delete_stack(StackName="test_stack")
    table_desc = dynamodb_client.list_tables()
    len(table_desc.get("TableNames")).should.equal(0)
    conn.create_stack(StackName="test_stack", TemplateBody=dummy_template_json4)


@mock_dynamodb2
@mock_cloudformation
@mock_lambda
def test_create_stack_lambda_and_dynamodb():
    if settings.TEST_SERVER_MODE:
        raise SkipTest("Cant set environment variables in server mode")
    cf = boto3.client("cloudformation", region_name="us-east-1")
    template = {
        "AWSTemplateFormatVersion": "2010-09-09",
        "Description": "Stack Lambda Test 1",
        "Parameters": {},
        "Resources": {
            "func1": {
                "Type": "AWS::Lambda::Function",
                "Properties": {
                    "Code": {"S3Bucket": "bucket_123", "S3Key": "key_123"},
                    "FunctionName": "func1",
                    "Handler": "handler.handler",
                    "Role": get_role_name(),
                    "Runtime": "python2.7",
                    "Description": "descr",
                    "MemorySize": 12345,
                },
            },
            "func1version": {
                "Type": "AWS::Lambda::Version",
                "Properties": {"FunctionName": {"Ref": "func1"}},
            },
            "tab1": {
                "Type": "AWS::DynamoDB::Table",
                "Properties": {
                    "TableName": "tab1",
                    "KeySchema": [{"AttributeName": "attr1", "KeyType": "HASH"}],
                    "AttributeDefinitions": [
                        {"AttributeName": "attr1", "AttributeType": "string"}
                    ],
                    "ProvisionedThroughput": {
                        "ReadCapacityUnits": 10,
                        "WriteCapacityUnits": 10,
                    },
                    "StreamSpecification": {"StreamViewType": "KEYS_ONLY"},
                },
            },
            "func1mapping": {
                "Type": "AWS::Lambda::EventSourceMapping",
                "Properties": {
                    "FunctionName": {"Ref": "func1"},
                    "EventSourceArn": {"Fn::GetAtt": ["tab1", "StreamArn"]},
                    "StartingPosition": "0",
                    "BatchSize": 100,
                    "Enabled": True,
                },
            },
        },
    }
    validate_s3_before = os.environ.get("VALIDATE_LAMBDA_S3", "")
    try:
        os.environ["VALIDATE_LAMBDA_S3"] = "false"
        cf.create_stack(
            StackName="test_stack_lambda", TemplateBody=json.dumps(template),
        )
    finally:
        os.environ["VALIDATE_LAMBDA_S3"] = validate_s3_before

    resources = cf.list_stack_resources(StackName="test_stack_lambda")[
        "StackResourceSummaries"
    ]
    resources.should.have.length_of(4)
    resource_types = [r["ResourceType"] for r in resources]
    resource_types.should.contain("AWS::Lambda::Function")
    resource_types.should.contain("AWS::Lambda::Version")
    resource_types.should.contain("AWS::DynamoDB::Table")
    resource_types.should.contain("AWS::Lambda::EventSourceMapping")


def get_role_name():
    with mock_iam():
        iam = boto3.client("iam", region_name="us-east-1")
        try:
            return iam.get_role(RoleName="my-role")["Role"]["Arn"]
        except ClientError:
            return iam.create_role(
                RoleName="my-role",
                AssumeRolePolicyDocument="some policy",
                Path="/my-path/",
            )["Role"]["Arn"]<|MERGE_RESOLUTION|>--- conflicted
+++ resolved
@@ -60,7 +60,6 @@
     },
 }
 
-<<<<<<< HEAD
 dummy_template4 = {
     "AWSTemplateFormatVersion": "2010-09-09",
     "Resources": {
@@ -85,8 +84,6 @@
     },
 }
 
-=======
-
 dummy_template_with_parameters = {
     "AWSTemplateFormatVersion": "2010-09-09",
     "Description": "A simple CloudFormation template",
@@ -108,7 +105,6 @@
 }
 
 
->>>>>>> 7764a944
 dummy_template_yaml = """---
 AWSTemplateFormatVersion: 2010-09-09
 Description: Stack1 with yaml template
