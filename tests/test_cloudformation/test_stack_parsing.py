--- conflicted
+++ resolved
@@ -10,10 +10,7 @@
 from moto.cloudformation.parsing import (
     resource_class_from_type,
     parse_condition,
-<<<<<<< HEAD
     Output,
-=======
->>>>>>> 14a69c75
 )
 from moto import mock_ssm, settings
 from moto.sqs.models import Queue
