--- conflicted
+++ resolved
@@ -174,7 +174,6 @@
     result.should.equal({"VpcSecurityGroupId": ["sg-123", "sg-456", "sg-789"]})
 
 
-<<<<<<< HEAD
 @mock_ec2
 @mock.patch(
     "moto.core.responses.settings.ENABLE_RECORDING",
@@ -242,7 +241,7 @@
         else "http://motoapi.amazonaws.com"
     )
 
-    recorded_data = '{"module": "moto.ec2.responses", "response_type": "EC2Response", "response_headers": {"server": "amazon.com"}, "region": "us-east-1", "body": "Action=RunInstances&Version=2016-11-15&ImageId=ami-12c6146b&MinCount=1&MaxCount=1&ClientToken=0ee5e722-d843-40f8-9f7b-62c92bb73d94", "uri_match": null, "querystring": {"Action": ["RunInstances"], "Version": ["2016-11-15"], "ImageId": ["ami-12c6146b"], "MinCount": ["1"], "MaxCount": ["1"], "ClientToken": ["0ee5e722-d843-40f8-9f7b-62c92bb73d94"]}}'
+    recorded_data = '{"module": "moto.ec2.responses", "response_type": "EC2Response", "response_headers": {"server": "amazon.com"}, "current_account": "123456789012", "region": "us-east-1", "body": "Action=RunInstances&Version=2016-11-15&ImageId=ami-12c6146b&MinCount=1&MaxCount=1&ClientToken=0ee5e722-d843-40f8-9f7b-62c92bb73d94", "uri_match": null, "querystring": {"Action": ["RunInstances"], "Version": ["2016-11-15"], "ImageId": ["ami-12c6146b"], "MinCount": ["1"], "MaxCount": ["1"], "ClientToken": ["0ee5e722-d843-40f8-9f7b-62c92bb73d94"]}}'
     file_handle = m_open.return_value.__enter__.return_value
     file_handle.readlines.return_value = [recorded_data]
 
@@ -319,7 +318,8 @@
     )
 
     assert reservation_1[0].id == reservation_2[0].id
-=======
+
+
 def test_response_environment_preserved_by_type():
     """Ensure Jinja environment is cached by response type."""
 
@@ -359,5 +359,4 @@
     )
     assert resp_a_new_instance.contains_template(
         BaseResponse._make_template_id(source_2)
-    )
->>>>>>> e76ffb34
+    )