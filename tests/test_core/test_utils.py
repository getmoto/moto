<<<<<<< HEAD
from __future__ import unicode_literals

=======
>>>>>>> 14a69c75
import pytest
import sure  # noqa # pylint: disable=unused-import
from freezegun import freeze_time

from moto.core.utils import (
    camelcase_to_underscores,
    underscores_to_camelcase,
    unix_time,
    camelcase_to_pascal,
    pascal_to_camelcase,
)


@pytest.mark.parametrize(
    "_input,expected",
    [
        ("theNewAttribute", "the_new_attribute"),
        ("attri bute With Space", "attribute_with_space"),
        ("FirstLetterCapital", "first_letter_capital"),
        ("ListMFADevices", "list_mfa_devices"),
    ],
)
def test_camelcase_to_underscores(_input, expected):
    camelcase_to_underscores(_input).should.equal(expected)


@pytest.mark.parametrize(
    "_input,expected",
    [("the_new_attribute", "theNewAttribute"), ("attribute", "attribute"),],
)
def test_underscores_to_camelcase(_input, expected):
    underscores_to_camelcase(_input).should.equal(expected)


@pytest.mark.parametrize(
    "_input,expected",
    [("TheNewAttribute", "theNewAttribute"), ("Attribute", "attribute"),],
)
def test_pascal_to_camelcase(_input, expected):
    pascal_to_camelcase(_input).should.equal(expected)


@pytest.mark.parametrize(
    "_input,expected",
    [("theNewAttribute", "TheNewAttribute"), ("attribute", "Attribute"),],
)
def test_camelcase_to_pascal(_input, expected):
    camelcase_to_pascal(_input).should.equal(expected)


@freeze_time("2015-01-01 12:00:00")
def test_unix_time():
    unix_time().should.equal(1420113600.0)<|MERGE_RESOLUTION|>--- conflicted
+++ resolved
@@ -1,8 +1,3 @@
-<<<<<<< HEAD
-from __future__ import unicode_literals
-
-=======
->>>>>>> 14a69c75
 import pytest
 import sure  # noqa # pylint: disable=unused-import
 from freezegun import freeze_time
