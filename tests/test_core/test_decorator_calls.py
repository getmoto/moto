--- conflicted
+++ resolved
@@ -1,24 +1,12 @@
-<<<<<<< HEAD
-import boto
 import boto3
-from boto.exception import EC2ResponseError
 from botocore.exceptions import ClientError
-=======
-import boto3
->>>>>>> aa70ee25
 import sure  # noqa # pylint: disable=unused-import
 import os
 import unittest
 
 import pytest
 
-<<<<<<< HEAD
-from moto import mock_ec2_deprecated, mock_s3_deprecated, mock_s3
-=======
-from botocore.exceptions import ClientError
-from moto import mock_ec2, mock_s3, settings
-from unittest import SkipTest
->>>>>>> aa70ee25
+from moto import mock_s3_deprecated, mock_s3, settings
 
 """
 Test the different ways that the decorator can be used
