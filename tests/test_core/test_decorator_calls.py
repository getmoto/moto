--- conflicted
+++ resolved
@@ -1,12 +1,8 @@
 import boto
 import boto3
 from boto.exception import EC2ResponseError
-<<<<<<< HEAD
 from botocore.exceptions import ClientError
-import sure  # noqa
-=======
 import sure  # noqa # pylint: disable=unused-import
->>>>>>> ca327e39
 import unittest
 
 import pytest
