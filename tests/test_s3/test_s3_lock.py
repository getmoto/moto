--- conflicted
+++ resolved
@@ -5,11 +5,7 @@
 from moto import mock_s3
 from botocore.config import Config
 from moto.s3.responses import DEFAULT_REGION_NAME
-<<<<<<< HEAD
-import sure  # noqa
-=======
-import sure  # pylint: disable=unused-import
->>>>>>> 14a69c75
+import sure  # noqa # pylint: disable=unused-import
 
 
 @mock_s3
