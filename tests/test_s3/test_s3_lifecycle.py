--- conflicted
+++ resolved
@@ -1,12 +1,6 @@
-<<<<<<< HEAD
-from __future__ import unicode_literals
-
-=======
-import boto
->>>>>>> 14a69c75
 import boto3
 
-import sure  # pylint: disable=unused-import
+import sure  # noqa # pylint: disable=unused-import
 from botocore.exceptions import ClientError
 from datetime import datetime
 import pytest
