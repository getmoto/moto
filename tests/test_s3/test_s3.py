--- conflicted
+++ resolved
@@ -13,13 +13,7 @@
 import boto3
 from botocore.client import ClientError
 import botocore.exceptions
-<<<<<<< HEAD
 from botocore.handlers import disable_signing
-=======
-from boto.exception import S3CreateError, S3ResponseError
-from boto.s3.connection import S3Connection
-from boto.s3.key import Key
->>>>>>> a23e507a
 from freezegun import freeze_time
 import requests
 
@@ -32,7 +26,6 @@
 
 from moto import settings, mock_s3, mock_config
 import moto.s3.models as s3model
-from moto.s3.exceptions import InvalidTagError
 from moto.core.exceptions import InvalidNextTokenException
 from moto.settings import get_s3_default_key_buffer_size, S3_UPLOAD_PART_MIN_SIZE
 from uuid import uuid4
@@ -1061,7 +1054,6 @@
     versions.should.have.length_of(1)
 
 
-<<<<<<< HEAD
 @mock_s3
 def test_acl_setting_boto3():
     s3 = boto3.resource("s3", region_name=DEFAULT_REGION_NAME)
@@ -1143,112 +1135,6 @@
         s3.put_object_acl(Bucket="mybucket", Key="nonexistent", ACL="private")
 
     e.value.response["Error"]["Code"].should.equal("NoSuchKey")
-=======
-# Has boto3 equivalent
-@mock_s3_deprecated
-def test_acl_setting():
-    conn = boto.connect_s3()
-    bucket = conn.create_bucket("foobar")
-    content = b"imafile"
-    keyname = "test.txt"
-
-    key = Key(bucket, name=keyname)
-    key.content_type = "text/plain"
-    key.set_contents_from_string(content)
-    key.make_public()
-
-    key = bucket.get_key(keyname)
-
-    assert key.get_contents_as_string() == content
-
-    grants = key.get_acl().acl.grants
-    assert any(
-        g.uri == "http://acs.amazonaws.com/groups/global/AllUsers"
-        and g.permission == "READ"
-        for g in grants
-    ), grants
-
-
-# Has boto3 equivalent
-@mock_s3_deprecated
-def test_acl_setting_via_headers():
-    conn = boto.connect_s3()
-    bucket = conn.create_bucket("foobar")
-    content = b"imafile"
-    keyname = "test.txt"
-
-    key = Key(bucket, name=keyname)
-    key.content_type = "text/plain"
-    key.set_contents_from_string(
-        content,
-        headers={
-            "x-amz-grant-full-control": 'uri="http://acs.amazonaws.com/groups/global/AllUsers"'
-        },
-    )
-
-    key = bucket.get_key(keyname)
-
-    assert key.get_contents_as_string() == content
-
-    grants = key.get_acl().acl.grants
-    assert any(
-        g.uri == "http://acs.amazonaws.com/groups/global/AllUsers"
-        and g.permission == "FULL_CONTROL"
-        for g in grants
-    ), grants
-
-
-# Has boto3 equivalent
-@mock_s3_deprecated
-def test_acl_switching():
-    conn = boto.connect_s3()
-    bucket = conn.create_bucket("foobar")
-    content = b"imafile"
-    keyname = "test.txt"
-
-    key = Key(bucket, name=keyname)
-    key.content_type = "text/plain"
-    key.set_contents_from_string(content, policy="public-read")
-    key.set_acl("private")
-
-    grants = key.get_acl().acl.grants
-    assert not any(
-        g.uri == "http://acs.amazonaws.com/groups/global/AllUsers"
-        and g.permission == "READ"
-        for g in grants
-    ), grants
-
-
-@mock_s3_deprecated
-def test_bucket_acl_setting():
-    conn = boto.connect_s3()
-    bucket = conn.create_bucket("foobar")
-
-    bucket.make_public()
-
-    grants = bucket.get_acl().acl.grants
-    assert any(
-        g.uri == "http://acs.amazonaws.com/groups/global/AllUsers"
-        and g.permission == "READ"
-        for g in grants
-    ), grants
-
-
-@mock_s3_deprecated
-def test_bucket_acl_switching():
-    conn = boto.connect_s3()
-    bucket = conn.create_bucket("foobar")
-    bucket.make_public()
-
-    bucket.set_acl("private")
-
-    grants = bucket.get_acl().acl.grants
-    assert not any(
-        g.uri == "http://acs.amazonaws.com/groups/global/AllUsers"
-        and g.permission == "READ"
-        for g in grants
-    ), grants
->>>>>>> a23e507a
 
 
 @mock_s3
@@ -1356,7 +1242,6 @@
         os.environ["MOTO_S3_DEFAULT_KEY_BUFFER_SIZE"] = original_default_key_buffer_size
 
 
-<<<<<<< HEAD
 @mock_s3
 def test_s3_object_in_private_bucket():
     s3 = boto3.resource("s3")
@@ -1380,20 +1265,6 @@
         .read()
     )
     contents.should.equal(b"ABCD")
-=======
-# Has boto3 equivalent
-@mock_s3_deprecated
-def test_unicode_key():
-    conn = boto.connect_s3()
-    bucket = conn.create_bucket("mybucket")
-    key = Key(bucket)
-    key.key = "こんにちは.jpg"
-    key.set_contents_from_string("Hello world!")
-    assert [listed_key.key for listed_key in bucket.list()] == [key.key]
-    fetched_key = bucket.get_key(key.key)
-    assert fetched_key.key == key.key
-    assert fetched_key.get_contents_as_string().decode("utf-8") == "Hello world!"
->>>>>>> a23e507a
 
 
 @mock_s3
