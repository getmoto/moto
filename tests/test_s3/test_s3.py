--- conflicted
+++ resolved
@@ -4940,7 +4940,6 @@
 
 
 @mock_s3
-<<<<<<< HEAD
 def test_get_unknown_version_should_throw_specific_error():
     bucket_name = "my_bucket"
     object_key = "hello.txt"
@@ -4957,7 +4956,9 @@
     e.value.response["Error"]["Message"].should.equal("Invalid version id specified")
     e.value.response["Error"]["ArgumentName"].should.equal("versionId")
     e.value.response["Error"]["ArgumentValue"].should.equal("unknown")
-=======
+
+
+@mock_s3
 def test_request_partial_content_without_specifying_range_should_return_full_object():
     bucket = "bucket"
     object_key = "key"
@@ -4967,5 +4968,4 @@
 
     file = s3.Object(bucket, object_key)
     response = file.get(Range="")
-    response["ContentLength"].should.equal(30)
->>>>>>> df8bd43a
+    response["ContentLength"].should.equal(30)