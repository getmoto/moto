# -*- coding: utf-8 -*-
from __future__ import unicode_literals

import datetime
import os
import sys

from boto3 import Session
from six.moves.urllib.request import urlopen
from six.moves.urllib.error import HTTPError
from functools import wraps
from gzip import GzipFile
from io import BytesIO
import mimetypes
import zlib
import pickle
import uuid

import json
import boto
import boto3
from botocore.client import ClientError
import botocore.exceptions
from boto.exception import S3CreateError, S3ResponseError
from botocore.handlers import disable_signing
from boto.s3.connection import S3Connection
from boto.s3.key import Key
from freezegun import freeze_time
from parameterized import parameterized
import six
import requests
import tests.backport_assert_raises  # noqa
from moto.s3.responses import DEFAULT_REGION_NAME
from nose import SkipTest
from nose.tools import assert_raises

import sure  # noqa

from moto import settings, mock_s3, mock_s3_deprecated, mock_config
import moto.s3.models as s3model
from moto.core.exceptions import InvalidNextTokenException
from moto.core.utils import py2_strip_unicode_keys


if settings.TEST_SERVER_MODE:
    REDUCED_PART_SIZE = s3model.UPLOAD_PART_MIN_SIZE
    EXPECTED_ETAG = '"140f92a6df9f9e415f74a1463bcee9bb-2"'
else:
    REDUCED_PART_SIZE = 256
    EXPECTED_ETAG = '"66d1a1a2ed08fd05c137f316af4ff255-2"'


def reduced_min_part_size(f):
    """ speed up tests by temporarily making the multipart minimum part size
        small
    """
    orig_size = s3model.UPLOAD_PART_MIN_SIZE

    @wraps(f)
    def wrapped(*args, **kwargs):
        try:
            s3model.UPLOAD_PART_MIN_SIZE = REDUCED_PART_SIZE
            return f(*args, **kwargs)
        finally:
            s3model.UPLOAD_PART_MIN_SIZE = orig_size

    return wrapped


class MyModel(object):
    def __init__(self, name, value):
        self.name = name
        self.value = value

    def save(self):
        s3 = boto3.client("s3", region_name=DEFAULT_REGION_NAME)
        s3.put_object(Bucket="mybucket", Key=self.name, Body=self.value)


@mock_s3
def test_keys_are_pickleable():
    """Keys must be pickleable due to boto3 implementation details."""
    key = s3model.FakeKey("name", b"data!")
    assert key.value == b"data!"

    pickled = pickle.dumps(key)
    loaded = pickle.loads(pickled)
    assert loaded.value == key.value


@mock_s3
def test_append_to_value__basic():
    key = s3model.FakeKey("name", b"data!")
    assert key.value == b"data!"
    assert key.size == 5

    key.append_to_value(b" And even more data")
    assert key.value == b"data! And even more data"
    assert key.size == 24


@mock_s3
def test_append_to_value__nothing_added():
    key = s3model.FakeKey("name", b"data!")
    assert key.value == b"data!"
    assert key.size == 5

    key.append_to_value(b"")
    assert key.value == b"data!"
    assert key.size == 5


@mock_s3
def test_append_to_value__empty_key():
    key = s3model.FakeKey("name", b"")
    assert key.value == b""
    assert key.size == 0

    key.append_to_value(b"stuff")
    assert key.value == b"stuff"
    assert key.size == 5


@mock_s3
def test_my_model_save():
    # Create Bucket so that test can run
    conn = boto3.resource("s3", region_name=DEFAULT_REGION_NAME)
    conn.create_bucket(Bucket="mybucket")
    ####################################

    model_instance = MyModel("steve", "is awesome")
    model_instance.save()

    body = conn.Object("mybucket", "steve").get()["Body"].read().decode()

    assert body == "is awesome"


@mock_s3
def test_key_etag():
    conn = boto3.resource("s3", region_name=DEFAULT_REGION_NAME)
    conn.create_bucket(Bucket="mybucket")

    model_instance = MyModel("steve", "is awesome")
    model_instance.save()

    conn.Bucket("mybucket").Object("steve").e_tag.should.equal(
        '"d32bda93738f7e03adb22e66c90fbc04"'
    )


@mock_s3_deprecated
def test_multipart_upload_too_small():
    conn = boto.connect_s3("the_key", "the_secret")
    bucket = conn.create_bucket("foobar")

    multipart = bucket.initiate_multipart_upload("the-key")
    multipart.upload_part_from_file(BytesIO(b"hello"), 1)
    multipart.upload_part_from_file(BytesIO(b"world"), 2)
    # Multipart with total size under 5MB is refused
    multipart.complete_upload.should.throw(S3ResponseError)


@mock_s3_deprecated
@reduced_min_part_size
def test_multipart_upload():
    conn = boto.connect_s3("the_key", "the_secret")
    bucket = conn.create_bucket("foobar")

    multipart = bucket.initiate_multipart_upload("the-key")
    part1 = b"0" * REDUCED_PART_SIZE
    multipart.upload_part_from_file(BytesIO(part1), 1)
    # last part, can be less than 5 MB
    part2 = b"1"
    multipart.upload_part_from_file(BytesIO(part2), 2)
    multipart.complete_upload()
    # we should get both parts as the key contents
    bucket.get_key("the-key").get_contents_as_string().should.equal(part1 + part2)


@mock_s3_deprecated
@reduced_min_part_size
def test_multipart_upload_out_of_order():
    conn = boto.connect_s3("the_key", "the_secret")
    bucket = conn.create_bucket("foobar")

    multipart = bucket.initiate_multipart_upload("the-key")
    # last part, can be less than 5 MB
    part2 = b"1"
    multipart.upload_part_from_file(BytesIO(part2), 4)
    part1 = b"0" * REDUCED_PART_SIZE
    multipart.upload_part_from_file(BytesIO(part1), 2)
    multipart.complete_upload()
    # we should get both parts as the key contents
    bucket.get_key("the-key").get_contents_as_string().should.equal(part1 + part2)


@mock_s3_deprecated
@reduced_min_part_size
def test_multipart_upload_with_headers():
    conn = boto.connect_s3("the_key", "the_secret")
    bucket = conn.create_bucket("foobar")

    multipart = bucket.initiate_multipart_upload("the-key", metadata={"foo": "bar"})
    part1 = b"0" * 10
    multipart.upload_part_from_file(BytesIO(part1), 1)
    multipart.complete_upload()

    key = bucket.get_key("the-key")
    key.metadata.should.equal({"foo": "bar"})


@mock_s3_deprecated
@reduced_min_part_size
def test_multipart_upload_with_copy_key():
    conn = boto.connect_s3("the_key", "the_secret")
    bucket = conn.create_bucket("foobar")
    key = Key(bucket)
    key.key = "original-key"
    key.set_contents_from_string("key_value")

    multipart = bucket.initiate_multipart_upload("the-key")
    part1 = b"0" * REDUCED_PART_SIZE
    multipart.upload_part_from_file(BytesIO(part1), 1)
    multipart.copy_part_from_key("foobar", "original-key", 2, 0, 3)
    multipart.complete_upload()
    bucket.get_key("the-key").get_contents_as_string().should.equal(part1 + b"key_")


@mock_s3_deprecated
@reduced_min_part_size
def test_multipart_upload_cancel():
    conn = boto.connect_s3("the_key", "the_secret")
    bucket = conn.create_bucket("foobar")

    multipart = bucket.initiate_multipart_upload("the-key")
    part1 = b"0" * REDUCED_PART_SIZE
    multipart.upload_part_from_file(BytesIO(part1), 1)
    multipart.cancel_upload()
    # TODO we really need some sort of assertion here, but we don't currently
    # have the ability to list mulipart uploads for a bucket.


@mock_s3_deprecated
@reduced_min_part_size
def test_multipart_etag():
    # Create Bucket so that test can run
    conn = boto.connect_s3("the_key", "the_secret")
    bucket = conn.create_bucket("mybucket")

    multipart = bucket.initiate_multipart_upload("the-key")
    part1 = b"0" * REDUCED_PART_SIZE
    multipart.upload_part_from_file(BytesIO(part1), 1)
    # last part, can be less than 5 MB
    part2 = b"1"
    multipart.upload_part_from_file(BytesIO(part2), 2)
    multipart.complete_upload()
    # we should get both parts as the key contents
    bucket.get_key("the-key").etag.should.equal(EXPECTED_ETAG)


@mock_s3_deprecated
@reduced_min_part_size
def test_multipart_invalid_order():
    # Create Bucket so that test can run
    conn = boto.connect_s3("the_key", "the_secret")
    bucket = conn.create_bucket("mybucket")

    multipart = bucket.initiate_multipart_upload("the-key")
    part1 = b"0" * 5242880
    etag1 = multipart.upload_part_from_file(BytesIO(part1), 1).etag
    # last part, can be less than 5 MB
    part2 = b"1"
    etag2 = multipart.upload_part_from_file(BytesIO(part2), 2).etag
    xml = "<Part><PartNumber>{0}</PartNumber><ETag>{1}</ETag></Part>"
    xml = xml.format(2, etag2) + xml.format(1, etag1)
    xml = "<CompleteMultipartUpload>{0}</CompleteMultipartUpload>".format(xml)
    bucket.complete_multipart_upload.when.called_with(
        multipart.key_name, multipart.id, xml
    ).should.throw(S3ResponseError)


@mock_s3_deprecated
@reduced_min_part_size
def test_multipart_etag_quotes_stripped():
    # Create Bucket so that test can run
    conn = boto.connect_s3("the_key", "the_secret")
    bucket = conn.create_bucket("mybucket")

    multipart = bucket.initiate_multipart_upload("the-key")
    part1 = b"0" * REDUCED_PART_SIZE
    etag1 = multipart.upload_part_from_file(BytesIO(part1), 1).etag
    # last part, can be less than 5 MB
    part2 = b"1"
    etag2 = multipart.upload_part_from_file(BytesIO(part2), 2).etag
    # Strip quotes from etags
    etag1 = etag1.replace('"', "")
    etag2 = etag2.replace('"', "")
    xml = "<Part><PartNumber>{0}</PartNumber><ETag>{1}</ETag></Part>"
    xml = xml.format(1, etag1) + xml.format(2, etag2)
    xml = "<CompleteMultipartUpload>{0}</CompleteMultipartUpload>".format(xml)
    bucket.complete_multipart_upload.when.called_with(
        multipart.key_name, multipart.id, xml
    ).should_not.throw(S3ResponseError)
    # we should get both parts as the key contents
    bucket.get_key("the-key").etag.should.equal(EXPECTED_ETAG)


@mock_s3_deprecated
@reduced_min_part_size
def test_multipart_duplicate_upload():
    conn = boto.connect_s3("the_key", "the_secret")
    bucket = conn.create_bucket("foobar")

    multipart = bucket.initiate_multipart_upload("the-key")
    part1 = b"0" * REDUCED_PART_SIZE
    multipart.upload_part_from_file(BytesIO(part1), 1)
    # same part again
    multipart.upload_part_from_file(BytesIO(part1), 1)
    part2 = b"1" * 1024
    multipart.upload_part_from_file(BytesIO(part2), 2)
    multipart.complete_upload()
    # We should get only one copy of part 1.
    bucket.get_key("the-key").get_contents_as_string().should.equal(part1 + part2)


@mock_s3_deprecated
def test_list_multiparts():
    # Create Bucket so that test can run
    conn = boto.connect_s3("the_key", "the_secret")
    bucket = conn.create_bucket("mybucket")

    multipart1 = bucket.initiate_multipart_upload("one-key")
    multipart2 = bucket.initiate_multipart_upload("two-key")
    uploads = bucket.get_all_multipart_uploads()
    uploads.should.have.length_of(2)
    dict([(u.key_name, u.id) for u in uploads]).should.equal(
        {"one-key": multipart1.id, "two-key": multipart2.id}
    )
    multipart2.cancel_upload()
    uploads = bucket.get_all_multipart_uploads()
    uploads.should.have.length_of(1)
    uploads[0].key_name.should.equal("one-key")
    multipart1.cancel_upload()
    uploads = bucket.get_all_multipart_uploads()
    uploads.should.be.empty


@mock_s3_deprecated
def test_key_save_to_missing_bucket():
    conn = boto.connect_s3("the_key", "the_secret")
    bucket = conn.get_bucket("mybucket", validate=False)

    key = Key(bucket)
    key.key = "the-key"
    key.set_contents_from_string.when.called_with("foobar").should.throw(
        S3ResponseError
    )


@mock_s3_deprecated
def test_missing_key():
    conn = boto.connect_s3("the_key", "the_secret")
    bucket = conn.create_bucket("foobar")
    bucket.get_key("the-key").should.equal(None)


@mock_s3_deprecated
def test_missing_key_urllib2():
    conn = boto.connect_s3("the_key", "the_secret")
    conn.create_bucket("foobar")

    urlopen.when.called_with("http://foobar.s3.amazonaws.com/the-key").should.throw(
        HTTPError
    )


@mock_s3_deprecated
def test_empty_key():
    conn = boto.connect_s3("the_key", "the_secret")
    bucket = conn.create_bucket("foobar")
    key = Key(bucket)
    key.key = "the-key"
    key.set_contents_from_string("")

    key = bucket.get_key("the-key")
    key.size.should.equal(0)
    key.get_contents_as_string().should.equal(b"")


@mock_s3_deprecated
def test_empty_key_set_on_existing_key():
    conn = boto.connect_s3("the_key", "the_secret")
    bucket = conn.create_bucket("foobar")
    key = Key(bucket)
    key.key = "the-key"
    key.set_contents_from_string("foobar")

    key = bucket.get_key("the-key")
    key.size.should.equal(6)
    key.get_contents_as_string().should.equal(b"foobar")

    key.set_contents_from_string("")
    bucket.get_key("the-key").get_contents_as_string().should.equal(b"")


@mock_s3_deprecated
def test_large_key_save():
    conn = boto.connect_s3("the_key", "the_secret")
    bucket = conn.create_bucket("foobar")
    key = Key(bucket)
    key.key = "the-key"
    key.set_contents_from_string("foobar" * 100000)

    bucket.get_key("the-key").get_contents_as_string().should.equal(b"foobar" * 100000)


@mock_s3_deprecated
def test_copy_key():
    conn = boto.connect_s3("the_key", "the_secret")
    bucket = conn.create_bucket("foobar")
    key = Key(bucket)
    key.key = "the-key"
    key.set_contents_from_string("some value")

    bucket.copy_key("new-key", "foobar", "the-key")

    bucket.get_key("the-key").get_contents_as_string().should.equal(b"some value")
    bucket.get_key("new-key").get_contents_as_string().should.equal(b"some value")


@parameterized([("the-unicode-💩-key",), ("key-with?question-mark",)])
@mock_s3_deprecated
def test_copy_key_with_special_chars(key_name):
    conn = boto.connect_s3("the_key", "the_secret")
    bucket = conn.create_bucket("foobar")
    key = Key(bucket)
    key.key = key_name
    key.set_contents_from_string("some value")

    bucket.copy_key("new-key", "foobar", key_name)

    bucket.get_key(key_name).get_contents_as_string().should.equal(b"some value")
    bucket.get_key("new-key").get_contents_as_string().should.equal(b"some value")


@mock_s3_deprecated
def test_copy_key_with_version():
    conn = boto.connect_s3("the_key", "the_secret")
    bucket = conn.create_bucket("foobar")
    bucket.configure_versioning(versioning=True)
    key = Key(bucket)
    key.key = "the-key"
    key.set_contents_from_string("some value")
    key.set_contents_from_string("another value")

    key = [key.version_id for key in bucket.get_all_versions() if not key.is_latest][0]
    bucket.copy_key("new-key", "foobar", "the-key", src_version_id=key)

    bucket.get_key("the-key").get_contents_as_string().should.equal(b"another value")
    bucket.get_key("new-key").get_contents_as_string().should.equal(b"some value")


@mock_s3_deprecated
def test_set_metadata():
    conn = boto.connect_s3("the_key", "the_secret")
    bucket = conn.create_bucket("foobar")
    key = Key(bucket)
    key.key = "the-key"
    key.set_metadata("md", "Metadatastring")
    key.set_contents_from_string("Testval")

    bucket.get_key("the-key").get_metadata("md").should.equal("Metadatastring")


@mock_s3_deprecated
def test_copy_key_replace_metadata():
    conn = boto.connect_s3("the_key", "the_secret")
    bucket = conn.create_bucket("foobar")
    key = Key(bucket)
    key.key = "the-key"
    key.set_metadata("md", "Metadatastring")
    key.set_contents_from_string("some value")

    bucket.copy_key(
        "new-key", "foobar", "the-key", metadata={"momd": "Mometadatastring"}
    )

    bucket.get_key("new-key").get_metadata("md").should.be.none
    bucket.get_key("new-key").get_metadata("momd").should.equal("Mometadatastring")


@freeze_time("2012-01-01 12:00:00")
@mock_s3_deprecated
def test_last_modified():
    # See https://github.com/boto/boto/issues/466
    conn = boto.connect_s3()
    bucket = conn.create_bucket("foobar")
    key = Key(bucket)
    key.key = "the-key"
    key.set_contents_from_string("some value")

    rs = bucket.get_all_keys()
    rs[0].last_modified.should.equal("2012-01-01T12:00:00.000Z")

    bucket.get_key("the-key").last_modified.should.equal(
        "Sun, 01 Jan 2012 12:00:00 GMT"
    )


@mock_s3_deprecated
def test_missing_bucket():
    conn = boto.connect_s3("the_key", "the_secret")
    conn.get_bucket.when.called_with("mybucket").should.throw(S3ResponseError)


@mock_s3_deprecated
def test_bucket_with_dash():
    conn = boto.connect_s3("the_key", "the_secret")
    conn.get_bucket.when.called_with("mybucket-test").should.throw(S3ResponseError)


@mock_s3_deprecated
def test_create_existing_bucket():
    "Trying to create a bucket that already exists should raise an Error"
    conn = boto.s3.connect_to_region("us-west-2")
    conn.create_bucket("foobar", location="us-west-2")
    with assert_raises(S3CreateError):
        conn.create_bucket("foobar", location="us-west-2")


@mock_s3_deprecated
def test_create_existing_bucket_in_us_east_1():
    "Trying to create a bucket that already exists in us-east-1 returns the bucket"

    """"
    http://docs.aws.amazon.com/AmazonS3/latest/API/ErrorResponses.html
    Your previous request to create the named bucket succeeded and you already
    own it. You get this error in all AWS regions except US Standard,
    us-east-1. In us-east-1 region, you will get 200 OK, but it is no-op (if
    bucket exists it Amazon S3 will not do anything).
    """
    conn = boto.s3.connect_to_region(DEFAULT_REGION_NAME)
    conn.create_bucket("foobar")
    bucket = conn.create_bucket("foobar")
    bucket.name.should.equal("foobar")


@mock_s3_deprecated
def test_other_region():
    conn = S3Connection("key", "secret", host="s3-website-ap-southeast-2.amazonaws.com")
    conn.create_bucket("foobar", location="ap-southeast-2")
    list(conn.get_bucket("foobar").get_all_keys()).should.equal([])


@mock_s3_deprecated
def test_bucket_deletion():
    conn = boto.connect_s3("the_key", "the_secret")
    bucket = conn.create_bucket("foobar")

    key = Key(bucket)
    key.key = "the-key"
    key.set_contents_from_string("some value")

    # Try to delete a bucket that still has keys
    conn.delete_bucket.when.called_with("foobar").should.throw(S3ResponseError)

    bucket.delete_key("the-key")
    conn.delete_bucket("foobar")

    # Get non-existing bucket
    conn.get_bucket.when.called_with("foobar").should.throw(S3ResponseError)

    # Delete non-existent bucket
    conn.delete_bucket.when.called_with("foobar").should.throw(S3ResponseError)


@mock_s3_deprecated
def test_get_all_buckets():
    conn = boto.connect_s3("the_key", "the_secret")
    conn.create_bucket("foobar")
    conn.create_bucket("foobar2")
    buckets = conn.get_all_buckets()

    buckets.should.have.length_of(2)


@mock_s3
@mock_s3_deprecated
def test_post_to_bucket():
    conn = boto.connect_s3("the_key", "the_secret")
    bucket = conn.create_bucket("foobar")

    requests.post(
        "https://foobar.s3.amazonaws.com/", {"key": "the-key", "file": "nothing"}
    )

    bucket.get_key("the-key").get_contents_as_string().should.equal(b"nothing")


@mock_s3
@mock_s3_deprecated
def test_post_with_metadata_to_bucket():
    conn = boto.connect_s3("the_key", "the_secret")
    bucket = conn.create_bucket("foobar")

    requests.post(
        "https://foobar.s3.amazonaws.com/",
        {"key": "the-key", "file": "nothing", "x-amz-meta-test": "metadata"},
    )

    bucket.get_key("the-key").get_metadata("test").should.equal("metadata")


@mock_s3_deprecated
def test_delete_missing_key():
    conn = boto.connect_s3("the_key", "the_secret")
    bucket = conn.create_bucket("foobar")

    deleted_key = bucket.delete_key("foobar")
    deleted_key.key.should.equal("foobar")


@mock_s3_deprecated
def test_delete_keys():
    conn = boto.connect_s3("the_key", "the_secret")
    bucket = conn.create_bucket("foobar")

    Key(bucket=bucket, name="file1").set_contents_from_string("abc")
    Key(bucket=bucket, name="file2").set_contents_from_string("abc")
    Key(bucket=bucket, name="file3").set_contents_from_string("abc")
    Key(bucket=bucket, name="file4").set_contents_from_string("abc")

    result = bucket.delete_keys(["file2", "file3"])
    result.deleted.should.have.length_of(2)
    result.errors.should.have.length_of(0)
    keys = bucket.get_all_keys()
    keys.should.have.length_of(2)
    keys[0].name.should.equal("file1")


@mock_s3_deprecated
def test_delete_keys_invalid():
    conn = boto.connect_s3("the_key", "the_secret")
    bucket = conn.create_bucket("foobar")

    Key(bucket=bucket, name="file1").set_contents_from_string("abc")
    Key(bucket=bucket, name="file2").set_contents_from_string("abc")
    Key(bucket=bucket, name="file3").set_contents_from_string("abc")
    Key(bucket=bucket, name="file4").set_contents_from_string("abc")

    # non-existing key case
    result = bucket.delete_keys(["abc", "file3"])

    result.deleted.should.have.length_of(1)
    result.errors.should.have.length_of(1)
    keys = bucket.get_all_keys()
    keys.should.have.length_of(3)
    keys[0].name.should.equal("file1")

    # empty keys
    result = bucket.delete_keys([])

    result.deleted.should.have.length_of(0)
    result.errors.should.have.length_of(0)


@mock_s3
def test_boto3_delete_empty_keys_list():
    with assert_raises(ClientError) as err:
        boto3.client("s3").delete_objects(Bucket="foobar", Delete={"Objects": []})
    assert err.exception.response["Error"]["Code"] == "MalformedXML"


@mock_s3_deprecated
def test_bucket_name_with_dot():
    conn = boto.connect_s3()
    bucket = conn.create_bucket("firstname.lastname")

    k = Key(bucket, "somekey")
    k.set_contents_from_string("somedata")


@mock_s3_deprecated
def test_key_with_special_characters():
    conn = boto.connect_s3()
    bucket = conn.create_bucket("test_bucket_name")

    key = Key(bucket, "test_list_keys_2/x?y")
    key.set_contents_from_string("value1")

    key_list = bucket.list("test_list_keys_2/", "/")
    keys = [x for x in key_list]
    keys[0].name.should.equal("test_list_keys_2/x?y")


@mock_s3_deprecated
def test_unicode_key_with_slash():
    conn = boto.connect_s3("the_key", "the_secret")
    bucket = conn.create_bucket("foobar")
    key = Key(bucket)
    key.key = "/the-key-unîcode/test"
    key.set_contents_from_string("value")

    key = bucket.get_key("/the-key-unîcode/test")
    key.get_contents_as_string().should.equal(b"value")


@mock_s3_deprecated
def test_bucket_key_listing_order():
    conn = boto.connect_s3()
    bucket = conn.create_bucket("test_bucket")
    prefix = "toplevel/"

    def store(name):
        k = Key(bucket, prefix + name)
        k.set_contents_from_string("somedata")

    names = ["x/key", "y.key1", "y.key2", "y.key3", "x/y/key", "x/y/z/key"]

    for name in names:
        store(name)

    delimiter = None
    keys = [x.name for x in bucket.list(prefix, delimiter)]
    keys.should.equal(
        [
            "toplevel/x/key",
            "toplevel/x/y/key",
            "toplevel/x/y/z/key",
            "toplevel/y.key1",
            "toplevel/y.key2",
            "toplevel/y.key3",
        ]
    )

    delimiter = "/"
    keys = [x.name for x in bucket.list(prefix, delimiter)]
    keys.should.equal(
        ["toplevel/y.key1", "toplevel/y.key2", "toplevel/y.key3", "toplevel/x/"]
    )

    # Test delimiter with no prefix
    delimiter = "/"
    keys = [x.name for x in bucket.list(prefix=None, delimiter=delimiter)]
    keys.should.equal(["toplevel/"])

    delimiter = None
    keys = [x.name for x in bucket.list(prefix + "x", delimiter)]
    keys.should.equal(["toplevel/x/key", "toplevel/x/y/key", "toplevel/x/y/z/key"])

    delimiter = "/"
    keys = [x.name for x in bucket.list(prefix + "x", delimiter)]
    keys.should.equal(["toplevel/x/"])


@mock_s3_deprecated
def test_key_with_reduced_redundancy():
    conn = boto.connect_s3()
    bucket = conn.create_bucket("test_bucket_name")

    key = Key(bucket, "test_rr_key")
    key.set_contents_from_string("value1", reduced_redundancy=True)
    # we use the bucket iterator because of:
    # https:/github.com/boto/boto/issues/1173
    list(bucket)[0].storage_class.should.equal("REDUCED_REDUNDANCY")


@mock_s3_deprecated
def test_copy_key_reduced_redundancy():
    conn = boto.connect_s3("the_key", "the_secret")
    bucket = conn.create_bucket("foobar")
    key = Key(bucket)
    key.key = "the-key"
    key.set_contents_from_string("some value")

    bucket.copy_key("new-key", "foobar", "the-key", storage_class="REDUCED_REDUNDANCY")

    # we use the bucket iterator because of:
    # https:/github.com/boto/boto/issues/1173
    keys = dict([(k.name, k) for k in bucket])
    keys["new-key"].storage_class.should.equal("REDUCED_REDUNDANCY")
    keys["the-key"].storage_class.should.equal("STANDARD")


@freeze_time("2012-01-01 12:00:00")
@mock_s3_deprecated
def test_restore_key():
    conn = boto.connect_s3("the_key", "the_secret")
    bucket = conn.create_bucket("foobar")
    key = Key(bucket)
    key.key = "the-key"
    key.set_contents_from_string("some value")
    list(bucket)[0].ongoing_restore.should.be.none
    key.restore(1)
    key = bucket.get_key("the-key")
    key.ongoing_restore.should_not.be.none
    key.ongoing_restore.should.be.false
    key.expiry_date.should.equal("Mon, 02 Jan 2012 12:00:00 GMT")
    key.restore(2)
    key = bucket.get_key("the-key")
    key.ongoing_restore.should_not.be.none
    key.ongoing_restore.should.be.false
    key.expiry_date.should.equal("Tue, 03 Jan 2012 12:00:00 GMT")


@freeze_time("2012-01-01 12:00:00")
@mock_s3_deprecated
def test_restore_key_headers():
    conn = boto.connect_s3("the_key", "the_secret")
    bucket = conn.create_bucket("foobar")
    key = Key(bucket)
    key.key = "the-key"
    key.set_contents_from_string("some value")
    key.restore(1, headers={"foo": "bar"})
    key = bucket.get_key("the-key")
    key.ongoing_restore.should_not.be.none
    key.ongoing_restore.should.be.false
    key.expiry_date.should.equal("Mon, 02 Jan 2012 12:00:00 GMT")


@mock_s3_deprecated
def test_get_versioning_status():
    conn = boto.connect_s3("the_key", "the_secret")
    bucket = conn.create_bucket("foobar")
    d = bucket.get_versioning_status()
    d.should.be.empty

    bucket.configure_versioning(versioning=True)
    d = bucket.get_versioning_status()
    d.shouldnt.be.empty
    d.should.have.key("Versioning").being.equal("Enabled")

    bucket.configure_versioning(versioning=False)
    d = bucket.get_versioning_status()
    d.should.have.key("Versioning").being.equal("Suspended")


@mock_s3_deprecated
def test_key_version():
    conn = boto.connect_s3("the_key", "the_secret")
    bucket = conn.create_bucket("foobar")
    bucket.configure_versioning(versioning=True)

    versions = []

    key = Key(bucket)
    key.key = "the-key"
    key.version_id.should.be.none
    key.set_contents_from_string("some string")
    versions.append(key.version_id)
    key.set_contents_from_string("some string")
    versions.append(key.version_id)
    set(versions).should.have.length_of(2)

    key = bucket.get_key("the-key")
    key.version_id.should.equal(versions[-1])


@mock_s3_deprecated
def test_list_versions():
    conn = boto.connect_s3("the_key", "the_secret")
    bucket = conn.create_bucket("foobar")
    bucket.configure_versioning(versioning=True)

    key_versions = []

    key = Key(bucket, "the-key")
    key.version_id.should.be.none
    key.set_contents_from_string("Version 1")
    key_versions.append(key.version_id)
    key.set_contents_from_string("Version 2")
    key_versions.append(key.version_id)
    key_versions.should.have.length_of(2)

    versions = list(bucket.list_versions())
    versions.should.have.length_of(2)

    versions[0].name.should.equal("the-key")
    versions[0].version_id.should.equal(key_versions[0])
    versions[0].get_contents_as_string().should.equal(b"Version 1")

    versions[1].name.should.equal("the-key")
    versions[1].version_id.should.equal(key_versions[1])
    versions[1].get_contents_as_string().should.equal(b"Version 2")

    key = Key(bucket, "the2-key")
    key.set_contents_from_string("Version 1")

    keys = list(bucket.list())
    keys.should.have.length_of(2)
    versions = list(bucket.list_versions(prefix="the2-"))
    versions.should.have.length_of(1)


@mock_s3_deprecated
def test_acl_setting():
    conn = boto.connect_s3()
    bucket = conn.create_bucket("foobar")
    content = b"imafile"
    keyname = "test.txt"

    key = Key(bucket, name=keyname)
    key.content_type = "text/plain"
    key.set_contents_from_string(content)
    key.make_public()

    key = bucket.get_key(keyname)

    assert key.get_contents_as_string() == content

    grants = key.get_acl().acl.grants
    assert any(
        g.uri == "http://acs.amazonaws.com/groups/global/AllUsers"
        and g.permission == "READ"
        for g in grants
    ), grants


@mock_s3_deprecated
def test_acl_setting_via_headers():
    conn = boto.connect_s3()
    bucket = conn.create_bucket("foobar")
    content = b"imafile"
    keyname = "test.txt"

    key = Key(bucket, name=keyname)
    key.content_type = "text/plain"
    key.set_contents_from_string(
        content,
        headers={
            "x-amz-grant-full-control": 'uri="http://acs.amazonaws.com/groups/global/AllUsers"'
        },
    )

    key = bucket.get_key(keyname)

    assert key.get_contents_as_string() == content

    grants = key.get_acl().acl.grants
    assert any(
        g.uri == "http://acs.amazonaws.com/groups/global/AllUsers"
        and g.permission == "FULL_CONTROL"
        for g in grants
    ), grants


@mock_s3_deprecated
def test_acl_switching():
    conn = boto.connect_s3()
    bucket = conn.create_bucket("foobar")
    content = b"imafile"
    keyname = "test.txt"

    key = Key(bucket, name=keyname)
    key.content_type = "text/plain"
    key.set_contents_from_string(content, policy="public-read")
    key.set_acl("private")

    grants = key.get_acl().acl.grants
    assert not any(
        g.uri == "http://acs.amazonaws.com/groups/global/AllUsers"
        and g.permission == "READ"
        for g in grants
    ), grants


@mock_s3_deprecated
def test_bucket_acl_setting():
    conn = boto.connect_s3()
    bucket = conn.create_bucket("foobar")

    bucket.make_public()

    grants = bucket.get_acl().acl.grants
    assert any(
        g.uri == "http://acs.amazonaws.com/groups/global/AllUsers"
        and g.permission == "READ"
        for g in grants
    ), grants


@mock_s3_deprecated
def test_bucket_acl_switching():
    conn = boto.connect_s3()
    bucket = conn.create_bucket("foobar")
    bucket.make_public()

    bucket.set_acl("private")

    grants = bucket.get_acl().acl.grants
    assert not any(
        g.uri == "http://acs.amazonaws.com/groups/global/AllUsers"
        and g.permission == "READ"
        for g in grants
    ), grants


@mock_s3
def test_s3_object_in_public_bucket():
    s3 = boto3.resource("s3")
    bucket = s3.Bucket("test-bucket")
    bucket.create(
        ACL="public-read", CreateBucketConfiguration={"LocationConstraint": "us-west-1"}
    )
    bucket.put_object(Body=b"ABCD", Key="file.txt")

    s3_anonymous = boto3.resource("s3")
    s3_anonymous.meta.client.meta.events.register("choose-signer.s3.*", disable_signing)

    contents = (
        s3_anonymous.Object(key="file.txt", bucket_name="test-bucket")
        .get()["Body"]
        .read()
    )
    contents.should.equal(b"ABCD")

    bucket.put_object(ACL="private", Body=b"ABCD", Key="file.txt")

    with assert_raises(ClientError) as exc:
        s3_anonymous.Object(key="file.txt", bucket_name="test-bucket").get()
    exc.exception.response["Error"]["Code"].should.equal("403")


@mock_s3
def test_s3_object_in_public_bucket_using_multiple_presigned_urls():
    s3 = boto3.resource("s3")
    bucket = s3.Bucket("test-bucket")
    bucket.create(
        ACL="public-read", CreateBucketConfiguration={"LocationConstraint": "us-west-1"}
    )
    bucket.put_object(Body=b"ABCD", Key="file.txt")

    params = {"Bucket": "test-bucket", "Key": "file.txt"}
    presigned_url = boto3.client("s3").generate_presigned_url(
        "get_object", params, ExpiresIn=900
    )
    for i in range(1, 10):
        response = requests.get(presigned_url)
        assert response.status_code == 200, "Failed on req number {}".format(i)


@mock_s3
def test_s3_object_in_private_bucket():
    s3 = boto3.resource("s3")
    bucket = s3.Bucket("test-bucket")
    bucket.create(
        ACL="private", CreateBucketConfiguration={"LocationConstraint": "us-west-1"}
    )
    bucket.put_object(ACL="private", Body=b"ABCD", Key="file.txt")

    s3_anonymous = boto3.resource("s3")
    s3_anonymous.meta.client.meta.events.register("choose-signer.s3.*", disable_signing)

    with assert_raises(ClientError) as exc:
        s3_anonymous.Object(key="file.txt", bucket_name="test-bucket").get()
    exc.exception.response["Error"]["Code"].should.equal("403")

    bucket.put_object(ACL="public-read", Body=b"ABCD", Key="file.txt")
    contents = (
        s3_anonymous.Object(key="file.txt", bucket_name="test-bucket")
        .get()["Body"]
        .read()
    )
    contents.should.equal(b"ABCD")


@mock_s3_deprecated
def test_unicode_key():
    conn = boto.connect_s3()
    bucket = conn.create_bucket("mybucket")
    key = Key(bucket)
    key.key = "こんにちは.jpg"
    key.set_contents_from_string("Hello world!")
    assert [listed_key.key for listed_key in bucket.list()] == [key.key]
    fetched_key = bucket.get_key(key.key)
    assert fetched_key.key == key.key
    assert fetched_key.get_contents_as_string().decode("utf-8") == "Hello world!"


@mock_s3_deprecated
def test_unicode_value():
    conn = boto.connect_s3()
    bucket = conn.create_bucket("mybucket")
    key = Key(bucket)
    key.key = "some_key"
    key.set_contents_from_string("こんにちは.jpg")
    list(bucket.list())
    key = bucket.get_key(key.key)
    assert key.get_contents_as_string().decode("utf-8") == "こんにちは.jpg"


@mock_s3_deprecated
def test_setting_content_encoding():
    conn = boto.connect_s3()
    bucket = conn.create_bucket("mybucket")
    key = bucket.new_key("keyname")
    key.set_metadata("Content-Encoding", "gzip")
    compressed_data = "abcdef"
    key.set_contents_from_string(compressed_data)

    key = bucket.get_key("keyname")
    key.content_encoding.should.equal("gzip")


@mock_s3_deprecated
def test_bucket_location():
    conn = boto.s3.connect_to_region("us-west-2")
    bucket = conn.create_bucket("mybucket", location="us-west-2")
    bucket.get_location().should.equal("us-west-2")


@mock_s3
def test_bucket_location_default():
    cli = boto3.client("s3", region_name=DEFAULT_REGION_NAME)
    bucket_name = "mybucket"
    # No LocationConstraint ==> us-east-1
    cli.create_bucket(Bucket=bucket_name)
    cli.get_bucket_location(Bucket=bucket_name)["LocationConstraint"].should.equal(None)


@mock_s3
def test_bucket_location_nondefault():
    cli = boto3.client("s3", region_name="eu-central-1")
    bucket_name = "mybucket"
    # LocationConstraint set for non default regions
    resp = cli.create_bucket(
        Bucket=bucket_name,
        CreateBucketConfiguration={"LocationConstraint": "eu-central-1"},
    )
    cli.get_bucket_location(Bucket=bucket_name)["LocationConstraint"].should.equal(
        "eu-central-1"
    )


# Test uses current Region to determine whether to throw an error
# Region is retrieved based on current URL
# URL will always be localhost in Server Mode, so can't run it there
if not settings.TEST_SERVER_MODE:

    @mock_s3
    def test_s3_location_should_error_outside_useast1():
        s3 = boto3.client("s3", region_name="eu-west-1")

        bucket_name = "asdfasdfsdfdsfasda"

        with assert_raises(ClientError) as e:
            s3.create_bucket(Bucket=bucket_name)
        e.exception.response["Error"]["Message"].should.equal(
            "The unspecified location constraint is incompatible for the region specific endpoint this request was sent to."
        )

    # All tests for s3-control cannot be run under the server without a modification of the
    # hosts file on your system. This is due to the fact that the URL to the host is in the form of:
    # ACCOUNT_ID.s3-control.amazonaws.com <-- That Account ID part is the problem. If you want to
    # make use of the moto server, update your hosts file for `THE_ACCOUNT_ID_FOR_MOTO.localhost`
    # and this will work fine.

    @mock_s3
    def test_get_public_access_block_for_account():
        from moto.s3.models import ACCOUNT_ID

        client = boto3.client("s3control", region_name="us-west-2")

        # With an invalid account ID:
        with assert_raises(ClientError) as ce:
            client.get_public_access_block(AccountId="111111111111")
        assert ce.exception.response["Error"]["Code"] == "AccessDenied"

        # Without one defined:
        with assert_raises(ClientError) as ce:
            client.get_public_access_block(AccountId=ACCOUNT_ID)
        assert (
            ce.exception.response["Error"]["Code"]
            == "NoSuchPublicAccessBlockConfiguration"
        )

        # Put a with an invalid account ID:
        with assert_raises(ClientError) as ce:
            client.put_public_access_block(
                AccountId="111111111111",
                PublicAccessBlockConfiguration={"BlockPublicAcls": True},
            )
        assert ce.exception.response["Error"]["Code"] == "AccessDenied"

        # Put with an invalid PAB:
        with assert_raises(ClientError) as ce:
            client.put_public_access_block(
                AccountId=ACCOUNT_ID, PublicAccessBlockConfiguration={}
            )
        assert ce.exception.response["Error"]["Code"] == "InvalidRequest"
        assert (
            "Must specify at least one configuration."
            in ce.exception.response["Error"]["Message"]
        )

        # Correct PAB:
        client.put_public_access_block(
            AccountId=ACCOUNT_ID,
            PublicAccessBlockConfiguration={
                "BlockPublicAcls": True,
                "IgnorePublicAcls": True,
                "BlockPublicPolicy": True,
                "RestrictPublicBuckets": True,
            },
        )

        # Get the correct PAB (for all regions):
        for region in Session().get_available_regions("s3control"):
            region_client = boto3.client("s3control", region_name=region)
            assert region_client.get_public_access_block(AccountId=ACCOUNT_ID)[
                "PublicAccessBlockConfiguration"
            ] == {
                "BlockPublicAcls": True,
                "IgnorePublicAcls": True,
                "BlockPublicPolicy": True,
                "RestrictPublicBuckets": True,
            }

        # Delete with an invalid account ID:
        with assert_raises(ClientError) as ce:
            client.delete_public_access_block(AccountId="111111111111")
        assert ce.exception.response["Error"]["Code"] == "AccessDenied"

        # Delete successfully:
        client.delete_public_access_block(AccountId=ACCOUNT_ID)

        # Confirm that it's deleted:
        with assert_raises(ClientError) as ce:
            client.get_public_access_block(AccountId=ACCOUNT_ID)
        assert (
            ce.exception.response["Error"]["Code"]
            == "NoSuchPublicAccessBlockConfiguration"
        )

    @mock_s3
    @mock_config
    def test_config_list_account_pab():
        from moto.s3.models import ACCOUNT_ID

        client = boto3.client("s3control", region_name="us-west-2")
        config_client = boto3.client("config", region_name="us-west-2")

        # Create the aggregator:
        account_aggregation_source = {
            "AccountIds": [ACCOUNT_ID],
            "AllAwsRegions": True,
        }
        config_client.put_configuration_aggregator(
            ConfigurationAggregatorName="testing",
            AccountAggregationSources=[account_aggregation_source],
        )

        # Without a PAB in place:
        result = config_client.list_discovered_resources(
            resourceType="AWS::S3::AccountPublicAccessBlock"
        )
        assert not result["resourceIdentifiers"]
        result = config_client.list_aggregate_discovered_resources(
            ResourceType="AWS::S3::AccountPublicAccessBlock",
            ConfigurationAggregatorName="testing",
        )
        assert not result["ResourceIdentifiers"]

        # Create a PAB:
        client.put_public_access_block(
            AccountId=ACCOUNT_ID,
            PublicAccessBlockConfiguration={
                "BlockPublicAcls": True,
                "IgnorePublicAcls": True,
                "BlockPublicPolicy": True,
                "RestrictPublicBuckets": True,
            },
        )

        # Test that successful queries work (non-aggregated):
        result = config_client.list_discovered_resources(
            resourceType="AWS::S3::AccountPublicAccessBlock"
        )
        assert result["resourceIdentifiers"] == [
            {
                "resourceType": "AWS::S3::AccountPublicAccessBlock",
                "resourceId": ACCOUNT_ID,
            }
        ]
        result = config_client.list_discovered_resources(
            resourceType="AWS::S3::AccountPublicAccessBlock",
            resourceIds=[ACCOUNT_ID, "nope"],
        )
        assert result["resourceIdentifiers"] == [
            {
                "resourceType": "AWS::S3::AccountPublicAccessBlock",
                "resourceId": ACCOUNT_ID,
            }
        ]
        result = config_client.list_discovered_resources(
            resourceType="AWS::S3::AccountPublicAccessBlock", resourceName=""
        )
        assert result["resourceIdentifiers"] == [
            {
                "resourceType": "AWS::S3::AccountPublicAccessBlock",
                "resourceId": ACCOUNT_ID,
            }
        ]

        # Test that successful queries work (aggregated):
        result = config_client.list_aggregate_discovered_resources(
            ResourceType="AWS::S3::AccountPublicAccessBlock",
            ConfigurationAggregatorName="testing",
        )
        regions = {region for region in Session().get_available_regions("config")}
        for r in result["ResourceIdentifiers"]:
            regions.remove(r.pop("SourceRegion"))
            assert r == {
                "ResourceType": "AWS::S3::AccountPublicAccessBlock",
                "SourceAccountId": ACCOUNT_ID,
                "ResourceId": ACCOUNT_ID,
            }

        # Just check that the len is the same -- this should be reasonable
        regions = {region for region in Session().get_available_regions("config")}
        result = config_client.list_aggregate_discovered_resources(
            ResourceType="AWS::S3::AccountPublicAccessBlock",
            ConfigurationAggregatorName="testing",
            Filters={"ResourceName": ""},
        )
        assert len(regions) == len(result["ResourceIdentifiers"])
        result = config_client.list_aggregate_discovered_resources(
            ResourceType="AWS::S3::AccountPublicAccessBlock",
            ConfigurationAggregatorName="testing",
            Filters={"ResourceName": "", "ResourceId": ACCOUNT_ID},
        )
        assert len(regions) == len(result["ResourceIdentifiers"])
        result = config_client.list_aggregate_discovered_resources(
            ResourceType="AWS::S3::AccountPublicAccessBlock",
            ConfigurationAggregatorName="testing",
            Filters={
                "ResourceName": "",
                "ResourceId": ACCOUNT_ID,
                "Region": "us-west-2",
            },
        )
        assert (
            result["ResourceIdentifiers"][0]["SourceRegion"] == "us-west-2"
            and len(result["ResourceIdentifiers"]) == 1
        )

        # Test aggregator pagination:
        result = config_client.list_aggregate_discovered_resources(
            ResourceType="AWS::S3::AccountPublicAccessBlock",
            ConfigurationAggregatorName="testing",
            Limit=1,
        )
        regions = sorted(
            [region for region in Session().get_available_regions("config")]
        )
        assert result["ResourceIdentifiers"][0] == {
            "ResourceType": "AWS::S3::AccountPublicAccessBlock",
            "SourceAccountId": ACCOUNT_ID,
            "ResourceId": ACCOUNT_ID,
            "SourceRegion": regions[0],
        }
        assert result["NextToken"] == regions[1]

        # Get the next region:
        result = config_client.list_aggregate_discovered_resources(
            ResourceType="AWS::S3::AccountPublicAccessBlock",
            ConfigurationAggregatorName="testing",
            Limit=1,
            NextToken=regions[1],
        )
        assert result["ResourceIdentifiers"][0] == {
            "ResourceType": "AWS::S3::AccountPublicAccessBlock",
            "SourceAccountId": ACCOUNT_ID,
            "ResourceId": ACCOUNT_ID,
            "SourceRegion": regions[1],
        }

        # Non-aggregated with incorrect info:
        result = config_client.list_discovered_resources(
            resourceType="AWS::S3::AccountPublicAccessBlock", resourceName="nope"
        )
        assert not result["resourceIdentifiers"]
        result = config_client.list_discovered_resources(
            resourceType="AWS::S3::AccountPublicAccessBlock", resourceIds=["nope"]
        )
        assert not result["resourceIdentifiers"]

        # Aggregated with incorrect info:
        result = config_client.list_aggregate_discovered_resources(
            ResourceType="AWS::S3::AccountPublicAccessBlock",
            ConfigurationAggregatorName="testing",
            Filters={"ResourceName": "nope"},
        )
        assert not result["ResourceIdentifiers"]
        result = config_client.list_aggregate_discovered_resources(
            ResourceType="AWS::S3::AccountPublicAccessBlock",
            ConfigurationAggregatorName="testing",
            Filters={"ResourceId": "nope"},
        )
        assert not result["ResourceIdentifiers"]
        result = config_client.list_aggregate_discovered_resources(
            ResourceType="AWS::S3::AccountPublicAccessBlock",
            ConfigurationAggregatorName="testing",
            Filters={"Region": "Nope"},
        )
        assert not result["ResourceIdentifiers"]

    @mock_s3
    @mock_config
    def test_config_get_account_pab():
        from moto.s3.models import ACCOUNT_ID

        client = boto3.client("s3control", region_name="us-west-2")
        config_client = boto3.client("config", region_name="us-west-2")

        # Create the aggregator:
        account_aggregation_source = {
            "AccountIds": [ACCOUNT_ID],
            "AllAwsRegions": True,
        }
        config_client.put_configuration_aggregator(
            ConfigurationAggregatorName="testing",
            AccountAggregationSources=[account_aggregation_source],
        )

        # Without a PAB in place:
        with assert_raises(ClientError) as ce:
            config_client.get_resource_config_history(
                resourceType="AWS::S3::AccountPublicAccessBlock", resourceId=ACCOUNT_ID
            )
        assert (
            ce.exception.response["Error"]["Code"] == "ResourceNotDiscoveredException"
        )
        # aggregate
        result = config_client.batch_get_resource_config(
            resourceKeys=[
                {
                    "resourceType": "AWS::S3::AccountPublicAccessBlock",
                    "resourceId": "ACCOUNT_ID",
                }
            ]
        )
        assert not result["baseConfigurationItems"]
        result = config_client.batch_get_aggregate_resource_config(
            ConfigurationAggregatorName="testing",
            ResourceIdentifiers=[
                {
                    "SourceAccountId": ACCOUNT_ID,
                    "SourceRegion": "us-west-2",
                    "ResourceId": ACCOUNT_ID,
                    "ResourceType": "AWS::S3::AccountPublicAccessBlock",
                    "ResourceName": "",
                }
            ],
        )
        assert not result["BaseConfigurationItems"]

        # Create a PAB:
        client.put_public_access_block(
            AccountId=ACCOUNT_ID,
            PublicAccessBlockConfiguration={
                "BlockPublicAcls": True,
                "IgnorePublicAcls": True,
                "BlockPublicPolicy": True,
                "RestrictPublicBuckets": True,
            },
        )

        # Get the proper config:
        proper_config = {
            "blockPublicAcls": True,
            "ignorePublicAcls": True,
            "blockPublicPolicy": True,
            "restrictPublicBuckets": True,
        }
        result = config_client.get_resource_config_history(
            resourceType="AWS::S3::AccountPublicAccessBlock", resourceId=ACCOUNT_ID
        )
        assert (
            json.loads(result["configurationItems"][0]["configuration"])
            == proper_config
        )
        assert (
            result["configurationItems"][0]["accountId"]
            == result["configurationItems"][0]["resourceId"]
            == ACCOUNT_ID
        )
        result = config_client.batch_get_resource_config(
            resourceKeys=[
                {
                    "resourceType": "AWS::S3::AccountPublicAccessBlock",
                    "resourceId": ACCOUNT_ID,
                }
            ]
        )
        assert len(result["baseConfigurationItems"]) == 1
        assert (
            json.loads(result["baseConfigurationItems"][0]["configuration"])
            == proper_config
        )
        assert (
            result["baseConfigurationItems"][0]["accountId"]
            == result["baseConfigurationItems"][0]["resourceId"]
            == ACCOUNT_ID
        )

        for region in Session().get_available_regions("s3control"):
            result = config_client.batch_get_aggregate_resource_config(
                ConfigurationAggregatorName="testing",
                ResourceIdentifiers=[
                    {
                        "SourceAccountId": ACCOUNT_ID,
                        "SourceRegion": region,
                        "ResourceId": ACCOUNT_ID,
                        "ResourceType": "AWS::S3::AccountPublicAccessBlock",
                        "ResourceName": "",
                    }
                ],
            )
            assert len(result["BaseConfigurationItems"]) == 1
            assert (
                json.loads(result["BaseConfigurationItems"][0]["configuration"])
                == proper_config
            )


@mock_s3_deprecated
def test_ranged_get():
    conn = boto.connect_s3()
    bucket = conn.create_bucket("mybucket")
    key = Key(bucket)
    key.key = "bigkey"
    rep = b"0123456789"
    key.set_contents_from_string(rep * 10)

    # Implicitly bounded range requests.
    key.get_contents_as_string(headers={"Range": "bytes=0-"}).should.equal(rep * 10)
    key.get_contents_as_string(headers={"Range": "bytes=50-"}).should.equal(rep * 5)
    key.get_contents_as_string(headers={"Range": "bytes=99-"}).should.equal(b"9")

    # Explicitly bounded range requests starting from the first byte.
    key.get_contents_as_string(headers={"Range": "bytes=0-0"}).should.equal(b"0")
    key.get_contents_as_string(headers={"Range": "bytes=0-49"}).should.equal(rep * 5)
    key.get_contents_as_string(headers={"Range": "bytes=0-99"}).should.equal(rep * 10)
    key.get_contents_as_string(headers={"Range": "bytes=0-100"}).should.equal(rep * 10)
    key.get_contents_as_string(headers={"Range": "bytes=0-700"}).should.equal(rep * 10)

    # Explicitly bounded range requests starting from the / a middle byte.
    key.get_contents_as_string(headers={"Range": "bytes=50-54"}).should.equal(rep[:5])
    key.get_contents_as_string(headers={"Range": "bytes=50-99"}).should.equal(rep * 5)
    key.get_contents_as_string(headers={"Range": "bytes=50-100"}).should.equal(rep * 5)
    key.get_contents_as_string(headers={"Range": "bytes=50-700"}).should.equal(rep * 5)

    # Explicitly bounded range requests starting from the last byte.
    key.get_contents_as_string(headers={"Range": "bytes=99-99"}).should.equal(b"9")
    key.get_contents_as_string(headers={"Range": "bytes=99-100"}).should.equal(b"9")
    key.get_contents_as_string(headers={"Range": "bytes=99-700"}).should.equal(b"9")

    # Suffix range requests.
    key.get_contents_as_string(headers={"Range": "bytes=-1"}).should.equal(b"9")
    key.get_contents_as_string(headers={"Range": "bytes=-60"}).should.equal(rep * 6)
    key.get_contents_as_string(headers={"Range": "bytes=-100"}).should.equal(rep * 10)
    key.get_contents_as_string(headers={"Range": "bytes=-101"}).should.equal(rep * 10)
    key.get_contents_as_string(headers={"Range": "bytes=-700"}).should.equal(rep * 10)

    key.size.should.equal(100)


@mock_s3_deprecated
def test_policy():
    conn = boto.connect_s3()
    bucket_name = "mybucket"
    bucket = conn.create_bucket(bucket_name)

    policy = json.dumps(
        {
            "Version": "2012-10-17",
            "Id": "PutObjPolicy",
            "Statement": [
                {
                    "Sid": "DenyUnEncryptedObjectUploads",
                    "Effect": "Deny",
                    "Principal": "*",
                    "Action": "s3:PutObject",
                    "Resource": "arn:aws:s3:::{bucket_name}/*".format(
                        bucket_name=bucket_name
                    ),
                    "Condition": {
                        "StringNotEquals": {
                            "s3:x-amz-server-side-encryption": "aws:kms"
                        }
                    },
                }
            ],
        }
    )

    with assert_raises(S3ResponseError) as err:
        bucket.get_policy()

    ex = err.exception
    ex.box_usage.should.be.none
    ex.error_code.should.equal("NoSuchBucketPolicy")
    ex.message.should.equal("The bucket policy does not exist")
    ex.reason.should.equal("Not Found")
    ex.resource.should.be.none
    ex.status.should.equal(404)
    ex.body.should.contain(bucket_name)
    ex.request_id.should_not.be.none

    bucket.set_policy(policy).should.be.true

    bucket = conn.get_bucket(bucket_name)

    bucket.get_policy().decode("utf-8").should.equal(policy)

    bucket.delete_policy()

    with assert_raises(S3ResponseError) as err:
        bucket.get_policy()


@mock_s3_deprecated
def test_website_configuration_xml():
    conn = boto.connect_s3()
    bucket = conn.create_bucket("test-bucket")
    bucket.set_website_configuration_xml(TEST_XML)
    bucket.get_website_configuration_xml().should.equal(TEST_XML)


@mock_s3_deprecated
def test_key_with_trailing_slash_in_ordinary_calling_format():
    conn = boto.connect_s3(
        "access_key",
        "secret_key",
        calling_format=boto.s3.connection.OrdinaryCallingFormat(),
    )
    bucket = conn.create_bucket("test_bucket_name")

    key_name = "key_with_slash/"

    key = Key(bucket, key_name)
    key.set_contents_from_string("some value")

    [k.name for k in bucket.get_all_keys()].should.contain(key_name)


@mock_s3
def test_boto3_key_etag():
    s3 = boto3.client("s3", region_name=DEFAULT_REGION_NAME)
    s3.create_bucket(Bucket="mybucket")
    s3.put_object(Bucket="mybucket", Key="steve", Body=b"is awesome")
    resp = s3.get_object(Bucket="mybucket", Key="steve")
    resp["ETag"].should.equal('"d32bda93738f7e03adb22e66c90fbc04"')


@mock_s3
def test_website_redirect_location():
    s3 = boto3.client("s3", region_name=DEFAULT_REGION_NAME)
    s3.create_bucket(Bucket="mybucket")

    s3.put_object(Bucket="mybucket", Key="steve", Body=b"is awesome")
    resp = s3.get_object(Bucket="mybucket", Key="steve")
    resp.get("WebsiteRedirectLocation").should.be.none

    url = "https://github.com/spulec/moto"
    s3.put_object(
        Bucket="mybucket", Key="steve", Body=b"is awesome", WebsiteRedirectLocation=url
    )
    resp = s3.get_object(Bucket="mybucket", Key="steve")
    resp["WebsiteRedirectLocation"].should.equal(url)


@mock_s3
def test_boto3_list_objects_truncated_response():
    s3 = boto3.client("s3", region_name=DEFAULT_REGION_NAME)
    s3.create_bucket(Bucket="mybucket")
    s3.put_object(Bucket="mybucket", Key="one", Body=b"1")
    s3.put_object(Bucket="mybucket", Key="two", Body=b"22")
    s3.put_object(Bucket="mybucket", Key="three", Body=b"333")

    # First list
    resp = s3.list_objects(Bucket="mybucket", MaxKeys=1)
    listed_object = resp["Contents"][0]

    assert listed_object["Key"] == "one"
    assert resp["MaxKeys"] == 1
    assert resp["IsTruncated"] == True
    assert resp.get("Prefix") is None
    assert resp["Delimiter"] == "None"
    assert "NextMarker" in resp

    next_marker = resp["NextMarker"]

    # Second list
    resp = s3.list_objects(Bucket="mybucket", MaxKeys=1, Marker=next_marker)
    listed_object = resp["Contents"][0]

    assert listed_object["Key"] == "three"
    assert resp["MaxKeys"] == 1
    assert resp["IsTruncated"] == True
    assert resp.get("Prefix") is None
    assert resp["Delimiter"] == "None"
    assert "NextMarker" in resp

    next_marker = resp["NextMarker"]

    # Third list
    resp = s3.list_objects(Bucket="mybucket", MaxKeys=1, Marker=next_marker)
    listed_object = resp["Contents"][0]

    assert listed_object["Key"] == "two"
    assert resp["MaxKeys"] == 1
    assert resp["IsTruncated"] == False
    assert resp.get("Prefix") is None
    assert resp["Delimiter"] == "None"
    assert "NextMarker" not in resp


@mock_s3
def test_boto3_list_keys_xml_escaped():
    s3 = boto3.client("s3", region_name=DEFAULT_REGION_NAME)
    s3.create_bucket(Bucket="mybucket")
    key_name = "Q&A.txt"
    s3.put_object(Bucket="mybucket", Key=key_name, Body=b"is awesome")

    resp = s3.list_objects_v2(Bucket="mybucket", Prefix=key_name)

    assert resp["Contents"][0]["Key"] == key_name
    assert resp["KeyCount"] == 1
    assert resp["MaxKeys"] == 1000
    assert resp["Prefix"] == key_name
    assert resp["IsTruncated"] == False
    assert "Delimiter" not in resp
    assert "StartAfter" not in resp
    assert "NextContinuationToken" not in resp
    assert "Owner" not in resp["Contents"][0]


@mock_s3
def test_boto3_list_objects_v2_common_prefix_pagination():
    s3 = boto3.client("s3", region_name=DEFAULT_REGION_NAME)
    s3.create_bucket(Bucket="mybucket")

    max_keys = 1
    keys = ["test/{i}/{i}".format(i=i) for i in range(3)]
    for key in keys:
        s3.put_object(Bucket="mybucket", Key=key, Body=b"v")

    prefixes = []
    args = {
        "Bucket": "mybucket",
        "Delimiter": "/",
        "Prefix": "test/",
        "MaxKeys": max_keys,
    }
    resp = {"IsTruncated": True}
    while resp.get("IsTruncated", False):
        if "NextContinuationToken" in resp:
            args["ContinuationToken"] = resp["NextContinuationToken"]
        resp = s3.list_objects_v2(**args)
        if "CommonPrefixes" in resp:
            assert len(resp["CommonPrefixes"]) == max_keys
            prefixes.extend(i["Prefix"] for i in resp["CommonPrefixes"])

    assert prefixes == [k[: k.rindex("/") + 1] for k in keys]


@mock_s3
def test_boto3_list_objects_v2_truncated_response():
    s3 = boto3.client("s3", region_name=DEFAULT_REGION_NAME)
    s3.create_bucket(Bucket="mybucket")
    s3.put_object(Bucket="mybucket", Key="one", Body=b"1")
    s3.put_object(Bucket="mybucket", Key="two", Body=b"22")
    s3.put_object(Bucket="mybucket", Key="three", Body=b"333")

    # First list
    resp = s3.list_objects_v2(Bucket="mybucket", MaxKeys=1)
    listed_object = resp["Contents"][0]

    assert listed_object["Key"] == "one"
    assert resp["MaxKeys"] == 1
    assert resp["Prefix"] == ""
    assert resp["KeyCount"] == 1
    assert resp["IsTruncated"] == True
    assert "Delimiter" not in resp
    assert "StartAfter" not in resp
    assert "Owner" not in listed_object  # owner info was not requested

    next_token = resp["NextContinuationToken"]

    # Second list
    resp = s3.list_objects_v2(
        Bucket="mybucket", MaxKeys=1, ContinuationToken=next_token
    )
    listed_object = resp["Contents"][0]

    assert listed_object["Key"] == "three"
    assert resp["MaxKeys"] == 1
    assert resp["Prefix"] == ""
    assert resp["KeyCount"] == 1
    assert resp["IsTruncated"] == True
    assert "Delimiter" not in resp
    assert "StartAfter" not in resp
    assert "Owner" not in listed_object

    next_token = resp["NextContinuationToken"]

    # Third list
    resp = s3.list_objects_v2(
        Bucket="mybucket", MaxKeys=1, ContinuationToken=next_token
    )
    listed_object = resp["Contents"][0]

    assert listed_object["Key"] == "two"
    assert resp["MaxKeys"] == 1
    assert resp["Prefix"] == ""
    assert resp["KeyCount"] == 1
    assert resp["IsTruncated"] == False
    assert "Delimiter" not in resp
    assert "Owner" not in listed_object
    assert "StartAfter" not in resp
    assert "NextContinuationToken" not in resp


@mock_s3
def test_boto3_list_objects_v2_truncated_response_start_after():
    s3 = boto3.client("s3", region_name=DEFAULT_REGION_NAME)
    s3.create_bucket(Bucket="mybucket")
    s3.put_object(Bucket="mybucket", Key="one", Body=b"1")
    s3.put_object(Bucket="mybucket", Key="two", Body=b"22")
    s3.put_object(Bucket="mybucket", Key="three", Body=b"333")

    # First list
    resp = s3.list_objects_v2(Bucket="mybucket", MaxKeys=1, StartAfter="one")
    listed_object = resp["Contents"][0]

    assert listed_object["Key"] == "three"
    assert resp["MaxKeys"] == 1
    assert resp["Prefix"] == ""
    assert resp["KeyCount"] == 1
    assert resp["IsTruncated"] == True
    assert resp["StartAfter"] == "one"
    assert "Delimiter" not in resp
    assert "Owner" not in listed_object

    next_token = resp["NextContinuationToken"]

    # Second list
    # The ContinuationToken must take precedence over StartAfter.
    resp = s3.list_objects_v2(
        Bucket="mybucket", MaxKeys=1, StartAfter="one", ContinuationToken=next_token
    )
    listed_object = resp["Contents"][0]

    assert listed_object["Key"] == "two"
    assert resp["MaxKeys"] == 1
    assert resp["Prefix"] == ""
    assert resp["KeyCount"] == 1
    assert resp["IsTruncated"] == False
    # When ContinuationToken is given, StartAfter is ignored. This also means
    # AWS does not return it in the response.
    assert "StartAfter" not in resp
    assert "Delimiter" not in resp
    assert "Owner" not in listed_object


@mock_s3
def test_boto3_list_objects_v2_fetch_owner():
    s3 = boto3.client("s3", region_name=DEFAULT_REGION_NAME)
    s3.create_bucket(Bucket="mybucket")
    s3.put_object(Bucket="mybucket", Key="one", Body=b"11")

    resp = s3.list_objects_v2(Bucket="mybucket", FetchOwner=True)
    owner = resp["Contents"][0]["Owner"]

    assert "ID" in owner
    assert "DisplayName" in owner
    assert len(owner.keys()) == 2


@mock_s3
def test_boto3_list_objects_v2_truncate_combined_keys_and_folders():
    s3 = boto3.client("s3", region_name=DEFAULT_REGION_NAME)
    s3.create_bucket(Bucket="mybucket")
    s3.put_object(Bucket="mybucket", Key="1/2", Body="")
    s3.put_object(Bucket="mybucket", Key="2", Body="")
    s3.put_object(Bucket="mybucket", Key="3/4", Body="")
    s3.put_object(Bucket="mybucket", Key="4", Body="")

    resp = s3.list_objects_v2(Bucket="mybucket", Prefix="", MaxKeys=2, Delimiter="/")
    assert "Delimiter" in resp
    assert resp["IsTruncated"] is True
    assert resp["KeyCount"] == 2
    assert len(resp["Contents"]) == 1
    assert resp["Contents"][0]["Key"] == "2"
    assert len(resp["CommonPrefixes"]) == 1
    assert resp["CommonPrefixes"][0]["Prefix"] == "1/"

    last_tail = resp["NextContinuationToken"]
    resp = s3.list_objects_v2(
        Bucket="mybucket", MaxKeys=2, Prefix="", Delimiter="/", StartAfter=last_tail
    )
    assert resp["KeyCount"] == 2
    assert resp["IsTruncated"] is False
    assert len(resp["Contents"]) == 1
    assert resp["Contents"][0]["Key"] == "4"
    assert len(resp["CommonPrefixes"]) == 1
    assert resp["CommonPrefixes"][0]["Prefix"] == "3/"


@mock_s3
def test_boto3_bucket_create():
    s3 = boto3.resource("s3", region_name=DEFAULT_REGION_NAME)
    s3.create_bucket(Bucket="blah")

    s3.Object("blah", "hello.txt").put(Body="some text")

    s3.Object("blah", "hello.txt").get()["Body"].read().decode("utf-8").should.equal(
        "some text"
    )


@mock_s3
def test_bucket_create_duplicate():
    s3 = boto3.resource("s3", region_name="us-west-2")
    s3.create_bucket(
        Bucket="blah", CreateBucketConfiguration={"LocationConstraint": "us-west-2"}
    )
    with assert_raises(ClientError) as exc:
        s3.create_bucket(
            Bucket="blah", CreateBucketConfiguration={"LocationConstraint": "us-west-2"}
        )
    exc.exception.response["Error"]["Code"].should.equal("BucketAlreadyExists")


@mock_s3
def test_bucket_create_force_us_east_1():
    s3 = boto3.resource("s3", region_name=DEFAULT_REGION_NAME)
    with assert_raises(ClientError) as exc:
        s3.create_bucket(
            Bucket="blah",
            CreateBucketConfiguration={"LocationConstraint": DEFAULT_REGION_NAME},
        )
    exc.exception.response["Error"]["Code"].should.equal("InvalidLocationConstraint")


@mock_s3
def test_boto3_bucket_create_eu_central():
    s3 = boto3.resource("s3", region_name="eu-central-1")
    s3.create_bucket(
        Bucket="blah", CreateBucketConfiguration={"LocationConstraint": "eu-central-1"}
    )

    s3.Object("blah", "hello.txt").put(Body="some text")

    s3.Object("blah", "hello.txt").get()["Body"].read().decode("utf-8").should.equal(
        "some text"
    )


@mock_s3
def test_boto3_head_object():
    s3 = boto3.resource("s3", region_name=DEFAULT_REGION_NAME)
    s3.create_bucket(Bucket="blah")

    s3.Object("blah", "hello.txt").put(Body="some text")

    s3.Object("blah", "hello.txt").meta.client.head_object(
        Bucket="blah", Key="hello.txt"
    )

    with assert_raises(ClientError) as e:
        s3.Object("blah", "hello2.txt").meta.client.head_object(
            Bucket="blah", Key="hello_bad.txt"
        )
    e.exception.response["Error"]["Code"].should.equal("404")


@mock_s3
def test_boto3_bucket_deletion():
    cli = boto3.client("s3", region_name=DEFAULT_REGION_NAME)
    cli.create_bucket(Bucket="foobar")

    cli.put_object(Bucket="foobar", Key="the-key", Body="some value")

    # Try to delete a bucket that still has keys
    cli.delete_bucket.when.called_with(Bucket="foobar").should.throw(
        cli.exceptions.ClientError,
        (
            "An error occurred (BucketNotEmpty) when calling the DeleteBucket operation: "
            "The bucket you tried to delete is not empty"
        ),
    )

    cli.delete_object(Bucket="foobar", Key="the-key")
    cli.delete_bucket(Bucket="foobar")

    # Get non-existing bucket
    cli.head_bucket.when.called_with(Bucket="foobar").should.throw(
        cli.exceptions.ClientError,
        "An error occurred (404) when calling the HeadBucket operation: Not Found",
    )

    # Delete non-existing bucket
    cli.delete_bucket.when.called_with(Bucket="foobar").should.throw(
        cli.exceptions.NoSuchBucket
    )


@mock_s3
def test_boto3_get_object():
    s3 = boto3.resource("s3", region_name=DEFAULT_REGION_NAME)
    s3.create_bucket(Bucket="blah")

    s3.Object("blah", "hello.txt").put(Body="some text")

    s3.Object("blah", "hello.txt").meta.client.head_object(
        Bucket="blah", Key="hello.txt"
    )

    with assert_raises(ClientError) as e:
        s3.Object("blah", "hello2.txt").get()

    e.exception.response["Error"]["Code"].should.equal("NoSuchKey")


@mock_s3
def test_boto3_s3_content_type():
    s3 = boto3.resource("s3", region_name=DEFAULT_REGION_NAME)
    my_bucket = s3.Bucket("my-cool-bucket")
    my_bucket.create()
    s3_path = "test_s3.py"
    s3 = boto3.resource("s3", verify=False)

    content_type = "text/python-x"
    s3.Object(my_bucket.name, s3_path).put(
        ContentType=content_type, Body=b"some python code", ACL="public-read"
    )

    s3.Object(my_bucket.name, s3_path).content_type.should.equal(content_type)


@mock_s3
def test_boto3_get_missing_object_with_part_number():
    s3 = boto3.resource("s3", region_name=DEFAULT_REGION_NAME)
    s3.create_bucket(Bucket="blah")

    with assert_raises(ClientError) as e:
        s3.Object("blah", "hello.txt").meta.client.head_object(
            Bucket="blah", Key="hello.txt", PartNumber=123
        )

    e.exception.response["Error"]["Code"].should.equal("404")


@mock_s3
def test_boto3_head_object_with_versioning():
    s3 = boto3.resource("s3", region_name=DEFAULT_REGION_NAME)
    bucket = s3.create_bucket(Bucket="blah")
    bucket.Versioning().enable()

    old_content = "some text"
    new_content = "some new text"
    s3.Object("blah", "hello.txt").put(Body=old_content)
    s3.Object("blah", "hello.txt").put(Body=new_content)

    versions = list(s3.Bucket("blah").object_versions.all())
    latest = list(filter(lambda item: item.is_latest, versions))[0]
    oldest = list(filter(lambda item: not item.is_latest, versions))[0]

    head_object = s3.Object("blah", "hello.txt").meta.client.head_object(
        Bucket="blah", Key="hello.txt"
    )
    head_object["VersionId"].should.equal(latest.id)
    head_object["ContentLength"].should.equal(len(new_content))

    old_head_object = s3.Object("blah", "hello.txt").meta.client.head_object(
        Bucket="blah", Key="hello.txt", VersionId=oldest.id
    )
    old_head_object["VersionId"].should.equal(oldest.id)
    old_head_object["ContentLength"].should.equal(len(old_content))

    old_head_object["VersionId"].should_not.equal(head_object["VersionId"])


@mock_s3
def test_boto3_copy_object_with_versioning():
    client = boto3.client("s3", region_name=DEFAULT_REGION_NAME)

    client.create_bucket(
        Bucket="blah", CreateBucketConfiguration={"LocationConstraint": "eu-west-1"}
    )
    client.put_bucket_versioning(
        Bucket="blah", VersioningConfiguration={"Status": "Enabled"}
    )

    client.put_object(Bucket="blah", Key="test1", Body=b"test1")
    client.put_object(Bucket="blah", Key="test2", Body=b"test2")

    obj1_version = client.get_object(Bucket="blah", Key="test1")["VersionId"]
    obj2_version = client.get_object(Bucket="blah", Key="test2")["VersionId"]

    client.copy_object(
        CopySource={"Bucket": "blah", "Key": "test1"}, Bucket="blah", Key="test2"
    )
    obj2_version_new = client.get_object(Bucket="blah", Key="test2")["VersionId"]

    # Version should be different to previous version
    obj2_version_new.should_not.equal(obj2_version)

    client.copy_object(
        CopySource={"Bucket": "blah", "Key": "test2", "VersionId": obj2_version},
        Bucket="blah",
        Key="test3",
    )
    obj3_version_new = client.get_object(Bucket="blah", Key="test3")["VersionId"]
    obj3_version_new.should_not.equal(obj2_version_new)

    # Copy file that doesn't exist
    with assert_raises(ClientError) as e:
        client.copy_object(
            CopySource={"Bucket": "blah", "Key": "test4", "VersionId": obj2_version},
            Bucket="blah",
            Key="test5",
        )
    e.exception.response["Error"]["Code"].should.equal("404")

    response = client.create_multipart_upload(Bucket="blah", Key="test4")
    upload_id = response["UploadId"]
    response = client.upload_part_copy(
        Bucket="blah",
        Key="test4",
        CopySource={"Bucket": "blah", "Key": "test3", "VersionId": obj3_version_new},
        UploadId=upload_id,
        PartNumber=1,
    )
    etag = response["CopyPartResult"]["ETag"]
    client.complete_multipart_upload(
        Bucket="blah",
        Key="test4",
        UploadId=upload_id,
        MultipartUpload={"Parts": [{"ETag": etag, "PartNumber": 1}]},
    )

    response = client.get_object(Bucket="blah", Key="test4")
    data = response["Body"].read()
    data.should.equal(b"test2")


@mock_s3
def test_s3_abort_multipart_data_with_invalid_upload_and_key():
    client = boto3.client("s3", region_name=DEFAULT_REGION_NAME)

<<<<<<< HEAD
    client.create_bucket(
        Bucket="blah", CreateBucketConfiguration={"LocationConstraint": "eu-west-1"}
    )

    with assert_raises(Exception) as err:
        client.abort_multipart_upload(
            Bucket="blah",
            Key="foobar",
            UploadId="dummy_upload_id"
        )
    err.exception.response["Error"]["Code"].should.equal("NoSuchUpload")
=======
    with assert_raises(S3ResponseError) as ce:
        bucket.cancel_multipart_upload(key_name="foobar", upload_id="dummy_upload_id")
>>>>>>> 6850ba71


@mock_s3
def test_boto3_copy_object_from_unversioned_to_versioned_bucket():
    client = boto3.client("s3", region_name=DEFAULT_REGION_NAME)

    client.create_bucket(
        Bucket="src", CreateBucketConfiguration={"LocationConstraint": "eu-west-1"}
    )
    client.create_bucket(
        Bucket="dest", CreateBucketConfiguration={"LocationConstraint": "eu-west-1"}
    )
    client.put_bucket_versioning(
        Bucket="dest", VersioningConfiguration={"Status": "Enabled"}
    )

    client.put_object(Bucket="src", Key="test", Body=b"content")

    obj2_version_new = client.copy_object(
        CopySource={"Bucket": "src", "Key": "test"}, Bucket="dest", Key="test"
    ).get("VersionId")

    # VersionId should be present in the response
    obj2_version_new.should_not.equal(None)


@mock_s3
def test_boto3_copy_object_with_replacement_tagging():
    client = boto3.client("s3", region_name=DEFAULT_REGION_NAME)
    client.create_bucket(Bucket="mybucket")
    client.put_object(
        Bucket="mybucket", Key="original", Body=b"test", Tagging="tag=old"
    )

    client.copy_object(
        CopySource={"Bucket": "mybucket", "Key": "original"},
        Bucket="mybucket",
        Key="copy1",
        TaggingDirective="REPLACE",
        Tagging="tag=new",
    )
    client.copy_object(
        CopySource={"Bucket": "mybucket", "Key": "original"},
        Bucket="mybucket",
        Key="copy2",
        TaggingDirective="COPY",
    )

    tags1 = client.get_object_tagging(Bucket="mybucket", Key="copy1")["TagSet"]
    tags1.should.equal([{"Key": "tag", "Value": "new"}])
    tags2 = client.get_object_tagging(Bucket="mybucket", Key="copy2")["TagSet"]
    tags2.should.equal([{"Key": "tag", "Value": "old"}])


@mock_s3
def test_boto3_deleted_versionings_list():
    client = boto3.client("s3", region_name=DEFAULT_REGION_NAME)

    client.create_bucket(Bucket="blah")
    client.put_bucket_versioning(
        Bucket="blah", VersioningConfiguration={"Status": "Enabled"}
    )

    client.put_object(Bucket="blah", Key="test1", Body=b"test1")
    client.put_object(Bucket="blah", Key="test2", Body=b"test2")
    client.delete_objects(Bucket="blah", Delete={"Objects": [{"Key": "test1"}]})

    listed = client.list_objects_v2(Bucket="blah")
    assert len(listed["Contents"]) == 1


@mock_s3
def test_boto3_delete_objects_for_specific_version_id():
    client = boto3.client("s3", region_name=DEFAULT_REGION_NAME)
    client.create_bucket(Bucket="blah")
    client.put_bucket_versioning(
        Bucket="blah", VersioningConfiguration={"Status": "Enabled"}
    )

    client.put_object(Bucket="blah", Key="test1", Body=b"test1a")
    client.put_object(Bucket="blah", Key="test1", Body=b"test1b")

    response = client.list_object_versions(Bucket="blah", Prefix="test1")
    id_to_delete = [v["VersionId"] for v in response["Versions"] if v["IsLatest"]][0]

    response = client.delete_objects(
        Bucket="blah", Delete={"Objects": [{"Key": "test1", "VersionId": id_to_delete}]}
    )
    assert response["Deleted"] == [{"Key": "test1", "VersionId": id_to_delete}]

    listed = client.list_objects_v2(Bucket="blah")
    assert len(listed["Contents"]) == 1


@mock_s3
def test_boto3_delete_versioned_bucket():
    client = boto3.client("s3", region_name=DEFAULT_REGION_NAME)

    client.create_bucket(Bucket="blah")
    client.put_bucket_versioning(
        Bucket="blah", VersioningConfiguration={"Status": "Enabled"}
    )

    resp = client.put_object(Bucket="blah", Key="test1", Body=b"test1")
    client.delete_object(Bucket="blah", Key="test1", VersionId=resp["VersionId"])

    client.delete_bucket(Bucket="blah")


@mock_s3
def test_boto3_get_object_if_modified_since():
    s3 = boto3.client("s3", region_name=DEFAULT_REGION_NAME)
    bucket_name = "blah"
    s3.create_bucket(Bucket=bucket_name)

    key = "hello.txt"

    s3.put_object(Bucket=bucket_name, Key=key, Body="test")

    with assert_raises(botocore.exceptions.ClientError) as err:
        s3.get_object(
            Bucket=bucket_name,
            Key=key,
            IfModifiedSince=datetime.datetime.utcnow() + datetime.timedelta(hours=1),
        )
    e = err.exception
    e.response["Error"].should.equal({"Code": "304", "Message": "Not Modified"})


@mock_s3
def test_boto3_head_object_if_modified_since():
    s3 = boto3.client("s3", region_name=DEFAULT_REGION_NAME)
    bucket_name = "blah"
    s3.create_bucket(Bucket=bucket_name)

    key = "hello.txt"

    s3.put_object(Bucket=bucket_name, Key=key, Body="test")

    with assert_raises(botocore.exceptions.ClientError) as err:
        s3.head_object(
            Bucket=bucket_name,
            Key=key,
            IfModifiedSince=datetime.datetime.utcnow() + datetime.timedelta(hours=1),
        )
    e = err.exception
    e.response["Error"].should.equal({"Code": "304", "Message": "Not Modified"})


@mock_s3
@reduced_min_part_size
def test_boto3_multipart_etag():
    # Create Bucket so that test can run
    s3 = boto3.client("s3", region_name=DEFAULT_REGION_NAME)
    s3.create_bucket(Bucket="mybucket")

    upload_id = s3.create_multipart_upload(Bucket="mybucket", Key="the-key")["UploadId"]
    part1 = b"0" * REDUCED_PART_SIZE
    etags = []
    etags.append(
        s3.upload_part(
            Bucket="mybucket",
            Key="the-key",
            PartNumber=1,
            UploadId=upload_id,
            Body=part1,
        )["ETag"]
    )
    # last part, can be less than 5 MB
    part2 = b"1"
    etags.append(
        s3.upload_part(
            Bucket="mybucket",
            Key="the-key",
            PartNumber=2,
            UploadId=upload_id,
            Body=part2,
        )["ETag"]
    )
    s3.complete_multipart_upload(
        Bucket="mybucket",
        Key="the-key",
        UploadId=upload_id,
        MultipartUpload={
            "Parts": [
                {"ETag": etag, "PartNumber": i} for i, etag in enumerate(etags, 1)
            ]
        },
    )
    # we should get both parts as the key contents
    resp = s3.get_object(Bucket="mybucket", Key="the-key")
    resp["ETag"].should.equal(EXPECTED_ETAG)


@mock_s3
@reduced_min_part_size
def test_boto3_multipart_part_size():
    s3 = boto3.client("s3", region_name=DEFAULT_REGION_NAME)
    s3.create_bucket(Bucket="mybucket")

    mpu = s3.create_multipart_upload(Bucket="mybucket", Key="the-key")
    mpu_id = mpu["UploadId"]

    parts = []
    n_parts = 10
    for i in range(1, n_parts + 1):
        part_size = REDUCED_PART_SIZE + i
        body = b"1" * part_size
        part = s3.upload_part(
            Bucket="mybucket",
            Key="the-key",
            PartNumber=i,
            UploadId=mpu_id,
            Body=body,
            ContentLength=len(body),
        )
        parts.append({"PartNumber": i, "ETag": part["ETag"]})

    s3.complete_multipart_upload(
        Bucket="mybucket",
        Key="the-key",
        UploadId=mpu_id,
        MultipartUpload={"Parts": parts},
    )

    for i in range(1, n_parts + 1):
        obj = s3.head_object(Bucket="mybucket", Key="the-key", PartNumber=i)
        assert obj["ContentLength"] == REDUCED_PART_SIZE + i


@mock_s3
def test_boto3_put_object_with_tagging():
    s3 = boto3.client("s3", region_name=DEFAULT_REGION_NAME)
    bucket_name = "mybucket"
    key = "key-with-tags"
    s3.create_bucket(Bucket=bucket_name)

    s3.put_object(Bucket=bucket_name, Key=key, Body="test", Tagging="foo=bar")

    resp = s3.get_object_tagging(Bucket=bucket_name, Key=key)

    resp["TagSet"].should.contain({"Key": "foo", "Value": "bar"})


@mock_s3
def test_boto3_put_bucket_tagging():
    s3 = boto3.client("s3", region_name=DEFAULT_REGION_NAME)
    bucket_name = "mybucket"
    s3.create_bucket(Bucket=bucket_name)

    # With 1 tag:
    resp = s3.put_bucket_tagging(
        Bucket=bucket_name, Tagging={"TagSet": [{"Key": "TagOne", "Value": "ValueOne"}]}
    )
    resp["ResponseMetadata"]["HTTPStatusCode"].should.equal(200)

    # With multiple tags:
    resp = s3.put_bucket_tagging(
        Bucket=bucket_name,
        Tagging={
            "TagSet": [
                {"Key": "TagOne", "Value": "ValueOne"},
                {"Key": "TagTwo", "Value": "ValueTwo"},
            ]
        },
    )

    resp["ResponseMetadata"]["HTTPStatusCode"].should.equal(200)

    # No tags is also OK:
    resp = s3.put_bucket_tagging(Bucket=bucket_name, Tagging={"TagSet": []})
    resp["ResponseMetadata"]["HTTPStatusCode"].should.equal(200)

    # With duplicate tag keys:
    with assert_raises(ClientError) as err:
        resp = s3.put_bucket_tagging(
            Bucket=bucket_name,
            Tagging={
                "TagSet": [
                    {"Key": "TagOne", "Value": "ValueOne"},
                    {"Key": "TagOne", "Value": "ValueOneAgain"},
                ]
            },
        )
    e = err.exception
    e.response["Error"]["Code"].should.equal("InvalidTag")
    e.response["Error"]["Message"].should.equal(
        "Cannot provide multiple Tags with the same key"
    )

    # Cannot put tags that are "system" tags - i.e. tags that start with "aws:"
    with assert_raises(ClientError) as ce:
        s3.put_bucket_tagging(
            Bucket=bucket_name,
            Tagging={"TagSet": [{"Key": "aws:sometag", "Value": "nope"}]},
        )
    e = ce.exception
    e.response["Error"]["Code"].should.equal("InvalidTag")
    e.response["Error"]["Message"].should.equal(
        "System tags cannot be added/updated by requester"
    )

    # This is OK though:
    s3.put_bucket_tagging(
        Bucket=bucket_name,
        Tagging={"TagSet": [{"Key": "something:aws:stuff", "Value": "this is fine"}]},
    )


@mock_s3
def test_boto3_get_bucket_tagging():
    s3 = boto3.client("s3", region_name=DEFAULT_REGION_NAME)
    bucket_name = "mybucket"
    s3.create_bucket(Bucket=bucket_name)
    s3.put_bucket_tagging(
        Bucket=bucket_name,
        Tagging={
            "TagSet": [
                {"Key": "TagOne", "Value": "ValueOne"},
                {"Key": "TagTwo", "Value": "ValueTwo"},
            ]
        },
    )

    # Get the tags for the bucket:
    resp = s3.get_bucket_tagging(Bucket=bucket_name)
    resp["ResponseMetadata"]["HTTPStatusCode"].should.equal(200)
    len(resp["TagSet"]).should.equal(2)

    # With no tags:
    s3.put_bucket_tagging(Bucket=bucket_name, Tagging={"TagSet": []})

    with assert_raises(ClientError) as err:
        s3.get_bucket_tagging(Bucket=bucket_name)

    e = err.exception
    e.response["Error"]["Code"].should.equal("NoSuchTagSet")
    e.response["Error"]["Message"].should.equal("The TagSet does not exist")


@mock_s3
def test_boto3_delete_bucket_tagging():
    s3 = boto3.client("s3", region_name=DEFAULT_REGION_NAME)
    bucket_name = "mybucket"
    s3.create_bucket(Bucket=bucket_name)

    s3.put_bucket_tagging(
        Bucket=bucket_name,
        Tagging={
            "TagSet": [
                {"Key": "TagOne", "Value": "ValueOne"},
                {"Key": "TagTwo", "Value": "ValueTwo"},
            ]
        },
    )

    resp = s3.delete_bucket_tagging(Bucket=bucket_name)
    resp["ResponseMetadata"]["HTTPStatusCode"].should.equal(204)

    with assert_raises(ClientError) as err:
        s3.get_bucket_tagging(Bucket=bucket_name)

    e = err.exception
    e.response["Error"]["Code"].should.equal("NoSuchTagSet")
    e.response["Error"]["Message"].should.equal("The TagSet does not exist")


@mock_s3
def test_boto3_put_bucket_cors():
    s3 = boto3.client("s3", region_name=DEFAULT_REGION_NAME)
    bucket_name = "mybucket"
    s3.create_bucket(Bucket=bucket_name)

    resp = s3.put_bucket_cors(
        Bucket=bucket_name,
        CORSConfiguration={
            "CORSRules": [
                {
                    "AllowedOrigins": ["*"],
                    "AllowedMethods": ["GET", "POST"],
                    "AllowedHeaders": ["Authorization"],
                    "ExposeHeaders": ["x-amz-request-id"],
                    "MaxAgeSeconds": 123,
                },
                {
                    "AllowedOrigins": ["*"],
                    "AllowedMethods": ["PUT"],
                    "AllowedHeaders": ["Authorization"],
                    "ExposeHeaders": ["x-amz-request-id"],
                    "MaxAgeSeconds": 123,
                },
            ]
        },
    )

    resp["ResponseMetadata"]["HTTPStatusCode"].should.equal(200)

    with assert_raises(ClientError) as err:
        s3.put_bucket_cors(
            Bucket=bucket_name,
            CORSConfiguration={
                "CORSRules": [
                    {"AllowedOrigins": ["*"], "AllowedMethods": ["NOTREAL", "POST"]}
                ]
            },
        )
    e = err.exception
    e.response["Error"]["Code"].should.equal("InvalidRequest")
    e.response["Error"]["Message"].should.equal(
        "Found unsupported HTTP method in CORS config. " "Unsupported method is NOTREAL"
    )

    with assert_raises(ClientError) as err:
        s3.put_bucket_cors(Bucket=bucket_name, CORSConfiguration={"CORSRules": []})
    e = err.exception
    e.response["Error"]["Code"].should.equal("MalformedXML")

    # And 101:
    many_rules = [{"AllowedOrigins": ["*"], "AllowedMethods": ["GET"]}] * 101
    with assert_raises(ClientError) as err:
        s3.put_bucket_cors(
            Bucket=bucket_name, CORSConfiguration={"CORSRules": many_rules}
        )
    e = err.exception
    e.response["Error"]["Code"].should.equal("MalformedXML")


@mock_s3
def test_boto3_get_bucket_cors():
    s3 = boto3.client("s3", region_name=DEFAULT_REGION_NAME)
    bucket_name = "mybucket"
    s3.create_bucket(Bucket=bucket_name)

    # Without CORS:
    with assert_raises(ClientError) as err:
        s3.get_bucket_cors(Bucket=bucket_name)

    e = err.exception
    e.response["Error"]["Code"].should.equal("NoSuchCORSConfiguration")
    e.response["Error"]["Message"].should.equal("The CORS configuration does not exist")

    s3.put_bucket_cors(
        Bucket=bucket_name,
        CORSConfiguration={
            "CORSRules": [
                {
                    "AllowedOrigins": ["*"],
                    "AllowedMethods": ["GET", "POST"],
                    "AllowedHeaders": ["Authorization"],
                    "ExposeHeaders": ["x-amz-request-id"],
                    "MaxAgeSeconds": 123,
                },
                {
                    "AllowedOrigins": ["*"],
                    "AllowedMethods": ["PUT"],
                    "AllowedHeaders": ["Authorization"],
                    "ExposeHeaders": ["x-amz-request-id"],
                    "MaxAgeSeconds": 123,
                },
            ]
        },
    )

    resp = s3.get_bucket_cors(Bucket=bucket_name)
    resp["ResponseMetadata"]["HTTPStatusCode"].should.equal(200)
    len(resp["CORSRules"]).should.equal(2)


@mock_s3
def test_boto3_delete_bucket_cors():
    s3 = boto3.client("s3", region_name=DEFAULT_REGION_NAME)
    bucket_name = "mybucket"
    s3.create_bucket(Bucket=bucket_name)
    s3.put_bucket_cors(
        Bucket=bucket_name,
        CORSConfiguration={
            "CORSRules": [{"AllowedOrigins": ["*"], "AllowedMethods": ["GET"]}]
        },
    )

    resp = s3.delete_bucket_cors(Bucket=bucket_name)
    resp["ResponseMetadata"]["HTTPStatusCode"].should.equal(204)

    # Verify deletion:
    with assert_raises(ClientError) as err:
        s3.get_bucket_cors(Bucket=bucket_name)

    e = err.exception
    e.response["Error"]["Code"].should.equal("NoSuchCORSConfiguration")
    e.response["Error"]["Message"].should.equal("The CORS configuration does not exist")


@mock_s3
def test_put_bucket_acl_body():
    s3 = boto3.client("s3", region_name=DEFAULT_REGION_NAME)
    s3.create_bucket(Bucket="bucket")
    bucket_owner = s3.get_bucket_acl(Bucket="bucket")["Owner"]
    s3.put_bucket_acl(
        Bucket="bucket",
        AccessControlPolicy={
            "Grants": [
                {
                    "Grantee": {
                        "URI": "http://acs.amazonaws.com/groups/s3/LogDelivery",
                        "Type": "Group",
                    },
                    "Permission": "WRITE",
                },
                {
                    "Grantee": {
                        "URI": "http://acs.amazonaws.com/groups/s3/LogDelivery",
                        "Type": "Group",
                    },
                    "Permission": "READ_ACP",
                },
            ],
            "Owner": bucket_owner,
        },
    )

    result = s3.get_bucket_acl(Bucket="bucket")
    assert len(result["Grants"]) == 2
    for g in result["Grants"]:
        assert g["Grantee"]["URI"] == "http://acs.amazonaws.com/groups/s3/LogDelivery"
        assert g["Grantee"]["Type"] == "Group"
        assert g["Permission"] in ["WRITE", "READ_ACP"]

    # With one:
    s3.put_bucket_acl(
        Bucket="bucket",
        AccessControlPolicy={
            "Grants": [
                {
                    "Grantee": {
                        "URI": "http://acs.amazonaws.com/groups/s3/LogDelivery",
                        "Type": "Group",
                    },
                    "Permission": "WRITE",
                }
            ],
            "Owner": bucket_owner,
        },
    )
    result = s3.get_bucket_acl(Bucket="bucket")
    assert len(result["Grants"]) == 1

    # With no owner:
    with assert_raises(ClientError) as err:
        s3.put_bucket_acl(
            Bucket="bucket",
            AccessControlPolicy={
                "Grants": [
                    {
                        "Grantee": {
                            "URI": "http://acs.amazonaws.com/groups/s3/LogDelivery",
                            "Type": "Group",
                        },
                        "Permission": "WRITE",
                    }
                ]
            },
        )
    assert err.exception.response["Error"]["Code"] == "MalformedACLError"

    # With incorrect permission:
    with assert_raises(ClientError) as err:
        s3.put_bucket_acl(
            Bucket="bucket",
            AccessControlPolicy={
                "Grants": [
                    {
                        "Grantee": {
                            "URI": "http://acs.amazonaws.com/groups/s3/LogDelivery",
                            "Type": "Group",
                        },
                        "Permission": "lskjflkasdjflkdsjfalisdjflkdsjf",
                    }
                ],
                "Owner": bucket_owner,
            },
        )
    assert err.exception.response["Error"]["Code"] == "MalformedACLError"

    # Clear the ACLs:
    result = s3.put_bucket_acl(
        Bucket="bucket", AccessControlPolicy={"Grants": [], "Owner": bucket_owner}
    )
    assert not result.get("Grants")


@mock_s3
def test_put_bucket_notification():
    s3 = boto3.client("s3", region_name=DEFAULT_REGION_NAME)
    s3.create_bucket(Bucket="bucket")

    # With no configuration:
    result = s3.get_bucket_notification(Bucket="bucket")
    assert not result.get("TopicConfigurations")
    assert not result.get("QueueConfigurations")
    assert not result.get("LambdaFunctionConfigurations")

    # Place proper topic configuration:
    s3.put_bucket_notification_configuration(
        Bucket="bucket",
        NotificationConfiguration={
            "TopicConfigurations": [
                {
                    "TopicArn": "arn:aws:sns:us-east-1:012345678910:mytopic",
                    "Events": ["s3:ObjectCreated:*", "s3:ObjectRemoved:*"],
                },
                {
                    "TopicArn": "arn:aws:sns:us-east-1:012345678910:myothertopic",
                    "Events": ["s3:ObjectCreated:*"],
                    "Filter": {
                        "Key": {
                            "FilterRules": [
                                {"Name": "prefix", "Value": "images/"},
                                {"Name": "suffix", "Value": "png"},
                            ]
                        }
                    },
                },
            ]
        },
    )

    # Verify to completion:
    result = s3.get_bucket_notification_configuration(Bucket="bucket")
    assert len(result["TopicConfigurations"]) == 2
    assert not result.get("QueueConfigurations")
    assert not result.get("LambdaFunctionConfigurations")
    assert (
        result["TopicConfigurations"][0]["TopicArn"]
        == "arn:aws:sns:us-east-1:012345678910:mytopic"
    )
    assert (
        result["TopicConfigurations"][1]["TopicArn"]
        == "arn:aws:sns:us-east-1:012345678910:myothertopic"
    )
    assert len(result["TopicConfigurations"][0]["Events"]) == 2
    assert len(result["TopicConfigurations"][1]["Events"]) == 1
    assert result["TopicConfigurations"][0]["Events"][0] == "s3:ObjectCreated:*"
    assert result["TopicConfigurations"][0]["Events"][1] == "s3:ObjectRemoved:*"
    assert result["TopicConfigurations"][1]["Events"][0] == "s3:ObjectCreated:*"
    assert result["TopicConfigurations"][0]["Id"]
    assert result["TopicConfigurations"][1]["Id"]
    assert not result["TopicConfigurations"][0].get("Filter")
    assert len(result["TopicConfigurations"][1]["Filter"]["Key"]["FilterRules"]) == 2
    assert (
        result["TopicConfigurations"][1]["Filter"]["Key"]["FilterRules"][0]["Name"]
        == "prefix"
    )
    assert (
        result["TopicConfigurations"][1]["Filter"]["Key"]["FilterRules"][0]["Value"]
        == "images/"
    )
    assert (
        result["TopicConfigurations"][1]["Filter"]["Key"]["FilterRules"][1]["Name"]
        == "suffix"
    )
    assert (
        result["TopicConfigurations"][1]["Filter"]["Key"]["FilterRules"][1]["Value"]
        == "png"
    )

    # Place proper queue configuration:
    s3.put_bucket_notification_configuration(
        Bucket="bucket",
        NotificationConfiguration={
            "QueueConfigurations": [
                {
                    "Id": "SomeID",
                    "QueueArn": "arn:aws:sqs:us-east-1:012345678910:myQueue",
                    "Events": ["s3:ObjectCreated:*"],
                    "Filter": {
                        "Key": {"FilterRules": [{"Name": "prefix", "Value": "images/"}]}
                    },
                }
            ]
        },
    )
    result = s3.get_bucket_notification_configuration(Bucket="bucket")
    assert len(result["QueueConfigurations"]) == 1
    assert not result.get("TopicConfigurations")
    assert not result.get("LambdaFunctionConfigurations")
    assert result["QueueConfigurations"][0]["Id"] == "SomeID"
    assert (
        result["QueueConfigurations"][0]["QueueArn"]
        == "arn:aws:sqs:us-east-1:012345678910:myQueue"
    )
    assert result["QueueConfigurations"][0]["Events"][0] == "s3:ObjectCreated:*"
    assert len(result["QueueConfigurations"][0]["Events"]) == 1
    assert len(result["QueueConfigurations"][0]["Filter"]["Key"]["FilterRules"]) == 1
    assert (
        result["QueueConfigurations"][0]["Filter"]["Key"]["FilterRules"][0]["Name"]
        == "prefix"
    )
    assert (
        result["QueueConfigurations"][0]["Filter"]["Key"]["FilterRules"][0]["Value"]
        == "images/"
    )

    # Place proper Lambda configuration:
    s3.put_bucket_notification_configuration(
        Bucket="bucket",
        NotificationConfiguration={
            "LambdaFunctionConfigurations": [
                {
                    "LambdaFunctionArn": "arn:aws:lambda:us-east-1:012345678910:function:lambda",
                    "Events": ["s3:ObjectCreated:*"],
                    "Filter": {
                        "Key": {"FilterRules": [{"Name": "prefix", "Value": "images/"}]}
                    },
                }
            ]
        },
    )
    result = s3.get_bucket_notification_configuration(Bucket="bucket")
    assert len(result["LambdaFunctionConfigurations"]) == 1
    assert not result.get("TopicConfigurations")
    assert not result.get("QueueConfigurations")
    assert result["LambdaFunctionConfigurations"][0]["Id"]
    assert (
        result["LambdaFunctionConfigurations"][0]["LambdaFunctionArn"]
        == "arn:aws:lambda:us-east-1:012345678910:function:lambda"
    )
    assert (
        result["LambdaFunctionConfigurations"][0]["Events"][0] == "s3:ObjectCreated:*"
    )
    assert len(result["LambdaFunctionConfigurations"][0]["Events"]) == 1
    assert (
        len(result["LambdaFunctionConfigurations"][0]["Filter"]["Key"]["FilterRules"])
        == 1
    )
    assert (
        result["LambdaFunctionConfigurations"][0]["Filter"]["Key"]["FilterRules"][0][
            "Name"
        ]
        == "prefix"
    )
    assert (
        result["LambdaFunctionConfigurations"][0]["Filter"]["Key"]["FilterRules"][0][
            "Value"
        ]
        == "images/"
    )

    # And with all 3 set:
    s3.put_bucket_notification_configuration(
        Bucket="bucket",
        NotificationConfiguration={
            "TopicConfigurations": [
                {
                    "TopicArn": "arn:aws:sns:us-east-1:012345678910:mytopic",
                    "Events": ["s3:ObjectCreated:*", "s3:ObjectRemoved:*"],
                }
            ],
            "LambdaFunctionConfigurations": [
                {
                    "LambdaFunctionArn": "arn:aws:lambda:us-east-1:012345678910:function:lambda",
                    "Events": ["s3:ObjectCreated:*"],
                }
            ],
            "QueueConfigurations": [
                {
                    "QueueArn": "arn:aws:sqs:us-east-1:012345678910:myQueue",
                    "Events": ["s3:ObjectCreated:*"],
                }
            ],
        },
    )
    result = s3.get_bucket_notification_configuration(Bucket="bucket")
    assert len(result["LambdaFunctionConfigurations"]) == 1
    assert len(result["TopicConfigurations"]) == 1
    assert len(result["QueueConfigurations"]) == 1

    # And clear it out:
    s3.put_bucket_notification_configuration(
        Bucket="bucket", NotificationConfiguration={}
    )
    result = s3.get_bucket_notification_configuration(Bucket="bucket")
    assert not result.get("TopicConfigurations")
    assert not result.get("QueueConfigurations")
    assert not result.get("LambdaFunctionConfigurations")


@mock_s3
def test_put_bucket_notification_errors():
    s3 = boto3.client("s3", region_name=DEFAULT_REGION_NAME)
    s3.create_bucket(Bucket="bucket")

    # With incorrect ARNs:
    for tech, arn in [("Queue", "sqs"), ("Topic", "sns"), ("LambdaFunction", "lambda")]:
        with assert_raises(ClientError) as err:
            s3.put_bucket_notification_configuration(
                Bucket="bucket",
                NotificationConfiguration={
                    "{}Configurations".format(tech): [
                        {
                            "{}Arn".format(
                                tech
                            ): "arn:aws:{}:us-east-1:012345678910:lksajdfkldskfj",
                            "Events": ["s3:ObjectCreated:*"],
                        }
                    ]
                },
            )

        assert err.exception.response["Error"]["Code"] == "InvalidArgument"
        assert (
            err.exception.response["Error"]["Message"] == "The ARN is not well formed"
        )

    # Region not the same as the bucket:
    with assert_raises(ClientError) as err:
        s3.put_bucket_notification_configuration(
            Bucket="bucket",
            NotificationConfiguration={
                "QueueConfigurations": [
                    {
                        "QueueArn": "arn:aws:sqs:us-west-2:012345678910:lksajdfkldskfj",
                        "Events": ["s3:ObjectCreated:*"],
                    }
                ]
            },
        )

    assert err.exception.response["Error"]["Code"] == "InvalidArgument"
    assert (
        err.exception.response["Error"]["Message"]
        == "The notification destination service region is not valid for the bucket location constraint"
    )

    # Invalid event name:
    with assert_raises(ClientError) as err:
        s3.put_bucket_notification_configuration(
            Bucket="bucket",
            NotificationConfiguration={
                "QueueConfigurations": [
                    {
                        "QueueArn": "arn:aws:sqs:us-east-1:012345678910:lksajdfkldskfj",
                        "Events": ["notarealeventname"],
                    }
                ]
            },
        )
    assert err.exception.response["Error"]["Code"] == "InvalidArgument"
    assert (
        err.exception.response["Error"]["Message"]
        == "The event is not supported for notifications"
    )


@mock_s3
def test_boto3_put_bucket_logging():
    s3 = boto3.client("s3", region_name=DEFAULT_REGION_NAME)
    bucket_name = "mybucket"
    log_bucket = "logbucket"
    wrong_region_bucket = "wrongregionlogbucket"
    s3.create_bucket(Bucket=bucket_name)
    s3.create_bucket(Bucket=log_bucket)  # Adding the ACL for log-delivery later...
    s3.create_bucket(
        Bucket=wrong_region_bucket,
        CreateBucketConfiguration={"LocationConstraint": "us-west-2"},
    )

    # No logging config:
    result = s3.get_bucket_logging(Bucket=bucket_name)
    assert not result.get("LoggingEnabled")

    # A log-bucket that doesn't exist:
    with assert_raises(ClientError) as err:
        s3.put_bucket_logging(
            Bucket=bucket_name,
            BucketLoggingStatus={
                "LoggingEnabled": {"TargetBucket": "IAMNOTREAL", "TargetPrefix": ""}
            },
        )
    assert err.exception.response["Error"]["Code"] == "InvalidTargetBucketForLogging"

    # A log-bucket that's missing the proper ACLs for LogDelivery:
    with assert_raises(ClientError) as err:
        s3.put_bucket_logging(
            Bucket=bucket_name,
            BucketLoggingStatus={
                "LoggingEnabled": {"TargetBucket": log_bucket, "TargetPrefix": ""}
            },
        )
    assert err.exception.response["Error"]["Code"] == "InvalidTargetBucketForLogging"
    assert "log-delivery" in err.exception.response["Error"]["Message"]

    # Add the proper "log-delivery" ACL to the log buckets:
    bucket_owner = s3.get_bucket_acl(Bucket=log_bucket)["Owner"]
    for bucket in [log_bucket, wrong_region_bucket]:
        s3.put_bucket_acl(
            Bucket=bucket,
            AccessControlPolicy={
                "Grants": [
                    {
                        "Grantee": {
                            "URI": "http://acs.amazonaws.com/groups/s3/LogDelivery",
                            "Type": "Group",
                        },
                        "Permission": "WRITE",
                    },
                    {
                        "Grantee": {
                            "URI": "http://acs.amazonaws.com/groups/s3/LogDelivery",
                            "Type": "Group",
                        },
                        "Permission": "READ_ACP",
                    },
                    {
                        "Grantee": {"Type": "CanonicalUser", "ID": bucket_owner["ID"]},
                        "Permission": "FULL_CONTROL",
                    },
                ],
                "Owner": bucket_owner,
            },
        )

    # A log-bucket that's in the wrong region:
    with assert_raises(ClientError) as err:
        s3.put_bucket_logging(
            Bucket=bucket_name,
            BucketLoggingStatus={
                "LoggingEnabled": {
                    "TargetBucket": wrong_region_bucket,
                    "TargetPrefix": "",
                }
            },
        )
    assert err.exception.response["Error"]["Code"] == "CrossLocationLoggingProhibitted"

    # Correct logging:
    s3.put_bucket_logging(
        Bucket=bucket_name,
        BucketLoggingStatus={
            "LoggingEnabled": {
                "TargetBucket": log_bucket,
                "TargetPrefix": "{}/".format(bucket_name),
            }
        },
    )
    result = s3.get_bucket_logging(Bucket=bucket_name)
    assert result["LoggingEnabled"]["TargetBucket"] == log_bucket
    assert result["LoggingEnabled"]["TargetPrefix"] == "{}/".format(bucket_name)
    assert not result["LoggingEnabled"].get("TargetGrants")

    # And disabling:
    s3.put_bucket_logging(Bucket=bucket_name, BucketLoggingStatus={})
    assert not s3.get_bucket_logging(Bucket=bucket_name).get("LoggingEnabled")

    # And enabling with multiple target grants:
    s3.put_bucket_logging(
        Bucket=bucket_name,
        BucketLoggingStatus={
            "LoggingEnabled": {
                "TargetBucket": log_bucket,
                "TargetPrefix": "{}/".format(bucket_name),
                "TargetGrants": [
                    {
                        "Grantee": {
                            "ID": "SOMEIDSTRINGHERE9238748923734823917498237489237409123840983274",
                            "Type": "CanonicalUser",
                        },
                        "Permission": "READ",
                    },
                    {
                        "Grantee": {
                            "ID": "SOMEIDSTRINGHERE9238748923734823917498237489237409123840983274",
                            "Type": "CanonicalUser",
                        },
                        "Permission": "WRITE",
                    },
                ],
            }
        },
    )

    result = s3.get_bucket_logging(Bucket=bucket_name)
    assert len(result["LoggingEnabled"]["TargetGrants"]) == 2
    assert (
        result["LoggingEnabled"]["TargetGrants"][0]["Grantee"]["ID"]
        == "SOMEIDSTRINGHERE9238748923734823917498237489237409123840983274"
    )

    # Test with just 1 grant:
    s3.put_bucket_logging(
        Bucket=bucket_name,
        BucketLoggingStatus={
            "LoggingEnabled": {
                "TargetBucket": log_bucket,
                "TargetPrefix": "{}/".format(bucket_name),
                "TargetGrants": [
                    {
                        "Grantee": {
                            "ID": "SOMEIDSTRINGHERE9238748923734823917498237489237409123840983274",
                            "Type": "CanonicalUser",
                        },
                        "Permission": "READ",
                    }
                ],
            }
        },
    )
    result = s3.get_bucket_logging(Bucket=bucket_name)
    assert len(result["LoggingEnabled"]["TargetGrants"]) == 1

    # With an invalid grant:
    with assert_raises(ClientError) as err:
        s3.put_bucket_logging(
            Bucket=bucket_name,
            BucketLoggingStatus={
                "LoggingEnabled": {
                    "TargetBucket": log_bucket,
                    "TargetPrefix": "{}/".format(bucket_name),
                    "TargetGrants": [
                        {
                            "Grantee": {
                                "ID": "SOMEIDSTRINGHERE9238748923734823917498237489237409123840983274",
                                "Type": "CanonicalUser",
                            },
                            "Permission": "NOTAREALPERM",
                        }
                    ],
                }
            },
        )
    assert err.exception.response["Error"]["Code"] == "MalformedXML"


@mock_s3
def test_boto3_put_object_tagging():
    s3 = boto3.client("s3", region_name=DEFAULT_REGION_NAME)
    bucket_name = "mybucket"
    key = "key-with-tags"
    s3.create_bucket(Bucket=bucket_name)

    with assert_raises(ClientError) as err:
        s3.put_object_tagging(
            Bucket=bucket_name,
            Key=key,
            Tagging={
                "TagSet": [
                    {"Key": "item1", "Value": "foo"},
                    {"Key": "item2", "Value": "bar"},
                ]
            },
        )

    e = err.exception
    e.response["Error"].should.equal(
        {
            "Code": "NoSuchKey",
            "Message": "The specified key does not exist.",
            "RequestID": "7a62c49f-347e-4fc4-9331-6e8eEXAMPLE",
        }
    )

    s3.put_object(Bucket=bucket_name, Key=key, Body="test")

    resp = s3.put_object_tagging(
        Bucket=bucket_name,
        Key=key,
        Tagging={
            "TagSet": [
                {"Key": "item1", "Value": "foo"},
                {"Key": "item2", "Value": "bar"},
            ]
        },
    )

    resp["ResponseMetadata"]["HTTPStatusCode"].should.equal(200)


@mock_s3
def test_boto3_put_object_tagging_on_earliest_version():
    s3 = boto3.client("s3", region_name=DEFAULT_REGION_NAME)
    bucket_name = "mybucket"
    key = "key-with-tags"
    s3.create_bucket(Bucket=bucket_name)
    s3_resource = boto3.resource("s3")
    bucket_versioning = s3_resource.BucketVersioning(bucket_name)
    bucket_versioning.enable()
    bucket_versioning.status.should.equal("Enabled")

    with assert_raises(ClientError) as err:
        s3.put_object_tagging(
            Bucket=bucket_name,
            Key=key,
            Tagging={
                "TagSet": [
                    {"Key": "item1", "Value": "foo"},
                    {"Key": "item2", "Value": "bar"},
                ]
            },
        )

    e = err.exception
    e.response["Error"].should.equal(
        {
            "Code": "NoSuchKey",
            "Message": "The specified key does not exist.",
            "RequestID": "7a62c49f-347e-4fc4-9331-6e8eEXAMPLE",
        }
    )

    s3.put_object(Bucket=bucket_name, Key=key, Body="test")
    s3.put_object(Bucket=bucket_name, Key=key, Body="test_updated")

    object_versions = list(s3_resource.Bucket(bucket_name).object_versions.all())
    first_object = object_versions[0]
    second_object = object_versions[1]

    resp = s3.put_object_tagging(
        Bucket=bucket_name,
        Key=key,
        Tagging={
            "TagSet": [
                {"Key": "item1", "Value": "foo"},
                {"Key": "item2", "Value": "bar"},
            ]
        },
        VersionId=first_object.id,
    )

    resp["ResponseMetadata"]["HTTPStatusCode"].should.equal(200)

    # Older version has tags while the most recent does not
    resp = s3.get_object_tagging(Bucket=bucket_name, Key=key, VersionId=first_object.id)
    resp["ResponseMetadata"]["HTTPStatusCode"].should.equal(200)
    sorted_tagset = sorted(resp["TagSet"], key=lambda t: t["Key"])
    sorted_tagset.should.equal(
        [{"Key": "item1", "Value": "foo"}, {"Key": "item2", "Value": "bar"}]
    )

    resp = s3.get_object_tagging(
        Bucket=bucket_name, Key=key, VersionId=second_object.id
    )
    resp["ResponseMetadata"]["HTTPStatusCode"].should.equal(200)
    resp["TagSet"].should.equal([])


@mock_s3
def test_boto3_put_object_tagging_on_both_version():
    s3 = boto3.client("s3", region_name=DEFAULT_REGION_NAME)
    bucket_name = "mybucket"
    key = "key-with-tags"
    s3.create_bucket(Bucket=bucket_name)
    s3_resource = boto3.resource("s3")
    bucket_versioning = s3_resource.BucketVersioning(bucket_name)
    bucket_versioning.enable()
    bucket_versioning.status.should.equal("Enabled")

    with assert_raises(ClientError) as err:
        s3.put_object_tagging(
            Bucket=bucket_name,
            Key=key,
            Tagging={
                "TagSet": [
                    {"Key": "item1", "Value": "foo"},
                    {"Key": "item2", "Value": "bar"},
                ]
            },
        )

    e = err.exception
    e.response["Error"].should.equal(
        {
            "Code": "NoSuchKey",
            "Message": "The specified key does not exist.",
            "RequestID": "7a62c49f-347e-4fc4-9331-6e8eEXAMPLE",
        }
    )

    s3.put_object(Bucket=bucket_name, Key=key, Body="test")
    s3.put_object(Bucket=bucket_name, Key=key, Body="test_updated")

    object_versions = list(s3_resource.Bucket(bucket_name).object_versions.all())
    first_object = object_versions[0]
    second_object = object_versions[1]

    resp = s3.put_object_tagging(
        Bucket=bucket_name,
        Key=key,
        Tagging={
            "TagSet": [
                {"Key": "item1", "Value": "foo"},
                {"Key": "item2", "Value": "bar"},
            ]
        },
        VersionId=first_object.id,
    )
    resp["ResponseMetadata"]["HTTPStatusCode"].should.equal(200)

    resp = s3.put_object_tagging(
        Bucket=bucket_name,
        Key=key,
        Tagging={
            "TagSet": [
                {"Key": "item1", "Value": "baz"},
                {"Key": "item2", "Value": "bin"},
            ]
        },
        VersionId=second_object.id,
    )
    resp["ResponseMetadata"]["HTTPStatusCode"].should.equal(200)

    resp = s3.get_object_tagging(Bucket=bucket_name, Key=key, VersionId=first_object.id)
    resp["ResponseMetadata"]["HTTPStatusCode"].should.equal(200)
    sorted_tagset = sorted(resp["TagSet"], key=lambda t: t["Key"])
    sorted_tagset.should.equal(
        [{"Key": "item1", "Value": "foo"}, {"Key": "item2", "Value": "bar"}]
    )

    resp = s3.get_object_tagging(
        Bucket=bucket_name, Key=key, VersionId=second_object.id
    )
    resp["ResponseMetadata"]["HTTPStatusCode"].should.equal(200)
    sorted_tagset = sorted(resp["TagSet"], key=lambda t: t["Key"])
    sorted_tagset.should.equal(
        [{"Key": "item1", "Value": "baz"}, {"Key": "item2", "Value": "bin"}]
    )


@mock_s3
def test_boto3_put_object_tagging_with_single_tag():
    s3 = boto3.client("s3", region_name=DEFAULT_REGION_NAME)
    bucket_name = "mybucket"
    key = "key-with-tags"
    s3.create_bucket(Bucket=bucket_name)

    s3.put_object(Bucket=bucket_name, Key=key, Body="test")

    resp = s3.put_object_tagging(
        Bucket=bucket_name,
        Key=key,
        Tagging={"TagSet": [{"Key": "item1", "Value": "foo"}]},
    )

    resp["ResponseMetadata"]["HTTPStatusCode"].should.equal(200)


@mock_s3
def test_boto3_get_object_tagging():
    s3 = boto3.client("s3", region_name=DEFAULT_REGION_NAME)
    bucket_name = "mybucket"
    key = "key-with-tags"
    s3.create_bucket(Bucket=bucket_name)

    s3.put_object(Bucket=bucket_name, Key=key, Body="test")

    resp = s3.get_object_tagging(Bucket=bucket_name, Key=key)
    resp["TagSet"].should.have.length_of(0)

    resp = s3.put_object_tagging(
        Bucket=bucket_name,
        Key=key,
        Tagging={
            "TagSet": [
                {"Key": "item1", "Value": "foo"},
                {"Key": "item2", "Value": "bar"},
            ]
        },
    )
    resp = s3.get_object_tagging(Bucket=bucket_name, Key=key)

    resp["TagSet"].should.have.length_of(2)
    resp["TagSet"].should.contain({"Key": "item1", "Value": "foo"})
    resp["TagSet"].should.contain({"Key": "item2", "Value": "bar"})


@mock_s3
def test_boto3_list_object_versions():
    s3 = boto3.client("s3", region_name=DEFAULT_REGION_NAME)
    bucket_name = "mybucket"
    key = "key-with-versions"
    s3.create_bucket(Bucket=bucket_name)
    s3.put_bucket_versioning(
        Bucket=bucket_name, VersioningConfiguration={"Status": "Enabled"}
    )
    items = (six.b("v1"), six.b("v2"))
    for body in items:
        s3.put_object(Bucket=bucket_name, Key=key, Body=body)
    response = s3.list_object_versions(Bucket=bucket_name)
    # Two object versions should be returned
    len(response["Versions"]).should.equal(2)
    keys = set([item["Key"] for item in response["Versions"]])
    keys.should.equal({key})
    # Test latest object version is returned
    response = s3.get_object(Bucket=bucket_name, Key=key)
    response["Body"].read().should.equal(items[-1])


@mock_s3
def test_boto3_list_object_versions_with_versioning_disabled():
    s3 = boto3.client("s3", region_name=DEFAULT_REGION_NAME)
    bucket_name = "mybucket"
    key = "key-with-versions"
    s3.create_bucket(Bucket=bucket_name)
    items = (six.b("v1"), six.b("v2"))
    for body in items:
        s3.put_object(Bucket=bucket_name, Key=key, Body=body)
    response = s3.list_object_versions(Bucket=bucket_name)

    # One object version should be returned
    len(response["Versions"]).should.equal(1)
    response["Versions"][0]["Key"].should.equal(key)

    # The version id should be the string null
    response["Versions"][0]["VersionId"].should.equal("null")

    # Test latest object version is returned
    response = s3.get_object(Bucket=bucket_name, Key=key)
    response["Body"].read().should.equal(items[-1])


@mock_s3
def test_boto3_list_object_versions_with_versioning_enabled_late():
    s3 = boto3.client("s3", region_name=DEFAULT_REGION_NAME)
    bucket_name = "mybucket"
    key = "key-with-versions"
    s3.create_bucket(Bucket=bucket_name)
    items = (six.b("v1"), six.b("v2"))
    s3.put_object(Bucket=bucket_name, Key=key, Body=six.b("v1"))
    s3.put_bucket_versioning(
        Bucket=bucket_name, VersioningConfiguration={"Status": "Enabled"}
    )
    s3.put_object(Bucket=bucket_name, Key=key, Body=six.b("v2"))
    response = s3.list_object_versions(Bucket=bucket_name)

    # Two object versions should be returned
    len(response["Versions"]).should.equal(2)
    keys = set([item["Key"] for item in response["Versions"]])
    keys.should.equal({key})

    # There should still be a null version id.
    versionsId = set([item["VersionId"] for item in response["Versions"]])
    versionsId.should.contain("null")

    # Test latest object version is returned
    response = s3.get_object(Bucket=bucket_name, Key=key)
    response["Body"].read().should.equal(items[-1])


@mock_s3
def test_boto3_bad_prefix_list_object_versions():
    s3 = boto3.client("s3", region_name=DEFAULT_REGION_NAME)
    bucket_name = "mybucket"
    key = "key-with-versions"
    bad_prefix = "key-that-does-not-exist"
    s3.create_bucket(Bucket=bucket_name)
    s3.put_bucket_versioning(
        Bucket=bucket_name, VersioningConfiguration={"Status": "Enabled"}
    )
    items = (six.b("v1"), six.b("v2"))
    for body in items:
        s3.put_object(Bucket=bucket_name, Key=key, Body=body)
    response = s3.list_object_versions(Bucket=bucket_name, Prefix=bad_prefix)
    response["ResponseMetadata"]["HTTPStatusCode"].should.equal(200)
    response.should_not.contain("Versions")
    response.should_not.contain("DeleteMarkers")


@mock_s3
def test_boto3_delete_markers():
    s3 = boto3.client("s3", region_name=DEFAULT_REGION_NAME)
    bucket_name = "mybucket"
    key = "key-with-versions-and-unicode-ó"
    s3.create_bucket(Bucket=bucket_name)
    s3.put_bucket_versioning(
        Bucket=bucket_name, VersioningConfiguration={"Status": "Enabled"}
    )
    items = (six.b("v1"), six.b("v2"))
    for body in items:
        s3.put_object(Bucket=bucket_name, Key=key, Body=body)

    s3.delete_objects(Bucket=bucket_name, Delete={"Objects": [{"Key": key}]})

    with assert_raises(ClientError) as e:
        s3.get_object(Bucket=bucket_name, Key=key)
    e.exception.response["Error"]["Code"].should.equal("NoSuchKey")

    response = s3.list_object_versions(Bucket=bucket_name)
    response["Versions"].should.have.length_of(2)
    response["DeleteMarkers"].should.have.length_of(1)

    s3.delete_object(
        Bucket=bucket_name, Key=key, VersionId=response["DeleteMarkers"][0]["VersionId"]
    )
    response = s3.get_object(Bucket=bucket_name, Key=key)
    response["Body"].read().should.equal(items[-1])

    response = s3.list_object_versions(Bucket=bucket_name)
    response["Versions"].should.have.length_of(2)

    # We've asserted there is only 2 records so one is newest, one is oldest
    latest = list(filter(lambda item: item["IsLatest"], response["Versions"]))[0]
    oldest = list(filter(lambda item: not item["IsLatest"], response["Versions"]))[0]
    # Double check ordering of version ID's
    latest["VersionId"].should_not.equal(oldest["VersionId"])

    # Double check the name is still unicode
    latest["Key"].should.equal("key-with-versions-and-unicode-ó")
    oldest["Key"].should.equal("key-with-versions-and-unicode-ó")


@mock_s3
def test_boto3_multiple_delete_markers():
    s3 = boto3.client("s3", region_name=DEFAULT_REGION_NAME)
    bucket_name = "mybucket"
    key = "key-with-versions-and-unicode-ó"
    s3.create_bucket(Bucket=bucket_name)
    s3.put_bucket_versioning(
        Bucket=bucket_name, VersioningConfiguration={"Status": "Enabled"}
    )
    items = (six.b("v1"), six.b("v2"))
    for body in items:
        s3.put_object(Bucket=bucket_name, Key=key, Body=body)

    # Delete the object twice to add multiple delete markers
    s3.delete_object(Bucket=bucket_name, Key=key)
    s3.delete_object(Bucket=bucket_name, Key=key)

    response = s3.list_object_versions(Bucket=bucket_name)
    response["DeleteMarkers"].should.have.length_of(2)

    with assert_raises(ClientError) as e:
        s3.get_object(Bucket=bucket_name, Key=key)
        e.response["Error"]["Code"].should.equal("404")

    # Remove both delete markers to restore the object
    s3.delete_object(
        Bucket=bucket_name, Key=key, VersionId=response["DeleteMarkers"][0]["VersionId"]
    )
    s3.delete_object(
        Bucket=bucket_name, Key=key, VersionId=response["DeleteMarkers"][1]["VersionId"]
    )

    response = s3.get_object(Bucket=bucket_name, Key=key)
    response["Body"].read().should.equal(items[-1])
    response = s3.list_object_versions(Bucket=bucket_name)
    response["Versions"].should.have.length_of(2)

    # We've asserted there is only 2 records so one is newest, one is oldest
    latest = list(filter(lambda item: item["IsLatest"], response["Versions"]))[0]
    oldest = list(filter(lambda item: not item["IsLatest"], response["Versions"]))[0]

    # Double check ordering of version ID's
    latest["VersionId"].should_not.equal(oldest["VersionId"])

    # Double check the name is still unicode
    latest["Key"].should.equal("key-with-versions-and-unicode-ó")
    oldest["Key"].should.equal("key-with-versions-and-unicode-ó")


@mock_s3
def test_get_stream_gzipped():
    payload = b"this is some stuff here"

    s3_client = boto3.client("s3", region_name=DEFAULT_REGION_NAME)
    s3_client.create_bucket(Bucket="moto-tests")
    buffer_ = BytesIO()
    with GzipFile(fileobj=buffer_, mode="w") as f:
        f.write(payload)
    payload_gz = buffer_.getvalue()

    s3_client.put_object(
        Bucket="moto-tests", Key="keyname", Body=payload_gz, ContentEncoding="gzip"
    )

    obj = s3_client.get_object(Bucket="moto-tests", Key="keyname")
    res = zlib.decompress(obj["Body"].read(), 16 + zlib.MAX_WBITS)
    assert res == payload


TEST_XML = """\
<?xml version="1.0" encoding="UTF-8"?>
<ns0:WebsiteConfiguration xmlns:ns0="http://s3.amazonaws.com/doc/2006-03-01/">
    <ns0:IndexDocument>
        <ns0:Suffix>index.html</ns0:Suffix>
    </ns0:IndexDocument>
    <ns0:RoutingRules>
        <ns0:RoutingRule>
            <ns0:Condition>
                <ns0:KeyPrefixEquals>test/testing</ns0:KeyPrefixEquals>
            </ns0:Condition>
            <ns0:Redirect>
                <ns0:ReplaceKeyWith>test.txt</ns0:ReplaceKeyWith>
            </ns0:Redirect>
        </ns0:RoutingRule>
    </ns0:RoutingRules>
</ns0:WebsiteConfiguration>
"""


@mock_s3
def test_boto3_bucket_name_too_long():
    s3 = boto3.client("s3", region_name=DEFAULT_REGION_NAME)
    with assert_raises(ClientError) as exc:
        s3.create_bucket(Bucket="x" * 64)
    exc.exception.response["Error"]["Code"].should.equal("InvalidBucketName")


@mock_s3
def test_boto3_bucket_name_too_short():
    s3 = boto3.client("s3", region_name=DEFAULT_REGION_NAME)
    with assert_raises(ClientError) as exc:
        s3.create_bucket(Bucket="x" * 2)
    exc.exception.response["Error"]["Code"].should.equal("InvalidBucketName")


@mock_s3
def test_accelerated_none_when_unspecified():
    bucket_name = "some_bucket"
    s3 = boto3.client("s3", region_name=DEFAULT_REGION_NAME)
    s3.create_bucket(Bucket=bucket_name)
    resp = s3.get_bucket_accelerate_configuration(Bucket=bucket_name)
    resp.shouldnt.have.key("Status")


@mock_s3
def test_can_enable_bucket_acceleration():
    bucket_name = "some_bucket"
    s3 = boto3.client("s3", region_name=DEFAULT_REGION_NAME)
    s3.create_bucket(Bucket=bucket_name)
    resp = s3.put_bucket_accelerate_configuration(
        Bucket=bucket_name, AccelerateConfiguration={"Status": "Enabled"}
    )
    resp.keys().should.have.length_of(
        1
    )  # Response contains nothing (only HTTP headers)
    resp = s3.get_bucket_accelerate_configuration(Bucket=bucket_name)
    resp.should.have.key("Status")
    resp["Status"].should.equal("Enabled")


@mock_s3
def test_can_suspend_bucket_acceleration():
    bucket_name = "some_bucket"
    s3 = boto3.client("s3", region_name=DEFAULT_REGION_NAME)
    s3.create_bucket(Bucket=bucket_name)
    resp = s3.put_bucket_accelerate_configuration(
        Bucket=bucket_name, AccelerateConfiguration={"Status": "Enabled"}
    )
    resp = s3.put_bucket_accelerate_configuration(
        Bucket=bucket_name, AccelerateConfiguration={"Status": "Suspended"}
    )
    resp.keys().should.have.length_of(
        1
    )  # Response contains nothing (only HTTP headers)
    resp = s3.get_bucket_accelerate_configuration(Bucket=bucket_name)
    resp.should.have.key("Status")
    resp["Status"].should.equal("Suspended")


@mock_s3
def test_suspending_acceleration_on_not_configured_bucket_does_nothing():
    bucket_name = "some_bucket"
    s3 = boto3.client("s3")
    s3.create_bucket(
        Bucket=bucket_name,
        CreateBucketConfiguration={"LocationConstraint": "us-west-1"},
    )
    resp = s3.put_bucket_accelerate_configuration(
        Bucket=bucket_name, AccelerateConfiguration={"Status": "Suspended"}
    )
    resp.keys().should.have.length_of(
        1
    )  # Response contains nothing (only HTTP headers)
    resp = s3.get_bucket_accelerate_configuration(Bucket=bucket_name)
    resp.shouldnt.have.key("Status")


@mock_s3
def test_accelerate_configuration_status_validation():
    bucket_name = "some_bucket"
    s3 = boto3.client("s3", region_name=DEFAULT_REGION_NAME)
    s3.create_bucket(Bucket=bucket_name)
    with assert_raises(ClientError) as exc:
        s3.put_bucket_accelerate_configuration(
            Bucket=bucket_name, AccelerateConfiguration={"Status": "bad_status"}
        )
    exc.exception.response["Error"]["Code"].should.equal("MalformedXML")


@mock_s3
def test_accelerate_configuration_is_not_supported_when_bucket_name_has_dots():
    bucket_name = "some.bucket.with.dots"
    s3 = boto3.client("s3", region_name=DEFAULT_REGION_NAME)
    s3.create_bucket(Bucket=bucket_name)
    with assert_raises(ClientError) as exc:
        s3.put_bucket_accelerate_configuration(
            Bucket=bucket_name, AccelerateConfiguration={"Status": "Enabled"}
        )
    exc.exception.response["Error"]["Code"].should.equal("InvalidRequest")


def store_and_read_back_a_key(key):
    s3 = boto3.client("s3", region_name=DEFAULT_REGION_NAME)
    bucket_name = "mybucket"
    body = b"Some body"

    s3.create_bucket(Bucket=bucket_name)
    s3.put_object(Bucket=bucket_name, Key=key, Body=body)

    response = s3.get_object(Bucket=bucket_name, Key=key)
    response["Body"].read().should.equal(body)


@mock_s3
def test_paths_with_leading_slashes_work():
    store_and_read_back_a_key("/a-key")


@mock_s3
def test_root_dir_with_empty_name_works():
    if settings.TEST_SERVER_MODE:
        raise SkipTest("Does not work in server mode due to error in Workzeug")
    store_and_read_back_a_key("/")


@parameterized(["mybucket", "my.bucket"])
@mock_s3
def test_leading_slashes_not_removed(bucket_name):
    """Make sure that leading slashes are not removed internally."""
    s3 = boto3.client("s3", region_name=DEFAULT_REGION_NAME)
    s3.create_bucket(Bucket=bucket_name)

    uploaded_key = "/key"
    invalid_key_1 = "key"
    invalid_key_2 = "//key"

    s3.put_object(Bucket=bucket_name, Key=uploaded_key, Body=b"Some body")

    with assert_raises(ClientError) as e:
        s3.get_object(Bucket=bucket_name, Key=invalid_key_1)
    e.exception.response["Error"]["Code"].should.equal("NoSuchKey")

    with assert_raises(ClientError) as e:
        s3.get_object(Bucket=bucket_name, Key=invalid_key_2)
    e.exception.response["Error"]["Code"].should.equal("NoSuchKey")


@parameterized(
    [("foo/bar/baz",), ("foo",), ("foo/run_dt%3D2019-01-01%252012%253A30%253A00",)]
)
@mock_s3
def test_delete_objects_with_url_encoded_key(key):
    s3 = boto3.client("s3", region_name=DEFAULT_REGION_NAME)
    bucket_name = "mybucket"
    body = b"Some body"

    s3.create_bucket(Bucket=bucket_name)

    def put_object():
        s3.put_object(Bucket=bucket_name, Key=key, Body=body)

    def assert_deleted():
        with assert_raises(ClientError) as e:
            s3.get_object(Bucket=bucket_name, Key=key)

        e.exception.response["Error"]["Code"].should.equal("NoSuchKey")

    put_object()
    s3.delete_object(Bucket=bucket_name, Key=key)
    assert_deleted()

    put_object()
    s3.delete_objects(Bucket=bucket_name, Delete={"Objects": [{"Key": key}]})
    assert_deleted()


@mock_s3
@mock_config
def test_public_access_block():
    client = boto3.client("s3", region_name=DEFAULT_REGION_NAME)
    client.create_bucket(Bucket="mybucket")

    # Try to get the public access block (should not exist by default)
    with assert_raises(ClientError) as ce:
        client.get_public_access_block(Bucket="mybucket")

    assert (
        ce.exception.response["Error"]["Code"] == "NoSuchPublicAccessBlockConfiguration"
    )
    assert (
        ce.exception.response["Error"]["Message"]
        == "The public access block configuration was not found"
    )
    assert ce.exception.response["ResponseMetadata"]["HTTPStatusCode"] == 404

    # Put a public block in place:
    test_map = {
        "BlockPublicAcls": False,
        "IgnorePublicAcls": False,
        "BlockPublicPolicy": False,
        "RestrictPublicBuckets": False,
    }

    for field in test_map.keys():
        # Toggle:
        test_map[field] = True

        client.put_public_access_block(
            Bucket="mybucket", PublicAccessBlockConfiguration=test_map
        )

        # Test:
        assert (
            test_map
            == client.get_public_access_block(Bucket="mybucket")[
                "PublicAccessBlockConfiguration"
            ]
        )

    # Assume missing values are default False:
    client.put_public_access_block(
        Bucket="mybucket", PublicAccessBlockConfiguration={"BlockPublicAcls": True}
    )
    assert client.get_public_access_block(Bucket="mybucket")[
        "PublicAccessBlockConfiguration"
    ] == {
        "BlockPublicAcls": True,
        "IgnorePublicAcls": False,
        "BlockPublicPolicy": False,
        "RestrictPublicBuckets": False,
    }

    # Test with a blank PublicAccessBlockConfiguration:
    with assert_raises(ClientError) as ce:
        client.put_public_access_block(
            Bucket="mybucket", PublicAccessBlockConfiguration={}
        )

    assert ce.exception.response["Error"]["Code"] == "InvalidRequest"
    assert (
        ce.exception.response["Error"]["Message"]
        == "Must specify at least one configuration."
    )
    assert ce.exception.response["ResponseMetadata"]["HTTPStatusCode"] == 400

    # Test that things work with AWS Config:
    config_client = boto3.client("config", region_name=DEFAULT_REGION_NAME)
    result = config_client.get_resource_config_history(
        resourceType="AWS::S3::Bucket", resourceId="mybucket"
    )
    pub_block_config = json.loads(
        result["configurationItems"][0]["supplementaryConfiguration"][
            "PublicAccessBlockConfiguration"
        ]
    )

    assert pub_block_config == {
        "blockPublicAcls": True,
        "ignorePublicAcls": False,
        "blockPublicPolicy": False,
        "restrictPublicBuckets": False,
    }

    # Delete:
    client.delete_public_access_block(Bucket="mybucket")

    with assert_raises(ClientError) as ce:
        client.get_public_access_block(Bucket="mybucket")
    assert (
        ce.exception.response["Error"]["Code"] == "NoSuchPublicAccessBlockConfiguration"
    )


@mock_s3
def test_s3_public_access_block_to_config_dict():
    from moto.s3.config import s3_config_query

    # With 1 bucket in us-west-2:
    s3_config_query.backends["global"].create_bucket("bucket1", "us-west-2")

    public_access_block = {
        "BlockPublicAcls": "True",
        "IgnorePublicAcls": "False",
        "BlockPublicPolicy": "True",
        "RestrictPublicBuckets": "False",
    }

    # Python 2 unicode issues:
    if sys.version_info[0] < 3:
        public_access_block = py2_strip_unicode_keys(public_access_block)

    # Add a public access block:
    s3_config_query.backends["global"].put_bucket_public_access_block(
        "bucket1", public_access_block
    )

    result = (
        s3_config_query.backends["global"]
        .buckets["bucket1"]
        .public_access_block.to_config_dict()
    )

    convert_bool = lambda x: x == "True"
    for key, value in public_access_block.items():
        assert result[
            "{lowercase}{rest}".format(lowercase=key[0].lower(), rest=key[1:])
        ] == convert_bool(value)

    # Verify that this resides in the full bucket's to_config_dict:
    full_result = s3_config_query.backends["global"].buckets["bucket1"].to_config_dict()
    assert (
        json.loads(
            full_result["supplementaryConfiguration"]["PublicAccessBlockConfiguration"]
        )
        == result
    )


@mock_s3
def test_list_config_discovered_resources():
    from moto.s3.config import s3_config_query

    # Without any buckets:
    assert s3_config_query.list_config_service_resources(
        "global", "global", None, None, 100, None
    ) == ([], None)

    # With 10 buckets in us-west-2:
    for x in range(0, 10):
        s3_config_query.backends["global"].create_bucket(
            "bucket{}".format(x), "us-west-2"
        )

    # With 2 buckets in eu-west-1:
    for x in range(10, 12):
        s3_config_query.backends["global"].create_bucket(
            "eu-bucket{}".format(x), "eu-west-1"
        )

    result, next_token = s3_config_query.list_config_service_resources(
        None, None, 100, None
    )
    assert not next_token
    assert len(result) == 12
    for x in range(0, 10):
        assert result[x] == {
            "type": "AWS::S3::Bucket",
            "id": "bucket{}".format(x),
            "name": "bucket{}".format(x),
            "region": "us-west-2",
        }
    for x in range(10, 12):
        assert result[x] == {
            "type": "AWS::S3::Bucket",
            "id": "eu-bucket{}".format(x),
            "name": "eu-bucket{}".format(x),
            "region": "eu-west-1",
        }

    # With a name:
    result, next_token = s3_config_query.list_config_service_resources(
        None, "bucket0", 100, None
    )
    assert len(result) == 1 and result[0]["name"] == "bucket0" and not next_token

    # With a region:
    result, next_token = s3_config_query.list_config_service_resources(
        None, None, 100, None, resource_region="eu-west-1"
    )
    assert len(result) == 2 and not next_token and result[1]["name"] == "eu-bucket11"

    # With resource ids:
    result, next_token = s3_config_query.list_config_service_resources(
        ["bucket0", "bucket1"], None, 100, None
    )
    assert (
        len(result) == 2
        and result[0]["name"] == "bucket0"
        and result[1]["name"] == "bucket1"
        and not next_token
    )

    # With duplicated resource ids:
    result, next_token = s3_config_query.list_config_service_resources(
        ["bucket0", "bucket0"], None, 100, None
    )
    assert len(result) == 1 and result[0]["name"] == "bucket0" and not next_token

    # Pagination:
    result, next_token = s3_config_query.list_config_service_resources(
        None, None, 1, None
    )
    assert (
        len(result) == 1 and result[0]["name"] == "bucket0" and next_token == "bucket1"
    )

    # Last Page:
    result, next_token = s3_config_query.list_config_service_resources(
        None, None, 1, "eu-bucket11", resource_region="eu-west-1"
    )
    assert len(result) == 1 and result[0]["name"] == "eu-bucket11" and not next_token

    # With a list of buckets:
    result, next_token = s3_config_query.list_config_service_resources(
        ["bucket0", "bucket1"], None, 1, None
    )
    assert (
        len(result) == 1 and result[0]["name"] == "bucket0" and next_token == "bucket1"
    )

    # With an invalid page:
    with assert_raises(InvalidNextTokenException) as inte:
        s3_config_query.list_config_service_resources(None, None, 1, "notabucket")

    assert "The nextToken provided is invalid" in inte.exception.message


@mock_s3
def test_s3_lifecycle_config_dict():
    from moto.s3.config import s3_config_query

    # With 1 bucket in us-west-2:
    s3_config_query.backends["global"].create_bucket("bucket1", "us-west-2")

    # And a lifecycle policy
    lifecycle = [
        {
            "ID": "rule1",
            "Status": "Enabled",
            "Filter": {"Prefix": ""},
            "Expiration": {"Days": 1},
        },
        {
            "ID": "rule2",
            "Status": "Enabled",
            "Filter": {
                "And": {
                    "Prefix": "some/path",
                    "Tag": [{"Key": "TheKey", "Value": "TheValue"}],
                }
            },
            "Expiration": {"Days": 1},
        },
        {"ID": "rule3", "Status": "Enabled", "Filter": {}, "Expiration": {"Days": 1}},
        {
            "ID": "rule4",
            "Status": "Enabled",
            "Filter": {"Prefix": ""},
            "AbortIncompleteMultipartUpload": {"DaysAfterInitiation": 1},
        },
    ]
    s3_config_query.backends["global"].set_bucket_lifecycle("bucket1", lifecycle)

    # Get the rules for this:
    lifecycles = [
        rule.to_config_dict()
        for rule in s3_config_query.backends["global"].buckets["bucket1"].rules
    ]

    # Verify the first:
    assert lifecycles[0] == {
        "id": "rule1",
        "prefix": None,
        "status": "Enabled",
        "expirationInDays": 1,
        "expiredObjectDeleteMarker": None,
        "noncurrentVersionExpirationInDays": -1,
        "expirationDate": None,
        "transitions": None,
        "noncurrentVersionTransitions": None,
        "abortIncompleteMultipartUpload": None,
        "filter": {"predicate": {"type": "LifecyclePrefixPredicate", "prefix": ""}},
    }

    # Verify the second:
    assert lifecycles[1] == {
        "id": "rule2",
        "prefix": None,
        "status": "Enabled",
        "expirationInDays": 1,
        "expiredObjectDeleteMarker": None,
        "noncurrentVersionExpirationInDays": -1,
        "expirationDate": None,
        "transitions": None,
        "noncurrentVersionTransitions": None,
        "abortIncompleteMultipartUpload": None,
        "filter": {
            "predicate": {
                "type": "LifecycleAndOperator",
                "operands": [
                    {"type": "LifecyclePrefixPredicate", "prefix": "some/path"},
                    {
                        "type": "LifecycleTagPredicate",
                        "tag": {"key": "TheKey", "value": "TheValue"},
                    },
                ],
            }
        },
    }

    # And the third:
    assert lifecycles[2] == {
        "id": "rule3",
        "prefix": None,
        "status": "Enabled",
        "expirationInDays": 1,
        "expiredObjectDeleteMarker": None,
        "noncurrentVersionExpirationInDays": -1,
        "expirationDate": None,
        "transitions": None,
        "noncurrentVersionTransitions": None,
        "abortIncompleteMultipartUpload": None,
        "filter": {"predicate": None},
    }

    # And the last:
    assert lifecycles[3] == {
        "id": "rule4",
        "prefix": None,
        "status": "Enabled",
        "expirationInDays": None,
        "expiredObjectDeleteMarker": None,
        "noncurrentVersionExpirationInDays": -1,
        "expirationDate": None,
        "transitions": None,
        "noncurrentVersionTransitions": None,
        "abortIncompleteMultipartUpload": {"daysAfterInitiation": 1},
        "filter": {"predicate": {"type": "LifecyclePrefixPredicate", "prefix": ""}},
    }


@mock_s3
def test_s3_notification_config_dict():
    from moto.s3.config import s3_config_query

    # With 1 bucket in us-west-2:
    s3_config_query.backends["global"].create_bucket("bucket1", "us-west-2")

    # And some notifications:
    notifications = {
        "TopicConfiguration": [
            {
                "Id": "Topic",
                "Topic": "arn:aws:sns:us-west-2:012345678910:mytopic",
                "Event": [
                    "s3:ReducedRedundancyLostObject",
                    "s3:ObjectRestore:Completed",
                ],
            }
        ],
        "QueueConfiguration": [
            {
                "Id": "Queue",
                "Queue": "arn:aws:sqs:us-west-2:012345678910:myqueue",
                "Event": ["s3:ObjectRemoved:Delete"],
                "Filter": {
                    "S3Key": {
                        "FilterRule": [{"Name": "prefix", "Value": "stuff/here/"}]
                    }
                },
            }
        ],
        "CloudFunctionConfiguration": [
            {
                "Id": "Lambda",
                "CloudFunction": "arn:aws:lambda:us-west-2:012345678910:function:mylambda",
                "Event": [
                    "s3:ObjectCreated:Post",
                    "s3:ObjectCreated:Copy",
                    "s3:ObjectCreated:Put",
                ],
                "Filter": {
                    "S3Key": {"FilterRule": [{"Name": "suffix", "Value": ".png"}]}
                },
            }
        ],
    }

    s3_config_query.backends["global"].put_bucket_notification_configuration(
        "bucket1", notifications
    )

    # Get the notifications for this:
    notifications = (
        s3_config_query.backends["global"]
        .buckets["bucket1"]
        .notification_configuration.to_config_dict()
    )

    # Verify it all:
    assert notifications == {
        "configurations": {
            "Topic": {
                "events": [
                    "s3:ReducedRedundancyLostObject",
                    "s3:ObjectRestore:Completed",
                ],
                "filter": None,
                "objectPrefixes": [],
                "topicARN": "arn:aws:sns:us-west-2:012345678910:mytopic",
                "type": "TopicConfiguration",
            },
            "Queue": {
                "events": ["s3:ObjectRemoved:Delete"],
                "filter": {
                    "s3KeyFilter": {
                        "filterRules": [{"name": "prefix", "value": "stuff/here/"}]
                    }
                },
                "objectPrefixes": [],
                "queueARN": "arn:aws:sqs:us-west-2:012345678910:myqueue",
                "type": "QueueConfiguration",
            },
            "Lambda": {
                "events": [
                    "s3:ObjectCreated:Post",
                    "s3:ObjectCreated:Copy",
                    "s3:ObjectCreated:Put",
                ],
                "filter": {
                    "s3KeyFilter": {
                        "filterRules": [{"name": "suffix", "value": ".png"}]
                    }
                },
                "objectPrefixes": [],
                "queueARN": "arn:aws:lambda:us-west-2:012345678910:function:mylambda",
                "type": "LambdaConfiguration",
            },
        }
    }


@mock_s3
def test_s3_acl_to_config_dict():
    from moto.s3.config import s3_config_query
    from moto.s3.models import FakeAcl, FakeGrant, FakeGrantee, OWNER

    # With 1 bucket in us-west-2:
    s3_config_query.backends["global"].create_bucket("logbucket", "us-west-2")

    # Get the config dict with nothing other than the owner details:
    acls = s3_config_query.backends["global"].buckets["logbucket"].acl.to_config_dict()
    assert acls == {"grantSet": None, "owner": {"displayName": None, "id": OWNER}}

    # Add some Log Bucket ACLs:
    log_acls = FakeAcl(
        [
            FakeGrant(
                [FakeGrantee(uri="http://acs.amazonaws.com/groups/s3/LogDelivery")],
                "WRITE",
            ),
            FakeGrant(
                [FakeGrantee(uri="http://acs.amazonaws.com/groups/s3/LogDelivery")],
                "READ_ACP",
            ),
            FakeGrant([FakeGrantee(id=OWNER)], "FULL_CONTROL"),
        ]
    )
    s3_config_query.backends["global"].set_bucket_acl("logbucket", log_acls)

    acls = s3_config_query.backends["global"].buckets["logbucket"].acl.to_config_dict()
    assert acls == {
        "grantSet": None,
        "grantList": [
            {"grantee": "LogDelivery", "permission": "Write"},
            {"grantee": "LogDelivery", "permission": "ReadAcp"},
        ],
        "owner": {"displayName": None, "id": OWNER},
    }

    # Give the owner less than full_control permissions:
    log_acls = FakeAcl(
        [
            FakeGrant([FakeGrantee(id=OWNER)], "READ_ACP"),
            FakeGrant([FakeGrantee(id=OWNER)], "WRITE_ACP"),
        ]
    )
    s3_config_query.backends["global"].set_bucket_acl("logbucket", log_acls)
    acls = s3_config_query.backends["global"].buckets["logbucket"].acl.to_config_dict()
    assert acls == {
        "grantSet": None,
        "grantList": [
            {"grantee": {"id": OWNER, "displayName": None}, "permission": "ReadAcp"},
            {"grantee": {"id": OWNER, "displayName": None}, "permission": "WriteAcp"},
        ],
        "owner": {"displayName": None, "id": OWNER},
    }


@mock_s3
def test_s3_config_dict():
    from moto.s3.config import s3_config_query
    from moto.s3.models import (
        FakeAcl,
        FakeGrant,
        FakeGrantee,
        OWNER,
    )

    # Without any buckets:
    assert not s3_config_query.get_config_resource("some_bucket")

    tags = {"someTag": "someValue", "someOtherTag": "someOtherValue"}

    # With 1 bucket in us-west-2:
    s3_config_query.backends["global"].create_bucket("bucket1", "us-west-2")
    s3_config_query.backends["global"].put_bucket_tags("bucket1", tags)

    # With a log bucket:
    s3_config_query.backends["global"].create_bucket("logbucket", "us-west-2")
    log_acls = FakeAcl(
        [
            FakeGrant(
                [FakeGrantee(uri="http://acs.amazonaws.com/groups/s3/LogDelivery")],
                "WRITE",
            ),
            FakeGrant(
                [FakeGrantee(uri="http://acs.amazonaws.com/groups/s3/LogDelivery")],
                "READ_ACP",
            ),
            FakeGrant([FakeGrantee(id=OWNER)], "FULL_CONTROL"),
        ]
    )

    s3_config_query.backends["global"].set_bucket_acl("logbucket", log_acls)
    s3_config_query.backends["global"].put_bucket_logging(
        "bucket1", {"TargetBucket": "logbucket", "TargetPrefix": ""}
    )

    policy = json.dumps(
        {
            "Statement": [
                {
                    "Effect": "Deny",
                    "Action": "s3:DeleteObject",
                    "Principal": "*",
                    "Resource": "arn:aws:s3:::bucket1/*",
                }
            ]
        }
    )

    # The policy is a byte array -- need to encode in Python 3 -- for Python 2 just pass the raw string in:
    if sys.version_info[0] > 2:
        pass_policy = bytes(policy, "utf-8")
    else:
        pass_policy = policy
    s3_config_query.backends["global"].set_bucket_policy("bucket1", pass_policy)

    # Get the us-west-2 bucket and verify that it works properly:
    bucket1_result = s3_config_query.get_config_resource("bucket1")

    # Just verify a few things:
    assert bucket1_result["arn"] == "arn:aws:s3:::bucket1"
    assert bucket1_result["awsRegion"] == "us-west-2"
    assert bucket1_result["resourceName"] == bucket1_result["resourceId"] == "bucket1"
    assert bucket1_result["tags"] == {
        "someTag": "someValue",
        "someOtherTag": "someOtherValue",
    }
    assert json.loads(
        bucket1_result["supplementaryConfiguration"]["BucketTaggingConfiguration"]
    ) == {"tagSets": [{"tags": bucket1_result["tags"]}]}
    assert isinstance(bucket1_result["configuration"], str)
    exist_list = [
        "AccessControlList",
        "BucketAccelerateConfiguration",
        "BucketLoggingConfiguration",
        "BucketPolicy",
        "IsRequesterPaysEnabled",
        "BucketNotificationConfiguration",
    ]
    for exist in exist_list:
        assert isinstance(bucket1_result["supplementaryConfiguration"][exist], str)

    # Verify the logging config:
    assert json.loads(
        bucket1_result["supplementaryConfiguration"]["BucketLoggingConfiguration"]
    ) == {"destinationBucketName": "logbucket", "logFilePrefix": ""}

    # Verify that the AccessControlList is a double-wrapped JSON string:
    assert json.loads(
        json.loads(bucket1_result["supplementaryConfiguration"]["AccessControlList"])
    ) == {
        "grantSet": None,
        "owner": {
            "displayName": None,
            "id": "75aa57f09aa0c8caeab4f8c24e99d10f8e7faeebf76c078efc7c6caea54ba06a",
        },
    }

    # Verify the policy:
    assert json.loads(bucket1_result["supplementaryConfiguration"]["BucketPolicy"]) == {
        "policyText": policy
    }

    # Filter by correct region:
    assert bucket1_result == s3_config_query.get_config_resource(
        "bucket1", resource_region="us-west-2"
    )

    # By incorrect region:
    assert not s3_config_query.get_config_resource(
        "bucket1", resource_region="eu-west-1"
    )

    # With correct resource ID and name:
    assert bucket1_result == s3_config_query.get_config_resource(
        "bucket1", resource_name="bucket1"
    )

    # With an incorrect resource name:
    assert not s3_config_query.get_config_resource(
        "bucket1", resource_name="eu-bucket-1"
    )

    # Verify that no bucket policy returns the proper value:
    logging_bucket = s3_config_query.get_config_resource("logbucket")
    assert json.loads(logging_bucket["supplementaryConfiguration"]["BucketPolicy"]) == {
        "policyText": None
    }
    assert not logging_bucket["tags"]
    assert not logging_bucket["supplementaryConfiguration"].get(
        "BucketTaggingConfiguration"
    )


@mock_s3
def test_creating_presigned_post():
    bucket = "presigned-test"
    s3 = boto3.client("s3", region_name="us-east-1")
    s3.create_bucket(Bucket=bucket)
    success_url = "http://localhost/completed"
    fdata = b"test data\n"
    file_uid = uuid.uuid4()
    conditions = [
        {"Content-Type": "text/plain"},
        {"x-amz-server-side-encryption": "AES256"},
        {"success_action_redirect": success_url},
    ]
    conditions.append(["content-length-range", 1, 30])
    data = s3.generate_presigned_post(
        Bucket=bucket,
        Key="{file_uid}.txt".format(file_uid=file_uid),
        Fields={
            "content-type": "text/plain",
            "success_action_redirect": success_url,
            "x-amz-server-side-encryption": "AES256",
        },
        Conditions=conditions,
        ExpiresIn=1000,
    )
    resp = requests.post(
        data["url"], data=data["fields"], files={"file": fdata}, allow_redirects=False
    )
    assert resp.headers["Location"] == success_url
    assert resp.status_code == 303
    assert (
        s3.get_object(Bucket=bucket, Key="{file_uid}.txt".format(file_uid=file_uid))[
            "Body"
        ].read()
        == fdata
    )<|MERGE_RESOLUTION|>--- conflicted
+++ resolved
@@ -2153,9 +2153,8 @@
 def test_s3_abort_multipart_data_with_invalid_upload_and_key():
     client = boto3.client("s3", region_name=DEFAULT_REGION_NAME)
 
-<<<<<<< HEAD
     client.create_bucket(
-        Bucket="blah", CreateBucketConfiguration={"LocationConstraint": "eu-west-1"}
+        Bucket="blah"
     )
 
     with assert_raises(Exception) as err:
@@ -2165,10 +2164,6 @@
             UploadId="dummy_upload_id"
         )
     err.exception.response["Error"]["Code"].should.equal("NoSuchUpload")
-=======
-    with assert_raises(S3ResponseError) as ce:
-        bucket.cancel_multipart_upload(key_name="foobar", upload_id="dummy_upload_id")
->>>>>>> 6850ba71
 
 
 @mock_s3
