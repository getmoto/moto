import boto
import boto3
from boto.ec2.autoscale.launchconfig import LaunchConfiguration
from boto.ec2.autoscale.group import AutoScalingGroup
from boto.ec2.autoscale.policy import ScalingPolicy
<<<<<<< HEAD
import sure  # noqa # pylint: disable=unused-import
=======
import pytest
import sure  # noqa
>>>>>>> f50d80ed

from moto import mock_autoscaling_deprecated, mock_autoscaling

from .utils import setup_networking_deprecated, setup_networking
from tests import EXAMPLE_AMI_ID


def setup_autoscale_group():
    mocked_networking = setup_networking_deprecated()
    conn = boto.connect_autoscale()
    config = LaunchConfiguration(
        name="tester", image_id=EXAMPLE_AMI_ID, instance_type="m1.small"
    )
    conn.create_launch_configuration(config)

    group = AutoScalingGroup(
        name="tester_group",
        max_size=2,
        min_size=2,
        launch_config=config,
        vpc_zone_identifier=mocked_networking["subnet1"],
    )
    conn.create_auto_scaling_group(group)
    return group


def setup_autoscale_group_boto3():
    mocked_networking = setup_networking()
    client = boto3.client("autoscaling", region_name="us-east-1")
    client.create_launch_configuration(
        LaunchConfigurationName="tester",
        ImageId=EXAMPLE_AMI_ID,
        InstanceType="m1.small",
    )

    client.create_auto_scaling_group(
        AutoScalingGroupName="tester_group",
        LaunchConfigurationName="tester",
        MinSize=2,
        MaxSize=2,
        VPCZoneIdentifier=mocked_networking["subnet1"],
    )


# Has boto3 equivalent
@mock_autoscaling_deprecated
def test_create_policy():
    setup_autoscale_group()
    conn = boto.connect_autoscale()
    policy = ScalingPolicy(
        name="ScaleUp",
        adjustment_type="ExactCapacity",
        as_name="tester_group",
        scaling_adjustment=3,
        cooldown=60,
    )
    conn.create_scaling_policy(policy)

    policy = conn.get_all_policies()[0]
    policy.name.should.equal("ScaleUp")
    policy.adjustment_type.should.equal("ExactCapacity")
    policy.as_name.should.equal("tester_group")
    policy.scaling_adjustment.should.equal(3)
    policy.cooldown.should.equal(60)


@mock_autoscaling
def test_create_policy_boto3():
    setup_autoscale_group_boto3()
    client = boto3.client("autoscaling", region_name="us-east-1")
    client.put_scaling_policy(
        PolicyName="ScaleUp",
        AdjustmentType="ExactCapacity",
        AutoScalingGroupName="tester_group",
        ScalingAdjustment=3,
        Cooldown=60,
    )

    policy = client.describe_policies()["ScalingPolicies"][0]
    policy["PolicyName"].should.equal("ScaleUp")
    policy["AdjustmentType"].should.equal("ExactCapacity")
    policy["AutoScalingGroupName"].should.equal("tester_group")
    policy["ScalingAdjustment"].should.equal(3)
    policy["Cooldown"].should.equal(60)


# Has boto3 equivalent
@mock_autoscaling_deprecated
def test_create_policy_default_values():
    setup_autoscale_group()
    conn = boto.connect_autoscale()
    policy = ScalingPolicy(
        name="ScaleUp",
        adjustment_type="ExactCapacity",
        as_name="tester_group",
        scaling_adjustment=3,
    )
    conn.create_scaling_policy(policy)

    policy = conn.get_all_policies()[0]
    policy.name.should.equal("ScaleUp")

    # Defaults
    policy.cooldown.should.equal(300)


@mock_autoscaling
def test_create_policy_default_values_boto3():
    setup_autoscale_group_boto3()
    client = boto3.client("autoscaling", region_name="us-east-1")
    client.put_scaling_policy(
        PolicyName="ScaleUp",
        AdjustmentType="ExactCapacity",
        AutoScalingGroupName="tester_group",
        ScalingAdjustment=3,
    )

    policy = client.describe_policies()["ScalingPolicies"][0]
    policy["PolicyName"].should.equal("ScaleUp")

    # Defaults
    policy["Cooldown"].should.equal(300)


# Has boto3 equivalent
@mock_autoscaling_deprecated
def test_update_policy():
    setup_autoscale_group()
    conn = boto.connect_autoscale()
    policy = ScalingPolicy(
        name="ScaleUp",
        adjustment_type="ExactCapacity",
        as_name="tester_group",
        scaling_adjustment=3,
    )
    conn.create_scaling_policy(policy)

    policy = conn.get_all_policies()[0]
    policy.scaling_adjustment.should.equal(3)

    # Now update it by creating another with the same name
    policy = ScalingPolicy(
        name="ScaleUp",
        adjustment_type="ExactCapacity",
        as_name="tester_group",
        scaling_adjustment=2,
    )
    conn.create_scaling_policy(policy)
    policy = conn.get_all_policies()[0]
    policy.scaling_adjustment.should.equal(2)


@mock_autoscaling
def test_update_policy_boto3():
    setup_autoscale_group_boto3()
    client = boto3.client("autoscaling", region_name="us-east-1")
    client.put_scaling_policy(
        PolicyName="ScaleUp",
        AdjustmentType="ExactCapacity",
        AutoScalingGroupName="tester_group",
        ScalingAdjustment=3,
    )

    client.describe_policies()["ScalingPolicies"].should.have.length_of(1)
    policy = client.describe_policies()["ScalingPolicies"][0]
    policy["ScalingAdjustment"].should.equal(3)

    # Now update it by creating another with the same name
    client.put_scaling_policy(
        PolicyName="ScaleUp",
        AdjustmentType="ExactCapacity",
        AutoScalingGroupName="tester_group",
        ScalingAdjustment=2,
    )
    client.describe_policies()["ScalingPolicies"].should.have.length_of(1)
    policy = client.describe_policies()["ScalingPolicies"][0]
    policy["ScalingAdjustment"].should.equal(2)


# Has boto3 equivalent
@mock_autoscaling_deprecated
def test_delete_policy():
    setup_autoscale_group()
    conn = boto.connect_autoscale()
    policy = ScalingPolicy(
        name="ScaleUp",
        adjustment_type="ExactCapacity",
        as_name="tester_group",
        scaling_adjustment=3,
    )
    conn.create_scaling_policy(policy)

    conn.get_all_policies().should.have.length_of(1)

    conn.delete_policy("ScaleUp")
    conn.get_all_policies().should.have.length_of(0)


@mock_autoscaling
def test_delete_policy_boto3():
    setup_autoscale_group_boto3()
    client = boto3.client("autoscaling", region_name="us-east-1")
    client.put_scaling_policy(
        PolicyName="ScaleUp",
        AdjustmentType="ExactCapacity",
        AutoScalingGroupName="tester_group",
        ScalingAdjustment=3,
    )

    client.describe_policies()["ScalingPolicies"].should.have.length_of(1)

    client.delete_policy(PolicyName="ScaleUp")
    client.describe_policies()["ScalingPolicies"].should.have.length_of(0)


# Has boto3 equivalent
@mock_autoscaling_deprecated
def test_execute_policy_exact_capacity():
    setup_autoscale_group()
    conn = boto.connect_autoscale()
    policy = ScalingPolicy(
        name="ScaleUp",
        adjustment_type="ExactCapacity",
        as_name="tester_group",
        scaling_adjustment=3,
    )
    conn.create_scaling_policy(policy)

    conn.execute_policy("ScaleUp")

    instances = list(conn.get_all_autoscaling_instances())
    instances.should.have.length_of(3)


@mock_autoscaling
def test_execute_policy_exact_capacity_boto3():
    setup_autoscale_group_boto3()
    client = boto3.client("autoscaling", region_name="us-east-1")
    client.put_scaling_policy(
        PolicyName="ScaleUp",
        AdjustmentType="ExactCapacity",
        AutoScalingGroupName="tester_group",
        ScalingAdjustment=3,
    )

    client.execute_policy(PolicyName="ScaleUp")

    instances = client.describe_auto_scaling_instances()
    instances["AutoScalingInstances"].should.have.length_of(3)


# Has boto3 equivalent
@mock_autoscaling_deprecated
def test_execute_policy_positive_change_in_capacity():
    setup_autoscale_group()
    conn = boto.connect_autoscale()
    policy = ScalingPolicy(
        name="ScaleUp",
        adjustment_type="ChangeInCapacity",
        as_name="tester_group",
        scaling_adjustment=3,
    )
    conn.create_scaling_policy(policy)

    conn.execute_policy("ScaleUp")

    instances = list(conn.get_all_autoscaling_instances())
    instances.should.have.length_of(5)


@mock_autoscaling
def test_execute_policy_positive_change_in_capacity_boto3():
    setup_autoscale_group_boto3()
    client = boto3.client("autoscaling", region_name="us-east-1")
    client.put_scaling_policy(
        PolicyName="ScaleUp",
        AdjustmentType="ChangeInCapacity",
        AutoScalingGroupName="tester_group",
        ScalingAdjustment=3,
    )

    client.execute_policy(PolicyName="ScaleUp")

    instances = client.describe_auto_scaling_instances()
    instances["AutoScalingInstances"].should.have.length_of(5)


# Has boto3 equivalent
@mock_autoscaling_deprecated
def test_execute_policy_percent_change_in_capacity():
    setup_autoscale_group()
    conn = boto.connect_autoscale()
    policy = ScalingPolicy(
        name="ScaleUp",
        adjustment_type="PercentChangeInCapacity",
        as_name="tester_group",
        scaling_adjustment=50,
    )
    conn.create_scaling_policy(policy)

    conn.execute_policy("ScaleUp")

    instances = list(conn.get_all_autoscaling_instances())
    instances.should.have.length_of(3)


@pytest.mark.parametrize(
    "adjustment,nr_of_instances", [(1, 3), (50, 3), (100, 4), (250, 7)],
)
@mock_autoscaling
def test_execute_policy_percent_change_in_capacity_boto3(adjustment, nr_of_instances):
    """http://docs.aws.amazon.com/AutoScaling/latest/DeveloperGuide/as-scale-based-on-demand.html
        If PercentChangeInCapacity returns a value between 0 and 1,
        Auto Scaling will round it off to 1."""
    setup_autoscale_group_boto3()
    client = boto3.client("autoscaling", region_name="us-east-1")
    client.put_scaling_policy(
        PolicyName="ScaleUp",
        AdjustmentType="PercentChangeInCapacity",
        AutoScalingGroupName="tester_group",
        ScalingAdjustment=adjustment,
    )

    client.execute_policy(PolicyName="ScaleUp")

    instances = client.describe_auto_scaling_instances()
    instances["AutoScalingInstances"].should.have.length_of(nr_of_instances)


# Has boto3 equivalent
@mock_autoscaling_deprecated
def test_execute_policy_small_percent_change_in_capacity():
    """http://docs.aws.amazon.com/AutoScaling/latest/DeveloperGuide/as-scale-based-on-demand.html
    If PercentChangeInCapacity returns a value between 0 and 1,
    Auto Scaling will round it off to 1."""
    setup_autoscale_group()
    conn = boto.connect_autoscale()
    policy = ScalingPolicy(
        name="ScaleUp",
        adjustment_type="PercentChangeInCapacity",
        as_name="tester_group",
        scaling_adjustment=1,
    )
    conn.create_scaling_policy(policy)

    conn.execute_policy("ScaleUp")

    instances = list(conn.get_all_autoscaling_instances())
    instances.should.have.length_of(3)<|MERGE_RESOLUTION|>--- conflicted
+++ resolved
@@ -3,12 +3,8 @@
 from boto.ec2.autoscale.launchconfig import LaunchConfiguration
 from boto.ec2.autoscale.group import AutoScalingGroup
 from boto.ec2.autoscale.policy import ScalingPolicy
-<<<<<<< HEAD
 import sure  # noqa # pylint: disable=unused-import
-=======
 import pytest
-import sure  # noqa
->>>>>>> f50d80ed
 
 from moto import mock_autoscaling_deprecated, mock_autoscaling
 
