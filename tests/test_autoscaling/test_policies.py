<<<<<<< HEAD
import boto3
=======
import boto
import boto3
from boto.ec2.autoscale.launchconfig import LaunchConfiguration
from boto.ec2.autoscale.group import AutoScalingGroup
from boto.ec2.autoscale.policy import ScalingPolicy
import sure  # noqa # pylint: disable=unused-import
>>>>>>> 14a69c75
import pytest

from moto import mock_autoscaling

from .utils import setup_networking
from tests import EXAMPLE_AMI_ID


def setup_autoscale_group_boto3():
    mocked_networking = setup_networking()
    client = boto3.client("autoscaling", region_name="us-east-1")
    client.create_launch_configuration(
        LaunchConfigurationName="tester",
        ImageId=EXAMPLE_AMI_ID,
        InstanceType="m1.small",
    )

    client.create_auto_scaling_group(
        AutoScalingGroupName="tester_group",
        LaunchConfigurationName="tester",
        MinSize=2,
        MaxSize=2,
        VPCZoneIdentifier=mocked_networking["subnet1"],
    )


@mock_autoscaling
def test_create_policy_boto3():
    setup_autoscale_group_boto3()
    client = boto3.client("autoscaling", region_name="us-east-1")
    client.put_scaling_policy(
        PolicyName="ScaleUp",
        AdjustmentType="ExactCapacity",
        AutoScalingGroupName="tester_group",
        ScalingAdjustment=3,
        Cooldown=60,
    )

    policy = client.describe_policies()["ScalingPolicies"][0]
    policy["PolicyName"].should.equal("ScaleUp")
    policy["AdjustmentType"].should.equal("ExactCapacity")
    policy["AutoScalingGroupName"].should.equal("tester_group")
    policy["ScalingAdjustment"].should.equal(3)
    policy["Cooldown"].should.equal(60)


@mock_autoscaling
def test_create_policy_default_values_boto3():
    setup_autoscale_group_boto3()
    client = boto3.client("autoscaling", region_name="us-east-1")
    client.put_scaling_policy(
        PolicyName="ScaleUp",
        AdjustmentType="ExactCapacity",
        AutoScalingGroupName="tester_group",
        ScalingAdjustment=3,
    )

    policy = client.describe_policies()["ScalingPolicies"][0]
    policy["PolicyName"].should.equal("ScaleUp")

    # Defaults
    policy["Cooldown"].should.equal(300)


@mock_autoscaling
def test_update_policy_boto3():
    setup_autoscale_group_boto3()
    client = boto3.client("autoscaling", region_name="us-east-1")
    client.put_scaling_policy(
        PolicyName="ScaleUp",
        AdjustmentType="ExactCapacity",
        AutoScalingGroupName="tester_group",
        ScalingAdjustment=3,
    )

    client.describe_policies()["ScalingPolicies"].should.have.length_of(1)
    policy = client.describe_policies()["ScalingPolicies"][0]
    policy["ScalingAdjustment"].should.equal(3)

    # Now update it by creating another with the same name
    client.put_scaling_policy(
        PolicyName="ScaleUp",
        AdjustmentType="ExactCapacity",
        AutoScalingGroupName="tester_group",
        ScalingAdjustment=2,
    )
    client.describe_policies()["ScalingPolicies"].should.have.length_of(1)
    policy = client.describe_policies()["ScalingPolicies"][0]
    policy["ScalingAdjustment"].should.equal(2)


@mock_autoscaling
def test_delete_policy_boto3():
    setup_autoscale_group_boto3()
    client = boto3.client("autoscaling", region_name="us-east-1")
    client.put_scaling_policy(
        PolicyName="ScaleUp",
        AdjustmentType="ExactCapacity",
        AutoScalingGroupName="tester_group",
        ScalingAdjustment=3,
    )

    client.describe_policies()["ScalingPolicies"].should.have.length_of(1)

    client.delete_policy(PolicyName="ScaleUp")
    client.describe_policies()["ScalingPolicies"].should.have.length_of(0)


@mock_autoscaling
def test_execute_policy_exact_capacity_boto3():
    setup_autoscale_group_boto3()
    client = boto3.client("autoscaling", region_name="us-east-1")
    client.put_scaling_policy(
        PolicyName="ScaleUp",
        AdjustmentType="ExactCapacity",
        AutoScalingGroupName="tester_group",
        ScalingAdjustment=3,
    )

    client.execute_policy(PolicyName="ScaleUp")

    instances = client.describe_auto_scaling_instances()
    instances["AutoScalingInstances"].should.have.length_of(3)


@mock_autoscaling
def test_execute_policy_positive_change_in_capacity_boto3():
    setup_autoscale_group_boto3()
    client = boto3.client("autoscaling", region_name="us-east-1")
    client.put_scaling_policy(
        PolicyName="ScaleUp",
        AdjustmentType="ChangeInCapacity",
        AutoScalingGroupName="tester_group",
        ScalingAdjustment=3,
    )

    client.execute_policy(PolicyName="ScaleUp")

    instances = client.describe_auto_scaling_instances()
    instances["AutoScalingInstances"].should.have.length_of(5)


@pytest.mark.parametrize(
    "adjustment,nr_of_instances", [(1, 3), (50, 3), (100, 4), (250, 7)],
)
@mock_autoscaling
def test_execute_policy_percent_change_in_capacity_boto3(adjustment, nr_of_instances):
    """http://docs.aws.amazon.com/AutoScaling/latest/DeveloperGuide/as-scale-based-on-demand.html
        If PercentChangeInCapacity returns a value between 0 and 1,
        Auto Scaling will round it off to 1."""
    setup_autoscale_group_boto3()
    client = boto3.client("autoscaling", region_name="us-east-1")
    client.put_scaling_policy(
        PolicyName="ScaleUp",
        AdjustmentType="PercentChangeInCapacity",
        AutoScalingGroupName="tester_group",
        ScalingAdjustment=adjustment,
    )

    client.execute_policy(PolicyName="ScaleUp")

    instances = client.describe_auto_scaling_instances()
    instances["AutoScalingInstances"].should.have.length_of(nr_of_instances)<|MERGE_RESOLUTION|>--- conflicted
+++ resolved
@@ -1,13 +1,5 @@
-<<<<<<< HEAD
 import boto3
-=======
-import boto
-import boto3
-from boto.ec2.autoscale.launchconfig import LaunchConfiguration
-from boto.ec2.autoscale.group import AutoScalingGroup
-from boto.ec2.autoscale.policy import ScalingPolicy
 import sure  # noqa # pylint: disable=unused-import
->>>>>>> 14a69c75
 import pytest
 
 from moto import mock_autoscaling
