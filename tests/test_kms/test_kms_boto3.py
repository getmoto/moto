--- conflicted
+++ resolved
@@ -1,4 +1,3 @@
-# -*- coding: utf-8 -*-
 import json
 from datetime import datetime
 from dateutil.tz import tzutc
@@ -7,12 +6,8 @@
 
 import boto3
 import botocore.exceptions
-<<<<<<< HEAD
 import sure  # noqa # pylint: disable=unused-import
-=======
 from botocore.exceptions import ClientError
-import sure  # noqa
->>>>>>> f50d80ed
 from freezegun import freeze_time
 import pytest
 
@@ -851,7 +846,7 @@
     key = client.create_key(Description="key1", Policy="initial policy")
     key_id = key["KeyMetadata"][id_or_arn]
 
-    r = client.put_key_policy(KeyId=key_id, PolicyName="default", Policy="policy 2.0")
+    client.put_key_policy(KeyId=key_id, PolicyName="default", Policy="policy 2.0")
 
     response = client.get_key_policy(KeyId=key_id, PolicyName="default")
     response["Policy"].should.equal("policy 2.0")
