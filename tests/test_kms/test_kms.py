<<<<<<< HEAD
import boto3
import sure  # noqa
from moto import mock_kms
=======
# -*- coding: utf-8 -*-
import base64
import re

import boto.kms
import boto3
import sure  # noqa # pylint: disable=unused-import
from boto.exception import JSONResponseError
from boto.kms.exceptions import AlreadyExistsException, NotFoundException
import pytest
from moto.core.exceptions import JsonRESTError
from moto.kms.models import KmsBackend
from moto.kms.exceptions import NotFoundException as MotoNotFoundException
from moto import mock_kms_deprecated, mock_kms
>>>>>>> 14a69c75

PLAINTEXT_VECTORS = [
    b"some encodeable plaintext",
    b"some unencodeable plaintext \xec\x8a\xcf\xb6r\xe9\xb5\xeb\xff\xa23\x16",
    "some unicode characters ø˚∆øˆˆ∆ßçøˆˆçßøˆ¨¥",
]


def _get_encoded_value(plaintext):
    if isinstance(plaintext, bytes):
        return plaintext

    return plaintext.encode("utf-8")


<<<<<<< HEAD
=======
# Has boto3 equivalent
@mock_kms_deprecated
def test_describe_key():
    conn = boto.kms.connect_to_region("us-west-2")
    key = conn.create_key(
        policy="my policy", description="my key", key_usage="ENCRYPT_DECRYPT"
    )
    key_id = key["KeyMetadata"]["KeyId"]

    key = conn.describe_key(key_id)
    key["KeyMetadata"]["Description"].should.equal("my key")
    key["KeyMetadata"]["KeyUsage"].should.equal("ENCRYPT_DECRYPT")


# Has boto3 equivalent
@mock_kms_deprecated
def test_describe_key_via_alias():
    conn = boto.kms.connect_to_region("us-west-2")
    key = conn.create_key(
        policy="my policy", description="my key", key_usage="ENCRYPT_DECRYPT"
    )
    conn.create_alias(
        alias_name="alias/my-key-alias", target_key_id=key["KeyMetadata"]["KeyId"]
    )

    alias_key = conn.describe_key("alias/my-key-alias")
    alias_key["KeyMetadata"]["Description"].should.equal("my key")
    alias_key["KeyMetadata"]["KeyUsage"].should.equal("ENCRYPT_DECRYPT")
    alias_key["KeyMetadata"]["Arn"].should.equal(key["KeyMetadata"]["Arn"])


# Has boto3 equivalent
@mock_kms_deprecated
def test_describe_key_via_alias_not_found():
    conn = boto.kms.connect_to_region("us-west-2")
    key = conn.create_key(
        policy="my policy", description="my key", key_usage="ENCRYPT_DECRYPT"
    )
    conn.create_alias(
        alias_name="alias/my-key-alias", target_key_id=key["KeyMetadata"]["KeyId"]
    )

    conn.describe_key.when.called_with("alias/not-found-alias").should.throw(
        NotFoundException
    )


# Has boto3 equivalent
@mock_kms_deprecated
def test_describe_key_via_arn():
    conn = boto.kms.connect_to_region("us-west-2")
    key = conn.create_key(
        policy="my policy", description="my key", key_usage="ENCRYPT_DECRYPT"
    )
    arn = key["KeyMetadata"]["Arn"]

    the_key = conn.describe_key(arn)
    the_key["KeyMetadata"]["Description"].should.equal("my key")
    the_key["KeyMetadata"]["KeyUsage"].should.equal("ENCRYPT_DECRYPT")
    the_key["KeyMetadata"]["KeyId"].should.equal(key["KeyMetadata"]["KeyId"])


# Has boto3 equivalent
@mock_kms_deprecated
def test_describe_missing_key():
    conn = boto.kms.connect_to_region("us-west-2")
    conn.describe_key.when.called_with("not-a-key").should.throw(NotFoundException)


# Has boto3 equivalent
@mock_kms_deprecated
def test_list_keys():
    conn = boto.kms.connect_to_region("us-west-2")

    conn.create_key(
        policy="my policy", description="my key1", key_usage="ENCRYPT_DECRYPT"
    )
    conn.create_key(
        policy="my policy", description="my key2", key_usage="ENCRYPT_DECRYPT"
    )

    keys = conn.list_keys()
    keys["Keys"].should.have.length_of(2)


# Has boto3 equivalent
@mock_kms_deprecated
def test_enable_key_rotation():
    conn = boto.kms.connect_to_region("us-west-2")

    key = conn.create_key(
        policy="my policy", description="my key", key_usage="ENCRYPT_DECRYPT"
    )
    key_id = key["KeyMetadata"]["KeyId"]

    conn.enable_key_rotation(key_id)

    conn.get_key_rotation_status(key_id)["KeyRotationEnabled"].should.equal(True)


# Has boto3 equivalent
@mock_kms_deprecated
def test_enable_key_rotation_via_arn():
    conn = boto.kms.connect_to_region("us-west-2")

    key = conn.create_key(
        policy="my policy", description="my key", key_usage="ENCRYPT_DECRYPT"
    )
    key_id = key["KeyMetadata"]["Arn"]

    conn.enable_key_rotation(key_id)

    conn.get_key_rotation_status(key_id)["KeyRotationEnabled"].should.equal(True)


# Has boto3 equivalent
@mock_kms_deprecated
def test_enable_key_rotation_with_missing_key():
    conn = boto.kms.connect_to_region("us-west-2")
    conn.enable_key_rotation.when.called_with("not-a-key").should.throw(
        NotFoundException
    )


# Has boto3 equivalent
@mock_kms_deprecated
def test_enable_key_rotation_with_alias_name_should_fail():
    conn = boto.kms.connect_to_region("us-west-2")
    key = conn.create_key(
        policy="my policy", description="my key", key_usage="ENCRYPT_DECRYPT"
    )
    conn.create_alias(
        alias_name="alias/my-key-alias", target_key_id=key["KeyMetadata"]["KeyId"]
    )

    alias_key = conn.describe_key("alias/my-key-alias")
    alias_key["KeyMetadata"]["Arn"].should.equal(key["KeyMetadata"]["Arn"])

    conn.enable_key_rotation.when.called_with("alias/my-alias").should.throw(
        NotFoundException
    )


# Has boto3 equivalent
@mock_kms_deprecated
def test_disable_key_rotation():
    conn = boto.kms.connect_to_region("us-west-2")

    key = conn.create_key(
        policy="my policy", description="my key", key_usage="ENCRYPT_DECRYPT"
    )
    key_id = key["KeyMetadata"]["KeyId"]

    conn.enable_key_rotation(key_id)
    conn.get_key_rotation_status(key_id)["KeyRotationEnabled"].should.equal(True)

    conn.disable_key_rotation(key_id)
    conn.get_key_rotation_status(key_id)["KeyRotationEnabled"].should.equal(False)


# Has boto3 equivalent
@mock_kms_deprecated
def test_generate_data_key():
    conn = boto.kms.connect_to_region("us-west-2")

    key = conn.create_key(
        policy="my policy", description="my key", key_usage="ENCRYPT_DECRYPT"
    )
    key_id = key["KeyMetadata"]["KeyId"]
    key_arn = key["KeyMetadata"]["Arn"]

    response = conn.generate_data_key(key_id=key_id, number_of_bytes=32)

    # CiphertextBlob must NOT be base64-encoded
    with pytest.raises(Exception):
        base64.b64decode(response["CiphertextBlob"], validate=True)
    # Plaintext must NOT be base64-encoded
    with pytest.raises(Exception):
        base64.b64decode(response["Plaintext"], validate=True)

    response["KeyId"].should.equal(key_arn)


# Has boto3 equivalent
@mock_kms_deprecated
def test_disable_key_rotation_with_missing_key():
    conn = boto.kms.connect_to_region("us-west-2")
    conn.disable_key_rotation.when.called_with("not-a-key").should.throw(
        NotFoundException
    )


# Has boto3 equivalent
@mock_kms_deprecated
def test_get_key_rotation_status_with_missing_key():
    conn = boto.kms.connect_to_region("us-west-2")
    conn.get_key_rotation_status.when.called_with("not-a-key").should.throw(
        NotFoundException
    )


# Has boto3 equivalent
@mock_kms_deprecated
def test_get_key_rotation_status():
    conn = boto.kms.connect_to_region("us-west-2")

    key = conn.create_key(
        policy="my policy", description="my key", key_usage="ENCRYPT_DECRYPT"
    )
    key_id = key["KeyMetadata"]["KeyId"]

    conn.get_key_rotation_status(key_id)["KeyRotationEnabled"].should.equal(False)


# Has boto3 equivalent
@mock_kms_deprecated
def test_create_key_defaults_key_rotation():
    conn = boto.kms.connect_to_region("us-west-2")

    key = conn.create_key(
        policy="my policy", description="my key", key_usage="ENCRYPT_DECRYPT"
    )
    key_id = key["KeyMetadata"]["KeyId"]

    conn.get_key_rotation_status(key_id)["KeyRotationEnabled"].should.equal(False)


# Has boto3 equivalent
@mock_kms_deprecated
def test_get_key_policy():
    conn = boto.kms.connect_to_region("us-west-2")

    key = conn.create_key(
        policy="my policy", description="my key1", key_usage="ENCRYPT_DECRYPT"
    )
    key_id = key["KeyMetadata"]["KeyId"]

    policy = conn.get_key_policy(key_id, "default")
    policy["Policy"].should.equal("my policy")


# Has boto3 equivalent
@mock_kms_deprecated
def test_get_key_policy_via_arn():
    conn = boto.kms.connect_to_region("us-west-2")

    key = conn.create_key(
        policy="my policy", description="my key1", key_usage="ENCRYPT_DECRYPT"
    )
    policy = conn.get_key_policy(key["KeyMetadata"]["Arn"], "default")

    policy["Policy"].should.equal("my policy")


# Has boto3 equivalent
@mock_kms_deprecated
def test_put_key_policy():
    conn = boto.kms.connect_to_region("us-west-2")

    key = conn.create_key(
        policy="my policy", description="my key1", key_usage="ENCRYPT_DECRYPT"
    )
    key_id = key["KeyMetadata"]["KeyId"]

    conn.put_key_policy(key_id, "default", "new policy")
    policy = conn.get_key_policy(key_id, "default")
    policy["Policy"].should.equal("new policy")


# Has boto3 equivalent
@mock_kms_deprecated
def test_put_key_policy_via_arn():
    conn = boto.kms.connect_to_region("us-west-2")

    key = conn.create_key(
        policy="my policy", description="my key1", key_usage="ENCRYPT_DECRYPT"
    )
    key_id = key["KeyMetadata"]["Arn"]

    conn.put_key_policy(key_id, "default", "new policy")
    policy = conn.get_key_policy(key_id, "default")
    policy["Policy"].should.equal("new policy")


# Has boto3 equivalent
@mock_kms_deprecated
def test_put_key_policy_via_alias_should_not_update():
    conn = boto.kms.connect_to_region("us-west-2")

    key = conn.create_key(
        policy="my policy", description="my key1", key_usage="ENCRYPT_DECRYPT"
    )
    conn.create_alias(
        alias_name="alias/my-key-alias", target_key_id=key["KeyMetadata"]["KeyId"]
    )

    conn.put_key_policy.when.called_with(
        "alias/my-key-alias", "default", "new policy"
    ).should.throw(NotFoundException)

    policy = conn.get_key_policy(key["KeyMetadata"]["KeyId"], "default")
    policy["Policy"].should.equal("my policy")


# Has boto3 equivalent
@mock_kms_deprecated
def test_list_key_policies():
    conn = boto.kms.connect_to_region("us-west-2")

    key = conn.create_key(
        policy="my policy", description="my key1", key_usage="ENCRYPT_DECRYPT"
    )
    key_id = key["KeyMetadata"]["KeyId"]

    policies = conn.list_key_policies(key_id)
    policies["PolicyNames"].should.equal(["default"])


# Has boto3 equivalent
@mock_kms_deprecated
def test__create_alias__returns_none_if_correct():
    kms = boto.connect_kms()
    create_resp = kms.create_key()
    key_id = create_resp["KeyMetadata"]["KeyId"]

    resp = kms.create_alias("alias/my-alias", key_id)

    resp.should.be.none


# Has boto3 equivalent
@mock_kms_deprecated
def test__create_alias__raises_if_reserved_alias():
    kms = boto.connect_kms()
    create_resp = kms.create_key()
    key_id = create_resp["KeyMetadata"]["KeyId"]

    reserved_aliases = [
        "alias/aws/ebs",
        "alias/aws/s3",
        "alias/aws/redshift",
        "alias/aws/rds",
    ]

    for alias_name in reserved_aliases:
        with pytest.raises(JSONResponseError) as err:
            kms.create_alias(alias_name, key_id)

        ex = err.value
        ex.error_message.should.be.none
        ex.error_code.should.equal("NotAuthorizedException")
        ex.body.should.equal({"__type": "NotAuthorizedException"})
        ex.reason.should.equal("Bad Request")
        ex.status.should.equal(400)


# Has boto3 equivalent
@mock_kms_deprecated
def test__create_alias__can_create_multiple_aliases_for_same_key_id():
    kms = boto.connect_kms()
    create_resp = kms.create_key()
    key_id = create_resp["KeyMetadata"]["KeyId"]

    kms.create_alias("alias/my-alias3", key_id).should.be.none
    kms.create_alias("alias/my-alias4", key_id).should.be.none
    kms.create_alias("alias/my-alias5", key_id).should.be.none


# Has boto3 equivalent
@mock_kms_deprecated
def test__create_alias__raises_if_wrong_prefix():
    kms = boto.connect_kms()
    create_resp = kms.create_key()
    key_id = create_resp["KeyMetadata"]["KeyId"]

    with pytest.raises(JSONResponseError) as err:
        kms.create_alias("wrongprefix/my-alias", key_id)

    ex = err.value
    ex.error_message.should.equal("Invalid identifier")
    ex.error_code.should.equal("ValidationException")
    ex.body.should.equal(
        {"message": "Invalid identifier", "__type": "ValidationException"}
    )
    ex.reason.should.equal("Bad Request")
    ex.status.should.equal(400)


# Has boto3 equivalent
@mock_kms_deprecated
def test__create_alias__raises_if_duplicate():
    region = "us-west-2"
    kms = boto.kms.connect_to_region(region)
    create_resp = kms.create_key()
    key_id = create_resp["KeyMetadata"]["KeyId"]
    alias = "alias/my-alias"

    kms.create_alias(alias, key_id)

    with pytest.raises(AlreadyExistsException) as err:
        kms.create_alias(alias, key_id)

    ex = err.value
    ex.error_message.should.match(
        r"An alias with the name arn:aws:kms:{region}:\d{{12}}:{alias} already exists".format(
            **locals()
        )
    )
    ex.error_code.should.be.none
    ex.box_usage.should.be.none
    ex.request_id.should.be.none
    ex.body["message"].should.match(
        r"An alias with the name arn:aws:kms:{region}:\d{{12}}:{alias} already exists".format(
            **locals()
        )
    )
    ex.body["__type"].should.equal("AlreadyExistsException")
    ex.reason.should.equal("Bad Request")
    ex.status.should.equal(400)


# Has boto3 equivalent
@mock_kms_deprecated
def test__create_alias__raises_if_alias_has_restricted_characters():
    kms = boto.connect_kms()
    create_resp = kms.create_key()
    key_id = create_resp["KeyMetadata"]["KeyId"]

    alias_names_with_restricted_characters = [
        "alias/my-alias!",
        "alias/my-alias$",
        "alias/my-alias@",
    ]

    for alias_name in alias_names_with_restricted_characters:
        with pytest.raises(JSONResponseError) as err:
            kms.create_alias(alias_name, key_id)
        ex = err.value
        ex.body["__type"].should.equal("ValidationException")
        ex.body["message"].should.equal(
            "1 validation error detected: Value '{alias_name}' at 'aliasName' failed to satisfy constraint: Member must satisfy regular expression pattern: ^[a-zA-Z0-9:/_-]+$".format(
                **locals()
            )
        )
        ex.error_code.should.equal("ValidationException")
        ex.message.should.equal(
            "1 validation error detected: Value '{alias_name}' at 'aliasName' failed to satisfy constraint: Member must satisfy regular expression pattern: ^[a-zA-Z0-9:/_-]+$".format(
                **locals()
            )
        )
        ex.reason.should.equal("Bad Request")
        ex.status.should.equal(400)


# Has boto3 equivalent
@mock_kms_deprecated
def test__create_alias__raises_if_alias_has_colon_character():
    # For some reason, colons are not accepted for an alias, even though they
    # are accepted by regex ^[a-zA-Z0-9:/_-]+$
    kms = boto.connect_kms()
    create_resp = kms.create_key()
    key_id = create_resp["KeyMetadata"]["KeyId"]

    alias_names_with_restricted_characters = ["alias/my:alias"]

    for alias_name in alias_names_with_restricted_characters:
        with pytest.raises(JSONResponseError) as err:
            kms.create_alias(alias_name, key_id)
        ex = err.value
        ex.body["__type"].should.equal("ValidationException")
        ex.body["message"].should.equal(
            "{alias_name} contains invalid characters for an alias".format(**locals())
        )
        ex.error_code.should.equal("ValidationException")
        ex.message.should.equal(
            "{alias_name} contains invalid characters for an alias".format(**locals())
        )
        ex.reason.should.equal("Bad Request")
        ex.status.should.equal(400)


# Has boto3 equivalent
@pytest.mark.parametrize("alias_name", ["alias/my-alias_/", "alias/my_alias-/"])
@mock_kms_deprecated
def test__create_alias__accepted_characters(alias_name):
    kms = boto.connect_kms()
    create_resp = kms.create_key()
    key_id = create_resp["KeyMetadata"]["KeyId"]

    kms.create_alias(alias_name, key_id)


# Has boto3 equivalent
@mock_kms_deprecated
def test__create_alias__raises_if_target_key_id_is_existing_alias():
    kms = boto.connect_kms()
    create_resp = kms.create_key()
    key_id = create_resp["KeyMetadata"]["KeyId"]
    alias = "alias/my-alias"

    kms.create_alias(alias, key_id)

    with pytest.raises(JSONResponseError) as err:
        kms.create_alias(alias, alias)

    ex = err.value
    ex.body["__type"].should.equal("ValidationException")
    ex.body["message"].should.equal("Aliases must refer to keys. Not aliases")
    ex.error_code.should.equal("ValidationException")
    ex.message.should.equal("Aliases must refer to keys. Not aliases")
    ex.reason.should.equal("Bad Request")
    ex.status.should.equal(400)


# Has boto3 equivalent
@mock_kms_deprecated
def test__delete_alias():
    kms = boto.connect_kms()
    create_resp = kms.create_key()
    key_id = create_resp["KeyMetadata"]["KeyId"]
    alias = "alias/my-alias"

    # added another alias here to make sure that the deletion of the alias can
    # be done when there are multiple existing aliases.
    kms.create_key()
    another_key_id = create_resp["KeyMetadata"]["KeyId"]
    another_alias = "alias/another-alias"

    kms.create_alias(alias, key_id)
    kms.create_alias(another_alias, another_key_id)

    resp = kms.delete_alias(alias)

    resp.should.be.none

    # we can create the alias again, since it has been deleted
    kms.create_alias(alias, key_id)


# Has boto3 equivalent
@mock_kms_deprecated
def test__delete_alias__raises_if_wrong_prefix():
    kms = boto.connect_kms()

    with pytest.raises(JSONResponseError) as err:
        kms.delete_alias("wrongprefix/my-alias")

    ex = err.value
    ex.body["__type"].should.equal("ValidationException")
    ex.body["message"].should.equal("Invalid identifier")
    ex.error_code.should.equal("ValidationException")
    ex.message.should.equal("Invalid identifier")
    ex.reason.should.equal("Bad Request")
    ex.status.should.equal(400)


# Has boto3 equivalent
@mock_kms_deprecated
def test__delete_alias__raises_if_alias_is_not_found():
    region = "us-west-2"
    kms = boto.kms.connect_to_region(region)
    alias_name = "alias/unexisting-alias"

    with pytest.raises(NotFoundException) as err:
        kms.delete_alias(alias_name)

    expected_message_match = r"Alias arn:aws:kms:{region}:[0-9]{{12}}:{alias_name} is not found.".format(
        region=region, alias_name=alias_name
    )
    ex = err.value
    ex.body["__type"].should.equal("NotFoundException")
    ex.body["message"].should.match(expected_message_match)
    ex.box_usage.should.be.none
    ex.error_code.should.be.none
    ex.message.should.match(expected_message_match)
    ex.reason.should.equal("Bad Request")
    ex.request_id.should.be.none
    ex.status.should.equal(400)


# Has boto3 equivalent
@mock_kms_deprecated
def test__list_aliases():
    region = "eu-west-1"
    kms = boto.kms.connect_to_region(region)

    create_resp = kms.create_key()
    key_id = create_resp["KeyMetadata"]["KeyId"]
    kms.create_alias("alias/my-alias1", key_id)
    kms.create_alias("alias/my-alias2", key_id)
    kms.create_alias("alias/my-alias3", key_id)

    resp = kms.list_aliases()

    resp["Truncated"].should.be.false

    aliases = resp["Aliases"]

    def has_correct_arn(alias_obj):
        alias_name = alias_obj["AliasName"]
        alias_arn = alias_obj["AliasArn"]
        return re.match(
            r"arn:aws:kms:{region}:\d{{12}}:{alias_name}".format(
                region=region, alias_name=alias_name
            ),
            alias_arn,
        )

    len(
        [
            alias
            for alias in aliases
            if has_correct_arn(alias) and "alias/aws/ebs" == alias["AliasName"]
        ]
    ).should.equal(1)
    len(
        [
            alias
            for alias in aliases
            if has_correct_arn(alias) and "alias/aws/rds" == alias["AliasName"]
        ]
    ).should.equal(1)
    len(
        [
            alias
            for alias in aliases
            if has_correct_arn(alias) and "alias/aws/redshift" == alias["AliasName"]
        ]
    ).should.equal(1)
    len(
        [
            alias
            for alias in aliases
            if has_correct_arn(alias) and "alias/aws/s3" == alias["AliasName"]
        ]
    ).should.equal(1)

    len(
        [
            alias
            for alias in aliases
            if has_correct_arn(alias) and "alias/my-alias1" == alias["AliasName"]
        ]
    ).should.equal(1)
    len(
        [
            alias
            for alias in aliases
            if has_correct_arn(alias) and "alias/my-alias2" == alias["AliasName"]
        ]
    ).should.equal(1)

    len(
        [
            alias
            for alias in aliases
            if "TargetKeyId" in alias and key_id == alias["TargetKeyId"]
        ]
    ).should.equal(3)

    len(aliases).should.equal(7)


@mock_kms_deprecated
def test__assert_default_policy():
    from moto.kms.responses import _assert_default_policy

    _assert_default_policy.when.called_with("not-default").should.throw(
        MotoNotFoundException
    )
    _assert_default_policy.when.called_with("default").should_not.throw(
        MotoNotFoundException
    )


>>>>>>> 14a69c75
sort = lambda l: sorted(l, key=lambda d: d.keys())


def _check_tags(key_id, created_tags, client):
    result = client.list_resource_tags(KeyId=key_id)
    actual = result.get("Tags", [])
    assert sort(created_tags) == sort(actual)

    client.untag_resource(KeyId=key_id, TagKeys=["key1"])

    actual = client.list_resource_tags(KeyId=key_id).get("Tags", [])
    expected = [{"TagKey": "key2", "TagValue": "value2"}]
    assert sort(expected) == sort(actual)


@mock_kms
def test_key_tag_on_create_key_happy():
    client = boto3.client("kms", region_name="us-east-1")

    tags = [
        {"TagKey": "key1", "TagValue": "value1"},
        {"TagKey": "key2", "TagValue": "value2"},
    ]
    key = client.create_key(Description="test-key-tagging", Tags=tags)
    _check_tags(key["KeyMetadata"]["KeyId"], tags, client)


@mock_kms
def test_key_tag_on_create_key_on_arn_happy():
    client = boto3.client("kms", region_name="us-east-1")

    tags = [
        {"TagKey": "key1", "TagValue": "value1"},
        {"TagKey": "key2", "TagValue": "value2"},
    ]
    key = client.create_key(Description="test-key-tagging", Tags=tags)
    _check_tags(key["KeyMetadata"]["Arn"], tags, client)


@mock_kms
def test_key_tag_added_happy():
    client = boto3.client("kms", region_name="us-east-1")

    key = client.create_key(Description="test-key-tagging")
    key_id = key["KeyMetadata"]["KeyId"]
    tags = [
        {"TagKey": "key1", "TagValue": "value1"},
        {"TagKey": "key2", "TagValue": "value2"},
    ]
    client.tag_resource(KeyId=key_id, Tags=tags)
    _check_tags(key_id, tags, client)


@mock_kms
def test_key_tag_added_arn_based_happy():
    client = boto3.client("kms", region_name="us-east-1")

    key = client.create_key(Description="test-key-tagging")
    key_id = key["KeyMetadata"]["Arn"]
    tags = [
        {"TagKey": "key1", "TagValue": "value1"},
        {"TagKey": "key2", "TagValue": "value2"},
    ]
    client.tag_resource(KeyId=key_id, Tags=tags)
    _check_tags(key_id, tags, client)<|MERGE_RESOLUTION|>--- conflicted
+++ resolved
@@ -1,23 +1,7 @@
-<<<<<<< HEAD
-import boto3
-import sure  # noqa
-from moto import mock_kms
-=======
-# -*- coding: utf-8 -*-
-import base64
-import re
-
-import boto.kms
 import boto3
 import sure  # noqa # pylint: disable=unused-import
-from boto.exception import JSONResponseError
-from boto.kms.exceptions import AlreadyExistsException, NotFoundException
-import pytest
-from moto.core.exceptions import JsonRESTError
-from moto.kms.models import KmsBackend
-from moto.kms.exceptions import NotFoundException as MotoNotFoundException
-from moto import mock_kms_deprecated, mock_kms
->>>>>>> 14a69c75
+from moto import mock_kms
+
 
 PLAINTEXT_VECTORS = [
     b"some encodeable plaintext",
@@ -33,684 +17,6 @@
     return plaintext.encode("utf-8")
 
 
-<<<<<<< HEAD
-=======
-# Has boto3 equivalent
-@mock_kms_deprecated
-def test_describe_key():
-    conn = boto.kms.connect_to_region("us-west-2")
-    key = conn.create_key(
-        policy="my policy", description="my key", key_usage="ENCRYPT_DECRYPT"
-    )
-    key_id = key["KeyMetadata"]["KeyId"]
-
-    key = conn.describe_key(key_id)
-    key["KeyMetadata"]["Description"].should.equal("my key")
-    key["KeyMetadata"]["KeyUsage"].should.equal("ENCRYPT_DECRYPT")
-
-
-# Has boto3 equivalent
-@mock_kms_deprecated
-def test_describe_key_via_alias():
-    conn = boto.kms.connect_to_region("us-west-2")
-    key = conn.create_key(
-        policy="my policy", description="my key", key_usage="ENCRYPT_DECRYPT"
-    )
-    conn.create_alias(
-        alias_name="alias/my-key-alias", target_key_id=key["KeyMetadata"]["KeyId"]
-    )
-
-    alias_key = conn.describe_key("alias/my-key-alias")
-    alias_key["KeyMetadata"]["Description"].should.equal("my key")
-    alias_key["KeyMetadata"]["KeyUsage"].should.equal("ENCRYPT_DECRYPT")
-    alias_key["KeyMetadata"]["Arn"].should.equal(key["KeyMetadata"]["Arn"])
-
-
-# Has boto3 equivalent
-@mock_kms_deprecated
-def test_describe_key_via_alias_not_found():
-    conn = boto.kms.connect_to_region("us-west-2")
-    key = conn.create_key(
-        policy="my policy", description="my key", key_usage="ENCRYPT_DECRYPT"
-    )
-    conn.create_alias(
-        alias_name="alias/my-key-alias", target_key_id=key["KeyMetadata"]["KeyId"]
-    )
-
-    conn.describe_key.when.called_with("alias/not-found-alias").should.throw(
-        NotFoundException
-    )
-
-
-# Has boto3 equivalent
-@mock_kms_deprecated
-def test_describe_key_via_arn():
-    conn = boto.kms.connect_to_region("us-west-2")
-    key = conn.create_key(
-        policy="my policy", description="my key", key_usage="ENCRYPT_DECRYPT"
-    )
-    arn = key["KeyMetadata"]["Arn"]
-
-    the_key = conn.describe_key(arn)
-    the_key["KeyMetadata"]["Description"].should.equal("my key")
-    the_key["KeyMetadata"]["KeyUsage"].should.equal("ENCRYPT_DECRYPT")
-    the_key["KeyMetadata"]["KeyId"].should.equal(key["KeyMetadata"]["KeyId"])
-
-
-# Has boto3 equivalent
-@mock_kms_deprecated
-def test_describe_missing_key():
-    conn = boto.kms.connect_to_region("us-west-2")
-    conn.describe_key.when.called_with("not-a-key").should.throw(NotFoundException)
-
-
-# Has boto3 equivalent
-@mock_kms_deprecated
-def test_list_keys():
-    conn = boto.kms.connect_to_region("us-west-2")
-
-    conn.create_key(
-        policy="my policy", description="my key1", key_usage="ENCRYPT_DECRYPT"
-    )
-    conn.create_key(
-        policy="my policy", description="my key2", key_usage="ENCRYPT_DECRYPT"
-    )
-
-    keys = conn.list_keys()
-    keys["Keys"].should.have.length_of(2)
-
-
-# Has boto3 equivalent
-@mock_kms_deprecated
-def test_enable_key_rotation():
-    conn = boto.kms.connect_to_region("us-west-2")
-
-    key = conn.create_key(
-        policy="my policy", description="my key", key_usage="ENCRYPT_DECRYPT"
-    )
-    key_id = key["KeyMetadata"]["KeyId"]
-
-    conn.enable_key_rotation(key_id)
-
-    conn.get_key_rotation_status(key_id)["KeyRotationEnabled"].should.equal(True)
-
-
-# Has boto3 equivalent
-@mock_kms_deprecated
-def test_enable_key_rotation_via_arn():
-    conn = boto.kms.connect_to_region("us-west-2")
-
-    key = conn.create_key(
-        policy="my policy", description="my key", key_usage="ENCRYPT_DECRYPT"
-    )
-    key_id = key["KeyMetadata"]["Arn"]
-
-    conn.enable_key_rotation(key_id)
-
-    conn.get_key_rotation_status(key_id)["KeyRotationEnabled"].should.equal(True)
-
-
-# Has boto3 equivalent
-@mock_kms_deprecated
-def test_enable_key_rotation_with_missing_key():
-    conn = boto.kms.connect_to_region("us-west-2")
-    conn.enable_key_rotation.when.called_with("not-a-key").should.throw(
-        NotFoundException
-    )
-
-
-# Has boto3 equivalent
-@mock_kms_deprecated
-def test_enable_key_rotation_with_alias_name_should_fail():
-    conn = boto.kms.connect_to_region("us-west-2")
-    key = conn.create_key(
-        policy="my policy", description="my key", key_usage="ENCRYPT_DECRYPT"
-    )
-    conn.create_alias(
-        alias_name="alias/my-key-alias", target_key_id=key["KeyMetadata"]["KeyId"]
-    )
-
-    alias_key = conn.describe_key("alias/my-key-alias")
-    alias_key["KeyMetadata"]["Arn"].should.equal(key["KeyMetadata"]["Arn"])
-
-    conn.enable_key_rotation.when.called_with("alias/my-alias").should.throw(
-        NotFoundException
-    )
-
-
-# Has boto3 equivalent
-@mock_kms_deprecated
-def test_disable_key_rotation():
-    conn = boto.kms.connect_to_region("us-west-2")
-
-    key = conn.create_key(
-        policy="my policy", description="my key", key_usage="ENCRYPT_DECRYPT"
-    )
-    key_id = key["KeyMetadata"]["KeyId"]
-
-    conn.enable_key_rotation(key_id)
-    conn.get_key_rotation_status(key_id)["KeyRotationEnabled"].should.equal(True)
-
-    conn.disable_key_rotation(key_id)
-    conn.get_key_rotation_status(key_id)["KeyRotationEnabled"].should.equal(False)
-
-
-# Has boto3 equivalent
-@mock_kms_deprecated
-def test_generate_data_key():
-    conn = boto.kms.connect_to_region("us-west-2")
-
-    key = conn.create_key(
-        policy="my policy", description="my key", key_usage="ENCRYPT_DECRYPT"
-    )
-    key_id = key["KeyMetadata"]["KeyId"]
-    key_arn = key["KeyMetadata"]["Arn"]
-
-    response = conn.generate_data_key(key_id=key_id, number_of_bytes=32)
-
-    # CiphertextBlob must NOT be base64-encoded
-    with pytest.raises(Exception):
-        base64.b64decode(response["CiphertextBlob"], validate=True)
-    # Plaintext must NOT be base64-encoded
-    with pytest.raises(Exception):
-        base64.b64decode(response["Plaintext"], validate=True)
-
-    response["KeyId"].should.equal(key_arn)
-
-
-# Has boto3 equivalent
-@mock_kms_deprecated
-def test_disable_key_rotation_with_missing_key():
-    conn = boto.kms.connect_to_region("us-west-2")
-    conn.disable_key_rotation.when.called_with("not-a-key").should.throw(
-        NotFoundException
-    )
-
-
-# Has boto3 equivalent
-@mock_kms_deprecated
-def test_get_key_rotation_status_with_missing_key():
-    conn = boto.kms.connect_to_region("us-west-2")
-    conn.get_key_rotation_status.when.called_with("not-a-key").should.throw(
-        NotFoundException
-    )
-
-
-# Has boto3 equivalent
-@mock_kms_deprecated
-def test_get_key_rotation_status():
-    conn = boto.kms.connect_to_region("us-west-2")
-
-    key = conn.create_key(
-        policy="my policy", description="my key", key_usage="ENCRYPT_DECRYPT"
-    )
-    key_id = key["KeyMetadata"]["KeyId"]
-
-    conn.get_key_rotation_status(key_id)["KeyRotationEnabled"].should.equal(False)
-
-
-# Has boto3 equivalent
-@mock_kms_deprecated
-def test_create_key_defaults_key_rotation():
-    conn = boto.kms.connect_to_region("us-west-2")
-
-    key = conn.create_key(
-        policy="my policy", description="my key", key_usage="ENCRYPT_DECRYPT"
-    )
-    key_id = key["KeyMetadata"]["KeyId"]
-
-    conn.get_key_rotation_status(key_id)["KeyRotationEnabled"].should.equal(False)
-
-
-# Has boto3 equivalent
-@mock_kms_deprecated
-def test_get_key_policy():
-    conn = boto.kms.connect_to_region("us-west-2")
-
-    key = conn.create_key(
-        policy="my policy", description="my key1", key_usage="ENCRYPT_DECRYPT"
-    )
-    key_id = key["KeyMetadata"]["KeyId"]
-
-    policy = conn.get_key_policy(key_id, "default")
-    policy["Policy"].should.equal("my policy")
-
-
-# Has boto3 equivalent
-@mock_kms_deprecated
-def test_get_key_policy_via_arn():
-    conn = boto.kms.connect_to_region("us-west-2")
-
-    key = conn.create_key(
-        policy="my policy", description="my key1", key_usage="ENCRYPT_DECRYPT"
-    )
-    policy = conn.get_key_policy(key["KeyMetadata"]["Arn"], "default")
-
-    policy["Policy"].should.equal("my policy")
-
-
-# Has boto3 equivalent
-@mock_kms_deprecated
-def test_put_key_policy():
-    conn = boto.kms.connect_to_region("us-west-2")
-
-    key = conn.create_key(
-        policy="my policy", description="my key1", key_usage="ENCRYPT_DECRYPT"
-    )
-    key_id = key["KeyMetadata"]["KeyId"]
-
-    conn.put_key_policy(key_id, "default", "new policy")
-    policy = conn.get_key_policy(key_id, "default")
-    policy["Policy"].should.equal("new policy")
-
-
-# Has boto3 equivalent
-@mock_kms_deprecated
-def test_put_key_policy_via_arn():
-    conn = boto.kms.connect_to_region("us-west-2")
-
-    key = conn.create_key(
-        policy="my policy", description="my key1", key_usage="ENCRYPT_DECRYPT"
-    )
-    key_id = key["KeyMetadata"]["Arn"]
-
-    conn.put_key_policy(key_id, "default", "new policy")
-    policy = conn.get_key_policy(key_id, "default")
-    policy["Policy"].should.equal("new policy")
-
-
-# Has boto3 equivalent
-@mock_kms_deprecated
-def test_put_key_policy_via_alias_should_not_update():
-    conn = boto.kms.connect_to_region("us-west-2")
-
-    key = conn.create_key(
-        policy="my policy", description="my key1", key_usage="ENCRYPT_DECRYPT"
-    )
-    conn.create_alias(
-        alias_name="alias/my-key-alias", target_key_id=key["KeyMetadata"]["KeyId"]
-    )
-
-    conn.put_key_policy.when.called_with(
-        "alias/my-key-alias", "default", "new policy"
-    ).should.throw(NotFoundException)
-
-    policy = conn.get_key_policy(key["KeyMetadata"]["KeyId"], "default")
-    policy["Policy"].should.equal("my policy")
-
-
-# Has boto3 equivalent
-@mock_kms_deprecated
-def test_list_key_policies():
-    conn = boto.kms.connect_to_region("us-west-2")
-
-    key = conn.create_key(
-        policy="my policy", description="my key1", key_usage="ENCRYPT_DECRYPT"
-    )
-    key_id = key["KeyMetadata"]["KeyId"]
-
-    policies = conn.list_key_policies(key_id)
-    policies["PolicyNames"].should.equal(["default"])
-
-
-# Has boto3 equivalent
-@mock_kms_deprecated
-def test__create_alias__returns_none_if_correct():
-    kms = boto.connect_kms()
-    create_resp = kms.create_key()
-    key_id = create_resp["KeyMetadata"]["KeyId"]
-
-    resp = kms.create_alias("alias/my-alias", key_id)
-
-    resp.should.be.none
-
-
-# Has boto3 equivalent
-@mock_kms_deprecated
-def test__create_alias__raises_if_reserved_alias():
-    kms = boto.connect_kms()
-    create_resp = kms.create_key()
-    key_id = create_resp["KeyMetadata"]["KeyId"]
-
-    reserved_aliases = [
-        "alias/aws/ebs",
-        "alias/aws/s3",
-        "alias/aws/redshift",
-        "alias/aws/rds",
-    ]
-
-    for alias_name in reserved_aliases:
-        with pytest.raises(JSONResponseError) as err:
-            kms.create_alias(alias_name, key_id)
-
-        ex = err.value
-        ex.error_message.should.be.none
-        ex.error_code.should.equal("NotAuthorizedException")
-        ex.body.should.equal({"__type": "NotAuthorizedException"})
-        ex.reason.should.equal("Bad Request")
-        ex.status.should.equal(400)
-
-
-# Has boto3 equivalent
-@mock_kms_deprecated
-def test__create_alias__can_create_multiple_aliases_for_same_key_id():
-    kms = boto.connect_kms()
-    create_resp = kms.create_key()
-    key_id = create_resp["KeyMetadata"]["KeyId"]
-
-    kms.create_alias("alias/my-alias3", key_id).should.be.none
-    kms.create_alias("alias/my-alias4", key_id).should.be.none
-    kms.create_alias("alias/my-alias5", key_id).should.be.none
-
-
-# Has boto3 equivalent
-@mock_kms_deprecated
-def test__create_alias__raises_if_wrong_prefix():
-    kms = boto.connect_kms()
-    create_resp = kms.create_key()
-    key_id = create_resp["KeyMetadata"]["KeyId"]
-
-    with pytest.raises(JSONResponseError) as err:
-        kms.create_alias("wrongprefix/my-alias", key_id)
-
-    ex = err.value
-    ex.error_message.should.equal("Invalid identifier")
-    ex.error_code.should.equal("ValidationException")
-    ex.body.should.equal(
-        {"message": "Invalid identifier", "__type": "ValidationException"}
-    )
-    ex.reason.should.equal("Bad Request")
-    ex.status.should.equal(400)
-
-
-# Has boto3 equivalent
-@mock_kms_deprecated
-def test__create_alias__raises_if_duplicate():
-    region = "us-west-2"
-    kms = boto.kms.connect_to_region(region)
-    create_resp = kms.create_key()
-    key_id = create_resp["KeyMetadata"]["KeyId"]
-    alias = "alias/my-alias"
-
-    kms.create_alias(alias, key_id)
-
-    with pytest.raises(AlreadyExistsException) as err:
-        kms.create_alias(alias, key_id)
-
-    ex = err.value
-    ex.error_message.should.match(
-        r"An alias with the name arn:aws:kms:{region}:\d{{12}}:{alias} already exists".format(
-            **locals()
-        )
-    )
-    ex.error_code.should.be.none
-    ex.box_usage.should.be.none
-    ex.request_id.should.be.none
-    ex.body["message"].should.match(
-        r"An alias with the name arn:aws:kms:{region}:\d{{12}}:{alias} already exists".format(
-            **locals()
-        )
-    )
-    ex.body["__type"].should.equal("AlreadyExistsException")
-    ex.reason.should.equal("Bad Request")
-    ex.status.should.equal(400)
-
-
-# Has boto3 equivalent
-@mock_kms_deprecated
-def test__create_alias__raises_if_alias_has_restricted_characters():
-    kms = boto.connect_kms()
-    create_resp = kms.create_key()
-    key_id = create_resp["KeyMetadata"]["KeyId"]
-
-    alias_names_with_restricted_characters = [
-        "alias/my-alias!",
-        "alias/my-alias$",
-        "alias/my-alias@",
-    ]
-
-    for alias_name in alias_names_with_restricted_characters:
-        with pytest.raises(JSONResponseError) as err:
-            kms.create_alias(alias_name, key_id)
-        ex = err.value
-        ex.body["__type"].should.equal("ValidationException")
-        ex.body["message"].should.equal(
-            "1 validation error detected: Value '{alias_name}' at 'aliasName' failed to satisfy constraint: Member must satisfy regular expression pattern: ^[a-zA-Z0-9:/_-]+$".format(
-                **locals()
-            )
-        )
-        ex.error_code.should.equal("ValidationException")
-        ex.message.should.equal(
-            "1 validation error detected: Value '{alias_name}' at 'aliasName' failed to satisfy constraint: Member must satisfy regular expression pattern: ^[a-zA-Z0-9:/_-]+$".format(
-                **locals()
-            )
-        )
-        ex.reason.should.equal("Bad Request")
-        ex.status.should.equal(400)
-
-
-# Has boto3 equivalent
-@mock_kms_deprecated
-def test__create_alias__raises_if_alias_has_colon_character():
-    # For some reason, colons are not accepted for an alias, even though they
-    # are accepted by regex ^[a-zA-Z0-9:/_-]+$
-    kms = boto.connect_kms()
-    create_resp = kms.create_key()
-    key_id = create_resp["KeyMetadata"]["KeyId"]
-
-    alias_names_with_restricted_characters = ["alias/my:alias"]
-
-    for alias_name in alias_names_with_restricted_characters:
-        with pytest.raises(JSONResponseError) as err:
-            kms.create_alias(alias_name, key_id)
-        ex = err.value
-        ex.body["__type"].should.equal("ValidationException")
-        ex.body["message"].should.equal(
-            "{alias_name} contains invalid characters for an alias".format(**locals())
-        )
-        ex.error_code.should.equal("ValidationException")
-        ex.message.should.equal(
-            "{alias_name} contains invalid characters for an alias".format(**locals())
-        )
-        ex.reason.should.equal("Bad Request")
-        ex.status.should.equal(400)
-
-
-# Has boto3 equivalent
-@pytest.mark.parametrize("alias_name", ["alias/my-alias_/", "alias/my_alias-/"])
-@mock_kms_deprecated
-def test__create_alias__accepted_characters(alias_name):
-    kms = boto.connect_kms()
-    create_resp = kms.create_key()
-    key_id = create_resp["KeyMetadata"]["KeyId"]
-
-    kms.create_alias(alias_name, key_id)
-
-
-# Has boto3 equivalent
-@mock_kms_deprecated
-def test__create_alias__raises_if_target_key_id_is_existing_alias():
-    kms = boto.connect_kms()
-    create_resp = kms.create_key()
-    key_id = create_resp["KeyMetadata"]["KeyId"]
-    alias = "alias/my-alias"
-
-    kms.create_alias(alias, key_id)
-
-    with pytest.raises(JSONResponseError) as err:
-        kms.create_alias(alias, alias)
-
-    ex = err.value
-    ex.body["__type"].should.equal("ValidationException")
-    ex.body["message"].should.equal("Aliases must refer to keys. Not aliases")
-    ex.error_code.should.equal("ValidationException")
-    ex.message.should.equal("Aliases must refer to keys. Not aliases")
-    ex.reason.should.equal("Bad Request")
-    ex.status.should.equal(400)
-
-
-# Has boto3 equivalent
-@mock_kms_deprecated
-def test__delete_alias():
-    kms = boto.connect_kms()
-    create_resp = kms.create_key()
-    key_id = create_resp["KeyMetadata"]["KeyId"]
-    alias = "alias/my-alias"
-
-    # added another alias here to make sure that the deletion of the alias can
-    # be done when there are multiple existing aliases.
-    kms.create_key()
-    another_key_id = create_resp["KeyMetadata"]["KeyId"]
-    another_alias = "alias/another-alias"
-
-    kms.create_alias(alias, key_id)
-    kms.create_alias(another_alias, another_key_id)
-
-    resp = kms.delete_alias(alias)
-
-    resp.should.be.none
-
-    # we can create the alias again, since it has been deleted
-    kms.create_alias(alias, key_id)
-
-
-# Has boto3 equivalent
-@mock_kms_deprecated
-def test__delete_alias__raises_if_wrong_prefix():
-    kms = boto.connect_kms()
-
-    with pytest.raises(JSONResponseError) as err:
-        kms.delete_alias("wrongprefix/my-alias")
-
-    ex = err.value
-    ex.body["__type"].should.equal("ValidationException")
-    ex.body["message"].should.equal("Invalid identifier")
-    ex.error_code.should.equal("ValidationException")
-    ex.message.should.equal("Invalid identifier")
-    ex.reason.should.equal("Bad Request")
-    ex.status.should.equal(400)
-
-
-# Has boto3 equivalent
-@mock_kms_deprecated
-def test__delete_alias__raises_if_alias_is_not_found():
-    region = "us-west-2"
-    kms = boto.kms.connect_to_region(region)
-    alias_name = "alias/unexisting-alias"
-
-    with pytest.raises(NotFoundException) as err:
-        kms.delete_alias(alias_name)
-
-    expected_message_match = r"Alias arn:aws:kms:{region}:[0-9]{{12}}:{alias_name} is not found.".format(
-        region=region, alias_name=alias_name
-    )
-    ex = err.value
-    ex.body["__type"].should.equal("NotFoundException")
-    ex.body["message"].should.match(expected_message_match)
-    ex.box_usage.should.be.none
-    ex.error_code.should.be.none
-    ex.message.should.match(expected_message_match)
-    ex.reason.should.equal("Bad Request")
-    ex.request_id.should.be.none
-    ex.status.should.equal(400)
-
-
-# Has boto3 equivalent
-@mock_kms_deprecated
-def test__list_aliases():
-    region = "eu-west-1"
-    kms = boto.kms.connect_to_region(region)
-
-    create_resp = kms.create_key()
-    key_id = create_resp["KeyMetadata"]["KeyId"]
-    kms.create_alias("alias/my-alias1", key_id)
-    kms.create_alias("alias/my-alias2", key_id)
-    kms.create_alias("alias/my-alias3", key_id)
-
-    resp = kms.list_aliases()
-
-    resp["Truncated"].should.be.false
-
-    aliases = resp["Aliases"]
-
-    def has_correct_arn(alias_obj):
-        alias_name = alias_obj["AliasName"]
-        alias_arn = alias_obj["AliasArn"]
-        return re.match(
-            r"arn:aws:kms:{region}:\d{{12}}:{alias_name}".format(
-                region=region, alias_name=alias_name
-            ),
-            alias_arn,
-        )
-
-    len(
-        [
-            alias
-            for alias in aliases
-            if has_correct_arn(alias) and "alias/aws/ebs" == alias["AliasName"]
-        ]
-    ).should.equal(1)
-    len(
-        [
-            alias
-            for alias in aliases
-            if has_correct_arn(alias) and "alias/aws/rds" == alias["AliasName"]
-        ]
-    ).should.equal(1)
-    len(
-        [
-            alias
-            for alias in aliases
-            if has_correct_arn(alias) and "alias/aws/redshift" == alias["AliasName"]
-        ]
-    ).should.equal(1)
-    len(
-        [
-            alias
-            for alias in aliases
-            if has_correct_arn(alias) and "alias/aws/s3" == alias["AliasName"]
-        ]
-    ).should.equal(1)
-
-    len(
-        [
-            alias
-            for alias in aliases
-            if has_correct_arn(alias) and "alias/my-alias1" == alias["AliasName"]
-        ]
-    ).should.equal(1)
-    len(
-        [
-            alias
-            for alias in aliases
-            if has_correct_arn(alias) and "alias/my-alias2" == alias["AliasName"]
-        ]
-    ).should.equal(1)
-
-    len(
-        [
-            alias
-            for alias in aliases
-            if "TargetKeyId" in alias and key_id == alias["TargetKeyId"]
-        ]
-    ).should.equal(3)
-
-    len(aliases).should.equal(7)
-
-
-@mock_kms_deprecated
-def test__assert_default_policy():
-    from moto.kms.responses import _assert_default_policy
-
-    _assert_default_policy.when.called_with("not-default").should.throw(
-        MotoNotFoundException
-    )
-    _assert_default_policy.when.called_with("default").should_not.throw(
-        MotoNotFoundException
-    )
-
-
->>>>>>> 14a69c75
 sort = lambda l: sorted(l, key=lambda d: d.keys())
 
 
