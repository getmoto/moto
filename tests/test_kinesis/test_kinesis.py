--- conflicted
+++ resolved
@@ -13,39 +13,6 @@
 import sure  # noqa # pylint: disable=unused-import
 
 
-<<<<<<< HEAD
-=======
-# Has boto3 equivalent
-@mock_kinesis_deprecated
-def test_create_cluster():
-    conn = boto.kinesis.connect_to_region("us-west-2")
-
-    conn.create_stream("my_stream", 3)
-
-    stream_response = conn.describe_stream("my_stream")
-
-    stream = stream_response["StreamDescription"]
-    stream["StreamName"].should.equal("my_stream")
-    stream["HasMoreShards"].should.equal(False)
-    stream["StreamARN"].should.equal(
-        "arn:aws:kinesis:us-west-2:{}:stream/my_stream".format(ACCOUNT_ID)
-    )
-    stream["StreamStatus"].should.equal("ACTIVE")
-
-    shards = stream["Shards"]
-    shards.should.have.length_of(3)
-
-
-# Has boto3 equivalent
-@mock_kinesis_deprecated
-def test_describe_non_existent_stream():
-    conn = boto.kinesis.connect_to_region("us-east-1")
-    conn.describe_stream.when.called_with("not-a-stream").should.throw(
-        ResourceNotFoundException
-    )
-
-
->>>>>>> 701465df
 @mock_kinesis
 def test_describe_non_existent_stream_boto3():
     client = boto3.client("kinesis", region_name="us-west-2")
@@ -637,12 +604,11 @@
     tags.should.contain({"Key": "tag5", "Value": "val5"})
 
 
-<<<<<<< HEAD
-@mock_kinesis
-def test_split_shard_boto3():
-    client = boto3.client("kinesis", region_name="eu-west-2")
-    stream_name = "my_stream_summary"
-    client.create_stream(StreamName=stream_name, ShardCount=2)
+@mock_kinesis
+def test_merge_shards_boto3():
+    client = boto3.client("kinesis", region_name="eu-west-2")
+    stream_name = "my_stream_summary"
+    client.create_stream(StreamName=stream_name, ShardCount=4)
 
     for index in range(1, 100):
         client.put_record(
@@ -653,155 +619,15 @@
 
     stream = client.describe_stream(StreamName=stream_name)["StreamDescription"]
     shards = stream["Shards"]
-    shards.should.have.length_of(2)
-
-    shard_range = shards[0]["HashKeyRange"]
-    new_starting_hash = (
-        int(shard_range["EndingHashKey"]) + int(shard_range["StartingHashKey"])
-    ) // 2
-    client.split_shard(
-        StreamName=stream_name,
-        ShardToSplit=shards[0]["ShardId"],
-        NewStartingHashKey=str(new_starting_hash),
-    )
-
-    stream = client.describe_stream(StreamName=stream_name)["StreamDescription"]
-    shards = stream["Shards"]
-    shards.should.have.length_of(3)
-
-    shard_range = shards[2]["HashKeyRange"]
-    new_starting_hash = (
-        int(shard_range["EndingHashKey"]) + int(shard_range["StartingHashKey"])
-    ) // 2
-    client.split_shard(
-        StreamName=stream_name,
-        ShardToSplit=shards[2]["ShardId"],
-        NewStartingHashKey=str(new_starting_hash),
-    )
-
-    stream = client.describe_stream(StreamName=stream_name)["StreamDescription"]
-    shards = stream["Shards"]
     shards.should.have.length_of(4)
 
-=======
-# Has boto3 equivalent
-@mock_kinesis_deprecated
-def test_list_tags():
-    conn = boto.kinesis.connect_to_region("us-west-2")
-    stream_name = "my_stream"
-    conn.create_stream(stream_name, 1)
-
-    conn.describe_stream(stream_name)
-    conn.add_tags_to_stream(stream_name, {"tag1": "val1"})
-    tags = dict(
-        [
-            (tag["Key"], tag["Value"])
-            for tag in conn.list_tags_for_stream(stream_name)["Tags"]
-        ]
-    )
-    tags.get("tag1").should.equal("val1")
-    conn.add_tags_to_stream(stream_name, {"tag2": "val2"})
-    tags = dict(
-        [
-            (tag["Key"], tag["Value"])
-            for tag in conn.list_tags_for_stream(stream_name)["Tags"]
-        ]
-    )
-    tags.get("tag2").should.equal("val2")
-    conn.add_tags_to_stream(stream_name, {"tag1": "val3"})
-    tags = dict(
-        [
-            (tag["Key"], tag["Value"])
-            for tag in conn.list_tags_for_stream(stream_name)["Tags"]
-        ]
-    )
-    tags.get("tag1").should.equal("val3")
-    conn.add_tags_to_stream(stream_name, {"tag2": "val4"})
-    tags = dict(
-        [
-            (tag["Key"], tag["Value"])
-            for tag in conn.list_tags_for_stream(stream_name)["Tags"]
-        ]
-    )
-    tags.get("tag2").should.equal("val4")
-
-
-# Has boto3 equivalent
-@mock_kinesis_deprecated
-def test_remove_tags():
-    conn = boto.kinesis.connect_to_region("us-west-2")
-    stream_name = "my_stream"
-    conn.create_stream(stream_name, 1)
-
-    conn.describe_stream(stream_name)
-    conn.add_tags_to_stream(stream_name, {"tag1": "val1"})
-    tags = dict(
-        [
-            (tag["Key"], tag["Value"])
-            for tag in conn.list_tags_for_stream(stream_name)["Tags"]
-        ]
-    )
-    tags.get("tag1").should.equal("val1")
-    conn.remove_tags_from_stream(stream_name, ["tag1"])
-    tags = dict(
-        [
-            (tag["Key"], tag["Value"])
-            for tag in conn.list_tags_for_stream(stream_name)["Tags"]
-        ]
-    )
-    tags.get("tag1").should.equal(None)
-
-    conn.add_tags_to_stream(stream_name, {"tag2": "val2"})
-    tags = dict(
-        [
-            (tag["Key"], tag["Value"])
-            for tag in conn.list_tags_for_stream(stream_name)["Tags"]
-        ]
-    )
-    tags.get("tag2").should.equal("val2")
-    conn.remove_tags_from_stream(stream_name, ["tag2"])
-    tags = dict(
-        [
-            (tag["Key"], tag["Value"])
-            for tag in conn.list_tags_for_stream(stream_name)["Tags"]
-        ]
-    )
-    tags.get("tag2").should.equal(None)
-
-
-# Has boto3 equivalent
-@mock_kinesis_deprecated
-def test_merge_shards():
-    conn = boto.kinesis.connect_to_region("us-west-2")
-    stream_name = "my_stream"
-
-    conn.create_stream(stream_name, 4)
-
-    # Create some data
-    for index in range(1, 100):
-        conn.put_record(stream_name, str(index), str(index))
-
-    stream_response = conn.describe_stream(stream_name)
-
-    stream = stream_response["StreamDescription"]
-    shards = stream["Shards"]
-    shards.should.have.length_of(4)
-
-    conn.merge_shards.when.called_with(
-        stream_name, "shardId-000000000000", "shardId-000000000002"
-    ).should.throw(InvalidArgumentException)
-
-    stream_response = conn.describe_stream(stream_name)
-
-    stream = stream_response["StreamDescription"]
-    shards = stream["Shards"]
-    shards.should.have.length_of(4)
-
-    conn.merge_shards(stream_name, "shardId-000000000000", "shardId-000000000001")
-
-    stream_response = conn.describe_stream(stream_name)
-
-    stream = stream_response["StreamDescription"]
+    client.merge_shards(
+        StreamName=stream_name,
+        ShardToMerge="shardId-000000000000",
+        AdjacentShardToMerge="shardId-000000000001",
+    )
+
+    stream = client.describe_stream(StreamName=stream_name)["StreamDescription"]
     shards = stream["Shards"]
     active_shards = [
         shard
@@ -810,54 +636,6 @@
     ]
     active_shards.should.have.length_of(3)
 
-    conn.merge_shards(stream_name, "shardId-000000000002", "shardId-000000000000")
-
-    stream_response = conn.describe_stream(stream_name)
-
-    stream = stream_response["StreamDescription"]
-    shards = stream["Shards"]
-    active_shards = [
-        shard
-        for shard in shards
-        if "EndingSequenceNumber" not in shard["SequenceNumberRange"]
-    ]
-
-    active_shards.should.have.length_of(2)
-
->>>>>>> 701465df
-
-@mock_kinesis
-def test_merge_shards_boto3():
-    client = boto3.client("kinesis", region_name="eu-west-2")
-    stream_name = "my_stream_summary"
-    client.create_stream(StreamName=stream_name, ShardCount=4)
-
-    for index in range(1, 100):
-        client.put_record(
-            StreamName=stream_name,
-            Data=f"data_{index}".encode("utf-8"),
-            PartitionKey=str(index),
-        )
-
-    stream = client.describe_stream(StreamName=stream_name)["StreamDescription"]
-    shards = stream["Shards"]
-    shards.should.have.length_of(4)
-
-    client.merge_shards(
-        StreamName=stream_name,
-        ShardToMerge="shardId-000000000000",
-        AdjacentShardToMerge="shardId-000000000001",
-    )
-
-    stream = client.describe_stream(StreamName=stream_name)["StreamDescription"]
-    shards = stream["Shards"]
-    active_shards = [
-        shard
-        for shard in shards
-        if "EndingSequenceNumber" not in shard["SequenceNumberRange"]
-    ]
-    active_shards.should.have.length_of(3)
-
     client.merge_shards(
         StreamName=stream_name,
         ShardToMerge="shardId-000000000002",
