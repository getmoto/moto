import datetime
import time
import pytest

import boto3
from botocore.exceptions import ClientError

from dateutil.tz import tzlocal

from moto import mock_kinesis
from moto.core import ACCOUNT_ID

import sure  # noqa # pylint: disable=unused-import


@mock_kinesis
def test_describe_non_existent_stream_boto3():
    client = boto3.client("kinesis", region_name="us-west-2")
    with pytest.raises(ClientError) as exc:
        client.describe_stream_summary(StreamName="not-a-stream")
    err = exc.value.response["Error"]
    err["Code"].should.equal("ResourceNotFoundException")
    err["Message"].should.equal(
        "Stream not-a-stream under account 123456789012 not found."
    )


@mock_kinesis
def test_list_and_delete_stream_boto3():
    client = boto3.client("kinesis", region_name="us-west-2")
    client.list_streams()["StreamNames"].should.have.length_of(0)

    client.create_stream(StreamName="stream1", ShardCount=1)
    client.create_stream(StreamName="stream2", ShardCount=1)
    client.list_streams()["StreamNames"].should.have.length_of(2)

    client.delete_stream(StreamName="stream1")
    client.list_streams()["StreamNames"].should.have.length_of(1)


@mock_kinesis
def test_delete_unknown_stream():
    client = boto3.client("kinesis", region_name="us-west-2")
    with pytest.raises(ClientError) as exc:
        client.delete_stream(StreamName="not-a-stream")
    err = exc.value.response["Error"]
    err["Code"].should.equal("ResourceNotFoundException")
    err["Message"].should.equal(
        "Stream not-a-stream under account 123456789012 not found."
    )


@mock_kinesis
def test_list_many_streams():
    conn = boto3.client("kinesis", region_name="us-west-2")

    for i in range(11):
        conn.create_stream(StreamName="stream%d" % i, ShardCount=1)

    resp = conn.list_streams()
    stream_names = resp["StreamNames"]
    has_more_streams = resp["HasMoreStreams"]
    stream_names.should.have.length_of(10)
    has_more_streams.should.be(True)
    resp2 = conn.list_streams(ExclusiveStartStreamName=stream_names[-1])
    stream_names = resp2["StreamNames"]
    has_more_streams = resp2["HasMoreStreams"]
    stream_names.should.have.length_of(1)
    has_more_streams.should.equal(False)


@mock_kinesis
def test_describe_stream_summary():
    conn = boto3.client("kinesis", region_name="us-west-2")
    stream_name = "my_stream_summary"
    shard_count = 5
    conn.create_stream(StreamName=stream_name, ShardCount=shard_count)

    resp = conn.describe_stream_summary(StreamName=stream_name)
    stream = resp["StreamDescriptionSummary"]

    stream["StreamName"].should.equal(stream_name)
    stream["OpenShardCount"].should.equal(shard_count)
    stream["StreamARN"].should.equal(
        "arn:aws:kinesis:us-west-2:{}:stream/{}".format(ACCOUNT_ID, stream_name)
    )
    stream["StreamStatus"].should.equal("ACTIVE")


@mock_kinesis
def test_basic_shard_iterator_boto3():
    client = boto3.client("kinesis", region_name="us-west-1")

    stream_name = "mystream"
    client.create_stream(StreamName=stream_name, ShardCount=1)
    stream = client.describe_stream(StreamName=stream_name)["StreamDescription"]
    shard_id = stream["Shards"][0]["ShardId"]

    resp = client.get_shard_iterator(
        StreamName=stream_name, ShardId=shard_id, ShardIteratorType="TRIM_HORIZON"
    )
    shard_iterator = resp["ShardIterator"]

    resp = client.get_records(ShardIterator=shard_iterator)
    resp.should.have.key("Records").length_of(0)
    resp.should.have.key("MillisBehindLatest").equal(0)


@mock_kinesis
def test_get_invalid_shard_iterator_boto3():
    client = boto3.client("kinesis", region_name="us-west-1")

    stream_name = "mystream"
    client.create_stream(StreamName=stream_name, ShardCount=1)

    with pytest.raises(ClientError) as exc:
        client.get_shard_iterator(
            StreamName=stream_name, ShardId="123", ShardIteratorType="TRIM_HORIZON"
        )
    err = exc.value.response["Error"]
    err["Code"].should.equal("ResourceNotFoundException")
    # There is some magic in AWS, that '123' is automatically converted into 'shardId-000000000123'
    # AWS itself returns this normalized ID in the error message, not the given id
    err["Message"].should.equal(
        f"Shard 123 in stream {stream_name} under account {ACCOUNT_ID} does not exist"
    )


<<<<<<< HEAD
=======
# Has boto3 equivalent
@mock_kinesis_deprecated
def test_put_records():
    conn = boto.kinesis.connect_to_region("us-west-2")

    stream_name = "my_stream"
    conn.create_stream(stream_name, 1)

    data = "hello world"
    partition_key = "1234"

    conn.put_record.when.called_with(stream_name, data, 1234).should.throw(
        InvalidArgumentException
    )

    response = conn.put_record(stream_name, data, partition_key)
    response["SequenceNumber"].should.equal("1")

    response = conn.describe_stream(stream_name)
    shard_id = response["StreamDescription"]["Shards"][0]["ShardId"]

    response = conn.get_shard_iterator(stream_name, shard_id, "TRIM_HORIZON")
    shard_iterator = response["ShardIterator"]

    response = conn.get_records(shard_iterator)
    shard_iterator = response["NextShardIterator"]
    response["Records"].should.have.length_of(1)
    record = response["Records"][0]

    record["Data"].should.equal("hello world")
    record["PartitionKey"].should.equal("1234")
    record["SequenceNumber"].should.equal("1")


>>>>>>> 4e5180a9
@mock_kinesis
def test_put_records_boto3():
    client = boto3.client("kinesis", region_name="eu-west-2")

    stream_name = "my_stream_summary"
    client.create_stream(StreamName=stream_name, ShardCount=1)
    stream = client.describe_stream(StreamName=stream_name)["StreamDescription"]
    shard_id = stream["Shards"][0]["ShardId"]

    data = b"hello world"
    partition_key = "1234"

    response = client.put_record(
        StreamName=stream_name, Data=data, PartitionKey=partition_key
    )
    response["SequenceNumber"].should.equal("1")

    resp = client.get_shard_iterator(
        StreamName=stream_name, ShardId=shard_id, ShardIteratorType="TRIM_HORIZON"
    )
    shard_iterator = resp["ShardIterator"]

    resp = client.get_records(ShardIterator=shard_iterator)
    resp["Records"].should.have.length_of(1)
    record = resp["Records"][0]

    record["Data"].should.equal(b"hello world")
    record["PartitionKey"].should.equal("1234")
    record["SequenceNumber"].should.equal("1")


@mock_kinesis
def test_get_records_limit_boto3():
    client = boto3.client("kinesis", region_name="eu-west-2")

    stream_name = "my_stream_summary"
    client.create_stream(StreamName=stream_name, ShardCount=1)
    stream = client.describe_stream(StreamName=stream_name)["StreamDescription"]
    shard_id = stream["Shards"][0]["ShardId"]

    data = b"hello world"

    for index in range(5):
        client.put_record(StreamName=stream_name, Data=data, PartitionKey=str(index))

    resp = client.get_shard_iterator(
        StreamName=stream_name, ShardId=shard_id, ShardIteratorType="TRIM_HORIZON"
    )
    shard_iterator = resp["ShardIterator"]

    # Retrieve only 3 records
    resp = client.get_records(ShardIterator=shard_iterator, Limit=3)
    resp["Records"].should.have.length_of(3)

    # Then get the rest of the results
    next_shard_iterator = resp["NextShardIterator"]
    response = client.get_records(ShardIterator=next_shard_iterator)
    response["Records"].should.have.length_of(2)


@mock_kinesis
def test_get_records_at_sequence_number_boto3():
    client = boto3.client("kinesis", region_name="eu-west-2")
    stream_name = "my_stream_summary"
    client.create_stream(StreamName=stream_name, ShardCount=1)
    stream = client.describe_stream(StreamName=stream_name)["StreamDescription"]
    shard_id = stream["Shards"][0]["ShardId"]

    for index in range(1, 5):
        client.put_record(
            StreamName=stream_name,
            Data=f"data_{index}".encode("utf-8"),
            PartitionKey=str(index),
        )

    resp = client.get_shard_iterator(
        StreamName=stream_name, ShardId=shard_id, ShardIteratorType="TRIM_HORIZON"
    )
    shard_iterator = resp["ShardIterator"]

    # Retrieve only 2 records
    resp = client.get_records(ShardIterator=shard_iterator, Limit=2)
    sequence_nr = resp["Records"][1]["SequenceNumber"]

    # Then get a new iterator starting at that id
    resp = client.get_shard_iterator(
        StreamName=stream_name,
        ShardId=shard_id,
        ShardIteratorType="AT_SEQUENCE_NUMBER",
        StartingSequenceNumber=sequence_nr,
    )
    shard_iterator = resp["ShardIterator"]

    resp = client.get_records(ShardIterator=shard_iterator)
    # And the first result returned should be the second item
    resp["Records"][0]["SequenceNumber"].should.equal(sequence_nr)
    resp["Records"][0]["Data"].should.equal(b"data_2")


@mock_kinesis
def test_get_records_after_sequence_number_boto3():
    client = boto3.client("kinesis", region_name="eu-west-2")
    stream_name = "my_stream_summary"
    client.create_stream(StreamName=stream_name, ShardCount=1)
    stream = client.describe_stream(StreamName=stream_name)["StreamDescription"]
    shard_id = stream["Shards"][0]["ShardId"]

    for index in range(1, 5):
        client.put_record(
            StreamName=stream_name,
            Data=f"data_{index}".encode("utf-8"),
            PartitionKey=str(index),
        )

    resp = client.get_shard_iterator(
        StreamName=stream_name, ShardId=shard_id, ShardIteratorType="TRIM_HORIZON"
    )
    shard_iterator = resp["ShardIterator"]

    # Retrieve only 2 records
    resp = client.get_records(ShardIterator=shard_iterator, Limit=2)
    sequence_nr = resp["Records"][1]["SequenceNumber"]

    # Then get a new iterator starting at that id
    resp = client.get_shard_iterator(
        StreamName=stream_name,
        ShardId=shard_id,
        ShardIteratorType="AFTER_SEQUENCE_NUMBER",
        StartingSequenceNumber=sequence_nr,
    )
    shard_iterator = resp["ShardIterator"]

    resp = client.get_records(ShardIterator=shard_iterator)
    # And the first result returned should be the second item
    resp["Records"][0]["SequenceNumber"].should.equal("3")
    resp["Records"][0]["Data"].should.equal(b"data_3")
    resp["MillisBehindLatest"].should.equal(0)


@mock_kinesis
def test_get_records_latest_boto3():
    client = boto3.client("kinesis", region_name="eu-west-2")
    stream_name = "my_stream_summary"
    client.create_stream(StreamName=stream_name, ShardCount=1)
    stream = client.describe_stream(StreamName=stream_name)["StreamDescription"]
    shard_id = stream["Shards"][0]["ShardId"]

    for index in range(1, 5):
        client.put_record(
            StreamName=stream_name,
            Data=f"data_{index}".encode("utf-8"),
            PartitionKey=str(index),
        )

    resp = client.get_shard_iterator(
        StreamName=stream_name, ShardId=shard_id, ShardIteratorType="TRIM_HORIZON"
    )
    shard_iterator = resp["ShardIterator"]

    # Retrieve only 2 records
    resp = client.get_records(ShardIterator=shard_iterator, Limit=2)
    sequence_nr = resp["Records"][1]["SequenceNumber"]

    # Then get a new iterator starting at that id
    resp = client.get_shard_iterator(
        StreamName=stream_name,
        ShardId=shard_id,
        ShardIteratorType="LATEST",
        StartingSequenceNumber=sequence_nr,
    )
    shard_iterator = resp["ShardIterator"]

    client.put_record(
        StreamName=stream_name, Data=b"last_record", PartitionKey="last_record"
    )

    resp = client.get_records(ShardIterator=shard_iterator)
    # And the first result returned should be the second item
    resp["Records"].should.have.length_of(1)
    resp["Records"][0]["SequenceNumber"].should.equal("5")
    resp["Records"][0]["PartitionKey"].should.equal("last_record")
    resp["Records"][0]["Data"].should.equal(b"last_record")
    resp["MillisBehindLatest"].should.equal(0)


@mock_kinesis
def test_get_records_at_timestamp():
    # AT_TIMESTAMP - Read the first record at or after the specified timestamp
    conn = boto3.client("kinesis", region_name="us-west-2")
    stream_name = "my_stream"
    conn.create_stream(StreamName=stream_name, ShardCount=1)

    # Create some data
    for index in range(1, 5):
        conn.put_record(
            StreamName=stream_name, Data=str(index), PartitionKey=str(index)
        )

    # When boto3 floors the timestamp that we pass to get_shard_iterator to
    # second precision even though AWS supports ms precision:
    # http://docs.aws.amazon.com/kinesis/latest/APIReference/API_GetShardIterator.html
    # To test around this limitation we wait until we well into the next second
    # before capturing the time and storing the records we expect to retrieve.
    time.sleep(1.0)
    timestamp = datetime.datetime.utcnow()

    keys = [str(i) for i in range(5, 10)]
    for k in keys:
        conn.put_record(StreamName=stream_name, Data=k, PartitionKey=k)

    # Get a shard iterator
    response = conn.describe_stream(StreamName=stream_name)
    shard_id = response["StreamDescription"]["Shards"][0]["ShardId"]
    response = conn.get_shard_iterator(
        StreamName=stream_name,
        ShardId=shard_id,
        ShardIteratorType="AT_TIMESTAMP",
        Timestamp=timestamp,
    )
    shard_iterator = response["ShardIterator"]

    response = conn.get_records(ShardIterator=shard_iterator)

    response["Records"].should.have.length_of(len(keys))
    partition_keys = [r["PartitionKey"] for r in response["Records"]]
    partition_keys.should.equal(keys)
    response["MillisBehindLatest"].should.equal(0)


@mock_kinesis
def test_get_records_at_very_old_timestamp():
    conn = boto3.client("kinesis", region_name="us-west-2")
    stream_name = "my_stream"
    conn.create_stream(StreamName=stream_name, ShardCount=1)

    # Create some data
    keys = [str(i) for i in range(1, 5)]
    for k in keys:
        conn.put_record(StreamName=stream_name, Data=k, PartitionKey=k)

    # Get a shard iterator
    response = conn.describe_stream(StreamName=stream_name)
    shard_id = response["StreamDescription"]["Shards"][0]["ShardId"]
    response = conn.get_shard_iterator(
        StreamName=stream_name,
        ShardId=shard_id,
        ShardIteratorType="AT_TIMESTAMP",
        Timestamp=1,
    )
    shard_iterator = response["ShardIterator"]

    response = conn.get_records(ShardIterator=shard_iterator)
    response["Records"].should.have.length_of(len(keys))
    partition_keys = [r["PartitionKey"] for r in response["Records"]]
    partition_keys.should.equal(keys)
    response["MillisBehindLatest"].should.equal(0)


@mock_kinesis
def test_get_records_timestamp_filtering():
    conn = boto3.client("kinesis", region_name="us-west-2")
    stream_name = "my_stream"
    conn.create_stream(StreamName=stream_name, ShardCount=1)

    conn.put_record(StreamName=stream_name, Data="0", PartitionKey="0")

    time.sleep(1.0)
    timestamp = datetime.datetime.now(tz=tzlocal())

    conn.put_record(StreamName=stream_name, Data="1", PartitionKey="1")

    response = conn.describe_stream(StreamName=stream_name)
    shard_id = response["StreamDescription"]["Shards"][0]["ShardId"]
    response = conn.get_shard_iterator(
        StreamName=stream_name,
        ShardId=shard_id,
        ShardIteratorType="AT_TIMESTAMP",
        Timestamp=timestamp,
    )
    shard_iterator = response["ShardIterator"]

    response = conn.get_records(ShardIterator=shard_iterator)
    response["Records"].should.have.length_of(1)
    response["Records"][0]["PartitionKey"].should.equal("1")
    response["Records"][0]["ApproximateArrivalTimestamp"].should.be.greater_than(
        timestamp
    )
    response["MillisBehindLatest"].should.equal(0)


@mock_kinesis
def test_get_records_millis_behind_latest():
    conn = boto3.client("kinesis", region_name="us-west-2")
    stream_name = "my_stream"
    conn.create_stream(StreamName=stream_name, ShardCount=1)

    conn.put_record(StreamName=stream_name, Data="0", PartitionKey="0")
    time.sleep(1.0)
    conn.put_record(StreamName=stream_name, Data="1", PartitionKey="1")

    response = conn.describe_stream(StreamName=stream_name)
    shard_id = response["StreamDescription"]["Shards"][0]["ShardId"]
    response = conn.get_shard_iterator(
        StreamName=stream_name, ShardId=shard_id, ShardIteratorType="TRIM_HORIZON"
    )
    shard_iterator = response["ShardIterator"]

    response = conn.get_records(ShardIterator=shard_iterator, Limit=1)
    response["Records"].should.have.length_of(1)
    response["MillisBehindLatest"].should.be.greater_than(0)


@mock_kinesis
def test_get_records_at_very_new_timestamp():
    conn = boto3.client("kinesis", region_name="us-west-2")
    stream_name = "my_stream"
    conn.create_stream(StreamName=stream_name, ShardCount=1)

    # Create some data
    keys = [str(i) for i in range(1, 5)]
    for k in keys:
        conn.put_record(StreamName=stream_name, Data=k, PartitionKey=k)

    timestamp = datetime.datetime.utcnow() + datetime.timedelta(seconds=1)

    # Get a shard iterator
    response = conn.describe_stream(StreamName=stream_name)
    shard_id = response["StreamDescription"]["Shards"][0]["ShardId"]
    response = conn.get_shard_iterator(
        StreamName=stream_name,
        ShardId=shard_id,
        ShardIteratorType="AT_TIMESTAMP",
        Timestamp=timestamp,
    )
    shard_iterator = response["ShardIterator"]

    response = conn.get_records(ShardIterator=shard_iterator)

    response["Records"].should.have.length_of(0)
    response["MillisBehindLatest"].should.equal(0)


@mock_kinesis
def test_get_records_from_empty_stream_at_timestamp():
    conn = boto3.client("kinesis", region_name="us-west-2")
    stream_name = "my_stream"
    conn.create_stream(StreamName=stream_name, ShardCount=1)

    timestamp = datetime.datetime.utcnow()

    # Get a shard iterator
    response = conn.describe_stream(StreamName=stream_name)
    shard_id = response["StreamDescription"]["Shards"][0]["ShardId"]
    response = conn.get_shard_iterator(
        StreamName=stream_name,
        ShardId=shard_id,
        ShardIteratorType="AT_TIMESTAMP",
        Timestamp=timestamp,
    )
    shard_iterator = response["ShardIterator"]

    response = conn.get_records(ShardIterator=shard_iterator)

    response["Records"].should.have.length_of(0)
    response["MillisBehindLatest"].should.equal(0)


@mock_kinesis
def test_valid_increase_stream_retention_period():
    conn = boto3.client("kinesis", region_name="us-west-2")
    stream_name = "my_stream"
    conn.create_stream(StreamName=stream_name, ShardCount=1)

    conn.increase_stream_retention_period(
        StreamName=stream_name, RetentionPeriodHours=40
    )

    response = conn.describe_stream(StreamName=stream_name)
    response["StreamDescription"]["RetentionPeriodHours"].should.equal(40)


@mock_kinesis
def test_invalid_increase_stream_retention_period():
    conn = boto3.client("kinesis", region_name="us-west-2")
    stream_name = "my_stream"
    conn.create_stream(StreamName=stream_name, ShardCount=1)

    conn.increase_stream_retention_period(
        StreamName=stream_name, RetentionPeriodHours=30
    )
    with pytest.raises(ClientError) as ex:
        conn.increase_stream_retention_period(
            StreamName=stream_name, RetentionPeriodHours=20
        )
    ex.value.response["Error"]["Code"].should.equal("InvalidArgumentException")
    ex.value.response["Error"]["Message"].should.equal(20)


@mock_kinesis
def test_valid_decrease_stream_retention_period():
    conn = boto3.client("kinesis", region_name="us-west-2")
    stream_name = "decrease_stream"
    conn.create_stream(StreamName=stream_name, ShardCount=1)

    conn.increase_stream_retention_period(
        StreamName=stream_name, RetentionPeriodHours=30
    )
    conn.decrease_stream_retention_period(
        StreamName=stream_name, RetentionPeriodHours=25
    )

    response = conn.describe_stream(StreamName=stream_name)
    response["StreamDescription"]["RetentionPeriodHours"].should.equal(25)


@mock_kinesis
def test_invalid_decrease_stream_retention_period():
    conn = boto3.client("kinesis", region_name="us-west-2")
    stream_name = "decrease_stream"
    conn.create_stream(StreamName=stream_name, ShardCount=1)

    conn.increase_stream_retention_period(
        StreamName=stream_name, RetentionPeriodHours=30
    )
    with pytest.raises(ClientError) as ex:
        conn.decrease_stream_retention_period(
            StreamName=stream_name, RetentionPeriodHours=20
        )
    ex.value.response["Error"]["Code"].should.equal("InvalidArgumentException")
    ex.value.response["Error"]["Message"].should.equal(20)


@mock_kinesis
def test_invalid_shard_iterator_type_boto3():
    client = boto3.client("kinesis", region_name="eu-west-2")
    stream_name = "my_stream_summary"
    client.create_stream(StreamName=stream_name, ShardCount=1)
    stream = client.describe_stream(StreamName=stream_name)["StreamDescription"]
    shard_id = stream["Shards"][0]["ShardId"]

    with pytest.raises(ClientError) as exc:
        client.get_shard_iterator(
            StreamName=stream_name, ShardId=shard_id, ShardIteratorType="invalid-type"
        )
    err = exc.value.response["Error"]
    err["Code"].should.equal("InvalidArgumentException")
    err["Message"].should.equal("Invalid ShardIteratorType: invalid-type")


@mock_kinesis
def test_add_list_remove_tags_boto3():
    client = boto3.client("kinesis", region_name="eu-west-2")
    stream_name = "my_stream_summary"
    client.create_stream(StreamName=stream_name, ShardCount=1)
    client.add_tags_to_stream(
        StreamName=stream_name,
        Tags={"tag1": "val1", "tag2": "val2", "tag3": "val3", "tag4": "val4",},
    )

    tags = client.list_tags_for_stream(StreamName=stream_name)["Tags"]
    tags.should.have.length_of(4)
    tags.should.contain({"Key": "tag1", "Value": "val1"})
    tags.should.contain({"Key": "tag2", "Value": "val2"})
    tags.should.contain({"Key": "tag3", "Value": "val3"})
    tags.should.contain({"Key": "tag4", "Value": "val4"})

    client.add_tags_to_stream(StreamName=stream_name, Tags={"tag5": "val5"})

    tags = client.list_tags_for_stream(StreamName=stream_name)["Tags"]
    tags.should.have.length_of(5)
    tags.should.contain({"Key": "tag5", "Value": "val5"})

    client.remove_tags_from_stream(StreamName=stream_name, TagKeys=["tag2", "tag3"])

    tags = client.list_tags_for_stream(StreamName=stream_name)["Tags"]
    tags.should.have.length_of(3)
    tags.should.contain({"Key": "tag1", "Value": "val1"})
    tags.should.contain({"Key": "tag4", "Value": "val4"})
    tags.should.contain({"Key": "tag5", "Value": "val5"})


@mock_kinesis
def test_merge_shards_boto3():
    client = boto3.client("kinesis", region_name="eu-west-2")
    stream_name = "my_stream_summary"
    client.create_stream(StreamName=stream_name, ShardCount=4)

    for index in range(1, 100):
        client.put_record(
            StreamName=stream_name,
            Data=f"data_{index}".encode("utf-8"),
            PartitionKey=str(index),
        )

    stream = client.describe_stream(StreamName=stream_name)["StreamDescription"]
    shards = stream["Shards"]
    shards.should.have.length_of(4)

    client.merge_shards(
        StreamName=stream_name,
        ShardToMerge="shardId-000000000000",
        AdjacentShardToMerge="shardId-000000000001",
    )

    stream = client.describe_stream(StreamName=stream_name)["StreamDescription"]
    shards = stream["Shards"]
    active_shards = [
        shard
        for shard in shards
        if "EndingSequenceNumber" not in shard["SequenceNumberRange"]
    ]
    active_shards.should.have.length_of(3)

    client.merge_shards(
        StreamName=stream_name,
        ShardToMerge="shardId-000000000002",
        AdjacentShardToMerge="shardId-000000000000",
    )

    stream = client.describe_stream(StreamName=stream_name)["StreamDescription"]
    shards = stream["Shards"]
    active_shards = [
        shard
        for shard in shards
        if "EndingSequenceNumber" not in shard["SequenceNumberRange"]
    ]
    active_shards.should.have.length_of(2)


@mock_kinesis
def test_merge_shards_invalid_arg():
    client = boto3.client("kinesis", region_name="eu-west-2")
    stream_name = "my_stream_summary"
    client.create_stream(StreamName=stream_name, ShardCount=4)

    with pytest.raises(ClientError) as exc:
        client.merge_shards(
            StreamName=stream_name,
            ShardToMerge="shardId-000000000000",
            AdjacentShardToMerge="shardId-000000000002",
        )
    err = exc.value.response["Error"]
    err["Code"].should.equal("InvalidArgumentException")
    err["Message"].should.equal("shardId-000000000002")<|MERGE_RESOLUTION|>--- conflicted
+++ resolved
@@ -126,43 +126,6 @@
     )
 
 
-<<<<<<< HEAD
-=======
-# Has boto3 equivalent
-@mock_kinesis_deprecated
-def test_put_records():
-    conn = boto.kinesis.connect_to_region("us-west-2")
-
-    stream_name = "my_stream"
-    conn.create_stream(stream_name, 1)
-
-    data = "hello world"
-    partition_key = "1234"
-
-    conn.put_record.when.called_with(stream_name, data, 1234).should.throw(
-        InvalidArgumentException
-    )
-
-    response = conn.put_record(stream_name, data, partition_key)
-    response["SequenceNumber"].should.equal("1")
-
-    response = conn.describe_stream(stream_name)
-    shard_id = response["StreamDescription"]["Shards"][0]["ShardId"]
-
-    response = conn.get_shard_iterator(stream_name, shard_id, "TRIM_HORIZON")
-    shard_iterator = response["ShardIterator"]
-
-    response = conn.get_records(shard_iterator)
-    shard_iterator = response["NextShardIterator"]
-    response["Records"].should.have.length_of(1)
-    record = response["Records"][0]
-
-    record["Data"].should.equal("hello world")
-    record["PartitionKey"].should.equal("1234")
-    record["SequenceNumber"].should.equal("1")
-
-
->>>>>>> 4e5180a9
 @mock_kinesis
 def test_put_records_boto3():
     client = boto3.client("kinesis", region_name="eu-west-2")
