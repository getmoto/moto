--- conflicted
+++ resolved
@@ -1,9 +1,5 @@
-<<<<<<< HEAD
-=======
-from __future__ import unicode_literals
 from moto.acm.models import AWS_ROOT_CA
 
->>>>>>> f50d80ed
 import os
 import uuid
 
@@ -12,7 +8,7 @@
 import sure  # noqa # pylint: disable=unused-import
 from botocore.exceptions import ClientError
 from cryptography.hazmat.backends import default_backend
-from cryptography.hazmat.primitives import serialization, hashes
+from cryptography.hazmat.primitives import serialization
 from freezegun import freeze_time
 from moto import mock_acm, mock_elb, settings
 from moto.core import ACCOUNT_ID
