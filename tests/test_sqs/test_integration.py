import json
import time
import uuid
<<<<<<< HEAD
=======

>>>>>>> 14a69c75
import boto3
import sure  # noqa # pylint: disable=unused-import
from moto import mock_sqs, mock_lambda, mock_logs

from tests.test_awslambda.test_lambda import get_test_zip_file1, get_role_name


@mock_logs
@mock_lambda
@mock_sqs
def test_invoke_function_from_sqs_exception():
    logs_conn = boto3.client("logs", region_name="us-east-1")
    sqs = boto3.resource("sqs", region_name="us-east-1")
    queue = sqs.create_queue(QueueName="test-sqs-queue1")

    conn = boto3.client("lambda", region_name="us-east-1")
    func = conn.create_function(
        FunctionName="testFunction",
        Runtime="python2.7",
        Role=get_role_name(),
        Handler="lambda_function.lambda_handler",
        Code={"ZipFile": get_test_zip_file1()},
        Description="test lambda function",
        Timeout=3,
        MemorySize=128,
        Publish=True,
    )

    response = conn.create_event_source_mapping(
        EventSourceArn=queue.attributes["QueueArn"], FunctionName=func["FunctionArn"]
    )

    assert response["EventSourceArn"] == queue.attributes["QueueArn"]
    assert response["State"] == "Enabled"

    entries = [
        {
            "Id": "1",
            "MessageBody": json.dumps({"uuid": str(uuid.uuid4()), "test": "test"}),
        }
    ]

    queue.send_messages(Entries=entries)

    start = time.time()
    while (time.time() - start) < 30:
        result = logs_conn.describe_log_streams(logGroupName="/aws/lambda/testFunction")
        log_streams = result.get("logStreams")
        if not log_streams:
            time.sleep(1)
            continue
        assert len(log_streams) >= 1

        result = logs_conn.get_log_events(
            logGroupName="/aws/lambda/testFunction",
            logStreamName=log_streams[0]["logStreamName"],
        )
        for event in result.get("events"):
            if "custom log event" in event["message"]:
                return
        time.sleep(1)

    assert False, "Test Failed"<|MERGE_RESOLUTION|>--- conflicted
+++ resolved
@@ -1,10 +1,6 @@
 import json
 import time
 import uuid
-<<<<<<< HEAD
-=======
-
->>>>>>> 14a69c75
 import boto3
 import sure  # noqa # pylint: disable=unused-import
 from moto import mock_sqs, mock_lambda, mock_logs
