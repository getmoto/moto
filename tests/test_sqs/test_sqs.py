--- conflicted
+++ resolved
@@ -1,4 +1,3 @@
-# -*- coding: utf-8 -*-
 import base64
 import json
 import time
@@ -563,13 +562,8 @@
     body_one = "Héllo!😀"
 
     sqs = boto3.resource("sqs", region_name="us-east-1")
-<<<<<<< HEAD
-    queue = sqs.create_queue(QueueName="blah")
+    queue = sqs.create_queue(QueueName=str(uuid4())[0:6])
     queue.send_message(MessageBody=body_one)
-=======
-    queue = sqs.create_queue(QueueName=str(uuid4())[0:6])
-    msg = queue.send_message(MessageBody=body_one)
->>>>>>> f50d80ed
 
     messages = queue.receive_messages()
     message_body = messages[0].body
