--- conflicted
+++ resolved
@@ -1545,8 +1545,6 @@
     queue.attributes["ApproximateNumberOfMessages"].should.equal("0")
 
 
-<<<<<<< HEAD
-=======
 @mock_sqs
 def test_change_message_visibility_on_unknown_receipt_handle():
     sqs = boto3.resource("sqs", region_name="us-east-1")
@@ -1564,57 +1562,6 @@
     err["Message"].should.equal("The input receipt handle is invalid.")
 
 
-# Has boto3 equivalent
-@mock_sqs_deprecated
-def test_message_attributes():
-    conn = boto.connect_sqs("the_key", "the_secret")
-    queue = conn.create_queue("test-queue", visibility_timeout=2)
-    queue.set_message_class(RawMessage)
-
-    body_one = "this is another test message"
-    queue.write(queue.new_message(body_one))
-
-    queue.count().should.equal(1)
-
-    messages = conn.receive_message(queue, number_messages=1, attributes=["All"])
-    queue.count().should.equal(0)
-
-    assert len(messages) == 1
-
-    message_attributes = messages[0].attributes
-
-    assert message_attributes.get("ApproximateFirstReceiveTimestamp")
-    assert int(message_attributes.get("ApproximateReceiveCount")) == 1
-    assert message_attributes.get("SentTimestamp")
-    assert message_attributes.get("SenderId")
-
-
-# Has boto3 equivalent
-@mock_sqs_deprecated
-def test_read_message_from_queue():
-    conn = boto.connect_sqs()
-    queue = conn.create_queue("testqueue")
-    queue.set_message_class(RawMessage)
-
-    body = "foo bar baz"
-    queue.write(queue.new_message(body))
-    message = queue.read(1)
-    message.get_body().should.equal(body)
-
-
-# Has boto3 equivalent
-@mock_sqs_deprecated
-def test_queue_length():
-    conn = boto.connect_sqs("the_key", "the_secret")
-    queue = conn.create_queue("test-queue", visibility_timeout=3)
-    queue.set_message_class(RawMessage)
-
-    queue.write(queue.new_message("this is a test message"))
-    queue.write(queue.new_message("this is another test message"))
-    queue.count().should.equal(2)
-
-
->>>>>>> 4e5180a9
 @mock_sqs
 def test_queue_length_boto3():
     sqs = boto3.resource("sqs", region_name="us-east-1")
@@ -1651,43 +1598,6 @@
     queue.attributes["ApproximateNumberOfMessages"].should.equal("1")
 
 
-<<<<<<< HEAD
-=======
-# Has boto3 equivalent
-@mock_sqs_deprecated
-def test_queue_attributes():
-    conn = boto.connect_sqs("the_key", "the_secret")
-
-    queue_name = "test-queue"
-    visibility_timeout = 3
-
-    queue = conn.create_queue(queue_name, visibility_timeout=visibility_timeout)
-
-    attributes = queue.get_attributes()
-
-    attributes["QueueArn"].should.look_like(
-        "arn:aws:sqs:us-east-1:{AccountId}:{name}".format(
-            AccountId=ACCOUNT_ID, name=queue_name
-        )
-    )
-
-    attributes["VisibilityTimeout"].should.look_like(str(visibility_timeout))
-
-    attribute_names = queue.get_attributes().keys()
-    attribute_names.should.contain("ApproximateNumberOfMessagesNotVisible")
-    attribute_names.should.contain("MessageRetentionPeriod")
-    attribute_names.should.contain("ApproximateNumberOfMessagesDelayed")
-    attribute_names.should.contain("MaximumMessageSize")
-    attribute_names.should.contain("CreatedTimestamp")
-    attribute_names.should.contain("ApproximateNumberOfMessages")
-    attribute_names.should.contain("ReceiveMessageWaitTimeSeconds")
-    attribute_names.should.contain("DelaySeconds")
-    attribute_names.should.contain("VisibilityTimeout")
-    attribute_names.should.contain("LastModifiedTimestamp")
-    attribute_names.should.contain("QueueArn")
-
-
->>>>>>> 4e5180a9
 @mock_sqs
 def test_change_message_visibility_on_old_message_boto3():
     sqs = boto3.resource("sqs", region_name="us-east-1")
@@ -1715,13 +1625,6 @@
 
     messages.should.have.length_of(1)
 
-<<<<<<< HEAD
-    with pytest.raises(ClientError) as ex:
-        original_message.change_visibility(VisibilityTimeout=100)
-    err = ex.value.response["Error"]
-    err["Code"].should.equal("ReceiptHandleIsInvalid")
-    err["Message"].should.equal("The input receipt handle is invalid.")
-=======
     # Docs indicate this should throw an ReceiptHandleIsInvalid, but this is allowed in AWS
     original_message.change_visibility(VisibilityTimeout=100)
     # Docs indicate this should throw a MessageNotInflight, but this is allowed in AWS
@@ -1732,7 +1635,6 @@
     # Message is not yet available, because of the visibility-timeout
     messages = queue.receive_messages(MaxNumberOfMessages=1)
     messages.should.have.length_of(0)
->>>>>>> 4e5180a9
 
 
 @mock_sqs
