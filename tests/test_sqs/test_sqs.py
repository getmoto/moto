# -*- coding: utf-8 -*-
from __future__ import unicode_literals

import base64
import json
import time
import uuid
import hashlib

import boto
import boto3
import botocore.exceptions
import six
import sys
import sure  # noqa
from boto.exception import SQSError
from boto.sqs.message import Message, RawMessage
from botocore.exceptions import ClientError
from freezegun import freeze_time
from moto import mock_sqs, mock_sqs_deprecated, mock_lambda, mock_logs, settings
from unittest import SkipTest

if sys.version_info[0] < 3:
    import mock
    from unittest import SkipTest
else:
    from unittest import SkipTest, mock
import pytest
from tests.helpers import requires_boto_gte
from tests.test_awslambda.test_lambda import get_test_zip_file1, get_role_name
from moto.core import ACCOUNT_ID
from moto.sqs.models import (
    MAXIMUM_MESSAGE_SIZE_ATTR_LOWER_BOUND,
    MAXIMUM_MESSAGE_SIZE_ATTR_UPPER_BOUND,
    MAXIMUM_MESSAGE_LENGTH,
)

TEST_POLICY = """
{
  "Version":"2012-10-17",
  "Statement":[
    {
      "Effect": "Allow",
      "Principal": { "AWS": "*" },
      "Action": "sqs:SendMessage",
      "Resource": "'$sqs_queue_arn'",
      "Condition":{
        "ArnEquals":{
        "aws:SourceArn":"'$sns_topic_arn'"
        }
      }
    }
  ]
}
"""

MOCK_DEDUPLICATION_TIME_IN_SECONDS = 5


@mock_sqs
def test_create_fifo_queue_fail():
    sqs = boto3.client("sqs", region_name="us-east-1")

    try:
        sqs.create_queue(QueueName="test-queue", Attributes={"FifoQueue": "true"})
    except botocore.exceptions.ClientError as err:
        err.response["Error"]["Code"].should.equal("InvalidParameterValue")
    else:
        raise RuntimeError("Should of raised InvalidParameterValue Exception")


@mock_sqs
def test_create_queue_with_same_attributes():
    sqs = boto3.client("sqs", region_name="us-east-1")

    dlq_url = sqs.create_queue(QueueName="test-queue-dlq")["QueueUrl"]
    dlq_arn = sqs.get_queue_attributes(QueueUrl=dlq_url)["Attributes"]["QueueArn"]

    attributes = {
        "DelaySeconds": "900",
        "MaximumMessageSize": "262144",
        "MessageRetentionPeriod": "1209600",
        "ReceiveMessageWaitTimeSeconds": "20",
        "RedrivePolicy": '{"deadLetterTargetArn": "%s", "maxReceiveCount": 100}'
        % (dlq_arn),
        "VisibilityTimeout": "43200",
    }

    sqs.create_queue(QueueName="test-queue", Attributes=attributes)

    sqs.create_queue(QueueName="test-queue", Attributes=attributes)


@mock_sqs
def test_create_queue_with_different_attributes_fail():
    sqs = boto3.client("sqs", region_name="us-east-1")

    sqs.create_queue(QueueName="test-queue", Attributes={"VisibilityTimeout": "10"})
    try:
        sqs.create_queue(QueueName="test-queue", Attributes={"VisibilityTimeout": "60"})
    except botocore.exceptions.ClientError as err:
        err.response["Error"]["Code"].should.equal("QueueAlreadyExists")
    else:
        raise RuntimeError("Should of raised QueueAlreadyExists Exception")

    response = sqs.create_queue(
        QueueName="test-queue1", Attributes={"FifoQueue": "True"}
    )

    attributes = {"VisibilityTimeout": "60"}
    sqs.set_queue_attributes(QueueUrl=response.get("QueueUrl"), Attributes=attributes)

    new_response = sqs.create_queue(
        QueueName="test-queue1", Attributes={"FifoQueue": "True"}
    )
    new_response["QueueUrl"].should.equal(response.get("QueueUrl"))


@mock_sqs
def test_create_fifo_queue():
    sqs = boto3.client("sqs", region_name="us-east-1")
    resp = sqs.create_queue(
        QueueName="test-queue.fifo", Attributes={"FifoQueue": "true"}
    )
    queue_url = resp["QueueUrl"]

    response = sqs.get_queue_attributes(QueueUrl=queue_url)
    response["Attributes"].should.contain("FifoQueue")
    response["Attributes"]["FifoQueue"].should.equal("true")


@mock_sqs
def test_create_queue():
    sqs = boto3.resource("sqs", region_name="us-east-1")

    new_queue = sqs.create_queue(QueueName="test-queue")
    new_queue.should_not.be.none
    new_queue.should.have.property("url").should.contain("test-queue")

    queue = sqs.get_queue_by_name(QueueName="test-queue")
    queue.attributes.get("QueueArn").should_not.be.none
    queue.attributes.get("QueueArn").split(":")[-1].should.equal("test-queue")
    queue.attributes.get("QueueArn").split(":")[3].should.equal("us-east-1")
    queue.attributes.get("VisibilityTimeout").should_not.be.none
    queue.attributes.get("VisibilityTimeout").should.equal("30")


@mock_sqs
def test_create_queue_kms():
    sqs = boto3.resource("sqs", region_name="us-east-1")

    new_queue = sqs.create_queue(
        QueueName="test-queue",
        Attributes={
            "KmsMasterKeyId": "master-key-id",
            "KmsDataKeyReusePeriodSeconds": "600",
        },
    )
    new_queue.should_not.be.none

    queue = sqs.get_queue_by_name(QueueName="test-queue")

    queue.attributes.get("KmsMasterKeyId").should.equal("master-key-id")
    queue.attributes.get("KmsDataKeyReusePeriodSeconds").should.equal("600")


@mock_sqs
def test_create_queue_with_tags():
    client = boto3.client("sqs", region_name="us-east-1")
    response = client.create_queue(
        QueueName="test-queue-with-tags", tags={"tag_key_1": "tag_value_1"}
    )
    queue_url = response["QueueUrl"]

    client.list_queue_tags(QueueUrl=queue_url)["Tags"].should.equal(
        {"tag_key_1": "tag_value_1"}
    )


@mock_sqs
def test_create_queue_with_policy():
    client = boto3.client("sqs", region_name="us-east-1")
    response = client.create_queue(
        QueueName="test-queue",
        Attributes={
            "Policy": json.dumps(
                {
                    "Version": "2012-10-17",
                    "Id": "test",
                    "Statement": [{"Effect": "Allow", "Principal": "*", "Action": "*"}],
                }
            )
        },
    )
    queue_url = response["QueueUrl"]

    response = client.get_queue_attributes(
        QueueUrl=queue_url, AttributeNames=["Policy"]
    )
    json.loads(response["Attributes"]["Policy"]).should.equal(
        {
            "Version": "2012-10-17",
            "Id": "test",
            "Statement": [{"Effect": "Allow", "Principal": "*", "Action": "*"}],
        }
    )


@mock_sqs
def test_get_queue_url():
    client = boto3.client("sqs", region_name="us-east-1")
    client.create_queue(QueueName="test-queue")

    response = client.get_queue_url(QueueName="test-queue")

    response.should.have.key("QueueUrl").which.should.contain("test-queue")


@mock_sqs
def test_get_queue_url_errors():
    client = boto3.client("sqs", region_name="us-east-1")

    client.get_queue_url.when.called_with(QueueName="non-existing-queue").should.throw(
        ClientError,
        "The specified queue non-existing-queue does not exist for this wsdl version.",
    )


@mock_sqs
def test_get_nonexistent_queue():
    sqs = boto3.resource("sqs", region_name="us-east-1")

    with pytest.raises(ClientError) as err:
        sqs.Queue("http://whatever-incorrect-queue-address").load()
    ex = err.value
    ex.operation_name.should.equal("GetQueueAttributes")
    ex.response["Error"]["Code"].should.equal("AWS.SimpleQueueService.NonExistentQueue")
    ex.response["Error"]["Message"].should.equal(
        "The specified queue does not exist for this wsdl version."
    )


@mock_sqs
def test_message_send_without_attributes():
    sqs = boto3.resource("sqs", region_name="us-east-1")
    queue = sqs.create_queue(QueueName="blah")
    msg = queue.send_message(MessageBody="derp")
    msg.get("MD5OfMessageBody").should.equal("58fd9edd83341c29f1aebba81c31e257")
    msg.shouldnt.have.key("MD5OfMessageAttributes")
    msg.get("MessageId").should_not.contain(" \n")

    messages = queue.receive_messages()
    messages.should.have.length_of(1)


@mock_sqs
def test_message_send_with_attributes():
    sqs = boto3.resource("sqs", region_name="us-east-1")
    queue = sqs.create_queue(QueueName="blah")
    msg = queue.send_message(
        MessageBody="derp",
        MessageAttributes={
            "SOME_Valid.attribute-Name": {
                "StringValue": "1493147359900",
                "DataType": "Number",
            }
        },
    )
    msg.get("MD5OfMessageBody").should.equal("58fd9edd83341c29f1aebba81c31e257")
    msg.get("MD5OfMessageAttributes").should.equal("36655e7e9d7c0e8479fa3f3f42247ae7")
    msg.get("MessageId").should_not.contain(" \n")

    messages = queue.receive_messages()
    messages.should.have.length_of(1)


@mock_sqs
def test_message_retention_period():
    sqs = boto3.resource("sqs", region_name="us-east-1")
    queue = sqs.create_queue(
        QueueName="blah", Attributes={"MessageRetentionPeriod": "3"}
    )
    queue.send_message(
        MessageBody="derp",
        MessageAttributes={
            "SOME_Valid.attribute-Name": {
                "StringValue": "1493147359900",
                "DataType": "Number",
            }
        },
    )

    messages = queue.receive_messages()
    assert len(messages) == 1

    queue.send_message(
        MessageBody="derp",
        MessageAttributes={
            "SOME_Valid.attribute-Name": {
                "StringValue": "1493147359900",
                "DataType": "Number",
            }
        },
    )

    time.sleep(5)
    messages = queue.receive_messages()
    assert len(messages) == 0


@mock_sqs
def test_queue_retention_period():
    sqs = boto3.resource("sqs", region_name="us-east-1")
    queue = sqs.create_queue(
        QueueName="blah", Attributes={"MessageRetentionPeriod": "3"}
    )

    time.sleep(5)

    queue.send_message(
        MessageBody="derp",
        MessageAttributes={
            "SOME_Valid.attribute-Name": {
                "StringValue": "1493147359900",
                "DataType": "Number",
            }
        },
    )

    messages = queue.receive_messages()
    assert len(messages) == 1


@mock_sqs
def test_message_with_invalid_attributes():
    sqs = boto3.resource("sqs", region_name="us-east-1")
    queue = sqs.create_queue(QueueName="blah")
    with pytest.raises(ClientError) as e:
        queue.send_message(
            MessageBody="derp",
            MessageAttributes={
                "öther_encodings": {"DataType": "String", "StringValue": "str"},
            },
        )
    ex = e.value
    ex.response["Error"]["Code"].should.equal("MessageAttributesInvalid")
    ex.response["Error"]["Message"].should.equal(
        "The message attribute name 'öther_encodings' is invalid. "
        "Attribute name can contain A-Z, a-z, 0-9, underscore (_), hyphen (-), and period (.) characters."
    )


@mock_sqs
def test_message_with_string_attributes():
    sqs = boto3.resource("sqs", region_name="us-east-1")
    queue = sqs.create_queue(QueueName="blah")
    msg = queue.send_message(
        MessageBody="derp",
        MessageAttributes={
            "id": {
                "StringValue": "2018fc74-4f77-1a5a-1be0-c2d037d5052b",
                "DataType": "String",
            },
            "contentType": {"StringValue": "application/json", "DataType": "String"},
            "timestamp": {
                "StringValue": "1602845432024",
                "DataType": "Number.java.lang.Long",
            },
        },
    )
    msg.get("MD5OfMessageBody").should.equal("58fd9edd83341c29f1aebba81c31e257")
    msg.get("MD5OfMessageAttributes").should.equal("b12289320bb6e494b18b645ef562b4a9")
    msg.get("MessageId").should_not.contain(" \n")

    messages = queue.receive_messages()
    messages.should.have.length_of(1)


@mock_sqs
def test_message_with_binary_attribute():
    sqs = boto3.resource("sqs", region_name="us-east-1")
    queue = sqs.create_queue(QueueName="blah")
    msg = queue.send_message(
        MessageBody="derp",
        MessageAttributes={
            "id": {
                "StringValue": "453ae55e-f03b-21a6-a4b1-70c2e2e8fe71",
                "DataType": "String",
            },
            "mybin": {"BinaryValue": "kekchebukek", "DataType": "Binary"},
            "timestamp": {
                "StringValue": "1603134247654",
                "DataType": "Number.java.lang.Long",
            },
            "contentType": {"StringValue": "application/json", "DataType": "String"},
        },
    )
    msg.get("MD5OfMessageBody").should.equal("58fd9edd83341c29f1aebba81c31e257")
    msg.get("MD5OfMessageAttributes").should.equal("049075255ebc53fb95f7f9f3cedf3c50")
    msg.get("MessageId").should_not.contain(" \n")

    messages = queue.receive_messages()
    messages.should.have.length_of(1)


@mock_sqs
def test_message_with_attributes_have_labels():
    sqs = boto3.resource("sqs", region_name="us-east-1")
    queue = sqs.create_queue(QueueName="blah")
    msg = queue.send_message(
        MessageBody="derp",
        MessageAttributes={
            "timestamp": {
                "DataType": "Number.java.lang.Long",
                "StringValue": "1493147359900",
            }
        },
    )
    msg.get("MD5OfMessageBody").should.equal("58fd9edd83341c29f1aebba81c31e257")
    msg.get("MD5OfMessageAttributes").should.equal("2e2e4876d8e0bd6b8c2c8f556831c349")
    msg.get("MessageId").should_not.contain(" \n")

    messages = queue.receive_messages()
    messages.should.have.length_of(1)


@mock_sqs
def test_message_with_attributes_invalid_datatype():
    sqs = boto3.resource("sqs", region_name="us-east-1")
    queue = sqs.create_queue(QueueName="blah")

    with pytest.raises(ClientError) as e:
        queue.send_message(
            MessageBody="derp",
            MessageAttributes={
                "timestamp": {
                    "DataType": "InvalidNumber",
                    "StringValue": "149314735990a",
                }
            },
        )
    ex = e.value
    ex.response["Error"]["Code"].should.equal("MessageAttributesInvalid")
    ex.response["Error"]["Message"].should.equal(
        "The message attribute 'timestamp' has an invalid message attribute type, the set of supported type "
        "prefixes is Binary, Number, and String."
    )


@mock_sqs
def test_send_message_with_message_group_id():
    sqs = boto3.resource("sqs", region_name="us-east-1")
    queue = sqs.create_queue(
        QueueName="test-group-id.fifo", Attributes={"FifoQueue": "true"}
    )

    sent = queue.send_message(
        MessageBody="mydata",
        MessageDeduplicationId="dedupe_id_1",
        MessageGroupId="group_id_1",
    )

    messages = queue.receive_messages(
        AttributeNames=["MessageDeduplicationId", "MessageGroupId"]
    )
    messages.should.have.length_of(1)

    message_attributes = messages[0].attributes
    message_attributes.should.contain("MessageGroupId")
    message_attributes["MessageGroupId"].should.equal("group_id_1")
    message_attributes.should.contain("MessageDeduplicationId")
    message_attributes["MessageDeduplicationId"].should.equal("dedupe_id_1")


@mock_sqs
def test_send_message_with_unicode_characters():
    body_one = "Héllo!😀"

    sqs = boto3.resource("sqs", region_name="us-east-1")
    queue = sqs.create_queue(QueueName="blah")
    msg = queue.send_message(MessageBody=body_one)

    messages = queue.receive_messages()
    message_body = messages[0].body

    message_body.should.equal(body_one)


@mock_sqs
def test_set_queue_attributes():
    sqs = boto3.resource("sqs", region_name="us-east-1")
    queue = sqs.create_queue(QueueName="blah")

    queue.attributes["VisibilityTimeout"].should.equal("30")

    queue.set_attributes(Attributes={"VisibilityTimeout": "45"})
    queue.attributes["VisibilityTimeout"].should.equal("45")


@mock_sqs
def test_create_queues_in_multiple_region():
    west1_conn = boto3.client("sqs", region_name="us-west-1")
    west1_conn.create_queue(QueueName="blah")

    west2_conn = boto3.client("sqs", region_name="us-west-2")
    west2_conn.create_queue(QueueName="test-queue")

    list(west1_conn.list_queues()["QueueUrls"]).should.have.length_of(1)
    list(west2_conn.list_queues()["QueueUrls"]).should.have.length_of(1)

    if settings.TEST_SERVER_MODE:
        base_url = "http://localhost:5000"
    else:
        base_url = "https://us-west-1.queue.amazonaws.com"

    west1_conn.list_queues()["QueueUrls"][0].should.equal(
        "{base_url}/{AccountId}/blah".format(base_url=base_url, AccountId=ACCOUNT_ID)
    )


@mock_sqs
def test_get_queue_with_prefix():
    conn = boto3.client("sqs", region_name="us-west-1")
    conn.create_queue(QueueName="prefixa-queue")
    conn.create_queue(QueueName="prefixb-queue")
    conn.create_queue(QueueName="test-queue")

    conn.list_queues()["QueueUrls"].should.have.length_of(3)

    queue = conn.list_queues(QueueNamePrefix="test-")["QueueUrls"]
    queue.should.have.length_of(1)

    if settings.TEST_SERVER_MODE:
        base_url = "http://localhost:5000"
    else:
        base_url = "https://us-west-1.queue.amazonaws.com"

    queue[0].should.equal(
        "{base_url}/{AccountId}/test-queue".format(
            base_url=base_url, AccountId=ACCOUNT_ID
        )
    )


@mock_sqs
def test_delete_queue():
    sqs = boto3.resource("sqs", region_name="us-east-1")
    conn = boto3.client("sqs", region_name="us-east-1")
    q_resp = conn.create_queue(
        QueueName="test-queue", Attributes={"VisibilityTimeout": "3"}
    )
    queue = sqs.Queue(q_resp["QueueUrl"])

    conn.list_queues()["QueueUrls"].should.have.length_of(1)

    queue.delete()
    conn.list_queues().get("QueueUrls").should.equal(None)

    with pytest.raises(botocore.exceptions.ClientError):
        queue.delete()


@mock_sqs
def test_get_queue_attributes():
    client = boto3.client("sqs", region_name="us-east-1")

    dlq_resp = client.create_queue(QueueName="test-dlr-queue")
    dlq_arn1 = client.get_queue_attributes(QueueUrl=dlq_resp["QueueUrl"])["Attributes"][
        "QueueArn"
    ]

    response = client.create_queue(
        QueueName="test-queue",
        Attributes={
            "RedrivePolicy": json.dumps(
                {"deadLetterTargetArn": dlq_arn1, "maxReceiveCount": 2}
            ),
        },
    )
    queue_url = response["QueueUrl"]

    response = client.get_queue_attributes(QueueUrl=queue_url)

    response["Attributes"]["ApproximateNumberOfMessages"].should.equal("0")
    response["Attributes"]["ApproximateNumberOfMessagesDelayed"].should.equal("0")
    response["Attributes"]["ApproximateNumberOfMessagesNotVisible"].should.equal("0")
    response["Attributes"]["CreatedTimestamp"].should.be.a(six.string_types)
    response["Attributes"]["DelaySeconds"].should.equal("0")
    response["Attributes"]["LastModifiedTimestamp"].should.be.a(six.string_types)
    response["Attributes"]["MaximumMessageSize"].should.equal("262144")
    response["Attributes"]["MessageRetentionPeriod"].should.equal("345600")
    response["Attributes"]["QueueArn"].should.equal(
        "arn:aws:sqs:us-east-1:{}:test-queue".format(ACCOUNT_ID)
    )
    response["Attributes"]["ReceiveMessageWaitTimeSeconds"].should.equal("0")
    response["Attributes"]["VisibilityTimeout"].should.equal("30")

    response = client.get_queue_attributes(
        QueueUrl=queue_url,
        AttributeNames=[
            "ApproximateNumberOfMessages",
            "MaximumMessageSize",
            "QueueArn",
            "RedrivePolicy",
            "VisibilityTimeout",
        ],
    )

    response["Attributes"].should.equal(
        {
            "ApproximateNumberOfMessages": "0",
            "MaximumMessageSize": "262144",
            "QueueArn": "arn:aws:sqs:us-east-1:{}:test-queue".format(ACCOUNT_ID),
            "VisibilityTimeout": "30",
            "RedrivePolicy": json.dumps(
                {"deadLetterTargetArn": dlq_arn1, "maxReceiveCount": 2}
            ),
        }
    )

    # should not return any attributes, if it was not set before
    response = client.get_queue_attributes(
        QueueUrl=queue_url, AttributeNames=["KmsMasterKeyId"]
    )

    response.should_not.have.key("Attributes")


@mock_sqs
def test_get_queue_attributes_errors():
    client = boto3.client("sqs", region_name="us-east-1")
    response = client.create_queue(QueueName="test-queue")
    queue_url = response["QueueUrl"]

    client.get_queue_attributes.when.called_with(
        QueueUrl=queue_url + "-non-existing"
    ).should.throw(
        ClientError, "The specified queue does not exist for this wsdl version."
    )

    client.get_queue_attributes.when.called_with(
        QueueUrl=queue_url,
        AttributeNames=["QueueArn", "not-existing", "VisibilityTimeout"],
    ).should.throw(ClientError, "Unknown Attribute not-existing.")

    client.get_queue_attributes.when.called_with(
        QueueUrl=queue_url, AttributeNames=[""]
    ).should.throw(ClientError, "Unknown Attribute .")

    client.get_queue_attributes.when.called_with(
        QueueUrl=queue_url, AttributeNames=[]
    ).should.throw(ClientError, "Unknown Attribute .")


@mock_sqs
def test_set_queue_attribute():
    sqs = boto3.resource("sqs", region_name="us-east-1")
    conn = boto3.client("sqs", region_name="us-east-1")
    q_resp = conn.create_queue(
        QueueName="test-queue", Attributes={"VisibilityTimeout": "3"}
    )

    queue = sqs.Queue(q_resp["QueueUrl"])
    queue.attributes["VisibilityTimeout"].should.equal("3")

    queue.set_attributes(Attributes={"VisibilityTimeout": "45"})
    queue = sqs.Queue(q_resp["QueueUrl"])
    queue.attributes["VisibilityTimeout"].should.equal("45")


@mock_sqs
def test_send_receive_message_without_attributes():
    sqs = boto3.resource("sqs", region_name="us-east-1")
    conn = boto3.client("sqs", region_name="us-east-1")
    q_resp = conn.create_queue(QueueName="test-queue")
    queue = sqs.Queue(q_resp["QueueUrl"])

    body_one = "this is a test message"
    body_two = "this is another test message"

    queue.send_message(MessageBody=body_one)
    queue.send_message(MessageBody=body_two)

    messages = conn.receive_message(QueueUrl=queue.url, MaxNumberOfMessages=2)[
        "Messages"
    ]

    message1 = messages[0]
    message2 = messages[1]

    message1["Body"].should.equal(body_one)
    message2["Body"].should.equal(body_two)

    message1.shouldnt.have.key("MD5OfMessageAttributes")
    message2.shouldnt.have.key("MD5OfMessageAttributes")

    message1.should_not.have.key("Attributes")
    message2.should_not.have.key("Attributes")


@mock_sqs
def test_send_receive_message_with_attributes():
    sqs = boto3.resource("sqs", region_name="us-east-1")
    conn = boto3.client("sqs", region_name="us-east-1")
    q_resp = conn.create_queue(QueueName="test-queue")
    queue = sqs.Queue(q_resp["QueueUrl"])

    body_one = "this is a test message"
    body_two = "this is another test message"

    queue.send_message(
        MessageBody=body_one,
        MessageAttributes={
            "timestamp": {"StringValue": "1493147359900", "DataType": "Number"}
        },
    )

    queue.send_message(
        MessageBody=body_two,
        MessageAttributes={
            "timestamp": {"StringValue": "1493147359901", "DataType": "Number"}
        },
    )

    messages = conn.receive_message(
        QueueUrl=queue.url, MaxNumberOfMessages=2, MessageAttributeNames=["timestamp"]
    )["Messages"]

    message1 = messages[0]
    message2 = messages[1]

    message1.get("Body").should.equal(body_one)
    message2.get("Body").should.equal(body_two)

    message1.get("MD5OfMessageAttributes").should.equal(
        "235c5c510d26fb653d073faed50ae77c"
    )
    message2.get("MD5OfMessageAttributes").should.equal(
        "994258b45346a2cc3f9cbb611aa7af30"
    )


@mock_sqs
def test_send_receive_message_with_attributes_with_labels():
    sqs = boto3.resource("sqs", region_name="us-east-1")
    conn = boto3.client("sqs", region_name="us-east-1")
    q_resp = conn.create_queue(QueueName="test-queue")
    queue = sqs.Queue(q_resp["QueueUrl"])

    body_one = "this is a test message"
    body_two = "this is another test message"

    queue.send_message(
        MessageBody=body_one,
        MessageAttributes={
            "timestamp": {
                "StringValue": "1493147359900",
                "DataType": "Number.java.lang.Long",
            }
        },
    )

    queue.send_message(
        MessageBody=body_two,
        MessageAttributes={
            "timestamp": {
                "StringValue": "1493147359901",
                "DataType": "Number.java.lang.Long",
            }
        },
    )

    messages = conn.receive_message(
        QueueUrl=queue.url, MaxNumberOfMessages=2, MessageAttributeNames=["timestamp"]
    )["Messages"]

    message1 = messages[0]
    message2 = messages[1]

    message1.get("Body").should.equal(body_one)
    message2.get("Body").should.equal(body_two)

    message1.get("MD5OfMessageAttributes").should.equal(
        "2e2e4876d8e0bd6b8c2c8f556831c349"
    )
    message2.get("MD5OfMessageAttributes").should.equal(
        "cfa7c73063c6e2dbf9be34232a1978cf"
    )

    response = queue.send_message(
        MessageBody="test message",
        MessageAttributes={
            "somevalue": {"StringValue": "somevalue", "DataType": "String.custom",}
        },
    )

    response.get("MD5OfMessageAttributes").should.equal(
        "9e05cca738e70ff6c6041e82d5e77ef1"
    )


@mock_sqs
def test_change_message_visibility_than_permitted():
    if settings.TEST_SERVER_MODE:
        raise SkipTest("Cant manipulate time in server mode")

    sqs = boto3.resource("sqs", region_name="us-east-1")
    conn = boto3.client("sqs", region_name="us-east-1")

    with freeze_time("2015-01-01 12:00:00"):
        conn.create_queue(QueueName="test-queue-visibility")
        queue = sqs.Queue("test-queue-visibility")
        queue.send_message(MessageBody="derp")
        messages = conn.receive_message(QueueUrl=queue.url)
        messages.get("Messages").should.have.length_of(1)

        conn.change_message_visibility(
            QueueUrl=queue.url,
            ReceiptHandle=messages.get("Messages")[0].get("ReceiptHandle"),
            VisibilityTimeout=360,
        )

    with freeze_time("2015-01-01 12:05:00"):

        with pytest.raises(ClientError) as err:
            conn.change_message_visibility(
                QueueUrl=queue.url,
                ReceiptHandle=messages.get("Messages")[0].get("ReceiptHandle"),
                VisibilityTimeout=43200,
            )

        ex = err.value
        ex.operation_name.should.equal("ChangeMessageVisibility")
        ex.response["Error"]["Code"].should.equal("InvalidParameterValue")


@mock_sqs
def test_send_receive_message_timestamps():
    sqs = boto3.resource("sqs", region_name="us-east-1")
    conn = boto3.client("sqs", region_name="us-east-1")
    q_resp = conn.create_queue(QueueName="test-queue")
    queue = sqs.Queue(q_resp["QueueUrl"])

    response = queue.send_message(MessageBody="derp")
    assert response["ResponseMetadata"]["RequestId"]

    messages = conn.receive_message(
        QueueUrl=queue.url,
        AttributeNames=["ApproximateFirstReceiveTimestamp", "SentTimestamp"],
        MaxNumberOfMessages=1,
    )["Messages"]

    message = messages[0]
    sent_timestamp = message.get("Attributes").get("SentTimestamp")
    approximate_first_receive_timestamp = message.get("Attributes").get(
        "ApproximateFirstReceiveTimestamp"
    )

    int.when.called_with(sent_timestamp).shouldnt.throw(ValueError)
    int.when.called_with(approximate_first_receive_timestamp).shouldnt.throw(ValueError)


@mock_sqs
@pytest.mark.parametrize(
    "attribute_name,expected",
    [
        (
            "All",
            {
                "ApproximateFirstReceiveTimestamp": lambda x: x.should_not.be.empty,
                "ApproximateReceiveCount": lambda x: x.should.equal("1"),
                "MessageDeduplicationId": lambda x: x.should.be.none,
                "MessageGroupId": lambda x: x.should.be.none,
                "SenderId": lambda x: x.should_not.be.empty,
                "SentTimestamp": lambda x: x.should_not.be.empty,
                "SequenceNumber": lambda x: x.should.be.none,
            },
        ),
        (
            "ApproximateFirstReceiveTimestamp",
            {
                "ApproximateFirstReceiveTimestamp": lambda x: x.should_not.be.empty,
                "ApproximateReceiveCount": lambda x: x.should.be.none,
                "MessageDeduplicationId": lambda x: x.should.be.none,
                "MessageGroupId": lambda x: x.should.be.none,
                "SenderId": lambda x: x.should.be.none,
                "SentTimestamp": lambda x: x.should.be.none,
                "SequenceNumber": lambda x: x.should.be.none,
            },
        ),
        (
            "ApproximateReceiveCount",
            {
                "ApproximateFirstReceiveTimestamp": lambda x: x.should.be.none,
                "ApproximateReceiveCount": lambda x: x.should.equal("1"),
                "MessageDeduplicationId": lambda x: x.should.be.none,
                "MessageGroupId": lambda x: x.should.be.none,
                "SenderId": lambda x: x.should.be.none,
                "SentTimestamp": lambda x: x.should.be.none,
                "SequenceNumber": lambda x: x.should.be.none,
            },
        ),
        (
            "SenderId",
            {
                "ApproximateFirstReceiveTimestamp": lambda x: x.should.be.none,
                "ApproximateReceiveCount": lambda x: x.should.be.none,
                "MessageDeduplicationId": lambda x: x.should.be.none,
                "MessageGroupId": lambda x: x.should.be.none,
                "SenderId": lambda x: x.should_not.be.empty,
                "SentTimestamp": lambda x: x.should.be.none,
                "SequenceNumber": lambda x: x.should.be.none,
            },
        ),
        (
            "SentTimestamp",
            {
                "ApproximateFirstReceiveTimestamp": lambda x: x.should.be.none,
                "ApproximateReceiveCount": lambda x: x.should.be.none,
                "MessageDeduplicationId": lambda x: x.should.be.none,
                "MessageGroupId": lambda x: x.should.be.none,
                "SenderId": lambda x: x.should.be.none,
                "SentTimestamp": lambda x: x.should_not.be.empty,
                "SequenceNumber": lambda x: x.should.be.none,
            },
        ),
    ],
    ids=[
        "All",
        "ApproximateFirstReceiveTimestamp",
        "ApproximateReceiveCount",
        "SenderId",
        "SentTimestamp",
    ],
)
def test_send_receive_message_with_attribute_name(attribute_name, expected):
    sqs = boto3.resource("sqs", region_name="us-east-1")
    client = boto3.client("sqs", region_name="us-east-1")
    client.create_queue(QueueName="test-queue")
    queue = sqs.Queue("test-queue")

    body_one = "this is a test message"
    body_two = "this is another test message"

    queue.send_message(MessageBody=body_one)
    queue.send_message(MessageBody=body_two)

    messages = client.receive_message(
        QueueUrl=queue.url, AttributeNames=[attribute_name], MaxNumberOfMessages=2
    )["Messages"]

    message1 = messages[0]
    message2 = messages[1]

    message1["Body"].should.equal(body_one)
    message2["Body"].should.equal(body_two)

    message1.shouldnt.have.key("MD5OfMessageAttributes")
    message2.shouldnt.have.key("MD5OfMessageAttributes")

    expected["ApproximateFirstReceiveTimestamp"](
        message1["Attributes"].get("ApproximateFirstReceiveTimestamp")
    )
    expected["ApproximateReceiveCount"](
        message1["Attributes"].get("ApproximateReceiveCount")
    )
    expected["MessageDeduplicationId"](
        message1["Attributes"].get("MessageDeduplicationId")
    )
    expected["MessageGroupId"](message1["Attributes"].get("MessageGroupId"))
    expected["SenderId"](message1["Attributes"].get("SenderId"))
    expected["SentTimestamp"](message1["Attributes"].get("SentTimestamp"))
    expected["SequenceNumber"](message1["Attributes"].get("SequenceNumber"))

    expected["ApproximateFirstReceiveTimestamp"](
        message2["Attributes"].get("ApproximateFirstReceiveTimestamp")
    )
    expected["ApproximateReceiveCount"](
        message2["Attributes"].get("ApproximateReceiveCount")
    )
    expected["MessageDeduplicationId"](
        message2["Attributes"].get("MessageDeduplicationId")
    )
    expected["MessageGroupId"](message2["Attributes"].get("MessageGroupId"))
    expected["SenderId"](message2["Attributes"].get("SenderId"))
    expected["SentTimestamp"](message2["Attributes"].get("SentTimestamp"))
    expected["SequenceNumber"](message2["Attributes"].get("SequenceNumber"))


@mock_sqs
@pytest.mark.parametrize(
    "attribute_name,expected",
    [
        (
            "All",
            {
                "ApproximateFirstReceiveTimestamp": lambda x: x.should_not.be.empty,
                "ApproximateReceiveCount": lambda x: x.should.equal("1"),
                "MessageDeduplicationId": lambda x: x.should.equal("123"),
                "MessageGroupId": lambda x: x.should.equal("456"),
                "SenderId": lambda x: x.should_not.be.empty,
                "SentTimestamp": lambda x: x.should_not.be.empty,
                "SequenceNumber": lambda x: x.should_not.be.empty,
            },
        ),
        (
            "ApproximateFirstReceiveTimestamp",
            {
                "ApproximateFirstReceiveTimestamp": lambda x: x.should_not.be.empty,
                "ApproximateReceiveCount": lambda x: x.should.be.none,
                "MessageDeduplicationId": lambda x: x.should.be.none,
                "MessageGroupId": lambda x: x.should.be.none,
                "SenderId": lambda x: x.should.be.none,
                "SentTimestamp": lambda x: x.should.be.none,
                "SequenceNumber": lambda x: x.should.be.none,
            },
        ),
        (
            "ApproximateReceiveCount",
            {
                "ApproximateFirstReceiveTimestamp": lambda x: x.should.be.none,
                "ApproximateReceiveCount": lambda x: x.should.equal("1"),
                "MessageDeduplicationId": lambda x: x.should.be.none,
                "MessageGroupId": lambda x: x.should.be.none,
                "SenderId": lambda x: x.should.be.none,
                "SentTimestamp": lambda x: x.should.be.none,
                "SequenceNumber": lambda x: x.should.be.none,
            },
        ),
        (
            "MessageDeduplicationId",
            {
                "ApproximateFirstReceiveTimestamp": lambda x: x.should.be.none,
                "ApproximateReceiveCount": lambda x: x.should.be.none,
                "MessageDeduplicationId": lambda x: x.should.equal("123"),
                "MessageGroupId": lambda x: x.should.be.none,
                "SenderId": lambda x: x.should.be.none,
                "SentTimestamp": lambda x: x.should.be.none,
                "SequenceNumber": lambda x: x.should.be.none,
            },
        ),
        (
            "MessageGroupId",
            {
                "ApproximateFirstReceiveTimestamp": lambda x: x.should.be.none,
                "ApproximateReceiveCount": lambda x: x.should.be.none,
                "MessageDeduplicationId": lambda x: x.should.be.none,
                "MessageGroupId": lambda x: x.should.equal("456"),
                "SenderId": lambda x: x.should.be.none,
                "SentTimestamp": lambda x: x.should.be.none,
                "SequenceNumber": lambda x: x.should.be.none,
            },
        ),
        (
            "SenderId",
            {
                "ApproximateFirstReceiveTimestamp": lambda x: x.should.be.none,
                "ApproximateReceiveCount": lambda x: x.should.be.none,
                "MessageDeduplicationId": lambda x: x.should.be.none,
                "MessageGroupId": lambda x: x.should.be.none,
                "SenderId": lambda x: x.should_not.be.empty,
                "SentTimestamp": lambda x: x.should.be.none,
                "SequenceNumber": lambda x: x.should.be.none,
            },
        ),
        (
            "SentTimestamp",
            {
                "ApproximateFirstReceiveTimestamp": lambda x: x.should.be.none,
                "ApproximateReceiveCount": lambda x: x.should.be.none,
                "MessageDeduplicationId": lambda x: x.should.be.none,
                "MessageGroupId": lambda x: x.should.be.none,
                "SenderId": lambda x: x.should.be.none,
                "SentTimestamp": lambda x: x.should_not.be.empty,
                "SequenceNumber": lambda x: x.should.be.none,
            },
        ),
        (
            "SequenceNumber",
            {
                "ApproximateFirstReceiveTimestamp": lambda x: x.should.be.none,
                "ApproximateReceiveCount": lambda x: x.should.be.none,
                "MessageDeduplicationId": lambda x: x.should.be.none,
                "MessageGroupId": lambda x: x.should.be.none,
                "SenderId": lambda x: x.should.be.none,
                "SentTimestamp": lambda x: x.should.be.none,
                "SequenceNumber": lambda x: x.should_not.be.empty,
            },
        ),
    ],
    ids=[
        "All",
        "ApproximateFirstReceiveTimestamp",
        "ApproximateReceiveCount",
        "MessageDeduplicationId",
        "MessageGroupId",
        "SenderId",
        "SentTimestamp",
        "SequenceNumber",
    ],
)
def test_fifo_send_receive_message_with_attribute_name(attribute_name, expected):
    client = boto3.client("sqs", region_name="us-east-1")
    queue_url = client.create_queue(
        QueueName="test-queue.fifo", Attributes={"FifoQueue": "true"}
    )["QueueUrl"]

    body = "this is a test message"

    client.send_message(
        QueueUrl=queue_url,
        MessageBody=body,
        MessageDeduplicationId="123",
        MessageGroupId="456",
    )

    message = client.receive_message(
        QueueUrl=queue_url, AttributeNames=[attribute_name], MaxNumberOfMessages=2
    )["Messages"][0]

    message["Body"].should.equal(body)

    message.should_not.have.key("MD5OfMessageAttributes")

    expected["ApproximateFirstReceiveTimestamp"](
        message["Attributes"].get("ApproximateFirstReceiveTimestamp")
    )
    expected["ApproximateReceiveCount"](
        message["Attributes"].get("ApproximateReceiveCount")
    )
    expected["MessageDeduplicationId"](
        message["Attributes"].get("MessageDeduplicationId")
    )
    expected["MessageGroupId"](message["Attributes"].get("MessageGroupId"))
    expected["SenderId"](message["Attributes"].get("SenderId"))
    expected["SentTimestamp"](message["Attributes"].get("SentTimestamp"))
    expected["SequenceNumber"](message["Attributes"].get("SequenceNumber"))


@mock_sqs
def test_max_number_of_messages_invalid_param():
    sqs = boto3.resource("sqs", region_name="us-east-1")
    queue = sqs.create_queue(QueueName="test-queue")

    with pytest.raises(ClientError):
        queue.receive_messages(MaxNumberOfMessages=11)

    with pytest.raises(ClientError):
        queue.receive_messages(MaxNumberOfMessages=0)

    # no error but also no messages returned
    queue.receive_messages(MaxNumberOfMessages=1, WaitTimeSeconds=0)


@mock_sqs
def test_wait_time_seconds_invalid_param():
    sqs = boto3.resource("sqs", region_name="us-east-1")
    queue = sqs.create_queue(QueueName="test-queue")

    with pytest.raises(ClientError):
        queue.receive_messages(WaitTimeSeconds=-1)

    with pytest.raises(ClientError):
        queue.receive_messages(WaitTimeSeconds=21)

    # no error but also no messages returned
    queue.receive_messages(WaitTimeSeconds=0)


@mock_sqs
def test_receive_messages_with_wait_seconds_timeout_of_zero():
    """
    test that zero messages is returned with a wait_seconds_timeout of zero,
    previously this created an infinite loop and nothing was returned
    :return:
    """

    sqs = boto3.resource("sqs", region_name="us-east-1")
    queue = sqs.create_queue(QueueName="blah")

    messages = queue.receive_messages(WaitTimeSeconds=0)
    messages.should.equal([])


@mock_sqs_deprecated
def test_send_message_with_xml_characters():
    conn = boto.connect_sqs("the_key", "the_secret")
    queue = conn.create_queue("test-queue", visibility_timeout=3)
    queue.set_message_class(RawMessage)

    body_one = "< & >"

    queue.write(queue.new_message(body_one))

    messages = conn.receive_message(queue, number_messages=1)

    messages[0].get_body().should.equal(body_one)


@requires_boto_gte("2.28")
@mock_sqs_deprecated
def test_send_message_with_attributes():
    conn = boto.connect_sqs("the_key", "the_secret")
    queue = conn.create_queue("test-queue", visibility_timeout=3)
    queue.set_message_class(RawMessage)

    body = "this is a test message"
    message = queue.new_message(body)
    BASE64_BINARY = base64.b64encode(b"binary value").decode("utf-8")
    message_attributes = {
        "test.attribute_name": {
            "data_type": "String",
            "string_value": "attribute value",
        },
        "test.binary_attribute": {"data_type": "Binary", "binary_value": BASE64_BINARY},
        "test.number_attribute": {
            "data_type": "Number",
            "string_value": "string value",
        },
    }
    message.message_attributes = message_attributes

    queue.write(message)

    messages = conn.receive_message(
        queue,
        message_attributes=[
            "test.attribute_name",
            "test.binary_attribute",
            "test.number_attribute",
        ],
    )

    messages[0].get_body().should.equal(body)

    for name, value in message_attributes.items():
        dict(messages[0].message_attributes[name]).should.equal(value)


@mock_sqs_deprecated
def test_send_message_with_delay():
    conn = boto.connect_sqs("the_key", "the_secret")
    queue = conn.create_queue("test-queue", visibility_timeout=3)
    queue.set_message_class(RawMessage)

    body_one = "this is a test message"
    body_two = "this is another test message"

    queue.write(queue.new_message(body_one), delay_seconds=3)
    queue.write(queue.new_message(body_two))

    queue.count().should.equal(1)

    messages = conn.receive_message(queue, number_messages=2)
    assert len(messages) == 1
    message = messages[0]
    assert message.get_body().should.equal(body_two)
    queue.count().should.equal(0)


@mock_sqs_deprecated
def test_send_large_message_fails():
    conn = boto.connect_sqs("the_key", "the_secret")
    queue = conn.create_queue("test-queue", visibility_timeout=3)
    queue.set_message_class(RawMessage)

    body_one = "test message" * 200000
    huge_message = queue.new_message(body_one)

    queue.write.when.called_with(huge_message).should.throw(SQSError)


@mock_sqs_deprecated
def test_message_becomes_inflight_when_received():
    conn = boto.connect_sqs("the_key", "the_secret")
    queue = conn.create_queue("test-queue", visibility_timeout=2)
    queue.set_message_class(RawMessage)

    body_one = "this is a test message"
    queue.write(queue.new_message(body_one))
    queue.count().should.equal(1)

    messages = conn.receive_message(queue, number_messages=1)
    queue.count().should.equal(0)

    assert len(messages) == 1

    # Wait
    time.sleep(3)

    queue.count().should.equal(1)


@mock_sqs_deprecated
def test_receive_message_with_explicit_visibility_timeout():
    conn = boto.connect_sqs("the_key", "the_secret")
    queue = conn.create_queue("test-queue", visibility_timeout=3)
    queue.set_message_class(RawMessage)

    body_one = "this is another test message"
    queue.write(queue.new_message(body_one))

    queue.count().should.equal(1)
    messages = conn.receive_message(queue, number_messages=1, visibility_timeout=0)

    assert len(messages) == 1

    # Message should remain visible
    queue.count().should.equal(1)


@mock_sqs_deprecated
def test_change_message_visibility():
    conn = boto.connect_sqs("the_key", "the_secret")
    queue = conn.create_queue("test-queue", visibility_timeout=2)
    queue.set_message_class(RawMessage)

    body_one = "this is another test message"
    queue.write(queue.new_message(body_one))

    queue.count().should.equal(1)
    messages = conn.receive_message(queue, number_messages=1)

    assert len(messages) == 1

    queue.count().should.equal(0)

    messages[0].change_visibility(2)

    # Wait
    time.sleep(1)

    # Message is not visible
    queue.count().should.equal(0)

    time.sleep(2)

    # Message now becomes visible
    queue.count().should.equal(1)

    messages = conn.receive_message(queue, number_messages=1)
    messages[0].delete()
    queue.count().should.equal(0)


@mock_sqs_deprecated
def test_message_attributes():
    conn = boto.connect_sqs("the_key", "the_secret")
    queue = conn.create_queue("test-queue", visibility_timeout=2)
    queue.set_message_class(RawMessage)

    body_one = "this is another test message"
    queue.write(queue.new_message(body_one))

    queue.count().should.equal(1)

    messages = conn.receive_message(queue, number_messages=1, attributes=["All"])
    queue.count().should.equal(0)

    assert len(messages) == 1

    message_attributes = messages[0].attributes

    assert message_attributes.get("ApproximateFirstReceiveTimestamp")
    assert int(message_attributes.get("ApproximateReceiveCount")) == 1
    assert message_attributes.get("SentTimestamp")
    assert message_attributes.get("SenderId")


@mock_sqs_deprecated
def test_read_message_from_queue():
    conn = boto.connect_sqs()
    queue = conn.create_queue("testqueue")
    queue.set_message_class(RawMessage)

    body = "foo bar baz"
    queue.write(queue.new_message(body))
    message = queue.read(1)
    message.get_body().should.equal(body)


@mock_sqs_deprecated
def test_queue_length():
    conn = boto.connect_sqs("the_key", "the_secret")
    queue = conn.create_queue("test-queue", visibility_timeout=3)
    queue.set_message_class(RawMessage)

    queue.write(queue.new_message("this is a test message"))
    queue.write(queue.new_message("this is another test message"))
    queue.count().should.equal(2)


@mock_sqs_deprecated
def test_delete_message():
    conn = boto.connect_sqs("the_key", "the_secret")
    queue = conn.create_queue("test-queue", visibility_timeout=3)
    queue.set_message_class(RawMessage)

    queue.write(queue.new_message("this is a test message"))
    queue.write(queue.new_message("this is another test message"))
    queue.count().should.equal(2)

    messages = conn.receive_message(queue, number_messages=1)
    assert len(messages) == 1
    messages[0].delete()
    queue.count().should.equal(1)

    messages = conn.receive_message(queue, number_messages=1)
    assert len(messages) == 1
    messages[0].delete()
    queue.count().should.equal(0)


@mock_sqs_deprecated
def test_send_batch_operation():
    conn = boto.connect_sqs("the_key", "the_secret")
    queue = conn.create_queue("test-queue", visibility_timeout=3)

    # See https://github.com/boto/boto/issues/831
    queue.set_message_class(RawMessage)

    queue.write_batch(
        [
            ("my_first_message", "test message 1", 0),
            ("my_second_message", "test message 2", 0),
            ("my_third_message", "test message 3", 0),
        ]
    )

    messages = queue.get_messages(3)
    messages[0].get_body().should.equal("test message 1")

    # Test that pulling more messages doesn't break anything
    messages = queue.get_messages(2)


@requires_boto_gte("2.28")
@mock_sqs_deprecated
def test_send_batch_operation_with_message_attributes():
    conn = boto.connect_sqs("the_key", "the_secret")
    queue = conn.create_queue("test-queue", visibility_timeout=3)
    queue.set_message_class(RawMessage)

    message_tuple = (
        "my_first_message",
        "test message 1",
        0,
        {"name1": {"data_type": "String", "string_value": "foo"}},
    )
    queue.write_batch([message_tuple])

    messages = queue.get_messages(message_attributes=["name1"])
    messages[0].get_body().should.equal("test message 1")

    for name, value in message_tuple[3].items():
        dict(messages[0].message_attributes[name]).should.equal(value)


@mock_sqs_deprecated
def test_delete_batch_operation():
    conn = boto.connect_sqs("the_key", "the_secret")
    queue = conn.create_queue("test-queue", visibility_timeout=3)

    conn.send_message_batch(
        queue,
        [
            ("my_first_message", "test message 1", 0),
            ("my_second_message", "test message 2", 0),
            ("my_third_message", "test message 3", 0),
        ],
    )

    messages = queue.get_messages(2)
    queue.delete_message_batch(messages)

    queue.count().should.equal(1)


@mock_sqs_deprecated
def test_queue_attributes():
    conn = boto.connect_sqs("the_key", "the_secret")

    queue_name = "test-queue"
    visibility_timeout = 3

    queue = conn.create_queue(queue_name, visibility_timeout=visibility_timeout)

    attributes = queue.get_attributes()

    attributes["QueueArn"].should.look_like(
        "arn:aws:sqs:us-east-1:{AccountId}:{name}".format(
            AccountId=ACCOUNT_ID, name=queue_name
        )
    )

    attributes["VisibilityTimeout"].should.look_like(str(visibility_timeout))

    attribute_names = queue.get_attributes().keys()
    attribute_names.should.contain("ApproximateNumberOfMessagesNotVisible")
    attribute_names.should.contain("MessageRetentionPeriod")
    attribute_names.should.contain("ApproximateNumberOfMessagesDelayed")
    attribute_names.should.contain("MaximumMessageSize")
    attribute_names.should.contain("CreatedTimestamp")
    attribute_names.should.contain("ApproximateNumberOfMessages")
    attribute_names.should.contain("ReceiveMessageWaitTimeSeconds")
    attribute_names.should.contain("DelaySeconds")
    attribute_names.should.contain("VisibilityTimeout")
    attribute_names.should.contain("LastModifiedTimestamp")
    attribute_names.should.contain("QueueArn")


@mock_sqs_deprecated
def test_change_message_visibility_on_invalid_receipt():
    conn = boto.connect_sqs("the_key", "the_secret")
    queue = conn.create_queue("test-queue", visibility_timeout=1)
    queue.set_message_class(RawMessage)

    queue.write(queue.new_message("this is another test message"))
    queue.count().should.equal(1)
    messages = conn.receive_message(queue, number_messages=1)

    assert len(messages) == 1

    original_message = messages[0]

    queue.count().should.equal(0)

    time.sleep(2)

    queue.count().should.equal(1)

    messages = conn.receive_message(queue, number_messages=1)

    assert len(messages) == 1

    original_message.change_visibility.when.called_with(100).should.throw(SQSError)


@mock_sqs_deprecated
def test_change_message_visibility_on_visible_message():
    conn = boto.connect_sqs("the_key", "the_secret")
    queue = conn.create_queue("test-queue", visibility_timeout=1)
    queue.set_message_class(RawMessage)

    queue.write(queue.new_message("this is another test message"))
    queue.count().should.equal(1)
    messages = conn.receive_message(queue, number_messages=1)

    assert len(messages) == 1

    original_message = messages[0]

    queue.count().should.equal(0)

    time.sleep(2)

    queue.count().should.equal(1)

    original_message.change_visibility.when.called_with(100).should.throw(SQSError)


@mock_sqs_deprecated
def test_purge_action():
    conn = boto.sqs.connect_to_region("us-east-1")

    queue = conn.create_queue("new-queue")
    queue.write(queue.new_message("this is another test message"))
    queue.count().should.equal(1)

    queue.purge()

    queue.count().should.equal(0)


@mock_sqs
def test_purge_queue_before_delete_message():
    client = boto3.client("sqs", region_name="us-east-1")

    create_resp = client.create_queue(
        QueueName="test-dlr-queue.fifo", Attributes={"FifoQueue": "true"}
    )
    queue_url = create_resp["QueueUrl"]

    client.send_message(
        QueueUrl=queue_url,
        MessageGroupId="test",
        MessageDeduplicationId="first_message",
        MessageBody="first_message",
    )
    receive_resp1 = client.receive_message(QueueUrl=queue_url)

    # purge before call delete_message
    client.purge_queue(QueueUrl=queue_url)

    client.send_message(
        QueueUrl=queue_url,
        MessageGroupId="test",
        MessageDeduplicationId="second_message",
        MessageBody="second_message",
    )
    receive_resp2 = client.receive_message(QueueUrl=queue_url)

    len(receive_resp2.get("Messages", [])).should.equal(1)
    receive_resp2["Messages"][0]["Body"].should.equal("second_message")


@mock_sqs_deprecated
def test_delete_message_after_visibility_timeout():
    VISIBILITY_TIMEOUT = 1
    conn = boto.sqs.connect_to_region("us-east-1")
    new_queue = conn.create_queue("new-queue", visibility_timeout=VISIBILITY_TIMEOUT)

    m1 = Message()
    m1.set_body("Message 1!")
    new_queue.write(m1)

    assert new_queue.count() == 1

    m1_retrieved = new_queue.read()

    time.sleep(VISIBILITY_TIMEOUT + 1)

    m1_retrieved.delete()

    assert new_queue.count() == 0


@mock_sqs
def test_delete_message_errors():
    client = boto3.client("sqs", region_name="us-east-1")
    response = client.create_queue(QueueName="test-queue")
    queue_url = response["QueueUrl"]
    client.send_message(QueueUrl=queue_url, MessageBody="body")
    response = client.receive_message(QueueUrl=queue_url)
    receipt_handle = response["Messages"][0]["ReceiptHandle"]

    client.delete_message.when.called_with(
        QueueUrl=queue_url + "-not-existing", ReceiptHandle=receipt_handle
    ).should.throw(
        ClientError, "The specified queue does not exist for this wsdl version."
    )

    client.delete_message.when.called_with(
        QueueUrl=queue_url, ReceiptHandle="not-existing"
    ).should.throw(ClientError, "The input receipt handle is invalid.")


@mock_sqs
def test_send_message_batch():
    client = boto3.client("sqs", region_name="us-east-1")
    response = client.create_queue(QueueName="test-queue")
    queue_url = response["QueueUrl"]

    response = client.send_message_batch(
        QueueUrl=queue_url,
        Entries=[
            {
                "Id": "id_1",
                "MessageBody": "body_1",
                "DelaySeconds": 0,
                "MessageAttributes": {
                    "attribute_name_1": {
                        "StringValue": "attribute_value_1",
                        "DataType": "String",
                    }
                },
                "MessageGroupId": "message_group_id_1",
                "MessageDeduplicationId": "message_deduplication_id_1",
            },
            {
                "Id": "id_2",
                "MessageBody": "body_2",
                "DelaySeconds": 0,
                "MessageAttributes": {
                    "attribute_name_2": {"StringValue": "123", "DataType": "Number"}
                },
                "MessageGroupId": "message_group_id_2",
                "MessageDeduplicationId": "message_deduplication_id_2",
            },
        ],
    )

    sorted([entry["Id"] for entry in response["Successful"]]).should.equal(
        ["id_1", "id_2"]
    )

    response = client.receive_message(
        QueueUrl=queue_url,
        MaxNumberOfMessages=10,
        MessageAttributeNames=["attribute_name_1", "attribute_name_2"],
        AttributeNames=["MessageDeduplicationId", "MessageGroupId"],
    )

    response["Messages"][0]["Body"].should.equal("body_1")
    response["Messages"][0]["MessageAttributes"].should.equal(
        {"attribute_name_1": {"StringValue": "attribute_value_1", "DataType": "String"}}
    )
    response["Messages"][0]["Attributes"]["MessageGroupId"].should.equal(
        "message_group_id_1"
    )
    response["Messages"][0]["Attributes"]["MessageDeduplicationId"].should.equal(
        "message_deduplication_id_1"
    )
    response["Messages"][1]["Body"].should.equal("body_2")
    response["Messages"][1]["MessageAttributes"].should.equal(
        {"attribute_name_2": {"StringValue": "123", "DataType": "Number"}}
    )
    response["Messages"][1]["Attributes"]["MessageGroupId"].should.equal(
        "message_group_id_2"
    )
    response["Messages"][1]["Attributes"]["MessageDeduplicationId"].should.equal(
        "message_deduplication_id_2"
    )


@mock_sqs
def test_message_attributes_in_receive_message():
    sqs = boto3.resource("sqs", region_name="us-east-1")
    conn = boto3.client("sqs", region_name="us-east-1")
    q_resp = conn.create_queue(QueueName="test-queue")
    queue = sqs.Queue(q_resp["QueueUrl"])

    body_one = "this is a test message"

    queue.send_message(
        MessageBody=body_one,
        MessageAttributes={
            "timestamp": {
                "StringValue": "1493147359900",
                "DataType": "Number.java.lang.Long",
            }
        },
    )
    messages = conn.receive_message(
        QueueUrl=queue.url, MaxNumberOfMessages=2, MessageAttributeNames=["timestamp"]
    )["Messages"]

    messages[0]["MessageAttributes"].should.equal(
        {
            "timestamp": {
                "StringValue": "1493147359900",
                "DataType": "Number.java.lang.Long",
            }
        }
    )

    queue.send_message(
        MessageBody=body_one,
        MessageAttributes={
            "timestamp": {
                "StringValue": "1493147359900",
                "DataType": "Number.java.lang.Long",
            }
        },
    )
    messages = conn.receive_message(QueueUrl=queue.url, MaxNumberOfMessages=2)[
        "Messages"
    ]

    messages[0].get("MessageAttributes").should.equal(None)

    queue.send_message(
        MessageBody=body_one,
        MessageAttributes={
            "timestamp": {
                "StringValue": "1493147359900",
                "DataType": "Number.java.lang.Long",
            }
        },
    )
    messages = conn.receive_message(
        QueueUrl=queue.url, MaxNumberOfMessages=2, MessageAttributeNames=["All"]
    )["Messages"]

    messages[0]["MessageAttributes"].should.equal(
        {
            "timestamp": {
                "StringValue": "1493147359900",
                "DataType": "Number.java.lang.Long",
            }
        }
    )


@mock_sqs
def test_send_message_batch_errors():
    client = boto3.client("sqs", region_name="us-east-1")

    response = client.create_queue(QueueName="test-queue")
    queue_url = response["QueueUrl"]

    client.send_message_batch.when.called_with(
        QueueUrl=queue_url + "-not-existing",
        Entries=[{"Id": "id_1", "MessageBody": "body_1"}],
    ).should.throw(
        ClientError, "The specified queue does not exist for this wsdl version."
    )

    client.send_message_batch.when.called_with(
        QueueUrl=queue_url, Entries=[]
    ).should.throw(
        ClientError,
        "There should be at least one SendMessageBatchRequestEntry in the request.",
    )

    client.send_message_batch.when.called_with(
        QueueUrl=queue_url, Entries=[{"Id": "", "MessageBody": "body_1"}]
    ).should.throw(
        ClientError,
        "A batch entry id can only contain alphanumeric characters, "
        "hyphens and underscores. It can be at most 80 letters long.",
    )

    client.send_message_batch.when.called_with(
        QueueUrl=queue_url, Entries=[{"Id": ".!@#$%^&*()+=", "MessageBody": "body_1"}]
    ).should.throw(
        ClientError,
        "A batch entry id can only contain alphanumeric characters, "
        "hyphens and underscores. It can be at most 80 letters long.",
    )

    client.send_message_batch.when.called_with(
        QueueUrl=queue_url, Entries=[{"Id": "i" * 81, "MessageBody": "body_1"}]
    ).should.throw(
        ClientError,
        "A batch entry id can only contain alphanumeric characters, "
        "hyphens and underscores. It can be at most 80 letters long.",
    )

    client.send_message_batch.when.called_with(
        QueueUrl=queue_url, Entries=[{"Id": "id_1", "MessageBody": "b" * 262145}]
    ).should.throw(
        ClientError,
        "Batch requests cannot be longer than 262144 bytes. "
        "You have sent 262145 bytes.",
    )

    # only the first duplicated Id is reported
    client.send_message_batch.when.called_with(
        QueueUrl=queue_url,
        Entries=[
            {"Id": "id_1", "MessageBody": "body_1"},
            {"Id": "id_2", "MessageBody": "body_2"},
            {"Id": "id_2", "MessageBody": "body_2"},
            {"Id": "id_1", "MessageBody": "body_1"},
        ],
    ).should.throw(ClientError, "Id id_2 repeated.")

    entries = [
        {"Id": "id_{}".format(i), "MessageBody": "body_{}".format(i)} for i in range(11)
    ]
    client.send_message_batch.when.called_with(
        QueueUrl=queue_url, Entries=entries
    ).should.throw(
        ClientError,
        "Maximum number of entries per request are 10. " "You have sent 11.",
    )


@mock_sqs
def test_send_message_batch_with_empty_list():
    client = boto3.client("sqs", region_name="us-east-1")

    response = client.create_queue(QueueName="test-queue")
    queue_url = response["QueueUrl"]

    client.send_message_batch.when.called_with(
        QueueUrl=queue_url, Entries=[]
    ).should.throw(
        ClientError,
        "There should be at least one SendMessageBatchRequestEntry in the request.",
    )


@mock_sqs
def test_batch_change_message_visibility():
    if settings.TEST_SERVER_MODE:
        raise SkipTest("Cant manipulate time in server mode")

    with freeze_time("2015-01-01 12:00:00"):
        sqs = boto3.client("sqs", region_name="us-east-1")
        resp = sqs.create_queue(
            QueueName="test-dlr-queue.fifo", Attributes={"FifoQueue": "true"}
        )
        queue_url = resp["QueueUrl"]

        sqs.send_message(
            QueueUrl=queue_url, MessageBody="msg1", MessageGroupId="group1"
        )
        sqs.send_message(
            QueueUrl=queue_url, MessageBody="msg2", MessageGroupId="group2"
        )
        sqs.send_message(
            QueueUrl=queue_url, MessageBody="msg3", MessageGroupId="group3"
        )

    with freeze_time("2015-01-01 12:01:00"):
        receive_resp = sqs.receive_message(QueueUrl=queue_url, MaxNumberOfMessages=2)
        len(receive_resp["Messages"]).should.equal(2)

        handles = [item["ReceiptHandle"] for item in receive_resp["Messages"]]
        entries = [
            {
                "Id": str(uuid.uuid4()),
                "ReceiptHandle": handle,
                "VisibilityTimeout": 43000,
            }
            for handle in handles
        ]

        resp = sqs.change_message_visibility_batch(QueueUrl=queue_url, Entries=entries)
        len(resp["Successful"]).should.equal(2)

    with freeze_time("2015-01-01 14:00:00"):
        resp = sqs.receive_message(QueueUrl=queue_url, MaxNumberOfMessages=3)
        len(resp["Messages"]).should.equal(1)

    with freeze_time("2015-01-01 16:00:00"):
        resp = sqs.receive_message(QueueUrl=queue_url, MaxNumberOfMessages=3)
        len(resp["Messages"]).should.equal(1)

    with freeze_time("2015-01-02 12:00:00"):
        resp = sqs.receive_message(QueueUrl=queue_url, MaxNumberOfMessages=3)
        len(resp["Messages"]).should.equal(3)


@mock_sqs
def test_permissions():
    client = boto3.client("sqs", region_name="us-east-1")

    resp = client.create_queue(
        QueueName="test-dlr-queue.fifo", Attributes={"FifoQueue": "true"}
    )
    queue_url = resp["QueueUrl"]

    client.add_permission(
        QueueUrl=queue_url,
        Label="account1",
        AWSAccountIds=["111111111111"],
        Actions=["*"],
    )
    client.add_permission(
        QueueUrl=queue_url,
        Label="account2",
        AWSAccountIds=["222211111111"],
        Actions=["SendMessage"],
    )

    response = client.get_queue_attributes(
        QueueUrl=queue_url, AttributeNames=["Policy"]
    )
    policy = json.loads(response["Attributes"]["Policy"])
    policy["Version"].should.equal("2012-10-17")
    policy["Id"].should.equal(
        "arn:aws:sqs:us-east-1:123456789012:test-dlr-queue.fifo/SQSDefaultPolicy"
    )
    sorted(policy["Statement"], key=lambda x: x["Sid"]).should.equal(
        [
            {
                "Sid": "account1",
                "Effect": "Allow",
                "Principal": {"AWS": "arn:aws:iam::111111111111:root"},
                "Action": "SQS:*",
                "Resource": "arn:aws:sqs:us-east-1:123456789012:test-dlr-queue.fifo",
            },
            {
                "Sid": "account2",
                "Effect": "Allow",
                "Principal": {"AWS": "arn:aws:iam::222211111111:root"},
                "Action": "SQS:SendMessage",
                "Resource": "arn:aws:sqs:us-east-1:123456789012:test-dlr-queue.fifo",
            },
        ]
    )

    client.remove_permission(QueueUrl=queue_url, Label="account2")

    response = client.get_queue_attributes(
        QueueUrl=queue_url, AttributeNames=["Policy"]
    )
    json.loads(response["Attributes"]["Policy"]).should.equal(
        {
            "Version": "2012-10-17",
            "Id": "arn:aws:sqs:us-east-1:123456789012:test-dlr-queue.fifo/SQSDefaultPolicy",
            "Statement": [
                {
                    "Sid": "account1",
                    "Effect": "Allow",
                    "Principal": {"AWS": "arn:aws:iam::111111111111:root"},
                    "Action": "SQS:*",
                    "Resource": "arn:aws:sqs:us-east-1:123456789012:test-dlr-queue.fifo",
                },
            ],
        }
    )


@mock_sqs
def test_get_queue_attributes_template_response_validation():
    client = boto3.client("sqs", region_name="us-east-1")

    resp = client.create_queue(
        QueueName="test-dlr-queue.fifo", Attributes={"FifoQueue": "true"}
    )
    queue_url = resp["QueueUrl"]

    attrs = client.get_queue_attributes(QueueUrl=queue_url, AttributeNames=["All"])
    assert attrs.get("Attributes").get("Policy") is None

    attributes = {"Policy": TEST_POLICY}

    client.set_queue_attributes(QueueUrl=queue_url, Attributes=attributes)
    attrs = client.get_queue_attributes(QueueUrl=queue_url, AttributeNames=["Policy"])
    assert attrs.get("Attributes").get("Policy") is not None

    assert (
        json.loads(attrs.get("Attributes").get("Policy")).get("Version") == "2012-10-17"
    )
    assert len(json.loads(attrs.get("Attributes").get("Policy")).get("Statement")) == 1
    assert (
        json.loads(attrs.get("Attributes").get("Policy"))
        .get("Statement")[0]
        .get("Action")
        == "sqs:SendMessage"
    )


@mock_sqs
def test_add_permission_errors():
    client = boto3.client("sqs", region_name="us-east-1")
    response = client.create_queue(QueueName="test-queue")
    queue_url = response["QueueUrl"]
    client.add_permission(
        QueueUrl=queue_url,
        Label="test",
        AWSAccountIds=["111111111111"],
        Actions=["ReceiveMessage"],
    )

    with pytest.raises(ClientError) as e:
        client.add_permission(
            QueueUrl=queue_url,
            Label="test",
            AWSAccountIds=["111111111111"],
            Actions=["ReceiveMessage", "SendMessage"],
        )
    ex = e.value
    ex.operation_name.should.equal("AddPermission")
    ex.response["ResponseMetadata"]["HTTPStatusCode"].should.equal(400)
    ex.response["Error"]["Code"].should.contain("InvalidParameterValue")
    ex.response["Error"]["Message"].should.equal(
        "Value test for parameter Label is invalid. " "Reason: Already exists."
    )

    with pytest.raises(ClientError) as e:
        client.add_permission(
            QueueUrl=queue_url,
            Label="test-2",
            AWSAccountIds=["111111111111"],
            Actions=["RemovePermission"],
        )
    ex = e.value
    ex.operation_name.should.equal("AddPermission")
    ex.response["ResponseMetadata"]["HTTPStatusCode"].should.equal(400)
    ex.response["Error"]["Code"].should.contain("InvalidParameterValue")
    ex.response["Error"]["Message"].should.equal(
        "Value SQS:RemovePermission for parameter ActionName is invalid. "
        "Reason: Only the queue owner is allowed to invoke this action."
    )

    with pytest.raises(ClientError) as e:
        client.add_permission(
            QueueUrl=queue_url,
            Label="test-2",
            AWSAccountIds=["111111111111"],
            Actions=[],
        )
    ex = e.value
    ex.operation_name.should.equal("AddPermission")
    ex.response["ResponseMetadata"]["HTTPStatusCode"].should.equal(400)
    ex.response["Error"]["Code"].should.contain("MissingParameter")
    ex.response["Error"]["Message"].should.equal(
        "The request must contain the parameter Actions."
    )

    with pytest.raises(ClientError) as e:
        client.add_permission(
            QueueUrl=queue_url,
            Label="test-2",
            AWSAccountIds=[],
            Actions=["ReceiveMessage"],
        )
    ex = e.value
    ex.operation_name.should.equal("AddPermission")
    ex.response["ResponseMetadata"]["HTTPStatusCode"].should.equal(400)
    ex.response["Error"]["Code"].should.contain("InvalidParameterValue")
    ex.response["Error"]["Message"].should.equal(
        "Value [] for parameter PrincipalId is invalid. Reason: Unable to verify."
    )

    with pytest.raises(ClientError) as e:
        client.add_permission(
            QueueUrl=queue_url,
            Label="test-2",
            AWSAccountIds=["111111111111"],
            Actions=[
                "ChangeMessageVisibility",
                "DeleteMessage",
                "GetQueueAttributes",
                "GetQueueUrl",
                "ListDeadLetterSourceQueues",
                "PurgeQueue",
                "ReceiveMessage",
                "SendMessage",
            ],
        )
    ex = e.value
    ex.operation_name.should.equal("AddPermission")
    ex.response["ResponseMetadata"]["HTTPStatusCode"].should.equal(403)
    ex.response["Error"]["Code"].should.contain("OverLimit")
    ex.response["Error"]["Message"].should.equal(
        "8 Actions were found, maximum allowed is 7."
    )


@mock_sqs
def test_remove_permission_errors():
    client = boto3.client("sqs", region_name="us-east-1")
    response = client.create_queue(QueueName="test-queue")
    queue_url = response["QueueUrl"]

    with pytest.raises(ClientError) as e:
        client.remove_permission(QueueUrl=queue_url, Label="test")
    ex = e.value
    ex.operation_name.should.equal("RemovePermission")
    ex.response["ResponseMetadata"]["HTTPStatusCode"].should.equal(400)
    ex.response["Error"]["Code"].should.contain("InvalidParameterValue")
    ex.response["Error"]["Message"].should.equal(
        "Value test for parameter Label is invalid. "
        "Reason: can't find label on existing policy."
    )


@mock_sqs
def test_tags():
    client = boto3.client("sqs", region_name="us-east-1")

    resp = client.create_queue(
        QueueName="test-dlr-queue.fifo", Attributes={"FifoQueue": "true"}
    )
    queue_url = resp["QueueUrl"]

    client.tag_queue(QueueUrl=queue_url, Tags={"test1": "value1", "test2": "value2"})

    resp = client.list_queue_tags(QueueUrl=queue_url)
    resp["Tags"].should.contain("test1")
    resp["Tags"].should.contain("test2")

    client.untag_queue(QueueUrl=queue_url, TagKeys=["test2"])

    resp = client.list_queue_tags(QueueUrl=queue_url)
    resp["Tags"].should.contain("test1")
    resp["Tags"].should_not.contain("test2")

    # removing a non existing tag should not raise any error
    client.untag_queue(QueueUrl=queue_url, TagKeys=["not-existing-tag"])
    client.list_queue_tags(QueueUrl=queue_url)["Tags"].should.equal({"test1": "value1"})


@mock_sqs
def test_list_queue_tags_errors():
    client = boto3.client("sqs", region_name="us-east-1")

    response = client.create_queue(
        QueueName="test-queue-with-tags", tags={"tag_key_1": "tag_value_X"}
    )
    queue_url = response["QueueUrl"]

    client.list_queue_tags.when.called_with(
        QueueUrl=queue_url + "-not-existing"
    ).should.throw(
        ClientError, "The specified queue does not exist for this wsdl version."
    )


@mock_sqs
def test_tag_queue_errors():
    client = boto3.client("sqs", region_name="us-east-1")

    response = client.create_queue(
        QueueName="test-queue-with-tags", tags={"tag_key_1": "tag_value_X"}
    )
    queue_url = response["QueueUrl"]

    client.tag_queue.when.called_with(
        QueueUrl=queue_url + "-not-existing", Tags={"tag_key_1": "tag_value_1"}
    ).should.throw(
        ClientError, "The specified queue does not exist for this wsdl version."
    )

    client.tag_queue.when.called_with(QueueUrl=queue_url, Tags={}).should.throw(
        ClientError, "The request must contain the parameter Tags."
    )

    too_many_tags = {
        "tag_key_{}".format(i): "tag_value_{}".format(i) for i in range(51)
    }
    client.tag_queue.when.called_with(
        QueueUrl=queue_url, Tags=too_many_tags
    ).should.throw(ClientError, "Too many tags added for queue test-queue-with-tags.")

    # when the request fails, the tags should not be updated
    client.list_queue_tags(QueueUrl=queue_url)["Tags"].should.equal(
        {"tag_key_1": "tag_value_X"}
    )


@mock_sqs
def test_untag_queue_errors():
    client = boto3.client("sqs", region_name="us-east-1")

    response = client.create_queue(
        QueueName="test-queue-with-tags", tags={"tag_key_1": "tag_value_1"}
    )
    queue_url = response["QueueUrl"]

    client.untag_queue.when.called_with(
        QueueUrl=queue_url + "-not-existing", TagKeys=["tag_key_1"]
    ).should.throw(
        ClientError, "The specified queue does not exist for this wsdl version."
    )

    client.untag_queue.when.called_with(QueueUrl=queue_url, TagKeys=[]).should.throw(
        ClientError, "Tag keys must be between 1 and 128 characters in length."
    )


@mock_sqs
def test_create_fifo_queue_with_dlq():
    sqs = boto3.client("sqs", region_name="us-east-1")
    resp = sqs.create_queue(
        QueueName="test-dlr-queue.fifo", Attributes={"FifoQueue": "true"}
    )
    queue_url1 = resp["QueueUrl"]
    queue_arn1 = sqs.get_queue_attributes(QueueUrl=queue_url1)["Attributes"]["QueueArn"]

    resp = sqs.create_queue(
        QueueName="test-dlr-queue", Attributes={"FifoQueue": "false"}
    )
    queue_url2 = resp["QueueUrl"]
    queue_arn2 = sqs.get_queue_attributes(QueueUrl=queue_url2)["Attributes"]["QueueArn"]

    sqs.create_queue(
        QueueName="test-queue.fifo",
        Attributes={
            "FifoQueue": "true",
            "RedrivePolicy": json.dumps(
                {"deadLetterTargetArn": queue_arn1, "maxReceiveCount": 2}
            ),
        },
    )

    # Cant have fifo queue with non fifo DLQ
    with pytest.raises(ClientError):
        sqs.create_queue(
            QueueName="test-queue2.fifo",
            Attributes={
                "FifoQueue": "true",
                "RedrivePolicy": json.dumps(
                    {"deadLetterTargetArn": queue_arn2, "maxReceiveCount": 2}
                ),
            },
        )


@mock_sqs
def test_queue_with_dlq():
    if settings.TEST_SERVER_MODE:
        raise SkipTest("Cant manipulate time in server mode")

    sqs = boto3.client("sqs", region_name="us-east-1")

    with freeze_time("2015-01-01 12:00:00"):
        resp = sqs.create_queue(
            QueueName="test-dlr-queue.fifo", Attributes={"FifoQueue": "true"}
        )
        queue_url1 = resp["QueueUrl"]
        queue_arn1 = sqs.get_queue_attributes(QueueUrl=queue_url1)["Attributes"][
            "QueueArn"
        ]

        resp = sqs.create_queue(
            QueueName="test-queue.fifo",
            Attributes={
                "FifoQueue": "true",
                "RedrivePolicy": json.dumps(
                    {"deadLetterTargetArn": queue_arn1, "maxReceiveCount": 2}
                ),
            },
        )
        queue_url2 = resp["QueueUrl"]

        sqs.send_message(
            QueueUrl=queue_url2, MessageBody="msg1", MessageGroupId="group"
        )
        sqs.send_message(
            QueueUrl=queue_url2, MessageBody="msg2", MessageGroupId="group"
        )

    with freeze_time("2015-01-01 13:00:00"):
        resp = sqs.receive_message(
            QueueUrl=queue_url2, VisibilityTimeout=30, WaitTimeSeconds=0
        )
        assert resp["Messages"][0]["Body"] == "msg1"

    with freeze_time("2015-01-01 13:01:00"):
        resp = sqs.receive_message(
            QueueUrl=queue_url2, VisibilityTimeout=30, WaitTimeSeconds=0
        )
        assert resp["Messages"][0]["Body"] == "msg1"

    with freeze_time("2015-01-01 13:02:00"):
        resp = sqs.receive_message(
            QueueUrl=queue_url2, VisibilityTimeout=30, WaitTimeSeconds=0
        )
        assert len(resp["Messages"]) == 1

    with freeze_time("2015-01-01 13:02:00"):
        resp = sqs.receive_message(
            QueueUrl=queue_url1, VisibilityTimeout=30, WaitTimeSeconds=0
        )
        assert resp["Messages"][0]["Body"] == "msg1"

    # Might as well test list source queues

    resp = sqs.list_dead_letter_source_queues(QueueUrl=queue_url1)
    assert resp["queueUrls"][0] == queue_url2


@mock_sqs
def test_redrive_policy_available():
    sqs = boto3.client("sqs", region_name="us-east-1")

    resp = sqs.create_queue(QueueName="test-deadletter")
    queue_url1 = resp["QueueUrl"]
    queue_arn1 = sqs.get_queue_attributes(QueueUrl=queue_url1)["Attributes"]["QueueArn"]
    redrive_policy = {"deadLetterTargetArn": queue_arn1, "maxReceiveCount": 1}

    resp = sqs.create_queue(
        QueueName="test-queue", Attributes={"RedrivePolicy": json.dumps(redrive_policy)}
    )

    queue_url2 = resp["QueueUrl"]
    attributes = sqs.get_queue_attributes(QueueUrl=queue_url2)["Attributes"]
    assert "RedrivePolicy" in attributes
    assert json.loads(attributes["RedrivePolicy"]) == redrive_policy

    # Cant have redrive policy without maxReceiveCount
    with pytest.raises(ClientError):
        sqs.create_queue(
            QueueName="test-queue2",
            Attributes={
                "FifoQueue": "true",
                "RedrivePolicy": json.dumps({"deadLetterTargetArn": queue_arn1}),
            },
        )


@mock_sqs
def test_redrive_policy_non_existent_queue():
    sqs = boto3.client("sqs", region_name="us-east-1")
    redrive_policy = {
        "deadLetterTargetArn": "arn:aws:sqs:us-east-1:{}:no-queue".format(ACCOUNT_ID),
        "maxReceiveCount": 1,
    }

    with pytest.raises(ClientError):
        sqs.create_queue(
            QueueName="test-queue",
            Attributes={"RedrivePolicy": json.dumps(redrive_policy)},
        )


@mock_sqs
def test_redrive_policy_set_attributes():
    sqs = boto3.resource("sqs", region_name="us-east-1")

    queue = sqs.create_queue(QueueName="test-queue")
    deadletter_queue = sqs.create_queue(QueueName="test-deadletter")

    redrive_policy = {
        "deadLetterTargetArn": deadletter_queue.attributes["QueueArn"],
        "maxReceiveCount": 1,
    }

    queue.set_attributes(Attributes={"RedrivePolicy": json.dumps(redrive_policy)})

    copy = sqs.get_queue_by_name(QueueName="test-queue")
    assert "RedrivePolicy" in copy.attributes
    copy_policy = json.loads(copy.attributes["RedrivePolicy"])
    assert copy_policy == redrive_policy


@mock_sqs
def test_redrive_policy_set_attributes_with_string_value():
    sqs = boto3.resource("sqs", region_name="us-east-1")

    queue = sqs.create_queue(QueueName="test-queue")
    deadletter_queue = sqs.create_queue(QueueName="test-deadletter")

    queue.set_attributes(
        Attributes={
            "RedrivePolicy": json.dumps(
                {
                    "deadLetterTargetArn": deadletter_queue.attributes["QueueArn"],
                    "maxReceiveCount": "1",
                }
            )
        }
    )

    copy = sqs.get_queue_by_name(QueueName="test-queue")
    assert "RedrivePolicy" in copy.attributes
    copy_policy = json.loads(copy.attributes["RedrivePolicy"])
    assert copy_policy == {
        "deadLetterTargetArn": deadletter_queue.attributes["QueueArn"],
        "maxReceiveCount": 1,
    }


@mock_sqs
def test_receive_messages_with_message_group_id():
    sqs = boto3.resource("sqs", region_name="us-east-1")
    queue = sqs.create_queue(
        QueueName="test-queue.fifo", Attributes={"FifoQueue": "true"}
    )
    queue.set_attributes(Attributes={"VisibilityTimeout": "3600"})
    queue.send_message(MessageBody="message-1", MessageGroupId="group")
    queue.send_message(MessageBody="message-2", MessageGroupId="group")
    queue.send_message(MessageBody="message-3", MessageGroupId="group")
    queue.send_message(MessageBody="separate-message", MessageGroupId="anothergroup")

    messages = queue.receive_messages(
        MaxNumberOfMessages=2, AttributeNames=["MessageGroupId"]
    )
    messages.should.have.length_of(2)
    messages[0].attributes["MessageGroupId"].should.equal("group")

    # Different client can not 'see' messages from the group until they are processed
    messages_for_client_2 = queue.receive_messages(WaitTimeSeconds=0)
    messages_for_client_2.should.have.length_of(1)
    messages_for_client_2[0].body.should.equal("separate-message")

    # message is now processed, next one should be available
    for message in messages:
        message.delete()
    messages = queue.receive_messages()
    messages.should.have.length_of(1)
    messages[0].body.should.equal("message-3")


@mock_sqs
def test_receive_messages_with_message_group_id_on_requeue():
    sqs = boto3.resource("sqs", region_name="us-east-1")
    queue = sqs.create_queue(
        QueueName="test-queue.fifo", Attributes={"FifoQueue": "true"}
    )
    queue.set_attributes(Attributes={"VisibilityTimeout": "3600"})
    queue.send_message(MessageBody="message-1", MessageGroupId="group")
    queue.send_message(MessageBody="message-2", MessageGroupId="group")

    messages = queue.receive_messages()
    messages.should.have.length_of(1)
    message = messages[0]

    # received message is not deleted!

    messages = queue.receive_messages(WaitTimeSeconds=0)
    messages.should.have.length_of(0)

    # message is now available again, next one should be available
    message.change_visibility(VisibilityTimeout=0)
    messages = queue.receive_messages()
    messages.should.have.length_of(1)
    messages[0].message_id.should.equal(message.message_id)


@mock_sqs
def test_receive_messages_with_message_group_id_on_visibility_timeout():
    if settings.TEST_SERVER_MODE:
        raise SkipTest("Cant manipulate time in server mode")

    with freeze_time("2015-01-01 12:00:00"):
        sqs = boto3.resource("sqs", region_name="us-east-1")
        queue = sqs.create_queue(
            QueueName="test-queue.fifo", Attributes={"FifoQueue": "true"}
        )
        queue.set_attributes(Attributes={"VisibilityTimeout": "3600"})
        queue.send_message(MessageBody="message-1", MessageGroupId="group")
        queue.send_message(MessageBody="message-2", MessageGroupId="group")

        messages = queue.receive_messages()
        messages.should.have.length_of(1)
        message = messages[0]

        # received message is not processed yet
        messages_for_second_client = queue.receive_messages(WaitTimeSeconds=0)
        messages_for_second_client.should.have.length_of(0)

        for message in messages:
            message.change_visibility(VisibilityTimeout=10)

    with freeze_time("2015-01-01 12:00:05"):
        # no timeout yet
        messages = queue.receive_messages(WaitTimeSeconds=0)
        messages.should.have.length_of(0)

    with freeze_time("2015-01-01 12:00:15"):
        # message is now available again, next one should be available
        messages = queue.receive_messages()
        messages.should.have.length_of(1)
        messages[0].message_id.should.equal(message.message_id)


@mock_sqs
def test_receive_message_for_queue_with_receive_message_wait_time_seconds_set():
    sqs = boto3.resource("sqs", region_name="us-east-1")

    queue = sqs.create_queue(
        QueueName="test-queue", Attributes={"ReceiveMessageWaitTimeSeconds": "2"}
    )

    queue.receive_messages()


@mock_sqs
def test_list_queues_limits_to_1000_queues():
    client = boto3.client("sqs", region_name="us-east-1")

    for i in range(1001):
        client.create_queue(QueueName="test-queue-{0}".format(i))

    client.list_queues()["QueueUrls"].should.have.length_of(1000)
    client.list_queues(QueueNamePrefix="test-queue")["QueueUrls"].should.have.length_of(
        1000
    )

    resource = boto3.resource("sqs", region_name="us-east-1")

    list(resource.queues.all()).should.have.length_of(1000)
    list(resource.queues.filter(QueueNamePrefix="test-queue")).should.have.length_of(
        1000
    )


@mock_sqs
def test_send_messages_to_fifo_without_message_group_id():
    sqs = boto3.resource("sqs", region_name="eu-west-3")
    queue = sqs.create_queue(
        QueueName="blah.fifo",
        Attributes={"FifoQueue": "true", "ContentBasedDeduplication": "true"},
    )

    with pytest.raises(Exception) as e:
        queue.send_message(MessageBody="message-1")
    ex = e.value
    ex.response["Error"]["Code"].should.equal("MissingParameter")
    ex.response["Error"]["Message"].should.equal(
        "The request must contain the parameter MessageGroupId."
    )


@mock_logs
@mock_lambda
@mock_sqs
def test_invoke_function_from_sqs_exception():
    logs_conn = boto3.client("logs", region_name="us-east-1")
    sqs = boto3.resource("sqs", region_name="us-east-1")
    queue = sqs.create_queue(QueueName="test-sqs-queue1")

    conn = boto3.client("lambda", region_name="us-east-1")
    func = conn.create_function(
        FunctionName="testFunction",
        Runtime="python2.7",
        Role=get_role_name(),
        Handler="lambda_function.lambda_handler",
        Code={"ZipFile": get_test_zip_file1()},
        Description="test lambda function",
        Timeout=3,
        MemorySize=128,
        Publish=True,
    )

    response = conn.create_event_source_mapping(
        EventSourceArn=queue.attributes["QueueArn"], FunctionName=func["FunctionArn"]
    )

    assert response["EventSourceArn"] == queue.attributes["QueueArn"]
    assert response["State"] == "Enabled"

    entries = [
        {
            "Id": "1",
            "MessageBody": json.dumps({"uuid": str(uuid.uuid4()), "test": "test"}),
        }
    ]

    queue.send_messages(Entries=entries)

    start = time.time()
    while (time.time() - start) < 30:
        result = logs_conn.describe_log_streams(logGroupName="/aws/lambda/testFunction")
        log_streams = result.get("logStreams")
        if not log_streams:
            time.sleep(1)
            continue
        assert len(log_streams) >= 1

        result = logs_conn.get_log_events(
            logGroupName="/aws/lambda/testFunction",
            logStreamName=log_streams[0]["logStreamName"],
        )
        for event in result.get("events"):
            if "custom log event" in event["message"]:
                return
        time.sleep(1)

    assert False, "Test Failed"


@mock_sqs
def test_maximum_message_size_attribute_default():
    sqs = boto3.resource("sqs", region_name="eu-west-3")
    queue = sqs.create_queue(QueueName="test-queue",)
    int(queue.attributes["MaximumMessageSize"]).should.equal(MAXIMUM_MESSAGE_LENGTH)
    with pytest.raises(Exception) as e:
        queue.send_message(MessageBody="a" * (MAXIMUM_MESSAGE_LENGTH + 1))
    ex = e.value
    ex.response["Error"]["Code"].should.equal("InvalidParameterValue")


@mock_sqs
def test_maximum_message_size_attribute_fails_for_invalid_values():
    sqs = boto3.resource("sqs", region_name="eu-west-3")
    invalid_values = [
        MAXIMUM_MESSAGE_SIZE_ATTR_LOWER_BOUND - 1,
        MAXIMUM_MESSAGE_SIZE_ATTR_UPPER_BOUND + 1,
    ]
    for message_size in invalid_values:
        with pytest.raises(ClientError) as e:
            sqs.create_queue(
                QueueName="test-queue",
                Attributes={"MaximumMessageSize": str(message_size)},
            )
        ex = e.value
        ex.response["Error"]["Code"].should.equal("InvalidAttributeValue")


@mock_sqs
def test_send_message_fails_when_message_size_greater_than_max_message_size():
    sqs = boto3.resource("sqs", region_name="eu-west-3")
    message_size_limit = 12345
    queue = sqs.create_queue(
        QueueName="test-queue",
        Attributes={"MaximumMessageSize": str(message_size_limit)},
    )
    int(queue.attributes["MaximumMessageSize"]).should.equal(message_size_limit)
    with pytest.raises(ClientError) as e:
        queue.send_message(MessageBody="a" * (message_size_limit + 1))
    ex = e.value
    ex.response["Error"]["Code"].should.equal("InvalidParameterValue")
    ex.response["Error"]["Message"].should.contain(
        "{} bytes".format(message_size_limit)
    )


@mock_sqs
@pytest.mark.parametrize(
    "msg_1, msg_2, dedupid_1, dedupid_2, expected_count",
    [
        ("msg1", "msg1", "1", "1", 1),
        ("msg1", "msg1", "1", "2", 2),
        ("msg1", "msg2", "1", "1", 1),
        ("msg1", "msg2", "1", "2", 2),
    ],
)
def test_fifo_queue_deduplication_with_id(
    msg_1, msg_2, dedupid_1, dedupid_2, expected_count
):

    sqs = boto3.resource("sqs", region_name="us-east-1")
    msg_queue = sqs.create_queue(
        QueueName="test-queue-dlq.fifo",
        Attributes={"FifoQueue": "true", "ContentBasedDeduplication": "true"},
    )

    msg_queue.send_message(
        MessageBody=msg_1, MessageDeduplicationId=dedupid_1, MessageGroupId="1"
    )
    msg_queue.send_message(
        MessageBody=msg_2, MessageDeduplicationId=dedupid_2, MessageGroupId="2"
    )
    messages = msg_queue.receive_messages(MaxNumberOfMessages=2)
    messages.should.have.length_of(expected_count)


@mock_sqs
@pytest.mark.parametrize(
    "msg_1, msg_2, expected_count", [("msg1", "msg1", 1), ("msg1", "msg2", 2),],
)
def test_fifo_queue_deduplication_withoutid(msg_1, msg_2, expected_count):

    sqs = boto3.resource("sqs", region_name="us-east-1")
    msg_queue = sqs.create_queue(
        QueueName="test-queue-dlq.fifo",
        Attributes={"FifoQueue": "true", "ContentBasedDeduplication": "true"},
    )

    msg_queue.send_message(MessageBody=msg_1, MessageGroupId="1")
    msg_queue.send_message(MessageBody=msg_2, MessageGroupId="2")
    messages = msg_queue.receive_messages(MaxNumberOfMessages=2)
    messages.should.have.length_of(expected_count)


@mock.patch(
    "moto.sqs.models.DEDUPLICATION_TIME_IN_SECONDS", MOCK_DEDUPLICATION_TIME_IN_SECONDS
)
@mock_sqs
def test_fifo_queue_send_duplicate_messages_after_deduplication_time_limit():
    if settings.TEST_SERVER_MODE:
        raise SkipTest("Cant patch env variables in server mode")

    sqs = boto3.resource("sqs", region_name="us-east-1")
    msg_queue = sqs.create_queue(
        QueueName="test-queue-dlq.fifo",
        Attributes={"FifoQueue": "true", "ContentBasedDeduplication": "true"},
    )

    msg_queue.send_message(MessageBody="first", MessageGroupId="1")
    time.sleep(MOCK_DEDUPLICATION_TIME_IN_SECONDS + 5)
    msg_queue.send_message(MessageBody="first", MessageGroupId="2")
    messages = msg_queue.receive_messages(MaxNumberOfMessages=2)
    messages.should.have.length_of(2)


@mock_sqs
def test_fifo_queue_send_deduplicationid_same_as_sha256_of_old_message():

    sqs = boto3.resource("sqs", region_name="us-east-1")
    msg_queue = sqs.create_queue(
        QueueName="test-queue-dlq.fifo",
        Attributes={"FifoQueue": "true", "ContentBasedDeduplication": "true"},
    )

    msg_queue.send_message(MessageBody="first", MessageGroupId="1")

    sha256 = hashlib.sha256()
    sha256.update("first".encode("utf-8"))
    deduplicationid = sha256.hexdigest()

    msg_queue.send_message(
        MessageBody="second", MessageGroupId="2", MessageDeduplicationId=deduplicationid
    )
    messages = msg_queue.receive_messages(MaxNumberOfMessages=2)
    messages.should.have.length_of(1)


@mock_sqs
def test_fifo_send_message_when_same_group_id_is_in_dlq():

    sqs = boto3.resource("sqs", region_name="us-east-1")
    dlq = sqs.create_queue(
        QueueName="test-queue-dlq.fifo", Attributes={"FifoQueue": "true"}
    )

    queue = sqs.get_queue_by_name(QueueName="test-queue-dlq.fifo")
    dead_letter_queue_arn = queue.attributes.get("QueueArn")

    msg_queue = sqs.create_queue(
        QueueName="test-queue.fifo",
        Attributes={
            "FifoQueue": "true",
            "RedrivePolicy": json.dumps(
                {"deadLetterTargetArn": dead_letter_queue_arn, "maxReceiveCount": 1},
            ),
            "VisibilityTimeout": "1",
        },
    )

    msg_queue.send_message(MessageBody="first", MessageGroupId="1")
    messages = msg_queue.receive_messages()
    messages.should.have.length_of(1)

    time.sleep(1.1)

    messages = msg_queue.receive_messages()
    messages.should.have.length_of(0)

    messages = dlq.receive_messages()
    messages.should.have.length_of(1)

    msg_queue.send_message(MessageBody="second", MessageGroupId="1")
    messages = msg_queue.receive_messages()
    messages.should.have.length_of(1)


@mock_sqs
<<<<<<< HEAD
def test_receive_message_should_not_accept_invalid_urls():
    sqs = boto3.resource("sqs", region_name="us-east-1")
    conn = boto3.client("sqs", region_name="us-east-1")
    name = "test-queue"
    q_response = conn.create_queue(QueueName=name)
    working_url = q_response[
        "QueueUrl"
    ]  # https://queue.amazonaws.com/486285699788/test-queue

    queue = sqs.Queue(name)
    with pytest.raises(ClientError) as e:
        queue.send_message(MessageBody="this is a test message")
    err = e.value.response["Error"]
    err["Code"].should.equal("InvalidAddress")
    err["Message"].should.equal(
        "The address test-queue is not valid for this endpoint."
    )

    with pytest.raises(ClientError) as e:
        conn.receive_message(QueueUrl=name)
    err = e.value.response["Error"]
    err["Code"].should.equal("InvalidAddress")
    err["Message"].should.equal(
        "The address test-queue is not valid for this endpoint."
=======
def test_message_attributes_in_receive_message():
    sqs = boto3.resource("sqs", region_name="us-east-1")
    conn = boto3.client("sqs", region_name="us-east-1")
    conn.create_queue(QueueName="test-queue")
    queue = sqs.Queue("test-queue")
    body_one = "this is a test message"

    queue.send_message(
        MessageBody=body_one,
        MessageSystemAttributes={
            "AWSTraceHeader": {
                "StringValue": "Root=1-3152b799-8954dae64eda91bc9a23a7e8;Parent=7fa8c0f79203be72;Sampled=1",
                "DataType": "String",
            }
        },
    )

    messages = conn.receive_message(
        QueueUrl=queue.url, MaxNumberOfMessages=2, MessageAttributeNames=["All"]
    )["Messages"]

    assert (
        messages[0]["Attributes"]["AWSTraceHeader"]
        == "Root=1-3152b799-8954dae64eda91bc9a23a7e8;Parent=7fa8c0f79203be72;Sampled=1"
>>>>>>> 21a77510
    )<|MERGE_RESOLUTION|>--- conflicted
+++ resolved
@@ -2805,7 +2805,6 @@
 
 
 @mock_sqs
-<<<<<<< HEAD
 def test_receive_message_should_not_accept_invalid_urls():
     sqs = boto3.resource("sqs", region_name="us-east-1")
     conn = boto3.client("sqs", region_name="us-east-1")
@@ -2830,7 +2829,10 @@
     err["Code"].should.equal("InvalidAddress")
     err["Message"].should.equal(
         "The address test-queue is not valid for this endpoint."
-=======
+    )
+
+
+@mock_sqs
 def test_message_attributes_in_receive_message():
     sqs = boto3.resource("sqs", region_name="us-east-1")
     conn = boto3.client("sqs", region_name="us-east-1")
@@ -2855,5 +2857,4 @@
     assert (
         messages[0]["Attributes"]["AWSTraceHeader"]
         == "Root=1-3152b799-8954dae64eda91bc9a23a7e8;Parent=7fa8c0f79203be72;Sampled=1"
->>>>>>> 21a77510
     )