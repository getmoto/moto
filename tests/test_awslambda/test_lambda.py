--- conflicted
+++ resolved
@@ -1,20 +1,9 @@
-<<<<<<< HEAD
-import base64
-import uuid
-=======
->>>>>>> f50d80ed
 import botocore.client
 import boto3
 import hashlib
 import json
-<<<<<<< HEAD
-import time
-import zipfile
 import sure  # noqa # pylint: disable=unused-import
-=======
 import pytest
-import sure  # noqa
->>>>>>> f50d80ed
 
 from freezegun import freeze_time
 from moto import mock_lambda, mock_s3
@@ -720,13 +709,8 @@
     conn = boto3.client("lambda", _lambda_region)
     function_name = str(uuid4())[0:6]
     zip_content = get_test_zip_file1()
-<<<<<<< HEAD
     conn.create_function(
-        FunctionName="testFunction",
-=======
-    result = conn.create_function(
-        FunctionName=function_name,
->>>>>>> f50d80ed
+        FunctionName=function_name,
         Runtime="python2.7",
         Role=get_role_name(),
         Handler="lambda_function.handler",
@@ -1108,15 +1092,9 @@
     zip_content_two = get_test_zip_file2()
     s3_conn.put_object(Bucket=bucket_name, Key="test2.zip", Body=zip_content_two)
 
-<<<<<<< HEAD
     conn.update_function_code(
-        FunctionName="testFunctionS3",
-        S3Bucket="test-bucket",
-=======
-    fxn_updated = conn.update_function_code(
         FunctionName=function_name,
         S3Bucket=bucket_name,
->>>>>>> f50d80ed
         S3Key="test2.zip",
         Publish=True,
     )
