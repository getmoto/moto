from contextlib import contextmanager
from moto import mock_sagemaker, settings
from time import sleep
from datetime import datetime
import boto3
import botocore
import json
import pytest
from unittest import SkipTest

from moto.s3 import mock_s3
from moto.core import DEFAULT_ACCOUNT_ID as ACCOUNT_ID
<<<<<<< HEAD
from moto.sagemaker.exceptions import ValidationError
from moto.sagemaker.utils import (
    arn_formatter,
    load_pipeline_definition_from_s3,
    get_pipeline_from_name,
    get_pipeline_execution_from_arn,
    get_pipeline_name_from_execution_arn,
)
from moto.sagemaker.models import FakePipeline

FAKE_ROLE_ARN = f"arn:aws:iam::{ACCOUNT_ID}:role/FakeRole"
TEST_REGION_NAME = "us-west-1"

=======
from moto.sagemaker.utils import arn_formatter, load_pipeline_definition_from_s3

FAKE_ROLE_ARN = f"arn:aws:iam::{ACCOUNT_ID}:role/FakeRole"
TEST_REGION_NAME = "us-west-1"
>>>>>>> 6da12892

@contextmanager
def setup_s3_pipeline_definition(bucket_name, object_key, pipeline_definition):
    client = boto3.client("s3")
    client.create_bucket(
        Bucket=bucket_name,
        CreateBucketConfiguration={"LocationConstraint": TEST_REGION_NAME},
    )
    client.put_object(
        Body=json.dumps(pipeline_definition),
        Bucket=bucket_name,
        Key=object_key,
    )
    yield

<<<<<<< HEAD
=======
@contextmanager
def setup_s3_pipeline_definition(bucket_name, object_key, pipeline_definition):
    client = boto3.client("s3")
    client.create_bucket(
        Bucket=bucket_name,
        CreateBucketConfiguration={"LocationConstraint": TEST_REGION_NAME},
    )
    client.put_object(
        Body=json.dumps(pipeline_definition),
        Bucket=bucket_name,
        Key=object_key,
    )
    yield

>>>>>>> 6da12892
    client.delete_object(Bucket=bucket_name, Key=object_key)
    client.delete_bucket(Bucket=bucket_name)


@pytest.fixture(name="sagemaker_client")
def fixture_sagemaker_client():
    with mock_sagemaker():
        yield boto3.client("sagemaker", region_name=TEST_REGION_NAME)


def create_sagemaker_pipelines(sagemaker_client, pipelines, wait_seconds=0.0):
    responses = []
    for pipeline in pipelines:
        responses += sagemaker_client.create_pipeline(**pipeline)
        sleep(wait_seconds)
    return responses


<<<<<<< HEAD
def test_utils_get_pipeline_from_name_exists():
    fake_pipeline_names = ["APipelineName", "BPipelineName"]
    pipelines = {
        fake_pipeline_name: FakePipeline(
            pipeline_name="BFakePipeline",
            pipeline_display_name="BFakePipeline",
            pipeline_description=" ",
            tags=[],
            parallelism_configuration={},
            pipeline_definition=" ",
            role_arn=FAKE_ROLE_ARN,
            account_id=ACCOUNT_ID,
            region_name=TEST_REGION_NAME,
        )
        for fake_pipeline_name in fake_pipeline_names
    }
    retrieved_pipeline = get_pipeline_from_name(
        pipelines=pipelines, pipeline_name=fake_pipeline_names[0]
    )
    assert retrieved_pipeline == pipelines[fake_pipeline_names[0]]


def test_utils_get_pipeline_from_name_not_exists():
    with pytest.raises(ValidationError):
        _ = get_pipeline_from_name(pipelines={}, pipeline_name="foo")


def test_utils_get_pipeline_name_from_execution_arn():
    expected_pipeline_name = "some-pipeline-name"
    pipeline_execution_arn = f"arn:aws:sagemaker:{TEST_REGION_NAME}:{ACCOUNT_ID}:pipeline/{expected_pipeline_name}/execution/abc123def456"
    observed_pipeline_name = get_pipeline_name_from_execution_arn(
        pipeline_execution_arn=pipeline_execution_arn
    )
    assert expected_pipeline_name == observed_pipeline_name


def test_utils_get_pipeline_execution_from_arn_not_exists():
    with pytest.raises(ValidationError):
        _ = get_pipeline_execution_from_arn(
            pipelines={},
            pipeline_execution_arn="some/random/non/existent/arn",
        )


def test_utils_arn_formatter():
    expected_arn = (
        f"arn:aws:sagemaker:{TEST_REGION_NAME}:{ACCOUNT_ID}:pipeline/some-pipeline-name"
    )
    observed_arn = arn_formatter(
        _type="pipeline",
        _id="some-pipeline-name",
        region_name=TEST_REGION_NAME,
        account_id=ACCOUNT_ID,
    )
    assert expected_arn == observed_arn


def test_list_pipeline_executions(sagemaker_client):
    fake_pipeline_names = ["APipelineName"]
    pipelines = [
        {
            "PipelineName": fake_pipeline_names[0],
            "RoleArn": FAKE_ROLE_ARN,
            "PipelineDefinition": " ",
        },
    ]
    _ = create_sagemaker_pipelines(sagemaker_client, pipelines)
    _ = sagemaker_client.start_pipeline_execution(PipelineName=fake_pipeline_names[0])
    _ = sagemaker_client.start_pipeline_execution(PipelineName=fake_pipeline_names[0])
    response = sagemaker_client.list_pipeline_executions(
        PipelineName=fake_pipeline_names[0]
    )
    assert len(response["PipelineExecutionSummaries"]) == 2
    assert (
        fake_pipeline_names[0]
        in response["PipelineExecutionSummaries"][0]["PipelineExecutionArn"]
    )


def test_describe_pipeline_definition_for_execution(sagemaker_client):
    fake_pipeline_names = ["APipelineName"]
    pipeline_definition = "some-pipeline-definition"
    pipelines = [
        {
            "PipelineName": fake_pipeline_names[0],
            "RoleArn": FAKE_ROLE_ARN,
            "PipelineDefinition": pipeline_definition,
        },
    ]
    _ = create_sagemaker_pipelines(sagemaker_client, pipelines)
    response = sagemaker_client.start_pipeline_execution(
        PipelineName=fake_pipeline_names[0]
    )
    pipeline_execution_arn = response["PipelineExecutionArn"]
    response = sagemaker_client.describe_pipeline_definition_for_execution(
        PipelineExecutionArn=pipeline_execution_arn
    )
    assert set(response.keys()) == {
        "PipelineDefinition",
        "CreationTime",
        "ResponseMetadata",
    }
    assert response["PipelineDefinition"] == pipeline_definition


def test_list_pipeline_parameters_for_execution(sagemaker_client):
    fake_pipeline_names = ["APipelineName"]
    pipelines = [
        {
            "PipelineName": fake_pipeline_names[0],
            "RoleArn": FAKE_ROLE_ARN,
            "PipelineDefinition": " ",
        },
    ]
    _ = create_sagemaker_pipelines(sagemaker_client, pipelines)
    pipeline_execution_arn = sagemaker_client.start_pipeline_execution(
        PipelineName=fake_pipeline_names[0],
        PipelineParameters=[
            {"Name": "foo", "Value": "bar"},
        ],
    )["PipelineExecutionArn"]

    response = sagemaker_client.list_pipeline_parameters_for_execution(
        PipelineExecutionArn=pipeline_execution_arn
    )
    assert isinstance(response["PipelineParameters"], list)
    assert len(response["PipelineParameters"]) == 1
    assert response["PipelineParameters"][0]["Name"] == "foo"
    assert response["PipelineParameters"][0]["Value"] == "bar"


def test_start_pipeline_execution(sagemaker_client):
    fake_pipeline_names = ["APipelineName"]
    pipelines = [
        {
            "PipelineName": fake_pipeline_names[0],
            "RoleArn": FAKE_ROLE_ARN,
            "PipelineDefinition": " ",
        },
    ]
    _ = create_sagemaker_pipelines(sagemaker_client, pipelines)
    pipeline_execution_arn = sagemaker_client.start_pipeline_execution(
        PipelineName=fake_pipeline_names[0]
    )
    assert fake_pipeline_names[0] in pipeline_execution_arn["PipelineExecutionArn"]


def test_describe_pipeline_execution_not_exists(sagemaker_client):
    pipeline_execution_arn = arn_formatter(
        # random ID (execution ID)
        "pipeline-execution",
        "some-pipeline-name",
        ACCOUNT_ID,
        TEST_REGION_NAME,
    )
    with pytest.raises(botocore.exceptions.ClientError):
        _ = sagemaker_client.describe_pipeline_execution(
            PipelineExecutionArn=pipeline_execution_arn
        )


def test_describe_pipeline_execution(sagemaker_client):
    fake_pipeline_names = ["APipelineName", "BPipelineName"]
    pipelines = [
        {
            "PipelineName": fake_pipeline_name,
            "RoleArn": FAKE_ROLE_ARN,
            "PipelineDefinition": " ",
        }
        for fake_pipeline_name in fake_pipeline_names
    ]
    _ = create_sagemaker_pipelines(sagemaker_client, pipelines)
    response = sagemaker_client.start_pipeline_execution(
        PipelineName=fake_pipeline_names[0]
    )
    _ = sagemaker_client.start_pipeline_execution(PipelineName=fake_pipeline_names[1])
    expected_pipeline_execution_arn = response["PipelineExecutionArn"]
    pipeline_execution_summary = sagemaker_client.describe_pipeline_execution(
        PipelineExecutionArn=response["PipelineExecutionArn"]
    )
    observed_pipeline_execution_arn = pipeline_execution_summary["PipelineExecutionArn"]
    observed_pipeline_execution_arn.should.be.equal(expected_pipeline_execution_arn)


=======
>>>>>>> 6da12892
def test_load_pipeline_definition_from_s3():
    if settings.TEST_SERVER_MODE:
        raise SkipTest(
            "Skipping test in server mode due to lack of access to s3_backend."
        )

    bucket_name = "some-bucket-1"
    object_key = "some/object/key.json"
    pipeline_definition = {"key": "value"}

    with mock_s3():
        with setup_s3_pipeline_definition(
            bucket_name,
            object_key,
            pipeline_definition,
        ):
            observed_pipeline_definition = load_pipeline_definition_from_s3(
                pipeline_definition_s3_location={
                    "Bucket": bucket_name,
                    "ObjectKey": object_key,
                },
                account_id=ACCOUNT_ID,
            )
    observed_pipeline_definition.should.equal(pipeline_definition)


def test_create_pipeline(sagemaker_client):
    fake_pipeline_name = "MyPipelineName"
    response = sagemaker_client.create_pipeline(
        PipelineName=fake_pipeline_name,
        RoleArn=FAKE_ROLE_ARN,
        PipelineDefinition=" ",
    )
    assert isinstance(response, dict)
    response["PipelineArn"].should.equal(
        arn_formatter("pipeline", fake_pipeline_name, ACCOUNT_ID, TEST_REGION_NAME)
    )


@pytest.mark.parametrize(
    "create_pipeline_kwargs",
    [
        {"PipelineName": "MyPipelineName", "RoleArn": FAKE_ROLE_ARN},
        {"RoleArn": FAKE_ROLE_ARN, "PipelineDefinition": " "},
        {"PipelineName": "MyPipelineName", "PipelineDefinition": " "},
        {
            "PipelineName": "MyPipelineName",
            "RoleArn": FAKE_ROLE_ARN,
            "PipelineDefinition": " ",
            "PipelineDefinitionS3Location": {"key": "value"},
        },
    ],
)
def test_create_pipeline_invalid_required_kwargs(
    sagemaker_client, create_pipeline_kwargs
):
    with pytest.raises(
        (
            botocore.exceptions.ParamValidationError,
            botocore.exceptions.ClientError,
        )
    ):
        _ = sagemaker_client.create_pipeline(
            **create_pipeline_kwargs,
        )


def test_create_pipeline_duplicate_pipeline_name(sagemaker_client):
    with pytest.raises(botocore.exceptions.ClientError):
        _ = sagemaker_client.create_pipeline(
            PipelineName="APipelineName",
            RoleArn=FAKE_ROLE_ARN,
            PipelineDefinition=" ",
        )
        _ = sagemaker_client.create_pipeline(
            PipelineName="APipelineName",
            RoleArn=FAKE_ROLE_ARN,
            PipelineDefinition=" ",
        )


def test_list_pipelines_none(sagemaker_client):
    response = sagemaker_client.list_pipelines()
    assert isinstance(response, dict)
    assert response["PipelineSummaries"].should.be.empty


def test_list_pipelines_single(sagemaker_client):
    fake_pipeline_names = ["APipelineName"]
    pipelines = [
        {
            "PipelineName": fake_pipeline_names[0],
            "RoleArn": FAKE_ROLE_ARN,
            "PipelineDefinition": " ",
        },
    ]
    _ = create_sagemaker_pipelines(sagemaker_client, pipelines)

    response = sagemaker_client.list_pipelines()
    response["PipelineSummaries"].should.have.length_of(1)
    response["PipelineSummaries"][0]["PipelineArn"].should.equal(
        arn_formatter("pipeline", fake_pipeline_names[0], ACCOUNT_ID, TEST_REGION_NAME)
    )


def test_list_pipelines_multiple(sagemaker_client):
    fake_pipeline_names = ["APipelineName", "BPipelineName"]
    pipelines = [
        {
            "PipelineName": fake_pipeline_name,
            "RoleArn": FAKE_ROLE_ARN,
            "PipelineDefinition": " ",
        }
        for fake_pipeline_name in fake_pipeline_names
    ]
    _ = create_sagemaker_pipelines(sagemaker_client, pipelines)

    response = sagemaker_client.list_pipelines(
        SortBy="Name",
        SortOrder="Ascending",
    )
    response["PipelineSummaries"].should.have.length_of(len(fake_pipeline_names))


def test_list_pipelines_sort_name_ascending(sagemaker_client):
    fake_pipeline_names = ["APipelineName", "BPipelineName", "CPipelineName"]
    pipelines = [
        {
            "PipelineName": fake_pipeline_name,
            "RoleArn": FAKE_ROLE_ARN,
            "PipelineDefinition": " ",
        }
        for fake_pipeline_name in fake_pipeline_names
    ]
    _ = create_sagemaker_pipelines(sagemaker_client, pipelines)

    response = sagemaker_client.list_pipelines(
        SortBy="Name",
        SortOrder="Ascending",
    )
    response["PipelineSummaries"][0]["PipelineArn"].should.equal(
        arn_formatter("pipeline", fake_pipeline_names[0], ACCOUNT_ID, TEST_REGION_NAME)
    )
    response["PipelineSummaries"][-1]["PipelineArn"].should.equal(
        arn_formatter("pipeline", fake_pipeline_names[-1], ACCOUNT_ID, TEST_REGION_NAME)
    )
    response["PipelineSummaries"][1]["PipelineArn"].should.equal(
        arn_formatter("pipeline", fake_pipeline_names[1], ACCOUNT_ID, TEST_REGION_NAME)
    )


def test_list_pipelines_sort_creation_time_descending(sagemaker_client):
    fake_pipeline_names = ["APipelineName", "BPipelineName", "CPipelineName"]
    pipelines = [
        {
            "PipelineName": fake_pipeline_name,
            "RoleArn": FAKE_ROLE_ARN,
            "PipelineDefinition": " ",
        }
        for fake_pipeline_name in fake_pipeline_names
    ]
    _ = create_sagemaker_pipelines(sagemaker_client, pipelines, 1.0)

    response = sagemaker_client.list_pipelines(
        SortBy="CreationTime",
        SortOrder="Descending",
    )
    response["PipelineSummaries"][0]["PipelineArn"].should.equal(
        arn_formatter("pipeline", fake_pipeline_names[-1], ACCOUNT_ID, TEST_REGION_NAME)
    )
    response["PipelineSummaries"][1]["PipelineArn"].should.equal(
        arn_formatter("pipeline", fake_pipeline_names[1], ACCOUNT_ID, TEST_REGION_NAME)
    )
    response["PipelineSummaries"][2]["PipelineArn"].should.equal(
        arn_formatter("pipeline", fake_pipeline_names[0], ACCOUNT_ID, TEST_REGION_NAME)
    )


def test_list_pipelines_max_results(sagemaker_client):
    fake_pipeline_names = ["APipelineName", "BPipelineName", "CPipelineName"]
    pipelines = [
        {
            "PipelineName": fake_pipeline_name,
            "RoleArn": FAKE_ROLE_ARN,
            "PipelineDefinition": " ",
        }
        for fake_pipeline_name in fake_pipeline_names
    ]
    _ = create_sagemaker_pipelines(sagemaker_client, pipelines)

    response = sagemaker_client.list_pipelines(MaxResults=2)
    response["PipelineSummaries"].should.have.length_of(2)


def test_list_pipelines_next_token(sagemaker_client):
    fake_pipeline_names = ["APipelineName"]
    pipelines = [
        {
            "PipelineName": fake_pipeline_names[0],
            "RoleArn": FAKE_ROLE_ARN,
            "PipelineDefinition": " ",
        },
    ]
    _ = create_sagemaker_pipelines(sagemaker_client, pipelines)

    response = sagemaker_client.list_pipelines(NextToken="0")
    response["PipelineSummaries"].should.have.length_of(1)


def test_list_pipelines_pipeline_name_prefix(sagemaker_client):
    fake_pipeline_names = ["APipelineName", "BPipelineName", "CPipelineName"]
    pipelines = [
        {
            "PipelineName": fake_pipeline_name,
            "RoleArn": FAKE_ROLE_ARN,
            "PipelineDefinition": " ",
        }
        for fake_pipeline_name in fake_pipeline_names
    ]
    _ = create_sagemaker_pipelines(sagemaker_client, pipelines)

    response = sagemaker_client.list_pipelines(PipelineNamePrefix="APipe")
    response["PipelineSummaries"].should.have.length_of(1)
    response["PipelineSummaries"][0]["PipelineName"].should.equal("APipelineName")

    response = sagemaker_client.list_pipelines(PipelineNamePrefix="Pipeline")
    response["PipelineSummaries"].should.have.length_of(3)


def test_list_pipelines_created_after(sagemaker_client):
    fake_pipeline_names = ["APipelineName", "BPipelineName", "CPipelineName"]
    pipelines = [
        {
            "PipelineName": fake_pipeline_name,
            "RoleArn": FAKE_ROLE_ARN,
            "PipelineDefinition": " ",
        }
        for fake_pipeline_name in fake_pipeline_names
    ]
    _ = create_sagemaker_pipelines(sagemaker_client, pipelines)

    created_after_str = "2099-12-31 23:59:59"
    response = sagemaker_client.list_pipelines(CreatedAfter=created_after_str)
    assert response["PipelineSummaries"].should.be.empty

    created_after_datetime = datetime.strptime(created_after_str, "%Y-%m-%d %H:%M:%S")
    response = sagemaker_client.list_pipelines(CreatedAfter=created_after_datetime)
    assert response["PipelineSummaries"].should.be.empty

    created_after_timestamp = datetime.timestamp(created_after_datetime)
    response = sagemaker_client.list_pipelines(CreatedAfter=created_after_timestamp)
    assert response["PipelineSummaries"].should.be.empty


def test_list_pipelines_created_before(sagemaker_client):
    fake_pipeline_names = ["APipelineName", "BPipelineName", "CPipelineName"]
    pipelines = [
        {
            "PipelineName": fake_pipeline_name,
            "RoleArn": FAKE_ROLE_ARN,
            "PipelineDefinition": " ",
        }
        for fake_pipeline_name in fake_pipeline_names
    ]
    _ = create_sagemaker_pipelines(sagemaker_client, pipelines)

    created_before_str = "2000-12-31 23:59:59"
    response = sagemaker_client.list_pipelines(CreatedBefore=created_before_str)
    assert response["PipelineSummaries"].should.be.empty

    created_before_datetime = datetime.strptime(created_before_str, "%Y-%m-%d %H:%M:%S")
    response = sagemaker_client.list_pipelines(CreatedBefore=created_before_datetime)
    assert response["PipelineSummaries"].should.be.empty

    created_before_timestamp = datetime.timestamp(created_before_datetime)
    response = sagemaker_client.list_pipelines(CreatedBefore=created_before_timestamp)
    assert response["PipelineSummaries"].should.be.empty


@pytest.mark.parametrize(
    "list_pipelines_kwargs",
    [
        {"MaxResults": 200},
        {"NextToken": "some-invalid-next-token"},
        {"SortOrder": "some-invalid-sort-order"},
        {"SortBy": "some-invalid-sort-by"},
    ],
)
def test_list_pipelines_invalid_values(sagemaker_client, list_pipelines_kwargs):
    with pytest.raises(botocore.exceptions.ClientError):
        _ = sagemaker_client.list_pipelines(**list_pipelines_kwargs)


def test_delete_pipeline_exists(sagemaker_client):
    fake_pipeline_names = ["APipelineName", "BPipelineName", "CPipelineName"]
    pipelines = [
        {
            "PipelineName": fake_pipeline_name,
            "RoleArn": FAKE_ROLE_ARN,
            "PipelineDefinition": " ",
        }
        for fake_pipeline_name in fake_pipeline_names
    ]
    _ = create_sagemaker_pipelines(sagemaker_client, pipelines)
    pipeline_name_delete, pipeline_names_remain = (
        fake_pipeline_names[0],
        fake_pipeline_names[1:],
    )

    response = sagemaker_client.delete_pipeline(PipelineName=pipeline_name_delete)
    assert response["PipelineArn"].endswith(pipeline_name_delete)

    response = sagemaker_client.list_pipelines(PipelineNamePrefix=pipeline_name_delete)
    assert response["PipelineSummaries"].should.be.empty

    response = sagemaker_client.list_pipelines()
    pipeline_names_exist = [
        pipeline["PipelineName"] for pipeline in response["PipelineSummaries"]
    ]
    assert set(pipeline_names_remain) == set(pipeline_names_exist)


def test_delete_pipeline_not_exists(sagemaker_client):
    with pytest.raises(botocore.exceptions.ClientError):
        _ = sagemaker_client.delete_pipeline(PipelineName="some-pipeline-name")


def test_update_pipeline_not_exists(sagemaker_client):
    with pytest.raises(botocore.exceptions.ClientError):
        _ = sagemaker_client.update_pipeline(PipelineName="some-pipeline-name")


def test_update_pipeline_invalid_kwargs(sagemaker_client):
    pipeline_name = "APipelineName"
    pipeline = {
        "PipelineName": pipeline_name,
        "RoleArn": FAKE_ROLE_ARN,
        "PipelineDefinition": " ",
    }
    _ = create_sagemaker_pipelines(sagemaker_client, [pipeline])

    with pytest.raises(botocore.exceptions.ParamValidationError):
        sagemaker_client.update_pipeline(
            PipelineName=pipeline_name,
            **{"InvalidKwarg": "some-value"},
        )


def test_update_pipeline_no_update(sagemaker_client):
    pipeline_name = "APipelineName"
    pipeline = {
        "PipelineName": pipeline_name,
        "RoleArn": FAKE_ROLE_ARN,
        "PipelineDefinition": " ",
    }
    _ = create_sagemaker_pipelines(sagemaker_client, [pipeline])

    response = sagemaker_client.update_pipeline(PipelineName=pipeline_name)
    response["PipelineArn"].should.equal(
        arn_formatter("pipeline", pipeline_name, ACCOUNT_ID, TEST_REGION_NAME)
    )
    response = sagemaker_client.list_pipelines()
    response["PipelineSummaries"][0]["PipelineName"].should.equal(pipeline_name)


def test_update_pipeline_add_attribute(sagemaker_client):
    pipeline_name = "APipelineName"
    pipeline_display_name_update = "APipelineDisplayName"

    pipeline = {
        "PipelineName": pipeline_name,
        "RoleArn": FAKE_ROLE_ARN,
        "PipelineDefinition": " ",
    }
    _ = create_sagemaker_pipelines(sagemaker_client, [pipeline])
    response = sagemaker_client.list_pipelines()
    response["PipelineSummaries"][0]["PipelineDisplayName"].should.equal(pipeline_name)

    _ = sagemaker_client.update_pipeline(
        PipelineName=pipeline_name,
        PipelineDisplayName=pipeline_display_name_update,
    )
    response = sagemaker_client.list_pipelines()
    response["PipelineSummaries"][0]["PipelineDisplayName"].should.equal(
        pipeline_display_name_update
    )
    response["PipelineSummaries"][0].should.have.length_of(6)


def test_update_pipeline_update_change_attribute(sagemaker_client):
    pipeline_name = "APipelineName"
    role_arn_update = f"{FAKE_ROLE_ARN}Test"
    pipeline = {
        "PipelineName": pipeline_name,
        "RoleArn": FAKE_ROLE_ARN,
        "PipelineDefinition": " ",
    }
    _ = create_sagemaker_pipelines(sagemaker_client, [pipeline])

    _ = sagemaker_client.update_pipeline(
        PipelineName=pipeline_name,
        RoleArn=role_arn_update,
    )
    response = sagemaker_client.list_pipelines()
    response["PipelineSummaries"][0]["RoleArn"].should.equal(role_arn_update)
    response["PipelineSummaries"][0].should.have.length_of(6)


def test_describe_pipeline_not_exists(sagemaker_client):
    with pytest.raises(botocore.exceptions.ClientError):
        _ = sagemaker_client.describe_pipeline(PipelineName="some-pipeline-name")


@pytest.mark.parametrize(
    "pipeline,expected_response_length",
    [
        (
            {
                "PipelineName": "APipelineName",
                "RoleArn": FAKE_ROLE_ARN,
                "PipelineDefinition": " ",
            },
            11,
        ),
        (
            {
                "PipelineName": "BPipelineName",
                "RoleArn": FAKE_ROLE_ARN,
                "PipelineDefinition": " ",
                "PipelineDescription": "some pipeline description",
            },
            12,
        ),
    ],
)
def test_describe_pipeline_exists(sagemaker_client, pipeline, expected_response_length):
    _ = create_sagemaker_pipelines(sagemaker_client, [pipeline])
    response = sagemaker_client.describe_pipeline(PipelineName=pipeline["PipelineName"])
    response.should.have.length_of(expected_response_length)<|MERGE_RESOLUTION|>--- conflicted
+++ resolved
@@ -10,26 +10,19 @@
 
 from moto.s3 import mock_s3
 from moto.core import DEFAULT_ACCOUNT_ID as ACCOUNT_ID
-<<<<<<< HEAD
 from moto.sagemaker.exceptions import ValidationError
 from moto.sagemaker.utils import (
-    arn_formatter,
-    load_pipeline_definition_from_s3,
     get_pipeline_from_name,
     get_pipeline_execution_from_arn,
     get_pipeline_name_from_execution_arn,
 )
 from moto.sagemaker.models import FakePipeline
+from moto.sagemaker.utils import arn_formatter, load_pipeline_definition_from_s3
+
 
 FAKE_ROLE_ARN = f"arn:aws:iam::{ACCOUNT_ID}:role/FakeRole"
 TEST_REGION_NAME = "us-west-1"
 
-=======
-from moto.sagemaker.utils import arn_formatter, load_pipeline_definition_from_s3
-
-FAKE_ROLE_ARN = f"arn:aws:iam::{ACCOUNT_ID}:role/FakeRole"
-TEST_REGION_NAME = "us-west-1"
->>>>>>> 6da12892
 
 @contextmanager
 def setup_s3_pipeline_definition(bucket_name, object_key, pipeline_definition):
@@ -45,23 +38,6 @@
     )
     yield
 
-<<<<<<< HEAD
-=======
-@contextmanager
-def setup_s3_pipeline_definition(bucket_name, object_key, pipeline_definition):
-    client = boto3.client("s3")
-    client.create_bucket(
-        Bucket=bucket_name,
-        CreateBucketConfiguration={"LocationConstraint": TEST_REGION_NAME},
-    )
-    client.put_object(
-        Body=json.dumps(pipeline_definition),
-        Bucket=bucket_name,
-        Key=object_key,
-    )
-    yield
-
->>>>>>> 6da12892
     client.delete_object(Bucket=bucket_name, Key=object_key)
     client.delete_bucket(Bucket=bucket_name)
 
@@ -80,7 +56,6 @@
     return responses
 
 
-<<<<<<< HEAD
 def test_utils_get_pipeline_from_name_exists():
     fake_pipeline_names = ["APipelineName", "BPipelineName"]
     pipelines = {
@@ -265,8 +240,6 @@
     observed_pipeline_execution_arn.should.be.equal(expected_pipeline_execution_arn)
 
 
-=======
->>>>>>> 6da12892
 def test_load_pipeline_definition_from_s3():
     if settings.TEST_SERVER_MODE:
         raise SkipTest(
