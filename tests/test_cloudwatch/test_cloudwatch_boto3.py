import boto3
import pytest
import pytz
import sure  # noqa # pylint: disable=unused-import

from botocore.exceptions import ClientError
from datetime import datetime, timedelta
from dateutil.tz import tzutc
from decimal import Decimal
from freezegun import freeze_time
from operator import itemgetter
from uuid import uuid4

<<<<<<< HEAD
from moto import mock_cloudwatch, mock_s3
from moto.cloudwatch.utils import make_arn_for_alarm
=======
from moto import mock_cloudwatch
>>>>>>> 2247fb4d
from moto.core import ACCOUNT_ID


@mock_cloudwatch
def test_put_metric_data_no_dimensions():
    conn = boto3.client("cloudwatch", region_name="us-east-1")

    conn.put_metric_data(
        Namespace="tester", MetricData=[dict(MetricName="metric", Value=1.5)]
    )

    metrics = conn.list_metrics()["Metrics"]
    metrics.should.have.length_of(1)
    metric = metrics[0]
    metric["Namespace"].should.equal("tester")
    metric["MetricName"].should.equal("metric")


@mock_cloudwatch
def test_put_metric_data_can_not_have_nan():
    client = boto3.client("cloudwatch", region_name="us-west-2")
    utc_now = datetime.now(tz=pytz.utc)
    with pytest.raises(ClientError) as exc:
        client.put_metric_data(
            Namespace="mynamespace",
            MetricData=[
                {
                    "MetricName": "mymetric",
                    "Timestamp": utc_now,
                    "Value": Decimal("NaN"),
                    "Unit": "Count",
                }
            ],
        )
    err = exc.value.response["Error"]
    err["Code"].should.equal("InvalidParameterValue")
    err["Message"].should.equal(
        "The value NaN for parameter MetricData.member.1.Value is invalid."
    )


@mock_cloudwatch
def test_put_metric_data_with_statistics():
    conn = boto3.client("cloudwatch", region_name="us-east-1")
    utc_now = datetime.now(tz=pytz.utc)

    conn.put_metric_data(
        Namespace="tester",
        MetricData=[
            dict(
                MetricName="statmetric",
                Timestamp=utc_now,
                # no Value to test  https://github.com/spulec/moto/issues/1615
                StatisticValues=dict(
                    SampleCount=123.0, Sum=123.0, Minimum=123.0, Maximum=123.0
                ),
                Unit="Milliseconds",
                StorageResolution=123,
            )
        ],
    )

    metrics = conn.list_metrics()["Metrics"]
    metrics.should.have.length_of(1)
    metric = metrics[0]
    metric["Namespace"].should.equal("tester")
    metric["MetricName"].should.equal("statmetric")
    # TODO: test statistics - https://github.com/spulec/moto/issues/1615


@mock_cloudwatch
def test_get_metric_statistics():
    conn = boto3.client("cloudwatch", region_name="us-east-1")
    utc_now = datetime.now(tz=pytz.utc)

    conn.put_metric_data(
        Namespace="tester",
        MetricData=[dict(MetricName="metric", Value=1.5, Timestamp=utc_now)],
    )

    stats = conn.get_metric_statistics(
        Namespace="tester",
        MetricName="metric",
        StartTime=utc_now - timedelta(seconds=60),
        EndTime=utc_now + timedelta(seconds=60),
        Period=60,
        Statistics=["SampleCount", "Sum"],
    )

    stats["Datapoints"].should.have.length_of(1)
    datapoint = stats["Datapoints"][0]
    datapoint["SampleCount"].should.equal(1.0)
    datapoint["Sum"].should.equal(1.5)


@mock_cloudwatch
def test_get_metric_statistics_dimensions():
    conn = boto3.client("cloudwatch", region_name="us-east-1")
    utc_now = datetime.now(tz=pytz.utc)

    # put metric data with different dimensions
    dimensions1 = [{"Name": "dim1", "Value": "v1"}]
    dimensions2 = dimensions1 + [{"Name": "dim2", "Value": "v2"}]
    metric_name = "metr-stats-dims"
    conn.put_metric_data(
        Namespace="tester",
        MetricData=[
            dict(
                MetricName=metric_name,
                Value=1,
                Timestamp=utc_now,
                Dimensions=dimensions1,
            )
        ],
    )
    conn.put_metric_data(
        Namespace="tester",
        MetricData=[
            dict(
                MetricName=metric_name,
                Value=2,
                Timestamp=utc_now,
                Dimensions=dimensions1,
            )
        ],
    )
    conn.put_metric_data(
        Namespace="tester",
        MetricData=[
            dict(
                MetricName=metric_name,
                Value=6,
                Timestamp=utc_now,
                Dimensions=dimensions2,
            )
        ],
    )

    # list of (<kwargs>, <expectedSum>, <expectedAverage>)
    params_list = (
        # get metric stats with no restriction on dimensions
        ({}, 9, 3),
        # get metric stats for dimensions1 (should also cover dimensions2)
        ({"Dimensions": dimensions1}, 9, 3),
        # get metric stats for dimensions2 only
        ({"Dimensions": dimensions2}, 6, 6),
    )

    for params in params_list:
        stats = conn.get_metric_statistics(
            Namespace="tester",
            MetricName=metric_name,
            StartTime=utc_now - timedelta(seconds=60),
            EndTime=utc_now + timedelta(seconds=60),
            Period=60,
            Statistics=["Average", "Sum"],
            **params[0],
        )
        stats["Datapoints"].should.have.length_of(1)
        datapoint = stats["Datapoints"][0]
        datapoint["Sum"].should.equal(params[1])
        datapoint["Average"].should.equal(params[2])


@mock_cloudwatch
def test_duplicate_put_metric_data():
    conn = boto3.client("cloudwatch", region_name="us-east-1")
    utc_now = datetime.now(tz=pytz.utc)

    conn.put_metric_data(
        Namespace="tester",
        MetricData=[
            dict(
                MetricName="metric",
                Dimensions=[{"Name": "Name", "Value": "B"}],
                Value=1.5,
                Timestamp=utc_now,
            )
        ],
    )

    result = conn.list_metrics(
        Namespace="tester", Dimensions=[{"Name": "Name", "Value": "B"}]
    )["Metrics"]
    len(result).should.equal(1)

    conn.put_metric_data(
        Namespace="tester",
        MetricData=[
            dict(
                MetricName="metric",
                Dimensions=[{"Name": "Name", "Value": "B"}],
                Value=1.5,
                Timestamp=utc_now,
            )
        ],
    )

    result = conn.list_metrics(
        Namespace="tester", Dimensions=[{"Name": "Name", "Value": "B"}]
    )["Metrics"]
    len(result).should.equal(1)
    result.should.equal(
        [
            {
                "Namespace": "tester",
                "MetricName": "metric",
                "Dimensions": [{"Name": "Name", "Value": "B"}],
            }
        ]
    )

    conn.put_metric_data(
        Namespace="tester",
        MetricData=[
            dict(
                MetricName="metric",
                Dimensions=[
                    {"Name": "Name", "Value": "B"},
                    {"Name": "Name", "Value": "C"},
                ],
                Value=1.5,
                Timestamp=utc_now,
            )
        ],
    )

    result = conn.list_metrics(
        Namespace="tester", Dimensions=[{"Name": "Name", "Value": "B"}]
    )["Metrics"]
    result.should.equal(
        [
            {
                "Namespace": "tester",
                "MetricName": "metric",
                "Dimensions": [{"Name": "Name", "Value": "B"}],
            },
            {
                "Namespace": "tester",
                "MetricName": "metric",
                "Dimensions": [
                    {"Name": "Name", "Value": "B"},
                    {"Name": "Name", "Value": "C"},
                ],
            },
        ]
    )

    result = conn.list_metrics(
        Namespace="tester", Dimensions=[{"Name": "Name", "Value": "C"}]
    )["Metrics"]
    result.should.equal(
        [
            {
                "Namespace": "tester",
                "MetricName": "metric",
                "Dimensions": [
                    {"Name": "Name", "Value": "B"},
                    {"Name": "Name", "Value": "C"},
                ],
            }
        ]
    )


@mock_cloudwatch
@freeze_time("2020-02-10 18:44:05")
def test_custom_timestamp():
    utc_now = datetime.now(tz=pytz.utc)
    time = "2020-02-10T18:44:09Z"
    cw = boto3.client("cloudwatch", "eu-west-1")

    cw.put_metric_data(
        Namespace="tester",
        MetricData=[dict(MetricName="metric1", Value=1.5, Timestamp=time)],
    )

    cw.put_metric_data(
        Namespace="tester",
        MetricData=[
            dict(MetricName="metric2", Value=1.5, Timestamp=datetime(2020, 2, 10))
        ],
    )

    cw.get_metric_statistics(
        Namespace="tester",
        MetricName="metric",
        StartTime=utc_now - timedelta(seconds=60),
        EndTime=utc_now + timedelta(seconds=60),
        Period=60,
        Statistics=["SampleCount", "Sum"],
    )
    # TODO: What are we actually testing here?


@mock_cloudwatch
def test_list_metrics():
    cloudwatch = boto3.client("cloudwatch", "eu-west-1")
    # Verify namespace has to exist
    res = cloudwatch.list_metrics(Namespace="unknown/")["Metrics"]
    res.should.be.empty
    # Create some metrics to filter on
    create_metrics(cloudwatch, namespace="list_test_1/", metrics=4, data_points=2)
    create_metrics(cloudwatch, namespace="list_test_2/", metrics=4, data_points=2)
    # Verify we can retrieve everything
    res = cloudwatch.list_metrics()["Metrics"]
    len(res).should.equal(16)  # 2 namespaces * 4 metrics * 2 data points
    # Verify we can filter by namespace/metric name
    res = cloudwatch.list_metrics(Namespace="list_test_1/")["Metrics"]
    len(res).should.equal(8)  # 1 namespace * 4 metrics * 2 data points
    res = cloudwatch.list_metrics(Namespace="list_test_1/", MetricName="metric1")[
        "Metrics"
    ]
    len(res).should.equal(2)  # 1 namespace * 1 metrics * 2 data points
    # Verify format
    res.should.equal(
        [
            {"Namespace": "list_test_1/", "Dimensions": [], "MetricName": "metric1",},
            {"Namespace": "list_test_1/", "Dimensions": [], "MetricName": "metric1",},
        ]
    )
    # Verify unknown namespace still has no results
    res = cloudwatch.list_metrics(Namespace="unknown/")["Metrics"]
    res.should.be.empty


@mock_cloudwatch
def test_list_metrics_paginated():
    cloudwatch = boto3.client("cloudwatch", "eu-west-1")
    # Verify that only a single page of metrics is returned
    cloudwatch.list_metrics().shouldnt.have.key("NextToken")
    # Verify we can't pass a random NextToken
    with pytest.raises(ClientError) as e:
        cloudwatch.list_metrics(NextToken=str(uuid4()))
    e.value.response["Error"]["Message"].should.equal(
        "Request parameter NextToken is invalid"
    )
    # Add a boatload of metrics
    create_metrics(cloudwatch, namespace="test", metrics=100, data_points=1)
    # Verify that a single page is returned until we've reached 500
    first_page = cloudwatch.list_metrics()
    first_page["Metrics"].shouldnt.be.empty
    len(first_page["Metrics"]).should.equal(100)
    create_metrics(cloudwatch, namespace="test", metrics=200, data_points=2)
    first_page = cloudwatch.list_metrics()
    len(first_page["Metrics"]).should.equal(500)
    first_page.shouldnt.contain("NextToken")
    # Verify that adding more data points results in pagination
    create_metrics(cloudwatch, namespace="test", metrics=60, data_points=10)
    first_page = cloudwatch.list_metrics()
    len(first_page["Metrics"]).should.equal(500)
    first_page["NextToken"].shouldnt.be.empty
    # Retrieve second page - and verify there's more where that came from
    second_page = cloudwatch.list_metrics(NextToken=first_page["NextToken"])
    len(second_page["Metrics"]).should.equal(500)
    second_page.should.contain("NextToken")
    # Last page should only have the last 100 results, and no NextToken (indicating that pagination is finished)
    third_page = cloudwatch.list_metrics(NextToken=second_page["NextToken"])
    len(third_page["Metrics"]).should.equal(100)
    third_page.shouldnt.contain("NextToken")
    # Verify that we can't reuse an existing token
    with pytest.raises(ClientError) as e:
        cloudwatch.list_metrics(NextToken=first_page["NextToken"])
    e.value.response["Error"]["Message"].should.equal(
        "Request parameter NextToken is invalid"
    )


@mock_cloudwatch
def test_list_metrics_without_value():
    cloudwatch = boto3.client("cloudwatch", "eu-west-1")
    # Create some metrics to filter on
    create_metrics_with_dimensions(cloudwatch, namespace="MyNamespace", data_points=3)
    # Verify we can filter by namespace/metric name
    res = cloudwatch.list_metrics(Namespace="MyNamespace")["Metrics"]
    res.should.have.length_of(3)
    # Verify we can filter by Dimension without value
    results = cloudwatch.list_metrics(
        Namespace="MyNamespace", MetricName="MyMetric", Dimensions=[{"Name": "D1"}]
    )["Metrics"]

    results.should.have.length_of(1)
    results[0]["Namespace"].should.equals("MyNamespace")
    results[0]["MetricName"].should.equal("MyMetric")
    results[0]["Dimensions"].should.equal([{"Name": "D1", "Value": "V1"}])


def create_metrics(cloudwatch, namespace, metrics=5, data_points=5):
    for i in range(0, metrics):
        metric_name = "metric" + str(i)
        for j in range(0, data_points):
            cloudwatch.put_metric_data(
                Namespace=namespace,
                MetricData=[{"MetricName": metric_name, "Value": j, "Unit": "Seconds"}],
            )


def create_metrics_with_dimensions(cloudwatch, namespace, data_points=5):
    for j in range(0, data_points):
        cloudwatch.put_metric_data(
            Namespace=namespace,
            MetricData=[
                {
                    "MetricName": "MyMetric",
                    "Dimensions": [{"Name": f"D{j}", "Value": f"V{j}"}],
                    "Unit": "Seconds",
                }
            ],
        )


@mock_cloudwatch
def test_get_metric_data_within_timeframe():
    utc_now = datetime.now(tz=pytz.utc)
    cloudwatch = boto3.client("cloudwatch", "eu-west-1")
    namespace1 = "my_namespace/"
    # put metric data
    values = [0, 2, 4, 3.5, 7, 100]
    cloudwatch.put_metric_data(
        Namespace=namespace1,
        MetricData=[
            {"MetricName": "metric1", "Value": val, "Unit": "Seconds"} for val in values
        ],
    )
    # get_metric_data
    stats = ["Average", "Sum", "Minimum", "Maximum"]
    response = cloudwatch.get_metric_data(
        MetricDataQueries=[
            {
                "Id": "result_" + stat,
                "MetricStat": {
                    "Metric": {"Namespace": namespace1, "MetricName": "metric1"},
                    "Period": 60,
                    "Stat": stat,
                },
            }
            for stat in stats
        ],
        StartTime=utc_now - timedelta(seconds=60),
        EndTime=utc_now + timedelta(seconds=60),
    )
    #
    # Assert Average/Min/Max/Sum is returned as expected
    avg = [
        res for res in response["MetricDataResults"] if res["Id"] == "result_Average"
    ][0]
    avg["Label"].should.equal("metric1 Average")
    avg["StatusCode"].should.equal("Complete")
    [int(val) for val in avg["Values"]].should.equal([19])

    sum_ = [res for res in response["MetricDataResults"] if res["Id"] == "result_Sum"][
        0
    ]
    sum_["Label"].should.equal("metric1 Sum")
    sum_["StatusCode"].should.equal("Complete")
    [val for val in sum_["Values"]].should.equal([sum(values)])

    min_ = [
        res for res in response["MetricDataResults"] if res["Id"] == "result_Minimum"
    ][0]
    min_["Label"].should.equal("metric1 Minimum")
    min_["StatusCode"].should.equal("Complete")
    [int(val) for val in min_["Values"]].should.equal([0])

    max_ = [
        res for res in response["MetricDataResults"] if res["Id"] == "result_Maximum"
    ][0]
    max_["Label"].should.equal("metric1 Maximum")
    max_["StatusCode"].should.equal("Complete")
    [int(val) for val in max_["Values"]].should.equal([100])


@mock_cloudwatch
def test_get_metric_data_partially_within_timeframe():
    utc_now = datetime.now(tz=pytz.utc)
    yesterday = utc_now - timedelta(days=1)
    last_week = utc_now - timedelta(days=7)
    cloudwatch = boto3.client("cloudwatch", "eu-west-1")
    namespace1 = "my_namespace/"
    # put metric data
    cloudwatch.put_metric_data(
        Namespace=namespace1,
        MetricData=[
            {
                "MetricName": "metric1",
                "Value": 10,
                "Unit": "Seconds",
                "Timestamp": utc_now,
            }
        ],
    )
    cloudwatch.put_metric_data(
        Namespace=namespace1,
        MetricData=[
            {
                "MetricName": "metric1",
                "Value": 20,
                "Unit": "Seconds",
                "Timestamp": yesterday,
            }
        ],
    )

    cloudwatch.put_metric_data(
        Namespace=namespace1,
        MetricData=[
            {
                "MetricName": "metric1",
                "Value": 50,
                "Unit": "Seconds",
                "Timestamp": last_week,
            },
            {
                "MetricName": "metric1",
                "Value": 10,
                "Unit": "Seconds",
                "Timestamp": last_week + timedelta(seconds=10),
            },
            {
                "MetricName": "metric1",
                "Value": 20,
                "Unit": "Seconds",
                "Timestamp": last_week + timedelta(seconds=15),
            },
            {
                "MetricName": "metric1",
                "Value": 40,
                "Unit": "Seconds",
                "Timestamp": last_week + timedelta(seconds=30),
            },
        ],
    )

    # data for average, min, max

    def get_data(start, end, stat="Sum", scanBy="TimestampAscending"):
        # get_metric_data
        response = cloudwatch.get_metric_data(
            MetricDataQueries=[
                {
                    "Id": "result",
                    "MetricStat": {
                        "Metric": {"Namespace": namespace1, "MetricName": "metric1"},
                        "Period": 60,
                        "Stat": stat,
                    },
                }
            ],
            StartTime=start,
            EndTime=end,
            ScanBy=scanBy,
        )
        return response

    response = get_data(
        start=yesterday - timedelta(seconds=60), end=utc_now + timedelta(seconds=60),
    )

    # Assert Last week's data is not returned
    len(response["MetricDataResults"]).should.equal(1)
    sum_ = response["MetricDataResults"][0]
    sum_["Label"].should.equal("metric1 Sum")
    sum_["StatusCode"].should.equal("Complete")
    sum_["Values"].should.equal([20.0, 10.0])
    response = get_data(
        start=yesterday - timedelta(seconds=60),
        end=utc_now + timedelta(seconds=60),
        scanBy="TimestampDescending",
    )
    response["MetricDataResults"][0]["Values"].should.equal([10.0, 20.0])

    response = get_data(
        start=last_week - timedelta(seconds=1),
        end=utc_now + timedelta(seconds=60),
        stat="Average",
    )
    # assert average
    response["MetricDataResults"][0]["Values"].should.equal([30.0, 20.0, 10.0])

    response = get_data(
        start=last_week - timedelta(seconds=1),
        end=utc_now + timedelta(seconds=60),
        stat="Maximum",
    )
    # assert maximum
    response["MetricDataResults"][0]["Values"].should.equal([50.0, 20.0, 10.0])

    response = get_data(
        start=last_week - timedelta(seconds=1),
        end=utc_now + timedelta(seconds=60),
        stat="Minimum",
    )
    # assert minimum
    response["MetricDataResults"][0]["Values"].should.equal([10.0, 20.0, 10.0])


@mock_cloudwatch
def test_get_metric_data_outside_timeframe():
    utc_now = datetime.now(tz=pytz.utc)
    last_week = utc_now - timedelta(days=7)
    cloudwatch = boto3.client("cloudwatch", "eu-west-1")
    namespace1 = "my_namespace/"
    # put metric data
    cloudwatch.put_metric_data(
        Namespace=namespace1,
        MetricData=[
            {
                "MetricName": "metric1",
                "Value": 50,
                "Unit": "Seconds",
                "Timestamp": last_week,
            }
        ],
    )
    # get_metric_data
    response = cloudwatch.get_metric_data(
        MetricDataQueries=[
            {
                "Id": "result",
                "MetricStat": {
                    "Metric": {"Namespace": namespace1, "MetricName": "metric1"},
                    "Period": 60,
                    "Stat": "Sum",
                },
            }
        ],
        StartTime=utc_now - timedelta(seconds=60),
        EndTime=utc_now + timedelta(seconds=60),
    )
    #
    # Assert Last week's data is not returned
    len(response["MetricDataResults"]).should.equal(1)
    response["MetricDataResults"][0]["Id"].should.equal("result")
    response["MetricDataResults"][0]["StatusCode"].should.equal("Complete")
    response["MetricDataResults"][0]["Values"].should.equal([])


@mock_cloudwatch
def test_get_metric_data_for_multiple_metrics():
    utc_now = datetime.now(tz=pytz.utc)
    cloudwatch = boto3.client("cloudwatch", "eu-west-1")
    namespace = "my_namespace/"
    # put metric data
    cloudwatch.put_metric_data(
        Namespace=namespace,
        MetricData=[
            {
                "MetricName": "metric1",
                "Value": 50,
                "Unit": "Seconds",
                "Timestamp": utc_now,
            }
        ],
    )
    cloudwatch.put_metric_data(
        Namespace=namespace,
        MetricData=[
            {
                "MetricName": "metric2",
                "Value": 25,
                "Unit": "Seconds",
                "Timestamp": utc_now,
            }
        ],
    )
    # get_metric_data
    response = cloudwatch.get_metric_data(
        MetricDataQueries=[
            {
                "Id": "result1",
                "MetricStat": {
                    "Metric": {"Namespace": namespace, "MetricName": "metric1"},
                    "Period": 60,
                    "Stat": "Sum",
                },
            },
            {
                "Id": "result2",
                "MetricStat": {
                    "Metric": {"Namespace": namespace, "MetricName": "metric2"},
                    "Period": 60,
                    "Stat": "Sum",
                },
            },
        ],
        StartTime=utc_now - timedelta(seconds=60),
        EndTime=utc_now + timedelta(seconds=60),
    )
    #
    len(response["MetricDataResults"]).should.equal(2)

    res1 = [res for res in response["MetricDataResults"] if res["Id"] == "result1"][0]
    res1["Values"].should.equal([50.0])

    res2 = [res for res in response["MetricDataResults"] if res["Id"] == "result2"][0]
    res2["Values"].should.equal([25.0])


@mock_cloudwatch
<<<<<<< HEAD
@mock_s3
def test_cloudwatch_return_s3_metrics():
    utc_now = datetime.now(tz=pytz.utc)
    bucket_name = "examplebucket"
    cloudwatch = boto3.client("cloudwatch", "eu-west-3")

    # given
    s3 = boto3.resource("s3")
    bucket = s3.Bucket(bucket_name)
    bucket.create(CreateBucketConfiguration={"LocationConstraint": "eu-west-3"})
    bucket.put_object(Body=b"ABCD", Key="file.txt")

    # when
    metrics = cloudwatch.list_metrics(
        Dimensions=[{"Name": "BucketName", "Value": bucket_name}]
    )["Metrics"]

    # then
    metrics.should.have.length_of(2)
    metrics.should.contain(
        {
            "Namespace": "AWS/S3",
            "MetricName": "NumberOfObjects",
            "Dimensions": [
                {"Name": "StorageType", "Value": "AllStorageTypes"},
                {"Name": "BucketName", "Value": bucket_name},
            ],
        }
    )
    metrics.should.contain(
        {
            "Namespace": "AWS/S3",
            "MetricName": "BucketSizeBytes",
            "Dimensions": [
                {"Name": "StorageType", "Value": "StandardStorage"},
                {"Name": "BucketName", "Value": bucket_name},
            ],
        }
    )

    # when
    stats = cloudwatch.get_metric_statistics(
        Namespace="AWS/S3",
        MetricName="BucketSizeBytes",
        Dimensions=[
            {"Name": "BucketName", "Value": bucket_name},
            {"Name": "StorageType", "Value": "StandardStorage"},
        ],
        StartTime=utc_now - timedelta(days=2),
        EndTime=utc_now,
        Period=86400,
        Statistics=["Average"],
        Unit="Bytes",
    )

    # then
    stats.should.have.key("Label").equal("BucketSizeBytes")
    stats.should.have.key("Datapoints").length_of(1)
    data_point = stats["Datapoints"][0]
    data_point.should.have.key("Average").being.above(0)
    data_point.should.have.key("Unit").being.equal("Bytes")

    # when
    stats = cloudwatch.get_metric_statistics(
        Namespace="AWS/S3",
        MetricName="NumberOfObjects",
        Dimensions=[
            {"Name": "BucketName", "Value": bucket_name},
            {"Name": "StorageType", "Value": "AllStorageTypes"},
        ],
        StartTime=utc_now - timedelta(days=2),
        EndTime=utc_now,
        Period=86400,
        Statistics=["Average"],
    )

    # then
    stats.should.have.key("Label").equal("NumberOfObjects")
    stats.should.have.key("Datapoints").length_of(1)
    data_point = stats["Datapoints"][0]
    data_point.should.have.key("Average").being.equal(1)
    data_point.should.have.key("Unit").being.equal("Count")
=======
def test_put_metric_alarm():
    # given
    region_name = "eu-central-1"
    client = boto3.client("cloudwatch", region_name=region_name)
    alarm_name = "test-alarm"
    sns_topic_arn = f"arn:aws:sns:${region_name}:${ACCOUNT_ID}:test-topic"

    # when
    client.put_metric_alarm(
        AlarmName=alarm_name,
        AlarmDescription="test alarm",
        ActionsEnabled=True,
        OKActions=[sns_topic_arn],
        AlarmActions=[sns_topic_arn],
        InsufficientDataActions=[sns_topic_arn],
        MetricName="5XXError",
        Namespace="AWS/ApiGateway",
        Statistic="Sum",
        Dimensions=[
            {"Name": "ApiName", "Value": "test-api"},
            {"Name": "Stage", "Value": "default"},
        ],
        Period=60,
        Unit="Seconds",
        EvaluationPeriods=1,
        DatapointsToAlarm=1,
        Threshold=1.0,
        ComparisonOperator="GreaterThanOrEqualToThreshold",
        TreatMissingData="notBreaching",
        Tags=[{"Key": "key-1", "Value": "value-1"}],
    )

    # then
    alarms = client.describe_alarms(AlarmNames=[alarm_name])["MetricAlarms"]
    alarms.should.have.length_of(1)

    alarm = alarms[0]
    alarm["AlarmName"].should.equal(alarm_name)
    alarm["AlarmArn"].should.equal(
        f"arn:aws:cloudwatch:{region_name}:{ACCOUNT_ID}:alarm:{alarm_name}"
    )
    alarm["AlarmDescription"].should.equal("test alarm")
    alarm["AlarmConfigurationUpdatedTimestamp"].should.be.a(datetime)
    alarm["AlarmConfigurationUpdatedTimestamp"].tzinfo.should.equal(tzutc())
    alarm["ActionsEnabled"].should.be.ok
    alarm["OKActions"].should.equal([sns_topic_arn])
    alarm["AlarmActions"].should.equal([sns_topic_arn])
    alarm["InsufficientDataActions"].should.equal([sns_topic_arn])
    alarm["StateValue"].should.equal("OK")
    alarm["StateReason"].should.equal("Unchecked: Initial alarm creation")
    alarm["StateUpdatedTimestamp"].should.be.a(datetime)
    alarm["StateUpdatedTimestamp"].tzinfo.should.equal(tzutc())
    alarm["MetricName"].should.equal("5XXError")
    alarm["Namespace"].should.equal("AWS/ApiGateway")
    alarm["Statistic"].should.equal("Sum")
    sorted(alarm["Dimensions"], key=itemgetter("Name")).should.equal(
        sorted(
            [
                {"Name": "ApiName", "Value": "test-api"},
                {"Name": "Stage", "Value": "default"},
            ],
            key=itemgetter("Name"),
        )
    )
    alarm["Period"].should.equal(60)
    alarm["Unit"].should.equal("Seconds")
    alarm["EvaluationPeriods"].should.equal(1)
    alarm["DatapointsToAlarm"].should.equal(1)
    alarm["Threshold"].should.equal(1.0)
    alarm["ComparisonOperator"].should.equal("GreaterThanOrEqualToThreshold")
    alarm["TreatMissingData"].should.equal("notBreaching")


@mock_cloudwatch
def test_put_metric_alarm_with_percentile():
    # given
    region_name = "eu-central-1"
    client = boto3.client("cloudwatch", region_name=region_name)
    alarm_name = "test-alarm"

    # when
    client.put_metric_alarm(
        AlarmName=alarm_name,
        AlarmDescription="test alarm",
        ActionsEnabled=True,
        MetricName="5XXError",
        Namespace="AWS/ApiGateway",
        ExtendedStatistic="p90",
        Dimensions=[
            {"Name": "ApiName", "Value": "test-api"},
            {"Name": "Stage", "Value": "default"},
        ],
        Period=60,
        Unit="Seconds",
        EvaluationPeriods=1,
        DatapointsToAlarm=1,
        Threshold=1.0,
        ComparisonOperator="GreaterThanOrEqualToThreshold",
        TreatMissingData="notBreaching",
        EvaluateLowSampleCountPercentile="ignore",
    )

    # then
    alarms = client.describe_alarms(AlarmNames=[alarm_name])["MetricAlarms"]
    alarms.should.have.length_of(1)

    alarm = alarms[0]
    alarm["AlarmName"].should.equal(alarm_name)
    alarm["AlarmArn"].should.equal(
        f"arn:aws:cloudwatch:{region_name}:{ACCOUNT_ID}:alarm:{alarm_name}"
    )
    alarm["AlarmDescription"].should.equal("test alarm")
    alarm["AlarmConfigurationUpdatedTimestamp"].should.be.a(datetime)
    alarm["AlarmConfigurationUpdatedTimestamp"].tzinfo.should.equal(tzutc())
    alarm["ActionsEnabled"].should.be.ok
    alarm["StateValue"].should.equal("OK")
    alarm["StateReason"].should.equal("Unchecked: Initial alarm creation")
    alarm["StateUpdatedTimestamp"].should.be.a(datetime)
    alarm["StateUpdatedTimestamp"].tzinfo.should.equal(tzutc())
    alarm["MetricName"].should.equal("5XXError")
    alarm["Namespace"].should.equal("AWS/ApiGateway")
    alarm["ExtendedStatistic"].should.equal("p90")
    sorted(alarm["Dimensions"], key=itemgetter("Name")).should.equal(
        sorted(
            [
                {"Name": "ApiName", "Value": "test-api"},
                {"Name": "Stage", "Value": "default"},
            ],
            key=itemgetter("Name"),
        )
    )
    alarm["Period"].should.equal(60)
    alarm["Unit"].should.equal("Seconds")
    alarm["EvaluationPeriods"].should.equal(1)
    alarm["DatapointsToAlarm"].should.equal(1)
    alarm["Threshold"].should.equal(1.0)
    alarm["ComparisonOperator"].should.equal("GreaterThanOrEqualToThreshold")
    alarm["TreatMissingData"].should.equal("notBreaching")
    alarm["EvaluateLowSampleCountPercentile"].should.equal("ignore")


@mock_cloudwatch
def test_put_metric_alarm_with_anomaly_detection():
    # given
    region_name = "eu-central-1"
    client = boto3.client("cloudwatch", region_name=region_name)
    alarm_name = "test-alarm"
    metrics = [
        {
            "Id": "m1",
            "ReturnData": True,
            "MetricStat": {
                "Metric": {
                    "MetricName": "CPUUtilization",
                    "Namespace": "AWS/EC2",
                    "Dimensions": [
                        {"Name": "instanceId", "Value": "i-1234567890abcdef0"}
                    ],
                },
                "Stat": "Average",
                "Period": 60,
            },
        },
        {
            "Id": "t1",
            "ReturnData": False,
            "Expression": "ANOMALY_DETECTION_BAND(m1, 3)",
        },
    ]

    # when
    client.put_metric_alarm(
        AlarmName=alarm_name,
        ActionsEnabled=True,
        Metrics=metrics,
        EvaluationPeriods=2,
        ComparisonOperator="GreaterThanOrEqualToThreshold",
        ThresholdMetricId="t1",
    )

    # then
    alarms = client.describe_alarms(AlarmNames=[alarm_name])["MetricAlarms"]
    alarms.should.have.length_of(1)

    alarm = alarms[0]
    alarm["AlarmName"].should.equal(alarm_name)
    alarm["AlarmArn"].should.equal(
        f"arn:aws:cloudwatch:{region_name}:{ACCOUNT_ID}:alarm:{alarm_name}"
    )
    alarm["AlarmConfigurationUpdatedTimestamp"].should.be.a(datetime)
    alarm["AlarmConfigurationUpdatedTimestamp"].tzinfo.should.equal(tzutc())
    alarm["StateValue"].should.equal("OK")
    alarm["StateReason"].should.equal("Unchecked: Initial alarm creation")
    alarm["StateUpdatedTimestamp"].should.be.a(datetime)
    alarm["StateUpdatedTimestamp"].tzinfo.should.equal(tzutc())
    alarm["EvaluationPeriods"].should.equal(2)
    alarm["ComparisonOperator"].should.equal("GreaterThanOrEqualToThreshold")
    alarm["Metrics"].should.equal(metrics)
    alarm["ThresholdMetricId"].should.equal("t1")


@mock_cloudwatch
def test_put_metric_alarm_error_extended_statistic():
    # given
    region_name = "eu-central-1"
    client = boto3.client("cloudwatch", region_name=region_name)
    alarm_name = "test-alarm"

    # when
    with pytest.raises(ClientError) as e:
        client.put_metric_alarm(
            AlarmName=alarm_name,
            ActionsEnabled=True,
            MetricName="5XXError",
            Namespace="AWS/ApiGateway",
            ExtendedStatistic="90",
            Dimensions=[
                {"Name": "ApiName", "Value": "test-api"},
                {"Name": "Stage", "Value": "default"},
            ],
            Period=60,
            Unit="Seconds",
            EvaluationPeriods=1,
            DatapointsToAlarm=1,
            Threshold=1.0,
            ComparisonOperator="GreaterThanOrEqualToThreshold",
            TreatMissingData="notBreaching",
        )

    # then
    ex = e.value
    ex.operation_name.should.equal("PutMetricAlarm")
    ex.response["ResponseMetadata"]["HTTPStatusCode"].should.equal(400)
    ex.response["Error"]["Code"].should.contain("InvalidParameterValue")
    ex.response["Error"]["Message"].should.equal(
        "The value 90 for parameter ExtendedStatistic is not supported."
    )


@mock_cloudwatch
def test_put_metric_alarm_error_evaluate_low_sample_count_percentile():
    # given
    region_name = "eu-central-1"
    client = boto3.client("cloudwatch", region_name=region_name)
    alarm_name = "test-alarm"

    # when
    with pytest.raises(ClientError) as e:
        client.put_metric_alarm(
            AlarmName=alarm_name,
            ActionsEnabled=True,
            MetricName="5XXError",
            Namespace="AWS/ApiGateway",
            ExtendedStatistic="p90",
            Dimensions=[
                {"Name": "ApiName", "Value": "test-api"},
                {"Name": "Stage", "Value": "default"},
            ],
            Period=60,
            Unit="Seconds",
            EvaluationPeriods=1,
            DatapointsToAlarm=1,
            Threshold=1.0,
            ComparisonOperator="GreaterThanOrEqualToThreshold",
            TreatMissingData="notBreaching",
            EvaluateLowSampleCountPercentile="unknown",
        )

    # then
    ex = e.value
    ex.operation_name.should.equal("PutMetricAlarm")
    ex.response["ResponseMetadata"]["HTTPStatusCode"].should.equal(400)
    ex.response["Error"]["Code"].should.contain("ValidationError")
    ex.response["Error"]["Message"].should.equal(
        "Option unknown is not supported. "
        "Supported options for parameter EvaluateLowSampleCountPercentile are evaluate and ignore."
    )
>>>>>>> 2247fb4d
<|MERGE_RESOLUTION|>--- conflicted
+++ resolved
@@ -11,12 +11,7 @@
 from operator import itemgetter
 from uuid import uuid4
 
-<<<<<<< HEAD
 from moto import mock_cloudwatch, mock_s3
-from moto.cloudwatch.utils import make_arn_for_alarm
-=======
-from moto import mock_cloudwatch
->>>>>>> 2247fb4d
 from moto.core import ACCOUNT_ID
 
 
@@ -175,6 +170,7 @@
             Statistics=["Average", "Sum"],
             **params[0],
         )
+        print(stats)
         stats["Datapoints"].should.have.length_of(1)
         datapoint = stats["Datapoints"][0]
         datapoint["Sum"].should.equal(params[1])
@@ -716,7 +712,6 @@
 
 
 @mock_cloudwatch
-<<<<<<< HEAD
 @mock_s3
 def test_cloudwatch_return_s3_metrics():
     utc_now = datetime.now(tz=pytz.utc)
@@ -725,6 +720,7 @@
 
     # given
     s3 = boto3.resource("s3")
+    s3_client = boto3.client("s3")
     bucket = s3.Bucket(bucket_name)
     bucket.create(CreateBucketConfiguration={"LocationConstraint": "eu-west-3"})
     bucket.put_object(Body=b"ABCD", Key="file.txt")
@@ -799,7 +795,12 @@
     data_point = stats["Datapoints"][0]
     data_point.should.have.key("Average").being.equal(1)
     data_point.should.have.key("Unit").being.equal("Count")
-=======
+
+    s3_client.delete_object(Bucket=bucket_name, Key="file.txt")
+    s3_client.delete_bucket(Bucket=bucket_name)
+
+
+@mock_cloudwatch
 def test_put_metric_alarm():
     # given
     region_name = "eu-central-1"
@@ -1076,5 +1077,4 @@
     ex.response["Error"]["Message"].should.equal(
         "Option unknown is not supported. "
         "Supported options for parameter EvaluateLowSampleCountPercentile are evaluate and ignore."
-    )
->>>>>>> 2247fb4d
+    )