--- conflicted
+++ resolved
@@ -1,13 +1,7 @@
-<<<<<<< HEAD
 import sure  # noqa # pylint: disable=unused-import
-=======
-from __future__ import unicode_literals
-
 import json
 import pytest
-import sure  # noqa
 import xmltodict
->>>>>>> f50d80ed
 
 import moto.server as server
 from moto import mock_redshift
