from __future__ import unicode_literals

import boto3
import sure  # noqa
from moto import mock_mediastore
from botocore.exceptions import ClientError
<<<<<<< HEAD

# from moto.mediastore.exceptions import ResourceNotFoundException
=======
>>>>>>> fd373e71

region = "eu-west-1"


@mock_mediastore
def test_create_container_succeeds():
    client = boto3.client("mediastore", region_name=region)
    response = client.create_container(
        ContainerName="Awesome container!", Tags=[{"Key": "customer"}]
    )
    container = response["Container"]
    response["ResponseMetadata"]["HTTPStatusCode"].should.equal(200)
    container["ARN"].should.equal(
        "arn:aws:mediastore:container:{}".format(container["Name"])
    )
    container["Name"].should.equal("Awesome container!")
    container["Status"].should.equal("CREATING")


@mock_mediastore
def test_describe_container_succeeds():
    client = boto3.client("mediastore", region_name=region)
    create_response = client.create_container(
        ContainerName="Awesome container!", Tags=[{"Key": "customer"}]
    )
    container_name = create_response["Container"]["Name"]
    response = client.describe_container(ContainerName=container_name)
    response["ResponseMetadata"]["HTTPStatusCode"].should.equal(200)
    container = response["Container"]
    container["ARN"].should.equal(
        "arn:aws:mediastore:container:{}".format(container["Name"])
    )
    container["Name"].should.equal("Awesome container!")
    container["Status"].should.equal("ACTIVE")


@mock_mediastore
def test_list_containers_succeeds():
    client = boto3.client("mediastore", region_name=region)
    client.create_container(
        ContainerName="Awesome container!", Tags=[{"Key": "customer"}]
    )
    list_response = client.list_containers(NextToken="next-token", MaxResults=123)
    containers_list = list_response["Containers"]
    len(containers_list).should.equal(1)
    client.create_container(
        ContainerName="Awesome container2!", Tags=[{"Key": "customer"}]
    )
    list_response = client.list_containers(NextToken="next-token", MaxResults=123)
    containers_list = list_response["Containers"]
    len(containers_list).should.equal(2)


@mock_mediastore
def test_describe_container_raises_error_if_container_does_not_exist():
    client = boto3.client("mediastore", region_name=region)
    client.describe_container.when.called_with(
        ContainerName="container-name"
    ).should.throw(
        ClientError,
        "An error occurred (ResourceNotFoundException) when calling the DescribeContainer operation: The specified container does not exist",
    )

@mock_mediastore
def test_put_lifecycle_policy_succeeds():
    client = boto3.client("mediastore", region_name=region)
    container_response = client.create_container(
        ContainerName="container-name", Tags=[{"Key": "customer"}]
    )
    container = container_response["Container"]
    response = client.put_lifecycle_policy(
        ContainerName=container["Name"], LifecyclePolicy="lifecycle-policy"
    )
    response = client.get_lifecycle_policy(ContainerName=container["Name"])
    response["ResponseMetadata"]["HTTPStatusCode"].should.equal(200)
    response["LifecyclePolicy"].should.equal("lifecycle-policy")


@mock_mediastore
def test_put_lifecycle_policy_raises_error_if_container_does_not_exist():
    client = boto3.client("mediastore", region_name=region)
    client.put_lifecycle_policy.when.called_with(
        ContainerName="container-name", LifecyclePolicy="lifecycle-policy"
    ).should.throw(
        ClientError,
        "An error occurred (ResourceNotFoundException) when calling the PutLifecyclePolicy operation: The specified container does not exist",
    )


@mock_mediastore
def test_get_lifecycle_policy_raises_error_if_container_does_not_exist():
    client = boto3.client("mediastore", region_name=region)
    client.get_lifecycle_policy.when.called_with(
        ContainerName="container-name"
    ).should.throw(
        ClientError,
        "An error occurred (ResourceNotFoundException) when calling the GetLifecyclePolicy operation: The specified container does not exist",
    )


@mock_mediastore
def test_get_lifecycle_policy_raises_error_if_container_does_not_have_lifecycle_policy():
    client = boto3.client("mediastore", region_name=region)
    container_response = client.create_container(
        ContainerName="container-name", Tags=[{"Key": "customer"}]
    )
    container = container_response["Container"]
    client.get_lifecycle_policy.when.called_with(
        ContainerName=container["Name"]
    ).should.throw(
        ClientError,
        "An error occurred (PolicyNotFoundException) when calling the GetLifecyclePolicy operation: The policy does not exist within the specfied container",
    )<|MERGE_RESOLUTION|>--- conflicted
+++ resolved
@@ -4,11 +4,7 @@
 import sure  # noqa
 from moto import mock_mediastore
 from botocore.exceptions import ClientError
-<<<<<<< HEAD
 
-# from moto.mediastore.exceptions import ResourceNotFoundException
-=======
->>>>>>> fd373e71
 
 region = "eu-west-1"
 
