from __future__ import unicode_literals

import boto3

from moto import mock_secretsmanager
from botocore.exceptions import ClientError
import string
<<<<<<< HEAD
=======
import pytz
from datetime import datetime
import unittest
>>>>>>> 036d6a86
from nose.tools import assert_raises

DEFAULT_SECRET_NAME = 'test-secret'


@mock_secretsmanager
def test_get_secret_value():
    conn = boto3.client('secretsmanager', region_name='us-west-2')

    create_secret = conn.create_secret(Name='java-util-test-password',
                                       SecretString="foosecret")
    result = conn.get_secret_value(SecretId='java-util-test-password')
    assert result['SecretString'] == 'foosecret'

@mock_secretsmanager
def test_get_secret_that_does_not_exist():
    conn = boto3.client('secretsmanager', region_name='us-west-2')

    with assert_raises(ClientError):
        result = conn.get_secret_value(SecretId='i-dont-exist')

@mock_secretsmanager
def test_get_secret_that_does_not_match():
    conn = boto3.client('secretsmanager', region_name='us-west-2')
    create_secret = conn.create_secret(Name='java-util-test-password',
                                       SecretString="foosecret")

    with assert_raises(ClientError):
        result = conn.get_secret_value(SecretId='i-dont-match')


@mock_secretsmanager
def test_get_secret_value_that_is_marked_deleted():
    conn = boto3.client('secretsmanager', region_name='us-west-2')

    conn.create_secret(Name='test-secret',
                       SecretString='foosecret')

    conn.delete_secret(SecretId='test-secret')

    with assert_raises(ClientError):
        result = conn.get_secret_value(SecretId='test-secret')


@mock_secretsmanager
def test_create_secret():
    conn = boto3.client('secretsmanager', region_name='us-east-1')

    result = conn.create_secret(Name='test-secret', SecretString="foosecret")
    assert result['ARN']
    assert result['Name'] == 'test-secret'
    secret = conn.get_secret_value(SecretId='test-secret')
    assert secret['SecretString'] == 'foosecret'

@mock_secretsmanager
def test_create_secret_with_tags():
    conn = boto3.client('secretsmanager', region_name='us-east-1')
    secret_name = 'test-secret-with-tags'

    result = conn.create_secret(
        Name=secret_name,
        SecretString="foosecret",
        Tags=[{"Key": "Foo", "Value": "Bar"}, {"Key": "Mykey", "Value": "Myvalue"}]
    )
    assert result['ARN']
    assert result['Name'] == secret_name 
    secret_value = conn.get_secret_value(SecretId=secret_name)
    assert secret_value['SecretString'] == 'foosecret'
    secret_details = conn.describe_secret(SecretId=secret_name)
    assert secret_details['Tags'] == [{"Key": "Foo", "Value": "Bar"}, {"Key": "Mykey", "Value": "Myvalue"}]


@mock_secretsmanager
def test_delete_secret():
    conn = boto3.client('secretsmanager', region_name='us-west-2')

    conn.create_secret(Name='test-secret',
                       SecretString='foosecret')

    deleted_secret = conn.delete_secret(SecretId='test-secret')

    assert deleted_secret['ARN']
    assert deleted_secret['Name'] == 'test-secret'
    assert deleted_secret['DeletionDate'] > datetime.fromtimestamp(1, pytz.utc)

    secret_details = conn.describe_secret(SecretId='test-secret')

    assert secret_details['ARN']
    assert secret_details['Name'] == 'test-secret'
    assert secret_details['DeletedDate'] > datetime.fromtimestamp(1, pytz.utc)


@mock_secretsmanager
def test_delete_secret_force():
    conn = boto3.client('secretsmanager', region_name='us-west-2')

    conn.create_secret(Name='test-secret',
                       SecretString='foosecret')

    result = conn.delete_secret(SecretId='test-secret', ForceDeleteWithoutRecovery=True)

    assert result['ARN']
    assert result['DeletionDate'] > datetime.fromtimestamp(1, pytz.utc)
    assert result['Name'] == 'test-secret'

    with assert_raises(ClientError):
        result = conn.get_secret_value(SecretId='test-secret')


@mock_secretsmanager
def test_delete_secret_that_does_not_exist():
    conn = boto3.client('secretsmanager', region_name='us-west-2')

    with assert_raises(ClientError):
        result = conn.delete_secret(SecretId='i-dont-exist', ForceDeleteWithoutRecovery=True)


@mock_secretsmanager
def test_delete_secret_fails_with_both_force_delete_flag_and_recovery_window_flag():
    conn = boto3.client('secretsmanager', region_name='us-west-2')

    conn.create_secret(Name='test-secret',
                       SecretString='foosecret')

    with assert_raises(ClientError):
        result = conn.delete_secret(SecretId='test-secret', RecoveryWindowInDays=1, ForceDeleteWithoutRecovery=True)


@mock_secretsmanager
def test_delete_secret_recovery_window_too_short():
    conn = boto3.client('secretsmanager', region_name='us-west-2')

    conn.create_secret(Name='test-secret',
                       SecretString='foosecret')

    with assert_raises(ClientError):
        result = conn.delete_secret(SecretId='test-secret', RecoveryWindowInDays=6)


@mock_secretsmanager
def test_delete_secret_recovery_window_too_long():
    conn = boto3.client('secretsmanager', region_name='us-west-2')

    conn.create_secret(Name='test-secret',
                       SecretString='foosecret')

    with assert_raises(ClientError):
        result = conn.delete_secret(SecretId='test-secret', RecoveryWindowInDays=31)


@mock_secretsmanager
def test_delete_secret_that_is_marked_deleted():
    conn = boto3.client('secretsmanager', region_name='us-west-2')

    conn.create_secret(Name='test-secret',
                       SecretString='foosecret')

    deleted_secret = conn.delete_secret(SecretId='test-secret')

    with assert_raises(ClientError):
        result = conn.delete_secret(SecretId='test-secret')


@mock_secretsmanager
def test_get_random_password_default_length():
    conn = boto3.client('secretsmanager', region_name='us-west-2')

    random_password = conn.get_random_password()
    assert len(random_password['RandomPassword']) == 32

@mock_secretsmanager
def test_get_random_password_default_requirements():
    # When require_each_included_type, default true
    conn = boto3.client('secretsmanager', region_name='us-west-2')

    random_password = conn.get_random_password()
    # Should contain lowercase, upppercase, digit, special character
    assert any(c.islower() for c in random_password['RandomPassword'])
    assert any(c.isupper() for c in random_password['RandomPassword'])
    assert any(c.isdigit() for c in random_password['RandomPassword'])
    assert any(c in string.punctuation
               for c in random_password['RandomPassword'])

@mock_secretsmanager
def test_get_random_password_custom_length():
    conn = boto3.client('secretsmanager', region_name='us-west-2')

    random_password = conn.get_random_password(PasswordLength=50)
    assert len(random_password['RandomPassword']) == 50

@mock_secretsmanager
def test_get_random_exclude_lowercase():
    conn = boto3.client('secretsmanager', region_name='us-west-2')

    random_password = conn.get_random_password(PasswordLength=55,
                                               ExcludeLowercase=True)
    assert any(c.islower() for c in random_password['RandomPassword']) == False

@mock_secretsmanager
def test_get_random_exclude_uppercase():
    conn = boto3.client('secretsmanager', region_name='us-west-2')

    random_password = conn.get_random_password(PasswordLength=55,
                                               ExcludeUppercase=True)
    assert any(c.isupper() for c in random_password['RandomPassword']) == False

@mock_secretsmanager
def test_get_random_exclude_characters_and_symbols():
    conn = boto3.client('secretsmanager', region_name='us-west-2')

    random_password = conn.get_random_password(PasswordLength=20,
                                               ExcludeCharacters='xyzDje@?!.')
    assert any(c in 'xyzDje@?!.' for c in random_password['RandomPassword']) == False

@mock_secretsmanager
def test_get_random_exclude_numbers():
    conn = boto3.client('secretsmanager', region_name='us-west-2')

    random_password = conn.get_random_password(PasswordLength=100,
                                               ExcludeNumbers=True)
    assert any(c.isdigit() for c in random_password['RandomPassword']) == False

@mock_secretsmanager
def test_get_random_exclude_punctuation():
    conn = boto3.client('secretsmanager', region_name='us-west-2')

    random_password = conn.get_random_password(PasswordLength=100,
                                               ExcludePunctuation=True)
    assert any(c in string.punctuation
               for c in random_password['RandomPassword']) == False

@mock_secretsmanager
def test_get_random_include_space_false():
    conn = boto3.client('secretsmanager', region_name='us-west-2')

    random_password = conn.get_random_password(PasswordLength=300)
    assert any(c.isspace() for c in random_password['RandomPassword']) == False

@mock_secretsmanager
def test_get_random_include_space_true():
    conn = boto3.client('secretsmanager', region_name='us-west-2')

    random_password = conn.get_random_password(PasswordLength=4,
                                               IncludeSpace=True)
    assert any(c.isspace() for c in random_password['RandomPassword']) == True

@mock_secretsmanager
def test_get_random_require_each_included_type():
    conn = boto3.client('secretsmanager', region_name='us-west-2')

    random_password = conn.get_random_password(PasswordLength=4,
                                               RequireEachIncludedType=True)
    assert any(c in string.punctuation for c in random_password['RandomPassword']) == True
    assert any(c in string.ascii_lowercase for c in random_password['RandomPassword']) == True
    assert any(c in string.ascii_uppercase for c in random_password['RandomPassword']) == True
    assert any(c in string.digits for c in random_password['RandomPassword']) == True

@mock_secretsmanager
def test_get_random_too_short_password():
    conn = boto3.client('secretsmanager', region_name='us-west-2')

    with assert_raises(ClientError):
        random_password = conn.get_random_password(PasswordLength=3)

@mock_secretsmanager
def test_get_random_too_long_password():
    conn = boto3.client('secretsmanager', region_name='us-west-2')

    with assert_raises(Exception):
        random_password = conn.get_random_password(PasswordLength=5555)

@mock_secretsmanager
def test_describe_secret():
    conn = boto3.client('secretsmanager', region_name='us-west-2')
    conn.create_secret(Name='test-secret',
                       SecretString='foosecret')
    
    conn.create_secret(Name='test-secret-2',
                       SecretString='barsecret')
    
    secret_description = conn.describe_secret(SecretId='test-secret')
    secret_description_2 = conn.describe_secret(SecretId='test-secret-2')

    assert secret_description   # Returned dict is not empty
    assert secret_description['Name'] == ('test-secret')
    assert secret_description['ARN'] != '' # Test arn not empty
    assert secret_description_2['Name'] == ('test-secret-2')
    assert secret_description_2['ARN'] != '' # Test arn not empty

@mock_secretsmanager
def test_describe_secret_that_does_not_exist():
    conn = boto3.client('secretsmanager', region_name='us-west-2')

    with assert_raises(ClientError):
        result = conn.get_secret_value(SecretId='i-dont-exist')

@mock_secretsmanager
def test_describe_secret_that_does_not_match():
    conn = boto3.client('secretsmanager', region_name='us-west-2')
    conn.create_secret(Name='test-secret',
                       SecretString='foosecret')
    
    with assert_raises(ClientError):
        result = conn.get_secret_value(SecretId='i-dont-match')


@mock_secretsmanager
def test_list_secrets_empty():
    conn = boto3.client('secretsmanager', region_name='us-west-2')

    secrets = conn.list_secrets()

    assert secrets['SecretList'] == []


@mock_secretsmanager
def test_list_secrets():
    conn = boto3.client('secretsmanager', region_name='us-west-2')

    conn.create_secret(Name='test-secret',
                       SecretString='foosecret')

    conn.create_secret(Name='test-secret-2',
                       SecretString='barsecret',
                       Tags=[{
                           'Key': 'a',
                           'Value': '1'
                       }])

    secrets = conn.list_secrets()

    assert secrets['SecretList'][0]['ARN'] is not None
    assert secrets['SecretList'][0]['Name'] == 'test-secret'
    assert secrets['SecretList'][1]['ARN'] is not None
    assert secrets['SecretList'][1]['Name'] == 'test-secret-2'
    assert secrets['SecretList'][1]['Tags'] == [{
        'Key': 'a',
        'Value': '1'
    }]


@mock_secretsmanager
def test_rotate_secret():
    conn = boto3.client('secretsmanager', region_name='us-west-2')
    conn.create_secret(Name=DEFAULT_SECRET_NAME,
                       SecretString='foosecret')

    rotated_secret = conn.rotate_secret(SecretId=DEFAULT_SECRET_NAME)

    assert rotated_secret
    assert rotated_secret['ARN'] != '' # Test arn not empty
    assert rotated_secret['Name'] == DEFAULT_SECRET_NAME
    assert rotated_secret['VersionId'] != ''

@mock_secretsmanager
def test_rotate_secret_enable_rotation():
    conn = boto3.client('secretsmanager', region_name='us-west-2')
    conn.create_secret(Name=DEFAULT_SECRET_NAME,
                       SecretString='foosecret')

    initial_description = conn.describe_secret(SecretId=DEFAULT_SECRET_NAME)
    assert initial_description
    assert initial_description['RotationEnabled'] is False
    assert initial_description['RotationRules']['AutomaticallyAfterDays'] == 0

    conn.rotate_secret(SecretId=DEFAULT_SECRET_NAME,
                       RotationRules={'AutomaticallyAfterDays': 42})

    rotated_description = conn.describe_secret(SecretId=DEFAULT_SECRET_NAME)
    assert rotated_description
    assert rotated_description['RotationEnabled'] is True
    assert rotated_description['RotationRules']['AutomaticallyAfterDays'] == 42


@mock_secretsmanager
def test_rotate_secret_that_is_marked_deleted():
    conn = boto3.client('secretsmanager', region_name='us-west-2')

    conn.create_secret(Name='test-secret',
                       SecretString='foosecret')

    conn.delete_secret(SecretId='test-secret')

    with assert_raises(ClientError):
        result = conn.rotate_secret(SecretId='test-secret')


@mock_secretsmanager
def test_rotate_secret_that_does_not_exist():
    conn = boto3.client('secretsmanager', 'us-west-2')

    with assert_raises(ClientError):
        result = conn.rotate_secret(SecretId='i-dont-exist')

@mock_secretsmanager
def test_rotate_secret_that_does_not_match():
    conn = boto3.client('secretsmanager', region_name='us-west-2')
    conn.create_secret(Name='test-secret',
                       SecretString='foosecret')

    with assert_raises(ClientError):
        result = conn.rotate_secret(SecretId='i-dont-match')

@mock_secretsmanager
def test_rotate_secret_client_request_token_too_short():
    # Test is intentionally empty. Boto3 catches too short ClientRequestToken
    # and raises ParamValidationError before Moto can see it.
    # test_server actually handles this error.
    assert True

@mock_secretsmanager
def test_rotate_secret_client_request_token_too_long():
    conn = boto3.client('secretsmanager', region_name='us-west-2')
    conn.create_secret(Name=DEFAULT_SECRET_NAME,
                       SecretString='foosecret')

    client_request_token = (
        'ED9F8B6C-85B7-446A-B7E4-38F2A3BEB13C-'
        'ED9F8B6C-85B7-446A-B7E4-38F2A3BEB13C'
    )
    with assert_raises(ClientError):
        result = conn.rotate_secret(SecretId=DEFAULT_SECRET_NAME,
                                    ClientRequestToken=client_request_token)

@mock_secretsmanager
def test_rotate_secret_rotation_lambda_arn_too_long():
    conn = boto3.client('secretsmanager', region_name='us-west-2')
    conn.create_secret(Name=DEFAULT_SECRET_NAME,
                       SecretString='foosecret')

    rotation_lambda_arn = '85B7-446A-B7E4' * 147    # == 2058 characters
    with assert_raises(ClientError):
        result = conn.rotate_secret(SecretId=DEFAULT_SECRET_NAME,
                                    RotationLambdaARN=rotation_lambda_arn)

@mock_secretsmanager
def test_rotate_secret_rotation_period_zero():
    # Test is intentionally empty. Boto3 catches zero day rotation period
    # and raises ParamValidationError before Moto can see it.
    # test_server actually handles this error.
    assert True

@mock_secretsmanager
def test_rotate_secret_rotation_period_too_long():
    conn = boto3.client('secretsmanager', region_name='us-west-2')
    conn.create_secret(Name=DEFAULT_SECRET_NAME,
                       SecretString='foosecret')

    rotation_rules = {'AutomaticallyAfterDays': 1001}
    with assert_raises(ClientError):
        result = conn.rotate_secret(SecretId=DEFAULT_SECRET_NAME,
                                    RotationRules=rotation_rules)

@mock_secretsmanager
def test_put_secret_value_puts_new_secret():
    conn = boto3.client('secretsmanager', region_name='us-west-2')
    put_secret_value_dict = conn.put_secret_value(SecretId=DEFAULT_SECRET_NAME,
                                                  SecretString='foosecret',
                                                  VersionStages=['AWSCURRENT'])
    version_id = put_secret_value_dict['VersionId']

    get_secret_value_dict = conn.get_secret_value(SecretId=DEFAULT_SECRET_NAME,
                                                  VersionId=version_id,
                                                  VersionStage='AWSCURRENT')

    assert get_secret_value_dict
    assert get_secret_value_dict['SecretString'] == 'foosecret'

@mock_secretsmanager
def test_put_secret_value_can_get_first_version_if_put_twice():
    conn = boto3.client('secretsmanager', region_name='us-west-2')
    put_secret_value_dict = conn.put_secret_value(SecretId=DEFAULT_SECRET_NAME,
                                                  SecretString='first_secret',
                                                  VersionStages=['AWSCURRENT'])
    first_version_id = put_secret_value_dict['VersionId']
    conn.put_secret_value(SecretId=DEFAULT_SECRET_NAME,
                          SecretString='second_secret',
                          VersionStages=['AWSCURRENT'])

    first_secret_value_dict = conn.get_secret_value(SecretId=DEFAULT_SECRET_NAME,
                                                    VersionId=first_version_id)
    first_secret_value = first_secret_value_dict['SecretString']

    assert first_secret_value == 'first_secret'


@mock_secretsmanager
def test_put_secret_value_versions_differ_if_same_secret_put_twice():
    conn = boto3.client('secretsmanager', region_name='us-west-2')
    put_secret_value_dict = conn.put_secret_value(SecretId=DEFAULT_SECRET_NAME,
                                                  SecretString='dupe_secret',
                                                  VersionStages=['AWSCURRENT'])
    first_version_id = put_secret_value_dict['VersionId']
    put_secret_value_dict = conn.put_secret_value(SecretId=DEFAULT_SECRET_NAME,
                                                  SecretString='dupe_secret',
                                                  VersionStages=['AWSCURRENT'])
    second_version_id = put_secret_value_dict['VersionId']

    assert first_version_id != second_version_id


@mock_secretsmanager
def test_can_list_secret_version_ids():
    conn = boto3.client('secretsmanager', region_name='us-west-2')
    put_secret_value_dict = conn.put_secret_value(SecretId=DEFAULT_SECRET_NAME,
                                                  SecretString='dupe_secret',
                                                  VersionStages=['AWSCURRENT'])
    first_version_id = put_secret_value_dict['VersionId']
    put_secret_value_dict = conn.put_secret_value(SecretId=DEFAULT_SECRET_NAME,
                                                  SecretString='dupe_secret',
                                                  VersionStages=['AWSCURRENT'])
    second_version_id = put_secret_value_dict['VersionId']

    versions_list = conn.list_secret_version_ids(SecretId=DEFAULT_SECRET_NAME)

    returned_version_ids = [v['VersionId'] for v in versions_list['Versions']]

    assert [first_version_id, second_version_id].sort() == returned_version_ids.sort()
<|MERGE_RESOLUTION|>--- conflicted
+++ resolved
@@ -5,12 +5,9 @@
 from moto import mock_secretsmanager
 from botocore.exceptions import ClientError
 import string
-<<<<<<< HEAD
-=======
+import unittest
 import pytz
 from datetime import datetime
-import unittest
->>>>>>> 036d6a86
 from nose.tools import assert_raises
 
 DEFAULT_SECRET_NAME = 'test-secret'
