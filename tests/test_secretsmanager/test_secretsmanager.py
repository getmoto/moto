--- conflicted
+++ resolved
@@ -1,4 +1,3 @@
-# -*- coding: utf-8 -*-
 import boto3
 
 from moto import mock_secretsmanager, mock_lambda, settings
@@ -7,12 +6,8 @@
 import string
 import pytz
 from datetime import datetime
-<<<<<<< HEAD
 import sure  # noqa # pylint: disable=unused-import
-=======
 from uuid import uuid4
-import sure  # noqa
->>>>>>> f50d80ed
 import pytest
 
 DEFAULT_SECRET_NAME = "test-secret"
