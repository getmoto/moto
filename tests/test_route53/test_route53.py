--- conflicted
+++ resolved
@@ -1,4 +1,3 @@
-<<<<<<< HEAD
 from __future__ import unicode_literals
 
 import boto
@@ -98,6 +97,16 @@
     rrsets = conn.get_all_rrsets(zoneid, type="A")
     rrsets.should.have.length_of(1)
     rrsets[0].resource_records[0].should.equal('5.6.7.8')
+
+    changes = ResourceRecordSets(conn, zoneid)
+    change = changes.add_change("UPSERT", "foo.bar.testdns.aws.com", "TXT")
+    change.add_value("foo")
+    changes.commit()
+
+    rrsets = conn.get_all_rrsets(zoneid)
+    rrsets.should.have.length_of(2)
+    rrsets[0].resource_records[0].should.equal('5.6.7.8')
+    rrsets[1].resource_records[0].should.equal('foo')
 
     changes = ResourceRecordSets(conn, zoneid)
     changes.add_change("DELETE", "foo.bar.testdns.aws.com", "A")
@@ -165,8 +174,8 @@
     rrsets = conn.get_all_rrsets(zoneid, type="A")
     rrset_records = [(rr_set.name, rr) for rr_set in rrsets for rr in rr_set.resource_records]
     rrset_records.should.have.length_of(2)
-    rrset_records.should.contain(('foo.alias.testdns.aws.com', 'foo.testdns.aws.com'))
-    rrset_records.should.contain(('bar.alias.testdns.aws.com', 'bar.testdns.aws.com'))
+    rrset_records.should.contain(('foo.alias.testdns.aws.com.', 'foo.testdns.aws.com'))
+    rrset_records.should.contain(('bar.alias.testdns.aws.com.', 'bar.testdns.aws.com'))
     rrsets[0].resource_records[0].should.equal('foo.testdns.aws.com')
     rrsets = conn.get_all_rrsets(zoneid, type="CNAME")
     rrsets.should.have.length_of(1)
@@ -521,12 +530,12 @@
 
     # Create A Record.
     a_record_endpoint_payload = {
-        'Comment': 'create A record prod.redis.db',
+        'Comment': 'Create A record prod.redis.db',
         'Changes': [
             {
                 'Action': 'CREATE',
                 'ResourceRecordSet': {
-                    'Name': 'prod.redis.db',
+                    'Name': 'prod.redis.db.',
                     'Type': 'A',
                     'TTL': 10,
                     'ResourceRecords': [{
@@ -541,20 +550,20 @@
     response = conn.list_resource_record_sets(HostedZoneId=hosted_zone_id)
     len(response['ResourceRecordSets']).should.equal(1)
     a_record_detail = response['ResourceRecordSets'][0]
-    a_record_detail['Name'].should.equal('prod.redis.db')
+    a_record_detail['Name'].should.equal('prod.redis.db.')
     a_record_detail['Type'].should.equal('A')
     a_record_detail['TTL'].should.equal(10)
     a_record_detail['ResourceRecords'].should.equal([{'Value': '127.0.0.1'}])
 
-    # Update type to CNAME
+    # Update A Record.
     cname_record_endpoint_payload = {
-        'Comment': 'Update to CNAME prod.redis.db',
+        'Comment': 'Update A record prod.redis.db',
         'Changes': [
             {
                 'Action': 'UPSERT',
                 'ResourceRecordSet': {
-                    'Name': 'prod.redis.db',
-                    'Type': 'CNAME',
+                    'Name': 'prod.redis.db.',
+                    'Type': 'A',
                     'TTL': 60,
                     'ResourceRecords': [{
                         'Value': '192.168.1.1'
@@ -568,8 +577,8 @@
     response = conn.list_resource_record_sets(HostedZoneId=hosted_zone_id)
     len(response['ResourceRecordSets']).should.equal(1)
     cname_record_detail = response['ResourceRecordSets'][0]
-    cname_record_detail['Name'].should.equal('prod.redis.db')
-    cname_record_detail['Type'].should.equal('CNAME')
+    cname_record_detail['Name'].should.equal('prod.redis.db.')
+    cname_record_detail['Type'].should.equal('A')
     cname_record_detail['TTL'].should.equal(60)
     cname_record_detail['ResourceRecords'].should.equal([{'Value': '192.168.1.1'}])
 
@@ -689,728 +698,6 @@
 
     # record_type, record_name
     all_records = [
-        ('A', 'a.a.db'),
-        ('A', 'a.b.db'),
-        ('A', 'b.b.db'),
-        ('CNAME', 'b.b.db'),
-        ('CNAME', 'b.c.db'),
-        ('CNAME', 'c.c.db')
-    ]
-    for record_type, record_name in all_records:
-        create_resource_record_set(record_type, record_name)
-
-    start_with = 2
-    response = conn.list_resource_record_sets(
-        HostedZoneId=hosted_zone_id,
-        StartRecordType=all_records[start_with][0],
-        StartRecordName=all_records[start_with][1]
-    )
-
-    returned_records = [(record['Type'], record['Name']) for record in response['ResourceRecordSets']]
-    len(returned_records).should.equal(len(all_records) - start_with)
-    for desired_record in all_records[start_with:]:
-        returned_records.should.contain(desired_record)
-=======
-from __future__ import unicode_literals
-
-import boto
-import boto3
-from boto.route53.healthcheck import HealthCheck
-from boto.route53.record import ResourceRecordSets
-
-import sure  # noqa
-
-import uuid
-
-import botocore
-from nose.tools import assert_raises
-
-from moto import mock_route53, mock_route53_deprecated
-
-
-@mock_route53_deprecated
-def test_hosted_zone():
-    conn = boto.connect_route53('the_key', 'the_secret')
-    firstzone = conn.create_hosted_zone("testdns.aws.com")
-    zones = conn.get_all_hosted_zones()
-    len(zones["ListHostedZonesResponse"]["HostedZones"]).should.equal(1)
-
-    conn.create_hosted_zone("testdns1.aws.com")
-    zones = conn.get_all_hosted_zones()
-    len(zones["ListHostedZonesResponse"]["HostedZones"]).should.equal(2)
-
-    id1 = firstzone["CreateHostedZoneResponse"][
-        "HostedZone"]["Id"].split("/")[-1]
-    zone = conn.get_hosted_zone(id1)
-    zone["GetHostedZoneResponse"]["HostedZone"][
-        "Name"].should.equal("testdns.aws.com.")
-
-    conn.delete_hosted_zone(id1)
-    zones = conn.get_all_hosted_zones()
-    len(zones["ListHostedZonesResponse"]["HostedZones"]).should.equal(1)
-
-    conn.get_hosted_zone.when.called_with("abcd").should.throw(
-        boto.route53.exception.DNSServerError, "404 Not Found")
-
-
-@mock_route53_deprecated
-def test_rrset():
-    conn = boto.connect_route53('the_key', 'the_secret')
-
-    conn.get_all_rrsets.when.called_with("abcd", type="A").should.throw(
-        boto.route53.exception.DNSServerError, "404 Not Found")
-
-    zone = conn.create_hosted_zone("testdns.aws.com")
-    zoneid = zone["CreateHostedZoneResponse"][
-        "HostedZone"]["Id"].split("/")[-1]
-
-    changes = ResourceRecordSets(conn, zoneid)
-    change = changes.add_change("CREATE", "foo.bar.testdns.aws.com", "A")
-    change.add_value("1.2.3.4")
-    changes.commit()
-
-    rrsets = conn.get_all_rrsets(zoneid, type="A")
-    rrsets.should.have.length_of(1)
-    rrsets[0].resource_records[0].should.equal('1.2.3.4')
-
-    rrsets = conn.get_all_rrsets(zoneid, type="CNAME")
-    rrsets.should.have.length_of(0)
-
-    changes = ResourceRecordSets(conn, zoneid)
-    changes.add_change("DELETE", "foo.bar.testdns.aws.com", "A")
-    change = changes.add_change("CREATE", "foo.bar.testdns.aws.com", "A")
-    change.add_value("5.6.7.8")
-    changes.commit()
-
-    rrsets = conn.get_all_rrsets(zoneid, type="A")
-    rrsets.should.have.length_of(1)
-    rrsets[0].resource_records[0].should.equal('5.6.7.8')
-
-    changes = ResourceRecordSets(conn, zoneid)
-    changes.add_change("DELETE", "foo.bar.testdns.aws.com", "A")
-    changes.commit()
-
-    rrsets = conn.get_all_rrsets(zoneid)
-    rrsets.should.have.length_of(0)
-
-    changes = ResourceRecordSets(conn, zoneid)
-    change = changes.add_change("UPSERT", "foo.bar.testdns.aws.com", "A")
-    change.add_value("1.2.3.4")
-    changes.commit()
-
-    rrsets = conn.get_all_rrsets(zoneid, type="A")
-    rrsets.should.have.length_of(1)
-    rrsets[0].resource_records[0].should.equal('1.2.3.4')
-
-    changes = ResourceRecordSets(conn, zoneid)
-    change = changes.add_change("UPSERT", "foo.bar.testdns.aws.com", "A")
-    change.add_value("5.6.7.8")
-    changes.commit()
-
-    rrsets = conn.get_all_rrsets(zoneid, type="A")
-    rrsets.should.have.length_of(1)
-    rrsets[0].resource_records[0].should.equal('5.6.7.8')
-
-    changes = ResourceRecordSets(conn, zoneid)
-    change = changes.add_change("UPSERT", "foo.bar.testdns.aws.com", "TXT")
-    change.add_value("foo")
-    changes.commit()
-
-    rrsets = conn.get_all_rrsets(zoneid)
-    rrsets.should.have.length_of(2)
-    rrsets[0].resource_records[0].should.equal('5.6.7.8')
-    rrsets[1].resource_records[0].should.equal('foo')
-
-    changes = ResourceRecordSets(conn, zoneid)
-    changes.add_change("DELETE", "foo.bar.testdns.aws.com", "A")
-    changes.commit()
-
-    changes = ResourceRecordSets(conn, zoneid)
-    change = changes.add_change("CREATE", "foo.bar.testdns.aws.com", "A")
-    change.add_value("1.2.3.4")
-    change = changes.add_change("CREATE", "bar.foo.testdns.aws.com", "A")
-    change.add_value("5.6.7.8")
-    changes.commit()
-
-    rrsets = conn.get_all_rrsets(zoneid, type="A")
-    rrsets.should.have.length_of(2)
-
-    rrsets = conn.get_all_rrsets(
-        zoneid, name="foo.bar.testdns.aws.com", type="A")
-    rrsets.should.have.length_of(1)
-    rrsets[0].resource_records[0].should.equal('1.2.3.4')
-
-    rrsets = conn.get_all_rrsets(
-        zoneid, name="bar.foo.testdns.aws.com", type="A")
-    rrsets.should.have.length_of(2)
-    resource_records = [rr for rr_set in rrsets for rr in rr_set.resource_records]
-    resource_records.should.contain('1.2.3.4')
-    resource_records.should.contain('5.6.7.8')
-
-    rrsets = conn.get_all_rrsets(
-        zoneid, name="foo.foo.testdns.aws.com", type="A")
-    rrsets.should.have.length_of(0)
-
-
-@mock_route53_deprecated
-def test_rrset_with_multiple_values():
-    conn = boto.connect_route53('the_key', 'the_secret')
-    zone = conn.create_hosted_zone("testdns.aws.com")
-    zoneid = zone["CreateHostedZoneResponse"][
-        "HostedZone"]["Id"].split("/")[-1]
-
-    changes = ResourceRecordSets(conn, zoneid)
-    change = changes.add_change("CREATE", "foo.bar.testdns.aws.com", "A")
-    change.add_value("1.2.3.4")
-    change.add_value("5.6.7.8")
-    changes.commit()
-
-    rrsets = conn.get_all_rrsets(zoneid, type="A")
-    rrsets.should.have.length_of(1)
-    set(rrsets[0].resource_records).should.equal(set(['1.2.3.4', '5.6.7.8']))
-
-
-@mock_route53_deprecated
-def test_alias_rrset():
-    conn = boto.connect_route53('the_key', 'the_secret')
-    zone = conn.create_hosted_zone("testdns.aws.com")
-    zoneid = zone["CreateHostedZoneResponse"][
-        "HostedZone"]["Id"].split("/")[-1]
-
-    changes = ResourceRecordSets(conn, zoneid)
-    changes.add_change("CREATE", "foo.alias.testdns.aws.com", "A",
-                       alias_hosted_zone_id="Z3DG6IL3SJCGPX", alias_dns_name="foo.testdns.aws.com")
-    changes.add_change("CREATE", "bar.alias.testdns.aws.com", "CNAME",
-                       alias_hosted_zone_id="Z3DG6IL3SJCGPX", alias_dns_name="bar.testdns.aws.com")
-    changes.commit()
-
-    rrsets = conn.get_all_rrsets(zoneid, type="A")
-    rrset_records = [(rr_set.name, rr) for rr_set in rrsets for rr in rr_set.resource_records]
-    rrset_records.should.have.length_of(2)
-    rrset_records.should.contain(('foo.alias.testdns.aws.com.', 'foo.testdns.aws.com'))
-    rrset_records.should.contain(('bar.alias.testdns.aws.com.', 'bar.testdns.aws.com'))
-    rrsets[0].resource_records[0].should.equal('foo.testdns.aws.com')
-    rrsets = conn.get_all_rrsets(zoneid, type="CNAME")
-    rrsets.should.have.length_of(1)
-    rrsets[0].resource_records[0].should.equal('bar.testdns.aws.com')
-
-
-@mock_route53_deprecated
-def test_create_health_check():
-    conn = boto.connect_route53('the_key', 'the_secret')
-
-    check = HealthCheck(
-        ip_addr="10.0.0.25",
-        port=80,
-        hc_type="HTTP",
-        resource_path="/",
-        fqdn="example.com",
-        string_match="a good response",
-        request_interval=10,
-        failure_threshold=2,
-    )
-    conn.create_health_check(check)
-
-    checks = conn.get_list_health_checks()['ListHealthChecksResponse'][
-        'HealthChecks']
-    list(checks).should.have.length_of(1)
-    check = checks[0]
-    config = check['HealthCheckConfig']
-    config['IPAddress'].should.equal("10.0.0.25")
-    config['Port'].should.equal("80")
-    config['Type'].should.equal("HTTP")
-    config['ResourcePath'].should.equal("/")
-    config['FullyQualifiedDomainName'].should.equal("example.com")
-    config['SearchString'].should.equal("a good response")
-    config['RequestInterval'].should.equal("10")
-    config['FailureThreshold'].should.equal("2")
-
-
-@mock_route53_deprecated
-def test_delete_health_check():
-    conn = boto.connect_route53('the_key', 'the_secret')
-
-    check = HealthCheck(
-        ip_addr="10.0.0.25",
-        port=80,
-        hc_type="HTTP",
-        resource_path="/",
-    )
-    conn.create_health_check(check)
-
-    checks = conn.get_list_health_checks()['ListHealthChecksResponse'][
-        'HealthChecks']
-    list(checks).should.have.length_of(1)
-    health_check_id = checks[0]['Id']
-
-    conn.delete_health_check(health_check_id)
-    checks = conn.get_list_health_checks()['ListHealthChecksResponse'][
-        'HealthChecks']
-    list(checks).should.have.length_of(0)
-
-
-@mock_route53_deprecated
-def test_use_health_check_in_resource_record_set():
-    conn = boto.connect_route53('the_key', 'the_secret')
-
-    check = HealthCheck(
-        ip_addr="10.0.0.25",
-        port=80,
-        hc_type="HTTP",
-        resource_path="/",
-    )
-    check = conn.create_health_check(
-        check)['CreateHealthCheckResponse']['HealthCheck']
-    check_id = check['Id']
-
-    zone = conn.create_hosted_zone("testdns.aws.com")
-    zone_id = zone["CreateHostedZoneResponse"][
-        "HostedZone"]["Id"].split("/")[-1]
-
-    changes = ResourceRecordSets(conn, zone_id)
-    change = changes.add_change(
-        "CREATE", "foo.bar.testdns.aws.com", "A", health_check=check_id)
-    change.add_value("1.2.3.4")
-    changes.commit()
-
-    record_sets = conn.get_all_rrsets(zone_id)
-    record_sets[0].health_check.should.equal(check_id)
-
-
-@mock_route53_deprecated
-def test_hosted_zone_comment_preserved():
-    conn = boto.connect_route53('the_key', 'the_secret')
-
-    firstzone = conn.create_hosted_zone(
-        "testdns.aws.com.", comment="test comment")
-    zone_id = firstzone["CreateHostedZoneResponse"][
-        "HostedZone"]["Id"].split("/")[-1]
-
-    hosted_zone = conn.get_hosted_zone(zone_id)
-    hosted_zone["GetHostedZoneResponse"]["HostedZone"][
-        "Config"]["Comment"].should.equal("test comment")
-
-    hosted_zones = conn.get_all_hosted_zones()
-    hosted_zones["ListHostedZonesResponse"]["HostedZones"][
-        0]["Config"]["Comment"].should.equal("test comment")
-
-    zone = conn.get_zone("testdns.aws.com.")
-    zone.config["Comment"].should.equal("test comment")
-
-
-@mock_route53_deprecated
-def test_deleting_weighted_route():
-    conn = boto.connect_route53()
-
-    conn.create_hosted_zone("testdns.aws.com.")
-    zone = conn.get_zone("testdns.aws.com.")
-
-    zone.add_cname("cname.testdns.aws.com", "example.com",
-                   identifier=('success-test-foo', '50'))
-    zone.add_cname("cname.testdns.aws.com", "example.com",
-                   identifier=('success-test-bar', '50'))
-
-    cnames = zone.get_cname('cname.testdns.aws.com.', all=True)
-    cnames.should.have.length_of(2)
-    foo_cname = [cname for cname in cnames if cname.identifier ==
-                 'success-test-foo'][0]
-
-    zone.delete_record(foo_cname)
-    cname = zone.get_cname('cname.testdns.aws.com.', all=True)
-    # When get_cname only had one result, it returns just that result instead
-    # of a list.
-    cname.identifier.should.equal('success-test-bar')
-
-
-@mock_route53_deprecated
-def test_deleting_latency_route():
-    conn = boto.connect_route53()
-
-    conn.create_hosted_zone("testdns.aws.com.")
-    zone = conn.get_zone("testdns.aws.com.")
-
-    zone.add_cname("cname.testdns.aws.com", "example.com",
-                   identifier=('success-test-foo', 'us-west-2'))
-    zone.add_cname("cname.testdns.aws.com", "example.com",
-                   identifier=('success-test-bar', 'us-west-1'))
-
-    cnames = zone.get_cname('cname.testdns.aws.com.', all=True)
-    cnames.should.have.length_of(2)
-    foo_cname = [cname for cname in cnames if cname.identifier ==
-                 'success-test-foo'][0]
-    foo_cname.region.should.equal('us-west-2')
-
-    zone.delete_record(foo_cname)
-    cname = zone.get_cname('cname.testdns.aws.com.', all=True)
-    # When get_cname only had one result, it returns just that result instead
-    # of a list.
-    cname.identifier.should.equal('success-test-bar')
-    cname.region.should.equal('us-west-1')
-
-
-@mock_route53_deprecated
-def test_hosted_zone_private_zone_preserved():
-    conn = boto.connect_route53('the_key', 'the_secret')
-
-    firstzone = conn.create_hosted_zone(
-        "testdns.aws.com.", private_zone=True, vpc_id='vpc-fake', vpc_region='us-east-1')
-    zone_id = firstzone["CreateHostedZoneResponse"][
-        "HostedZone"]["Id"].split("/")[-1]
-
-    hosted_zone = conn.get_hosted_zone(zone_id)
-    # in (original) boto, these bools returned as strings.
-    hosted_zone["GetHostedZoneResponse"]["HostedZone"][
-        "Config"]["PrivateZone"].should.equal('True')
-
-    hosted_zones = conn.get_all_hosted_zones()
-    hosted_zones["ListHostedZonesResponse"]["HostedZones"][
-        0]["Config"]["PrivateZone"].should.equal('True')
-
-    zone = conn.get_zone("testdns.aws.com.")
-    zone.config["PrivateZone"].should.equal('True')
-
-
-@mock_route53
-def test_hosted_zone_private_zone_preserved_boto3():
-    conn = boto3.client('route53', region_name='us-east-1')
-    # TODO: actually create_hosted_zone statements with PrivateZone=True, but without
-    # a _valid_ vpc-id should fail.
-    firstzone = conn.create_hosted_zone(
-        Name="testdns.aws.com.",
-        CallerReference=str(hash('foo')),
-        HostedZoneConfig=dict(
-            PrivateZone=True,
-            Comment="Test",
-        )
-    )
-
-    zone_id = firstzone["HostedZone"]["Id"].split("/")[-1]
-
-    hosted_zone = conn.get_hosted_zone(Id=zone_id)
-    hosted_zone["HostedZone"]["Config"]["PrivateZone"].should.equal(True)
-
-    hosted_zones = conn.list_hosted_zones()
-    hosted_zones["HostedZones"][0]["Config"]["PrivateZone"].should.equal(True)
-
-    hosted_zones = conn.list_hosted_zones_by_name(DNSName="testdns.aws.com.")
-    len(hosted_zones["HostedZones"]).should.equal(1)
-    hosted_zones["HostedZones"][0]["Config"]["PrivateZone"].should.equal(True)
-
-
-@mock_route53
-def test_list_or_change_tags_for_resource_request():
-    conn = boto3.client('route53', region_name='us-east-1')
-    health_check = conn.create_health_check(
-        CallerReference='foobar',
-        HealthCheckConfig={
-            'IPAddress': '192.0.2.44',
-            'Port': 123,
-            'Type': 'HTTP',
-            'ResourcePath': '/',
-            'RequestInterval': 30,
-            'FailureThreshold': 123,
-            'HealthThreshold': 123,
-        }
-    )
-    healthcheck_id = health_check['HealthCheck']['Id']
-
-    tag1 = {"Key": "Deploy", "Value": "True"}
-    tag2 = {"Key": "Name", "Value": "UnitTest"}
-
-    # Test adding a tag for a resource id
-    conn.change_tags_for_resource(
-        ResourceType='healthcheck',
-        ResourceId=healthcheck_id,
-        AddTags=[tag1, tag2]
-    )
-
-    # Check to make sure that the response has the 'ResourceTagSet' key
-    response = conn.list_tags_for_resource(
-        ResourceType='healthcheck', ResourceId=healthcheck_id)
-    response.should.contain('ResourceTagSet')
-
-    # Validate that each key was added
-    response['ResourceTagSet']['Tags'].should.contain(tag1)
-    response['ResourceTagSet']['Tags'].should.contain(tag2)
-
-    len(response['ResourceTagSet']['Tags']).should.equal(2)
-
-    # Try to remove the tags
-    conn.change_tags_for_resource(
-        ResourceType='healthcheck',
-        ResourceId=healthcheck_id,
-        RemoveTagKeys=[tag1['Key']]
-    )
-
-    # Check to make sure that the response has the 'ResourceTagSet' key
-    response = conn.list_tags_for_resource(
-        ResourceType='healthcheck', ResourceId=healthcheck_id)
-    response.should.contain('ResourceTagSet')
-    response['ResourceTagSet']['Tags'].should_not.contain(tag1)
-    response['ResourceTagSet']['Tags'].should.contain(tag2)
-
-    # Remove the second tag
-    conn.change_tags_for_resource(
-        ResourceType='healthcheck',
-        ResourceId=healthcheck_id,
-        RemoveTagKeys=[tag2['Key']]
-    )
-
-    response = conn.list_tags_for_resource(
-        ResourceType='healthcheck', ResourceId=healthcheck_id)
-    response['ResourceTagSet']['Tags'].should_not.contain(tag2)
-
-    # Re-add the tags
-    conn.change_tags_for_resource(
-        ResourceType='healthcheck',
-        ResourceId=healthcheck_id,
-        AddTags=[tag1, tag2]
-    )
-
-    # Remove both
-    conn.change_tags_for_resource(
-        ResourceType='healthcheck',
-        ResourceId=healthcheck_id,
-        RemoveTagKeys=[tag1['Key'], tag2['Key']]
-    )
-
-    response = conn.list_tags_for_resource(
-        ResourceType='healthcheck', ResourceId=healthcheck_id)
-    response['ResourceTagSet']['Tags'].should.be.empty
-
-
-@mock_route53
-def test_list_hosted_zones_by_name():
-    conn = boto3.client('route53', region_name='us-east-1')
-    conn.create_hosted_zone(
-        Name="test.b.com.",
-        CallerReference=str(hash('foo')),
-        HostedZoneConfig=dict(
-            PrivateZone=True,
-            Comment="test com",
-        )
-    )
-    conn.create_hosted_zone(
-        Name="test.a.org.",
-        CallerReference=str(hash('bar')),
-        HostedZoneConfig=dict(
-            PrivateZone=True,
-            Comment="test org",
-        )
-    )
-    conn.create_hosted_zone(
-        Name="test.a.org.",
-        CallerReference=str(hash('bar')),
-        HostedZoneConfig=dict(
-            PrivateZone=True,
-            Comment="test org 2",
-        )
-    )
-
-    # test lookup
-    zones = conn.list_hosted_zones_by_name(DNSName="test.b.com.")
-    len(zones["HostedZones"]).should.equal(1)
-    zones["HostedZones"][0]["Name"].should.equal("test.b.com.")
-    zones = conn.list_hosted_zones_by_name(DNSName="test.a.org.")
-    len(zones["HostedZones"]).should.equal(2)
-    zones["HostedZones"][0]["Name"].should.equal("test.a.org.")
-    zones["HostedZones"][1]["Name"].should.equal("test.a.org.")
-
-    # test sort order
-    zones = conn.list_hosted_zones_by_name()
-    len(zones["HostedZones"]).should.equal(3)
-    zones["HostedZones"][0]["Name"].should.equal("test.b.com.")
-    zones["HostedZones"][1]["Name"].should.equal("test.a.org.")
-    zones["HostedZones"][2]["Name"].should.equal("test.a.org.")
-
-
-@mock_route53
-def test_change_resource_record_sets_crud_valid():
-    conn = boto3.client('route53', region_name='us-east-1')
-    conn.create_hosted_zone(
-        Name="db.",
-        CallerReference=str(hash('foo')),
-        HostedZoneConfig=dict(
-            PrivateZone=True,
-            Comment="db",
-        )
-    )
-
-    zones = conn.list_hosted_zones_by_name(DNSName="db.")
-    len(zones["HostedZones"]).should.equal(1)
-    zones["HostedZones"][0]["Name"].should.equal("db.")
-    hosted_zone_id = zones["HostedZones"][0]["Id"]
-
-    # Create A Record.
-    a_record_endpoint_payload = {
-        'Comment': 'Create A record prod.redis.db',
-        'Changes': [
-            {
-                'Action': 'CREATE',
-                'ResourceRecordSet': {
-                    'Name': 'prod.redis.db.',
-                    'Type': 'A',
-                    'TTL': 10,
-                    'ResourceRecords': [{
-                        'Value': '127.0.0.1'
-                    }]
-                }
-            }
-        ]
-    }
-    conn.change_resource_record_sets(HostedZoneId=hosted_zone_id, ChangeBatch=a_record_endpoint_payload)
-
-    response = conn.list_resource_record_sets(HostedZoneId=hosted_zone_id)
-    len(response['ResourceRecordSets']).should.equal(1)
-    a_record_detail = response['ResourceRecordSets'][0]
-    a_record_detail['Name'].should.equal('prod.redis.db.')
-    a_record_detail['Type'].should.equal('A')
-    a_record_detail['TTL'].should.equal(10)
-    a_record_detail['ResourceRecords'].should.equal([{'Value': '127.0.0.1'}])
-
-    # Update A Record.
-    cname_record_endpoint_payload = {
-        'Comment': 'Update A record prod.redis.db',
-        'Changes': [
-            {
-                'Action': 'UPSERT',
-                'ResourceRecordSet': {
-                    'Name': 'prod.redis.db.',
-                    'Type': 'A',
-                    'TTL': 60,
-                    'ResourceRecords': [{
-                        'Value': '192.168.1.1'
-                    }]
-                }
-            }
-        ]
-    }
-    conn.change_resource_record_sets(HostedZoneId=hosted_zone_id, ChangeBatch=cname_record_endpoint_payload)
-
-    response = conn.list_resource_record_sets(HostedZoneId=hosted_zone_id)
-    len(response['ResourceRecordSets']).should.equal(1)
-    cname_record_detail = response['ResourceRecordSets'][0]
-    cname_record_detail['Name'].should.equal('prod.redis.db.')
-    cname_record_detail['Type'].should.equal('A')
-    cname_record_detail['TTL'].should.equal(60)
-    cname_record_detail['ResourceRecords'].should.equal([{'Value': '192.168.1.1'}])
-
-    # Delete record.
-    delete_payload = {
-        'Comment': 'delete prod.redis.db',
-        'Changes': [
-            {
-                'Action': 'DELETE',
-                'ResourceRecordSet': {
-                    'Name': 'prod.redis.db',
-                    'Type': 'CNAME',
-                }
-            }
-        ]
-    }
-    conn.change_resource_record_sets(HostedZoneId=hosted_zone_id, ChangeBatch=delete_payload)
-    response = conn.list_resource_record_sets(HostedZoneId=hosted_zone_id)
-    len(response['ResourceRecordSets']).should.equal(0)
-
-
-@mock_route53
-def test_change_resource_record_invalid():
-    conn = boto3.client('route53', region_name='us-east-1')
-    conn.create_hosted_zone(
-        Name="db.",
-        CallerReference=str(hash('foo')),
-        HostedZoneConfig=dict(
-            PrivateZone=True,
-            Comment="db",
-        )
-    )
-
-    zones = conn.list_hosted_zones_by_name(DNSName="db.")
-    len(zones["HostedZones"]).should.equal(1)
-    zones["HostedZones"][0]["Name"].should.equal("db.")
-    hosted_zone_id = zones["HostedZones"][0]["Id"]
-
-    invalid_a_record_payload = {
-        'Comment': 'this should fail',
-        'Changes': [
-            {
-                'Action': 'CREATE',
-                'ResourceRecordSet': {
-                    'Name': 'prod.scooby.doo',
-                    'Type': 'A',
-                    'TTL': 10,
-                    'ResourceRecords': [{
-                        'Value': '127.0.0.1'
-                    }]
-                }
-            }
-        ]
-    }
-
-    with assert_raises(botocore.exceptions.ClientError):
-        conn.change_resource_record_sets(HostedZoneId=hosted_zone_id, ChangeBatch=invalid_a_record_payload)
-
-    response = conn.list_resource_record_sets(HostedZoneId=hosted_zone_id)
-    len(response['ResourceRecordSets']).should.equal(0)
-
-    invalid_cname_record_payload = {
-        'Comment': 'this should also fail',
-        'Changes': [
-            {
-                'Action': 'UPSERT',
-                'ResourceRecordSet': {
-                    'Name': 'prod.scooby.doo',
-                    'Type': 'CNAME',
-                    'TTL': 10,
-                    'ResourceRecords': [{
-                        'Value': '127.0.0.1'
-                    }]
-                }
-            }
-        ]
-    }
-
-    with assert_raises(botocore.exceptions.ClientError):
-        conn.change_resource_record_sets(HostedZoneId=hosted_zone_id, ChangeBatch=invalid_cname_record_payload)
-
-    response = conn.list_resource_record_sets(HostedZoneId=hosted_zone_id)
-    len(response['ResourceRecordSets']).should.equal(0)
-
-
-@mock_route53
-def test_list_resource_record_sets_name_type_filters():
-    conn = boto3.client('route53', region_name='us-east-1')
-    create_hosted_zone_response = conn.create_hosted_zone(
-        Name="db.",
-        CallerReference=str(hash('foo')),
-        HostedZoneConfig=dict(
-            PrivateZone=True,
-            Comment="db",
-        )
-    )
-    hosted_zone_id = create_hosted_zone_response['HostedZone']['Id']
-
-    def create_resource_record_set(rec_type, rec_name):
-        payload = {
-            'Comment': 'create {} record {}'.format(rec_type, rec_name),
-            'Changes': [
-                {
-                    'Action': 'CREATE',
-                    'ResourceRecordSet': {
-                        'Name': rec_name,
-                        'Type': rec_type,
-                        'TTL': 10,
-                        'ResourceRecords': [{
-                            'Value': '127.0.0.1'
-                        }]
-                    }
-                }
-            ]
-        }
-        conn.change_resource_record_sets(HostedZoneId=hosted_zone_id, ChangeBatch=payload)
-
-    # record_type, record_name
-    all_records = [
         ('A', 'a.a.db.'),
         ('A', 'a.b.db.'),
         ('A', 'b.b.db.'),
@@ -1431,5 +718,4 @@
     returned_records = [(record['Type'], record['Name']) for record in response['ResourceRecordSets']]
     len(returned_records).should.equal(len(all_records) - start_with)
     for desired_record in all_records[start_with:]:
-        returned_records.should.contain(desired_record)
->>>>>>> 4a286c4b
+        returned_records.should.contain(desired_record)