import base64
import boto3
import json
import os
import random
import re

import moto.cognitoidp.models
import requests
import hmac
import hashlib
import uuid


# noinspection PyUnresolvedReferences
import sure  # noqa # pylint: disable=unused-import
from botocore.exceptions import ClientError, ParamValidationError
from jose import jws, jwt
from unittest import SkipTest
import pytest

from moto import mock_cognitoidp, settings
from moto.cognitoidp.utils import create_id
from moto.core import ACCOUNT_ID


@mock_cognitoidp
def test_create_user_pool():
    conn = boto3.client("cognito-idp", "us-west-2")

    name = str(uuid.uuid4())
    value = str(uuid.uuid4())
    result = conn.create_user_pool(PoolName=name, LambdaConfig={"PreSignUp": value})

    result["UserPool"]["Id"].should_not.be.none
    result["UserPool"]["Id"].should.match(r"[\w-]+_[0-9a-zA-Z]+")
    result["UserPool"]["Arn"].should.equal(
        "arn:aws:cognito-idp:us-west-2:{}:userpool/{}".format(
            ACCOUNT_ID, result["UserPool"]["Id"]
        )
    )
    result["UserPool"]["Name"].should.equal(name)
    result["UserPool"]["LambdaConfig"]["PreSignUp"].should.equal(value)


@mock_cognitoidp
def test_list_user_pools():
    conn = boto3.client("cognito-idp", "us-west-2")

    name = str(uuid.uuid4())
    conn.create_user_pool(PoolName=name)
    result = conn.list_user_pools(MaxResults=10)
    result["UserPools"].should.have.length_of(1)
    result["UserPools"][0]["Name"].should.equal(name)


@mock_cognitoidp
def test_set_user_pool_mfa_config():
    conn = boto3.client("cognito-idp", "us-west-2")

    name = str(uuid.uuid4())
    user_pool_id = conn.create_user_pool(PoolName=name)["UserPool"]["Id"]

    # Test error for when neither token nor sms configuration is provided
    with pytest.raises(ClientError) as ex:
        conn.set_user_pool_mfa_config(
            UserPoolId=user_pool_id, MfaConfiguration="ON",
        )

    ex.value.operation_name.should.equal("SetUserPoolMfaConfig")
    ex.value.response["Error"]["Code"].should.equal("InvalidParameterException")
    ex.value.response["Error"]["Message"].should.equal(
        "At least one of [SmsMfaConfiguration] or [SoftwareTokenMfaConfiguration] must be provided."
    )
    ex.value.response["ResponseMetadata"]["HTTPStatusCode"].should.equal(400)

    # Test error for when sms config is missing `SmsConfiguration`
    with pytest.raises(ClientError) as ex:
        conn.set_user_pool_mfa_config(
            UserPoolId=user_pool_id, SmsMfaConfiguration={}, MfaConfiguration="ON",
        )

    ex.value.response["Error"]["Code"].should.equal("InvalidParameterException")
    ex.value.response["Error"]["Message"].should.equal(
        "[SmsConfiguration] is a required member of [SoftwareTokenMfaConfiguration]."
    )
    ex.value.response["ResponseMetadata"]["HTTPStatusCode"].should.equal(400)

    # Test error for when `SmsConfiguration` is missing `SnsCaller`
    # This is asserted by boto3
    with pytest.raises(ParamValidationError) as ex:
        conn.set_user_pool_mfa_config(
            UserPoolId=user_pool_id,
            SmsMfaConfiguration={"SmsConfiguration": {}},
            MfaConfiguration="ON",
        )

    # Test error for when `MfaConfiguration` is not one of the expected values
    with pytest.raises(ClientError) as ex:
        conn.set_user_pool_mfa_config(
            UserPoolId=user_pool_id,
            SoftwareTokenMfaConfiguration={"Enabled": True},
            MfaConfiguration="Invalid",
        )

    ex.value.response["Error"]["Code"].should.equal("InvalidParameterException")
    ex.value.response["Error"]["Message"].should.equal(
        "[MfaConfiguration] must be one of 'ON', 'OFF', or 'OPTIONAL'."
    )
    ex.value.response["ResponseMetadata"]["HTTPStatusCode"].should.equal(400)

    # Enable software token MFA
    mfa_config = conn.set_user_pool_mfa_config(
        UserPoolId=user_pool_id,
        SoftwareTokenMfaConfiguration={"Enabled": True},
        MfaConfiguration="ON",
    )

    mfa_config.shouldnt.have.key("SmsMfaConfiguration")
    mfa_config["MfaConfiguration"].should.equal("ON")
    mfa_config["SoftwareTokenMfaConfiguration"].should.equal({"Enabled": True})

    # Response from describe should match
    pool = conn.describe_user_pool(UserPoolId=user_pool_id)["UserPool"]
    pool["MfaConfiguration"].should.equal("ON")

    # Disable MFA
    mfa_config = conn.set_user_pool_mfa_config(
        UserPoolId=user_pool_id, MfaConfiguration="OFF",
    )

    mfa_config.shouldnt.have.key("SmsMfaConfiguration")
    mfa_config.shouldnt.have.key("SoftwareTokenMfaConfiguration")
    mfa_config["MfaConfiguration"].should.equal("OFF")

    # Response from describe should match
    pool = conn.describe_user_pool(UserPoolId=user_pool_id)["UserPool"]
    pool["MfaConfiguration"].should.equal("OFF")

    # `SnsCallerArn` needs to be at least 20 long
    sms_config = {"SmsConfiguration": {"SnsCallerArn": "01234567890123456789"}}

    # Enable SMS MFA
    mfa_config = conn.set_user_pool_mfa_config(
        UserPoolId=user_pool_id, SmsMfaConfiguration=sms_config, MfaConfiguration="ON",
    )

    mfa_config.shouldnt.have.key("SoftwareTokenMfaConfiguration")
    mfa_config["SmsMfaConfiguration"].should.equal(sms_config)
    mfa_config["MfaConfiguration"].should.equal("ON")


@mock_cognitoidp
def test_list_user_pools_returns_max_items():
    conn = boto3.client("cognito-idp", "us-west-2")

    # Given 10 user pools
    pool_count = 10
    for _ in range(pool_count):
        conn.create_user_pool(PoolName=str(uuid.uuid4()))

    max_results = 5
    result = conn.list_user_pools(MaxResults=max_results)
    result["UserPools"].should.have.length_of(max_results)
    result.should.have.key("NextToken")


@mock_cognitoidp
def test_list_user_pools_returns_next_tokens():
    conn = boto3.client("cognito-idp", "us-west-2")

    # Given 10 user pool clients
    pool_count = 10
    for _ in range(pool_count):
        conn.create_user_pool(PoolName=str(uuid.uuid4()))

    max_results = 5
    result = conn.list_user_pools(MaxResults=max_results)
    result["UserPools"].should.have.length_of(max_results)
    result.should.have.key("NextToken")

    next_token = result["NextToken"]
    result_2 = conn.list_user_pools(MaxResults=max_results, NextToken=next_token)
    result_2["UserPools"].should.have.length_of(max_results)
    result_2.shouldnt.have.key("NextToken")


@mock_cognitoidp
def test_list_user_pools_when_max_items_more_than_total_items():
    conn = boto3.client("cognito-idp", "us-west-2")

    # Given 10 user pool clients
    pool_count = 10
    for _ in range(pool_count):
        conn.create_user_pool(PoolName=str(uuid.uuid4()))

    max_results = pool_count + 5
    result = conn.list_user_pools(MaxResults=max_results)
    result["UserPools"].should.have.length_of(pool_count)
    result.shouldnt.have.key("NextToken")


@mock_cognitoidp
def test_describe_user_pool():
    conn = boto3.client("cognito-idp", "us-west-2")

    name = str(uuid.uuid4())
    value = str(uuid.uuid4())
    user_pool_details = conn.create_user_pool(
        PoolName=name, LambdaConfig={"PreSignUp": value}
    )

    result = conn.describe_user_pool(UserPoolId=user_pool_details["UserPool"]["Id"])
    result["UserPool"]["Name"].should.equal(name)
    result["UserPool"]["LambdaConfig"]["PreSignUp"].should.equal(value)


@mock_cognitoidp
<<<<<<< HEAD
def test_describe_user_pool_resource_not_found():
    conn = boto3.client("cognito-idp", "us-east-1")

    user_pool_id = "us-east-1_FooBar123"
    with pytest.raises(ClientError) as exc:
        conn.describe_user_pool(UserPoolId=user_pool_id)

    err = exc.value.response["Error"]
    err["Code"].should.equal("ResourceNotFoundException")
    err["Message"].should.equal(f"User pool {user_pool_id} does not exist.")
=======
def test_update_user_pool():
    conn = boto3.client("cognito-idp", "us-east-1")

    name = str(uuid.uuid4())
    user_pool_details = conn.create_user_pool(
        PoolName=name,
        Policies={
            "PasswordPolicy": {
                "MinimumLength": 12,
                "RequireUppercase": False,
                "RequireLowercase": False,
                "RequireNumbers": False,
                "RequireSymbols": False,
            }
        },
    )

    new_policies = {
        "PasswordPolicy": {
            "MinimumLength": 16,
            "RequireUppercase": True,
            "RequireLowercase": True,
            "RequireNumbers": True,
            "RequireSymbols": True,
        }
    }
    conn.update_user_pool(
        UserPoolId=user_pool_details["UserPool"]["Id"], Policies=new_policies
    )

    updated_user_pool_details = conn.describe_user_pool(
        UserPoolId=user_pool_details["UserPool"]["Id"]
    )
    updated_user_pool_details["UserPool"]["Policies"].should.equal(new_policies)
>>>>>>> cc5a5c3d


@mock_cognitoidp
def test_delete_user_pool():
    conn = boto3.client("cognito-idp", "us-west-2")

    user_pool_id = conn.create_user_pool(PoolName=str(uuid.uuid4()))["UserPool"]["Id"]
    conn.list_user_pools(MaxResults=10)["UserPools"].should.have.length_of(1)
    conn.delete_user_pool(UserPoolId=user_pool_id)
    conn.list_user_pools(MaxResults=10)["UserPools"].should.have.length_of(0)


@mock_cognitoidp
def test_create_user_pool_domain():
    conn = boto3.client("cognito-idp", "us-west-2")

    domain = str(uuid.uuid4())
    user_pool_id = conn.create_user_pool(PoolName=str(uuid.uuid4()))["UserPool"]["Id"]
    result = conn.create_user_pool_domain(UserPoolId=user_pool_id, Domain=domain)
    result["ResponseMetadata"]["HTTPStatusCode"].should.equal(200)
    result["CloudFrontDomain"].should_not.be.none


@mock_cognitoidp
def test_create_user_pool_domain_custom_domain_config():
    conn = boto3.client("cognito-idp", "us-west-2")

    domain = str(uuid.uuid4())
    custom_domain_config = {
        "CertificateArn": "arn:aws:acm:us-east-1:{}:certificate/123456789012".format(
            ACCOUNT_ID
        )
    }
    user_pool_id = conn.create_user_pool(PoolName=str(uuid.uuid4()))["UserPool"]["Id"]
    result = conn.create_user_pool_domain(
        UserPoolId=user_pool_id, Domain=domain, CustomDomainConfig=custom_domain_config
    )
    result["ResponseMetadata"]["HTTPStatusCode"].should.equal(200)
    result["CloudFrontDomain"].should.equal("e2c343b3293ee505.cloudfront.net")


@mock_cognitoidp
def test_describe_user_pool_domain():
    conn = boto3.client("cognito-idp", "us-west-2")

    domain = str(uuid.uuid4())
    user_pool_id = conn.create_user_pool(PoolName=str(uuid.uuid4()))["UserPool"]["Id"]
    conn.create_user_pool_domain(UserPoolId=user_pool_id, Domain=domain)
    result = conn.describe_user_pool_domain(Domain=domain)
    result["DomainDescription"]["Domain"].should.equal(domain)
    result["DomainDescription"]["UserPoolId"].should.equal(user_pool_id)
    result["DomainDescription"]["AWSAccountId"].should_not.be.none


@mock_cognitoidp
def test_delete_user_pool_domain():
    conn = boto3.client("cognito-idp", "us-west-2")

    domain = str(uuid.uuid4())
    user_pool_id = conn.create_user_pool(PoolName=str(uuid.uuid4()))["UserPool"]["Id"]
    conn.create_user_pool_domain(UserPoolId=user_pool_id, Domain=domain)
    result = conn.delete_user_pool_domain(UserPoolId=user_pool_id, Domain=domain)
    result["ResponseMetadata"]["HTTPStatusCode"].should.equal(200)
    result = conn.describe_user_pool_domain(Domain=domain)
    # This is a surprising behavior of the real service: describing a missing domain comes
    # back with status 200 and a DomainDescription of {}
    result["ResponseMetadata"]["HTTPStatusCode"].should.equal(200)
    result["DomainDescription"].keys().should.have.length_of(0)


@mock_cognitoidp
def test_update_user_pool_domain():
    conn = boto3.client("cognito-idp", "us-west-2")

    domain = str(uuid.uuid4())
    custom_domain_config = {
        "CertificateArn": "arn:aws:acm:us-east-1:{}:certificate/123456789012".format(
            ACCOUNT_ID
        )
    }
    user_pool_id = conn.create_user_pool(PoolName=str(uuid.uuid4()))["UserPool"]["Id"]
    conn.create_user_pool_domain(UserPoolId=user_pool_id, Domain=domain)
    result = conn.update_user_pool_domain(
        UserPoolId=user_pool_id, Domain=domain, CustomDomainConfig=custom_domain_config
    )
    result["ResponseMetadata"]["HTTPStatusCode"].should.equal(200)
    result["CloudFrontDomain"].should.equal("e2c343b3293ee505.cloudfront.net")


@mock_cognitoidp
def test_create_user_pool_client():
    conn = boto3.client("cognito-idp", "us-west-2")

    client_name = str(uuid.uuid4())
    value = str(uuid.uuid4())
    user_pool_id = conn.create_user_pool(PoolName=str(uuid.uuid4()))["UserPool"]["Id"]
    result = conn.create_user_pool_client(
        UserPoolId=user_pool_id, ClientName=client_name, CallbackURLs=[value]
    )

    result["UserPoolClient"]["UserPoolId"].should.equal(user_pool_id)
    bool(re.match(r"^[0-9a-z]{26}$", result["UserPoolClient"]["ClientId"])).should.be.ok
    result["UserPoolClient"]["ClientName"].should.equal(client_name)
    result["UserPoolClient"].should_not.have.key("ClientSecret")
    result["UserPoolClient"]["CallbackURLs"].should.have.length_of(1)
    result["UserPoolClient"]["CallbackURLs"][0].should.equal(value)


@mock_cognitoidp
def test_create_user_pool_client_returns_secret():
    conn = boto3.client("cognito-idp", "us-west-2")

    client_name = str(uuid.uuid4())
    value = str(uuid.uuid4())
    user_pool_id = conn.create_user_pool(PoolName=str(uuid.uuid4()))["UserPool"]["Id"]
    result = conn.create_user_pool_client(
        UserPoolId=user_pool_id,
        ClientName=client_name,
        GenerateSecret=True,
        CallbackURLs=[value],
    )

    result["UserPoolClient"]["UserPoolId"].should.equal(user_pool_id)
    bool(re.match(r"^[0-9a-z]{26}$", result["UserPoolClient"]["ClientId"])).should.be.ok
    result["UserPoolClient"]["ClientName"].should.equal(client_name)
    result["UserPoolClient"]["ClientSecret"].should_not.be.none
    result["UserPoolClient"]["CallbackURLs"].should.have.length_of(1)
    result["UserPoolClient"]["CallbackURLs"][0].should.equal(value)


@mock_cognitoidp
def test_list_user_pool_clients():
    conn = boto3.client("cognito-idp", "us-west-2")

    client_name = str(uuid.uuid4())
    user_pool_id = conn.create_user_pool(PoolName=str(uuid.uuid4()))["UserPool"]["Id"]
    conn.create_user_pool_client(UserPoolId=user_pool_id, ClientName=client_name)
    result = conn.list_user_pool_clients(UserPoolId=user_pool_id, MaxResults=10)
    result["UserPoolClients"].should.have.length_of(1)
    result["UserPoolClients"][0]["ClientName"].should.equal(client_name)


@mock_cognitoidp
def test_list_user_pool_clients_returns_max_items():
    conn = boto3.client("cognito-idp", "us-west-2")
    user_pool_id = conn.create_user_pool(PoolName=str(uuid.uuid4()))["UserPool"]["Id"]

    # Given 10 user pool clients
    client_count = 10
    for _ in range(client_count):
        client_name = str(uuid.uuid4())
        conn.create_user_pool_client(UserPoolId=user_pool_id, ClientName=client_name)
    max_results = 5
    result = conn.list_user_pool_clients(
        UserPoolId=user_pool_id, MaxResults=max_results
    )
    result["UserPoolClients"].should.have.length_of(max_results)
    result.should.have.key("NextToken")


@mock_cognitoidp
def test_list_user_pool_clients_returns_next_tokens():
    conn = boto3.client("cognito-idp", "us-west-2")
    user_pool_id = conn.create_user_pool(PoolName=str(uuid.uuid4()))["UserPool"]["Id"]

    # Given 10 user pool clients
    client_count = 10
    for _ in range(client_count):
        client_name = str(uuid.uuid4())
        conn.create_user_pool_client(UserPoolId=user_pool_id, ClientName=client_name)
    max_results = 5
    result = conn.list_user_pool_clients(
        UserPoolId=user_pool_id, MaxResults=max_results
    )
    result["UserPoolClients"].should.have.length_of(max_results)
    result.should.have.key("NextToken")

    next_token = result["NextToken"]
    result_2 = conn.list_user_pool_clients(
        UserPoolId=user_pool_id, MaxResults=max_results, NextToken=next_token
    )
    result_2["UserPoolClients"].should.have.length_of(max_results)
    result_2.shouldnt.have.key("NextToken")


@mock_cognitoidp
def test_list_user_pool_clients_when_max_items_more_than_total_items():
    conn = boto3.client("cognito-idp", "us-west-2")
    user_pool_id = conn.create_user_pool(PoolName=str(uuid.uuid4()))["UserPool"]["Id"]

    # Given 10 user pool clients
    client_count = 10
    for _ in range(client_count):
        client_name = str(uuid.uuid4())
        conn.create_user_pool_client(UserPoolId=user_pool_id, ClientName=client_name)
    max_results = client_count + 5
    result = conn.list_user_pool_clients(
        UserPoolId=user_pool_id, MaxResults=max_results
    )
    result["UserPoolClients"].should.have.length_of(client_count)
    result.shouldnt.have.key("NextToken")


@mock_cognitoidp
def test_describe_user_pool_client():
    conn = boto3.client("cognito-idp", "us-west-2")

    client_name = str(uuid.uuid4())
    value = str(uuid.uuid4())
    user_pool_id = conn.create_user_pool(PoolName=str(uuid.uuid4()))["UserPool"]["Id"]
    client_details = conn.create_user_pool_client(
        UserPoolId=user_pool_id, ClientName=client_name, CallbackURLs=[value]
    )

    result = conn.describe_user_pool_client(
        UserPoolId=user_pool_id, ClientId=client_details["UserPoolClient"]["ClientId"]
    )

    result["UserPoolClient"]["ClientName"].should.equal(client_name)
    result["UserPoolClient"]["CallbackURLs"].should.have.length_of(1)
    result["UserPoolClient"]["CallbackURLs"][0].should.equal(value)


@mock_cognitoidp
def test_update_user_pool_client():
    conn = boto3.client("cognito-idp", "us-west-2")

    old_client_name = str(uuid.uuid4())
    new_client_name = str(uuid.uuid4())
    old_value = str(uuid.uuid4())
    new_value = str(uuid.uuid4())
    user_pool_id = conn.create_user_pool(PoolName=str(uuid.uuid4()))["UserPool"]["Id"]
    client_details = conn.create_user_pool_client(
        UserPoolId=user_pool_id, ClientName=old_client_name, CallbackURLs=[old_value]
    )

    result = conn.update_user_pool_client(
        UserPoolId=user_pool_id,
        ClientId=client_details["UserPoolClient"]["ClientId"],
        ClientName=new_client_name,
        CallbackURLs=[new_value],
    )

    result["UserPoolClient"]["ClientName"].should.equal(new_client_name)
    result["UserPoolClient"].should_not.have.key("ClientSecret")
    result["UserPoolClient"]["CallbackURLs"].should.have.length_of(1)
    result["UserPoolClient"]["CallbackURLs"][0].should.equal(new_value)


@mock_cognitoidp
def test_update_user_pool_client_returns_secret():
    conn = boto3.client("cognito-idp", "us-west-2")

    old_client_name = str(uuid.uuid4())
    new_client_name = str(uuid.uuid4())
    old_value = str(uuid.uuid4())
    new_value = str(uuid.uuid4())
    user_pool_id = conn.create_user_pool(PoolName=str(uuid.uuid4()))["UserPool"]["Id"]
    client_details = conn.create_user_pool_client(
        UserPoolId=user_pool_id,
        ClientName=old_client_name,
        GenerateSecret=True,
        CallbackURLs=[old_value],
    )
    client_secret = client_details["UserPoolClient"]["ClientSecret"]

    result = conn.update_user_pool_client(
        UserPoolId=user_pool_id,
        ClientId=client_details["UserPoolClient"]["ClientId"],
        ClientName=new_client_name,
        CallbackURLs=[new_value],
    )

    result["UserPoolClient"]["ClientName"].should.equal(new_client_name)
    result["UserPoolClient"]["ClientSecret"].should.equal(client_secret)
    result["UserPoolClient"]["CallbackURLs"].should.have.length_of(1)
    result["UserPoolClient"]["CallbackURLs"][0].should.equal(new_value)


@mock_cognitoidp
def test_delete_user_pool_client():
    conn = boto3.client("cognito-idp", "us-west-2")

    user_pool_id = conn.create_user_pool(PoolName=str(uuid.uuid4()))["UserPool"]["Id"]
    client_details = conn.create_user_pool_client(
        UserPoolId=user_pool_id, ClientName=str(uuid.uuid4())
    )

    conn.delete_user_pool_client(
        UserPoolId=user_pool_id, ClientId=client_details["UserPoolClient"]["ClientId"]
    )

    caught = False
    try:
        conn.describe_user_pool_client(
            UserPoolId=user_pool_id,
            ClientId=client_details["UserPoolClient"]["ClientId"],
        )
    except conn.exceptions.ResourceNotFoundException:
        caught = True

    caught.should.be.true


@mock_cognitoidp
def test_create_identity_provider():
    conn = boto3.client("cognito-idp", "us-west-2")

    provider_name = str(uuid.uuid4())
    provider_type = "Facebook"
    value = str(uuid.uuid4())
    user_pool_id = conn.create_user_pool(PoolName=str(uuid.uuid4()))["UserPool"]["Id"]
    result = conn.create_identity_provider(
        UserPoolId=user_pool_id,
        ProviderName=provider_name,
        ProviderType=provider_type,
        ProviderDetails={"thing": value},
    )

    result["IdentityProvider"]["UserPoolId"].should.equal(user_pool_id)
    result["IdentityProvider"]["ProviderName"].should.equal(provider_name)
    result["IdentityProvider"]["ProviderType"].should.equal(provider_type)
    result["IdentityProvider"]["ProviderDetails"]["thing"].should.equal(value)


@mock_cognitoidp
def test_list_identity_providers():
    conn = boto3.client("cognito-idp", "us-west-2")

    provider_name = str(uuid.uuid4())
    provider_type = "Facebook"
    user_pool_id = conn.create_user_pool(PoolName=str(uuid.uuid4()))["UserPool"]["Id"]
    conn.create_identity_provider(
        UserPoolId=user_pool_id,
        ProviderName=provider_name,
        ProviderType=provider_type,
        ProviderDetails={},
    )

    result = conn.list_identity_providers(UserPoolId=user_pool_id, MaxResults=10)

    result["Providers"].should.have.length_of(1)
    result["Providers"][0]["ProviderName"].should.equal(provider_name)
    result["Providers"][0]["ProviderType"].should.equal(provider_type)


@mock_cognitoidp
def test_list_identity_providers_returns_max_items():
    conn = boto3.client("cognito-idp", "us-west-2")
    user_pool_id = conn.create_user_pool(PoolName=str(uuid.uuid4()))["UserPool"]["Id"]

    # Given 10 identity providers linked to a user pool
    identity_provider_count = 10
    for _ in range(identity_provider_count):
        provider_name = str(uuid.uuid4())
        provider_type = "Facebook"
        conn.create_identity_provider(
            UserPoolId=user_pool_id,
            ProviderName=provider_name,
            ProviderType=provider_type,
            ProviderDetails={},
        )

    max_results = 5
    result = conn.list_identity_providers(
        UserPoolId=user_pool_id, MaxResults=max_results
    )
    result["Providers"].should.have.length_of(max_results)
    result.should.have.key("NextToken")


@mock_cognitoidp
def test_list_identity_providers_returns_next_tokens():
    conn = boto3.client("cognito-idp", "us-west-2")
    user_pool_id = conn.create_user_pool(PoolName=str(uuid.uuid4()))["UserPool"]["Id"]

    # Given 10 identity providers linked to a user pool
    identity_provider_count = 10
    for _ in range(identity_provider_count):
        provider_name = str(uuid.uuid4())
        provider_type = "Facebook"
        conn.create_identity_provider(
            UserPoolId=user_pool_id,
            ProviderName=provider_name,
            ProviderType=provider_type,
            ProviderDetails={},
        )

    max_results = 5
    result = conn.list_identity_providers(
        UserPoolId=user_pool_id, MaxResults=max_results
    )
    result["Providers"].should.have.length_of(max_results)
    result.should.have.key("NextToken")

    next_token = result["NextToken"]
    result_2 = conn.list_identity_providers(
        UserPoolId=user_pool_id, MaxResults=max_results, NextToken=next_token
    )
    result_2["Providers"].should.have.length_of(max_results)
    result_2.shouldnt.have.key("NextToken")


@mock_cognitoidp
def test_list_identity_providers_when_max_items_more_than_total_items():
    conn = boto3.client("cognito-idp", "us-west-2")
    user_pool_id = conn.create_user_pool(PoolName=str(uuid.uuid4()))["UserPool"]["Id"]

    # Given 10 identity providers linked to a user pool
    identity_provider_count = 10
    for _ in range(identity_provider_count):
        provider_name = str(uuid.uuid4())
        provider_type = "Facebook"
        conn.create_identity_provider(
            UserPoolId=user_pool_id,
            ProviderName=provider_name,
            ProviderType=provider_type,
            ProviderDetails={},
        )

    max_results = identity_provider_count + 5
    result = conn.list_identity_providers(
        UserPoolId=user_pool_id, MaxResults=max_results
    )
    result["Providers"].should.have.length_of(identity_provider_count)
    result.shouldnt.have.key("NextToken")


@mock_cognitoidp
def test_describe_identity_providers():
    conn = boto3.client("cognito-idp", "us-west-2")

    provider_name = str(uuid.uuid4())
    provider_type = "Facebook"
    value = str(uuid.uuid4())
    user_pool_id = conn.create_user_pool(PoolName=str(uuid.uuid4()))["UserPool"]["Id"]
    conn.create_identity_provider(
        UserPoolId=user_pool_id,
        ProviderName=provider_name,
        ProviderType=provider_type,
        ProviderDetails={"thing": value},
    )

    result = conn.describe_identity_provider(
        UserPoolId=user_pool_id, ProviderName=provider_name
    )

    result["IdentityProvider"]["UserPoolId"].should.equal(user_pool_id)
    result["IdentityProvider"]["ProviderName"].should.equal(provider_name)
    result["IdentityProvider"]["ProviderType"].should.equal(provider_type)
    result["IdentityProvider"]["ProviderDetails"]["thing"].should.equal(value)


@mock_cognitoidp
def test_update_identity_provider():
    conn = boto3.client("cognito-idp", "us-west-2")

    provider_name = str(uuid.uuid4())
    provider_type = "Facebook"
    value = str(uuid.uuid4())
    new_value = str(uuid.uuid4())
    user_pool_id = conn.create_user_pool(PoolName=str(uuid.uuid4()))["UserPool"]["Id"]
    conn.create_identity_provider(
        UserPoolId=user_pool_id,
        ProviderName=provider_name,
        ProviderType=provider_type,
        ProviderDetails={"thing": value},
    )

    result = conn.update_identity_provider(
        UserPoolId=user_pool_id,
        ProviderName=provider_name,
        ProviderDetails={"thing": new_value},
    )

    result["IdentityProvider"]["UserPoolId"].should.equal(user_pool_id)
    result["IdentityProvider"]["ProviderName"].should.equal(provider_name)
    result["IdentityProvider"]["ProviderType"].should.equal(provider_type)
    result["IdentityProvider"]["ProviderDetails"]["thing"].should.equal(new_value)


@mock_cognitoidp
def test_update_identity_provider_no_user_pool():
    conn = boto3.client("cognito-idp", "us-west-2")

    new_value = str(uuid.uuid4())

    with pytest.raises(conn.exceptions.ResourceNotFoundException) as cm:
        conn.update_identity_provider(
            UserPoolId="foo", ProviderName="bar", ProviderDetails={"thing": new_value}
        )

    cm.value.operation_name.should.equal("UpdateIdentityProvider")
    cm.value.response["Error"]["Code"].should.equal("ResourceNotFoundException")
    cm.value.response["ResponseMetadata"]["HTTPStatusCode"].should.equal(400)


@mock_cognitoidp
def test_update_identity_provider_no_identity_provider():
    conn = boto3.client("cognito-idp", "us-west-2")

    new_value = str(uuid.uuid4())
    user_pool_id = conn.create_user_pool(PoolName=str(uuid.uuid4()))["UserPool"]["Id"]

    with pytest.raises(conn.exceptions.ResourceNotFoundException) as cm:
        conn.update_identity_provider(
            UserPoolId=user_pool_id,
            ProviderName="foo",
            ProviderDetails={"thing": new_value},
        )

    cm.value.operation_name.should.equal("UpdateIdentityProvider")
    cm.value.response["Error"]["Code"].should.equal("ResourceNotFoundException")
    cm.value.response["ResponseMetadata"]["HTTPStatusCode"].should.equal(400)


@mock_cognitoidp
def test_delete_identity_providers():
    conn = boto3.client("cognito-idp", "us-west-2")

    provider_name = str(uuid.uuid4())
    provider_type = "Facebook"
    value = str(uuid.uuid4())
    user_pool_id = conn.create_user_pool(PoolName=str(uuid.uuid4()))["UserPool"]["Id"]
    conn.create_identity_provider(
        UserPoolId=user_pool_id,
        ProviderName=provider_name,
        ProviderType=provider_type,
        ProviderDetails={"thing": value},
    )

    conn.delete_identity_provider(UserPoolId=user_pool_id, ProviderName=provider_name)

    caught = False
    try:
        conn.describe_identity_provider(
            UserPoolId=user_pool_id, ProviderName=provider_name
        )
    except conn.exceptions.ResourceNotFoundException:
        caught = True

    caught.should.be.true


@mock_cognitoidp
def test_create_group():
    conn = boto3.client("cognito-idp", "us-west-2")

    user_pool_id = conn.create_user_pool(PoolName=str(uuid.uuid4()))["UserPool"]["Id"]
    group_name = str(uuid.uuid4())
    description = str(uuid.uuid4())
    role_arn = "arn:aws:iam:::role/my-iam-role"
    precedence = random.randint(0, 100000)

    result = conn.create_group(
        GroupName=group_name,
        UserPoolId=user_pool_id,
        Description=description,
        RoleArn=role_arn,
        Precedence=precedence,
    )

    result["Group"]["GroupName"].should.equal(group_name)
    result["Group"]["UserPoolId"].should.equal(user_pool_id)
    result["Group"]["Description"].should.equal(description)
    result["Group"]["RoleArn"].should.equal(role_arn)
    result["Group"]["Precedence"].should.equal(precedence)
    result["Group"]["LastModifiedDate"].should.be.a("datetime.datetime")
    result["Group"]["CreationDate"].should.be.a("datetime.datetime")


@mock_cognitoidp
def test_create_group_with_duplicate_name_raises_error():
    conn = boto3.client("cognito-idp", "us-west-2")

    user_pool_id = conn.create_user_pool(PoolName=str(uuid.uuid4()))["UserPool"]["Id"]
    group_name = str(uuid.uuid4())

    conn.create_group(GroupName=group_name, UserPoolId=user_pool_id)

    with pytest.raises(ClientError) as cm:
        conn.create_group(GroupName=group_name, UserPoolId=user_pool_id)
    cm.value.operation_name.should.equal("CreateGroup")
    cm.value.response["Error"]["Code"].should.equal("GroupExistsException")
    cm.value.response["ResponseMetadata"]["HTTPStatusCode"].should.equal(400)


@mock_cognitoidp
def test_get_group():
    conn = boto3.client("cognito-idp", "us-west-2")

    user_pool_id = conn.create_user_pool(PoolName=str(uuid.uuid4()))["UserPool"]["Id"]
    group_name = str(uuid.uuid4())
    conn.create_group(GroupName=group_name, UserPoolId=user_pool_id)

    result = conn.get_group(GroupName=group_name, UserPoolId=user_pool_id)

    result["Group"]["GroupName"].should.equal(group_name)
    result["Group"]["UserPoolId"].should.equal(user_pool_id)
    result["Group"]["LastModifiedDate"].should.be.a("datetime.datetime")
    result["Group"]["CreationDate"].should.be.a("datetime.datetime")


@mock_cognitoidp
def test_list_groups():
    conn = boto3.client("cognito-idp", "us-west-2")

    user_pool_id = conn.create_user_pool(PoolName=str(uuid.uuid4()))["UserPool"]["Id"]
    group_name = str(uuid.uuid4())
    conn.create_group(GroupName=group_name, UserPoolId=user_pool_id)

    result = conn.list_groups(UserPoolId=user_pool_id)

    result["Groups"].should.have.length_of(1)
    result["Groups"][0]["GroupName"].should.equal(group_name)


@mock_cognitoidp
def test_delete_group():
    conn = boto3.client("cognito-idp", "us-west-2")

    user_pool_id = conn.create_user_pool(PoolName=str(uuid.uuid4()))["UserPool"]["Id"]
    group_name = str(uuid.uuid4())
    conn.create_group(GroupName=group_name, UserPoolId=user_pool_id)

    result = conn.delete_group(GroupName=group_name, UserPoolId=user_pool_id)
    list(result.keys()).should.equal(["ResponseMetadata"])  # No response expected

    with pytest.raises(ClientError) as cm:
        conn.get_group(GroupName=group_name, UserPoolId=user_pool_id)
    cm.value.response["Error"]["Code"].should.equal("ResourceNotFoundException")


@mock_cognitoidp
def test_admin_add_user_to_group():
    conn = boto3.client("cognito-idp", "us-west-2")

    user_pool_id = conn.create_user_pool(PoolName=str(uuid.uuid4()))["UserPool"]["Id"]
    group_name = str(uuid.uuid4())
    conn.create_group(GroupName=group_name, UserPoolId=user_pool_id)

    username = str(uuid.uuid4())
    conn.admin_create_user(UserPoolId=user_pool_id, Username=username)

    result = conn.admin_add_user_to_group(
        UserPoolId=user_pool_id, Username=username, GroupName=group_name
    )
    list(result.keys()).should.equal(["ResponseMetadata"])  # No response expected


@mock_cognitoidp
def test_admin_add_user_to_group_again_is_noop():
    conn = boto3.client("cognito-idp", "us-west-2")

    user_pool_id = conn.create_user_pool(PoolName=str(uuid.uuid4()))["UserPool"]["Id"]
    group_name = str(uuid.uuid4())
    conn.create_group(GroupName=group_name, UserPoolId=user_pool_id)

    username = str(uuid.uuid4())
    conn.admin_create_user(UserPoolId=user_pool_id, Username=username)

    conn.admin_add_user_to_group(
        UserPoolId=user_pool_id, Username=username, GroupName=group_name
    )
    conn.admin_add_user_to_group(
        UserPoolId=user_pool_id, Username=username, GroupName=group_name
    )


@mock_cognitoidp
def test_list_users_in_group():
    conn = boto3.client("cognito-idp", "us-west-2")

    user_pool_id = conn.create_user_pool(PoolName=str(uuid.uuid4()))["UserPool"]["Id"]
    group_name = str(uuid.uuid4())
    conn.create_group(GroupName=group_name, UserPoolId=user_pool_id)

    username = str(uuid.uuid4())
    conn.admin_create_user(UserPoolId=user_pool_id, Username=username)

    conn.admin_add_user_to_group(
        UserPoolId=user_pool_id, Username=username, GroupName=group_name
    )

    result = conn.list_users_in_group(UserPoolId=user_pool_id, GroupName=group_name)

    result["Users"].should.have.length_of(1)
    result["Users"][0]["Username"].should.equal(username)


@mock_cognitoidp
def test_list_users_in_group_ignores_deleted_user():
    conn = boto3.client("cognito-idp", "us-west-2")

    user_pool_id = conn.create_user_pool(PoolName=str(uuid.uuid4()))["UserPool"]["Id"]
    group_name = str(uuid.uuid4())
    conn.create_group(GroupName=group_name, UserPoolId=user_pool_id)

    username = str(uuid.uuid4())
    conn.admin_create_user(UserPoolId=user_pool_id, Username=username)
    username2 = str(uuid.uuid4())
    conn.admin_create_user(UserPoolId=user_pool_id, Username=username2)

    conn.admin_add_user_to_group(
        UserPoolId=user_pool_id, Username=username, GroupName=group_name
    )
    conn.admin_add_user_to_group(
        UserPoolId=user_pool_id, Username=username2, GroupName=group_name
    )
    conn.admin_delete_user(UserPoolId=user_pool_id, Username=username)

    result = conn.list_users_in_group(UserPoolId=user_pool_id, GroupName=group_name)

    result["Users"].should.have.length_of(1)
    result["Users"][0]["Username"].should.equal(username2)


@mock_cognitoidp
def test_admin_list_groups_for_user():
    conn = boto3.client("cognito-idp", "us-west-2")

    user_pool_id = conn.create_user_pool(PoolName=str(uuid.uuid4()))["UserPool"]["Id"]
    group_name = str(uuid.uuid4())
    conn.create_group(GroupName=group_name, UserPoolId=user_pool_id)

    username = str(uuid.uuid4())
    conn.admin_create_user(UserPoolId=user_pool_id, Username=username)

    conn.admin_add_user_to_group(
        UserPoolId=user_pool_id, Username=username, GroupName=group_name
    )

    result = conn.admin_list_groups_for_user(Username=username, UserPoolId=user_pool_id)

    result["Groups"].should.have.length_of(1)
    result["Groups"][0]["GroupName"].should.equal(group_name)


@mock_cognitoidp
def test_admin_list_groups_for_user_ignores_deleted_group():
    conn = boto3.client("cognito-idp", "us-west-2")

    user_pool_id = conn.create_user_pool(PoolName=str(uuid.uuid4()))["UserPool"]["Id"]
    group_name = str(uuid.uuid4())
    conn.create_group(GroupName=group_name, UserPoolId=user_pool_id)
    group_name2 = str(uuid.uuid4())
    conn.create_group(GroupName=group_name2, UserPoolId=user_pool_id)

    username = str(uuid.uuid4())
    conn.admin_create_user(UserPoolId=user_pool_id, Username=username)

    conn.admin_add_user_to_group(
        UserPoolId=user_pool_id, Username=username, GroupName=group_name
    )
    conn.admin_add_user_to_group(
        UserPoolId=user_pool_id, Username=username, GroupName=group_name2
    )
    conn.delete_group(GroupName=group_name, UserPoolId=user_pool_id)

    result = conn.admin_list_groups_for_user(Username=username, UserPoolId=user_pool_id)

    result["Groups"].should.have.length_of(1)
    result["Groups"][0]["GroupName"].should.equal(group_name2)


@mock_cognitoidp
def test_admin_remove_user_from_group():
    conn = boto3.client("cognito-idp", "us-west-2")

    user_pool_id = conn.create_user_pool(PoolName=str(uuid.uuid4()))["UserPool"]["Id"]
    group_name = str(uuid.uuid4())
    conn.create_group(GroupName=group_name, UserPoolId=user_pool_id)

    username = str(uuid.uuid4())
    conn.admin_create_user(UserPoolId=user_pool_id, Username=username)

    conn.admin_add_user_to_group(
        UserPoolId=user_pool_id, Username=username, GroupName=group_name
    )

    result = conn.admin_remove_user_from_group(
        UserPoolId=user_pool_id, Username=username, GroupName=group_name
    )
    list(result.keys()).should.equal(["ResponseMetadata"])  # No response expected
    conn.list_users_in_group(UserPoolId=user_pool_id, GroupName=group_name)[
        "Users"
    ].should.have.length_of(0)
    conn.admin_list_groups_for_user(Username=username, UserPoolId=user_pool_id)[
        "Groups"
    ].should.have.length_of(0)


@mock_cognitoidp
def test_admin_remove_user_from_group_again_is_noop():
    conn = boto3.client("cognito-idp", "us-west-2")

    user_pool_id = conn.create_user_pool(PoolName=str(uuid.uuid4()))["UserPool"]["Id"]
    group_name = str(uuid.uuid4())
    conn.create_group(GroupName=group_name, UserPoolId=user_pool_id)

    username = str(uuid.uuid4())
    conn.admin_create_user(UserPoolId=user_pool_id, Username=username)

    conn.admin_add_user_to_group(
        UserPoolId=user_pool_id, Username=username, GroupName=group_name
    )
    conn.admin_add_user_to_group(
        UserPoolId=user_pool_id, Username=username, GroupName=group_name
    )


@mock_cognitoidp
def test_admin_create_user():
    conn = boto3.client("cognito-idp", "us-west-2")

    username = str(uuid.uuid4())
    value = str(uuid.uuid4())
    user_pool_id = conn.create_user_pool(PoolName=str(uuid.uuid4()))["UserPool"]["Id"]
    result = conn.admin_create_user(
        UserPoolId=user_pool_id,
        Username=username,
        UserAttributes=[{"Name": "thing", "Value": value}],
    )

    result["User"]["Username"].should.equal(username)
    result["User"]["UserStatus"].should.equal("FORCE_CHANGE_PASSWORD")
    result["User"]["Attributes"].should.have.length_of(1)

    def _verify_attribute(name, v):
        attr = [a for a in result["User"]["Attributes"] if a["Name"] == name]
        attr.should.have.length_of(1)
        attr[0]["Value"].should.equal(v)

    _verify_attribute("thing", value)
    result["User"]["Enabled"].should.equal(True)


@mock_cognitoidp
def test_admin_create_existing_user():
    conn = boto3.client("cognito-idp", "us-west-2")

    username = str(uuid.uuid4())
    value = str(uuid.uuid4())
    user_pool_id = conn.create_user_pool(PoolName=str(uuid.uuid4()))["UserPool"]["Id"]
    conn.admin_create_user(
        UserPoolId=user_pool_id,
        Username=username,
        UserAttributes=[{"Name": "thing", "Value": value}],
    )

    caught = False
    try:
        conn.admin_create_user(
            UserPoolId=user_pool_id,
            Username=username,
            UserAttributes=[{"Name": "thing", "Value": value}],
        )
    except conn.exceptions.UsernameExistsException:
        caught = True

    caught.should.be.true


@mock_cognitoidp
def test_admin_resend_invitation_existing_user():
    conn = boto3.client("cognito-idp", "us-west-2")

    username = str(uuid.uuid4())
    value = str(uuid.uuid4())
    user_pool_id = conn.create_user_pool(PoolName=str(uuid.uuid4()))["UserPool"]["Id"]
    conn.admin_create_user(
        UserPoolId=user_pool_id,
        Username=username,
        UserAttributes=[{"Name": "thing", "Value": value}],
    )

    caught = False
    try:
        conn.admin_create_user(
            UserPoolId=user_pool_id,
            Username=username,
            UserAttributes=[{"Name": "thing", "Value": value}],
            MessageAction="RESEND",
        )
    except conn.exceptions.UsernameExistsException:
        caught = True

    caught.should.be.false


@mock_cognitoidp
def test_admin_resend_invitation_missing_user():
    conn = boto3.client("cognito-idp", "us-west-2")

    username = str(uuid.uuid4())
    value = str(uuid.uuid4())
    user_pool_id = conn.create_user_pool(PoolName=str(uuid.uuid4()))["UserPool"]["Id"]

    caught = False
    try:
        conn.admin_create_user(
            UserPoolId=user_pool_id,
            Username=username,
            UserAttributes=[{"Name": "thing", "Value": value}],
            MessageAction="RESEND",
        )
    except conn.exceptions.UserNotFoundException:
        caught = True

    caught.should.be.true


@mock_cognitoidp
def test_admin_get_user():
    conn = boto3.client("cognito-idp", "us-west-2")

    username = str(uuid.uuid4())
    value = str(uuid.uuid4())
    user_pool_id = conn.create_user_pool(PoolName=str(uuid.uuid4()))["UserPool"]["Id"]
    conn.admin_create_user(
        UserPoolId=user_pool_id,
        Username=username,
        UserAttributes=[{"Name": "thing", "Value": value}],
    )

    result = conn.admin_get_user(UserPoolId=user_pool_id, Username=username)
    result["Username"].should.equal(username)
    result["UserAttributes"].should.have.length_of(1)


@mock_cognitoidp
def test_admin_get_missing_user():
    conn = boto3.client("cognito-idp", "us-west-2")

    username = str(uuid.uuid4())
    user_pool_id = conn.create_user_pool(PoolName=str(uuid.uuid4()))["UserPool"]["Id"]

    caught = False
    try:
        conn.admin_get_user(UserPoolId=user_pool_id, Username=username)
    except conn.exceptions.UserNotFoundException:
        caught = True

    caught.should.be.true


@mock_cognitoidp
def test_get_user():
    conn = boto3.client("cognito-idp", "us-west-2")
    outputs = authentication_flow(conn, "ADMIN_NO_SRP_AUTH")
    result = conn.get_user(AccessToken=outputs["access_token"])
    result["Username"].should.equal(outputs["username"])
    result["UserAttributes"].should.have.length_of(1)

    def _verify_attribute(name, v):
        attr = [a for a in result["UserAttributes"] if a["Name"] == name]
        attr.should.have.length_of(1)
        attr[0]["Value"].should.equal(v)

    for key, value in outputs["additional_fields"].items():
        _verify_attribute(key, value)


@mock_cognitoidp
def test_get_user_unknown_accesstoken():
    conn = boto3.client("cognito-idp", "us-west-2")
    with pytest.raises(ClientError) as ex:
        conn.get_user(AccessToken="n/a")
    err = ex.value.response["Error"]
    err["Code"].should.equal("NotAuthorizedException")
    err["Message"].should.equal("Invalid token")


@mock_cognitoidp
def test_list_users():
    conn = boto3.client("cognito-idp", "us-west-2")

    username = str(uuid.uuid4())
    user_pool_id = conn.create_user_pool(PoolName=str(uuid.uuid4()))["UserPool"]["Id"]
    conn.admin_create_user(UserPoolId=user_pool_id, Username=username)
    result = conn.list_users(UserPoolId=user_pool_id)
    result["Users"].should.have.length_of(1)
    result["Users"][0]["Username"].should.equal(username)

    username_bis = str(uuid.uuid4())
    conn.admin_create_user(
        UserPoolId=user_pool_id,
        Username=username_bis,
        UserAttributes=[{"Name": "phone_number", "Value": "+33666666666"}],
    )
    result = conn.list_users(
        UserPoolId=user_pool_id, Filter='phone_number="+33666666666"'
    )
    result["Users"].should.have.length_of(1)
    result["Users"][0]["Username"].should.equal(username_bis)

    # checking Filter with space
    result = conn.list_users(
        UserPoolId=user_pool_id, Filter='phone_number = "+33666666666"'
    )
    result["Users"].should.have.length_of(1)
    result["Users"][0]["Username"].should.equal(username_bis)

    user0_username = "user0@example.com"
    conn.admin_create_user(
        UserPoolId=user_pool_id,
        Username=user0_username,
        UserAttributes=[{"Name": "phone_number", "Value": "+48555555555"}],
    )

    # checking Filter with prefix operator
    result = conn.list_users(UserPoolId=user_pool_id, Filter='phone_number ^= "+48"')
    result["Users"].should.have.length_of(1)
    result["Users"][0]["Username"].should.equal(user0_username)

    # empty value Filter should also be supported
    result = conn.list_users(UserPoolId=user_pool_id, Filter='family_name=""')
    result["Users"].should.have.length_of(0)


@mock_cognitoidp
def test_list_users_incorrect_filter():
    conn = boto3.client("cognito-idp", "us-west-2")

    user_pool_id = conn.create_user_pool(PoolName=str(uuid.uuid4()))["UserPool"]["Id"]

    with pytest.raises(conn.exceptions.InvalidParameterException) as exc:
        conn.list_users(UserPoolId=user_pool_id, Filter="username = foo")
    _assert_filter_parsing_error(exc)

    with pytest.raises(conn.exceptions.InvalidParameterException) as exc:
        conn.list_users(UserPoolId=user_pool_id, Filter="username=")
    _assert_filter_parsing_error(exc)


def _assert_filter_parsing_error(exc):
    err = exc.value.response["Error"]
    assert err["Code"].should.equal("InvalidParameterException")
    assert err["Message"].should.equal("Error while parsing filter")


@mock_cognitoidp
def test_list_users_invalid_attributes():
    conn = boto3.client("cognito-idp", "us-west-2")

    user_pool_id = conn.create_user_pool(PoolName=str(uuid.uuid4()))["UserPool"]["Id"]

    with pytest.raises(conn.exceptions.InvalidParameterException) as exc:
        conn.list_users(UserPoolId=user_pool_id, Filter='custom:foo = "bar"')
    err = exc.value.response["Error"]
    assert err["Code"].should.equal("InvalidParameterException")
    assert err["Message"].should.equal("Invalid search attribute: custom:foo")


@mock_cognitoidp
def test_list_users_inherent_attributes():
    conn = boto3.client("cognito-idp", "us-west-2")

    username = str(uuid.uuid4())
    user_pool_id = conn.create_user_pool(PoolName=str(uuid.uuid4()))["UserPool"]["Id"]
    conn.admin_create_user(UserPoolId=user_pool_id, Username=username)
    result = conn.list_users(UserPoolId=user_pool_id)
    result["Users"].should.have.length_of(1)
    result["Users"][0]["Username"].should.equal(username)

    # create a confirmed disabled user
    client_id = conn.create_user_pool_client(
        UserPoolId=user_pool_id, ClientName=str(uuid.uuid4())
    )["UserPoolClient"]["ClientId"]
    disabled_user_username = str(uuid.uuid4())
    conn.admin_create_user(UserPoolId=user_pool_id, Username=disabled_user_username)
    conn.confirm_sign_up(
        ClientId=client_id, Username=disabled_user_username, ConfirmationCode="123456"
    )
    conn.admin_disable_user(UserPoolId=user_pool_id, Username=disabled_user_username)

    # filter, filter value, response field, response field expected value - all target confirmed disabled user
    filters = [
        ("username", disabled_user_username, "Username", disabled_user_username),
        ("status", "Disabled", "Enabled", False),
        ("cognito:user_status", "CONFIRMED", "UserStatus", "CONFIRMED"),
    ]

    for name, filter_value, response_field, response_field_expected_value in filters:
        result = conn.list_users(
            UserPoolId=user_pool_id, Filter='{}="{}"'.format(name, filter_value)
        )
        result["Users"].should.have.length_of(1)
        result["Users"][0][response_field].should.equal(response_field_expected_value)


@mock_cognitoidp
def test_get_user_unconfirmed():
    if settings.TEST_SERVER_MODE:
        raise SkipTest("Cant patch attributes in server mode.")
    conn = boto3.client("cognito-idp", "us-west-2")
    outputs = authentication_flow(conn, "ADMIN_NO_SRP_AUTH")

    backend = moto.cognitoidp.models.cognitoidp_backends["us-west-2"]
    user_pool = backend.user_pools[outputs["user_pool_id"]]
    user_pool.users[outputs["username"]].status = "UNCONFIRMED"

    with pytest.raises(ClientError) as ex:
        conn.get_user(AccessToken=outputs["access_token"])
    err = ex.value.response["Error"]
    err["Code"].should.equal("NotAuthorizedException")
    err["Message"].should.equal("username")


@mock_cognitoidp
def test_list_users_returns_limit_items():
    conn = boto3.client("cognito-idp", "us-west-2")
    user_pool_id = conn.create_user_pool(PoolName=str(uuid.uuid4()))["UserPool"]["Id"]

    # Given 10 users
    user_count = 10
    for _ in range(user_count):
        conn.admin_create_user(UserPoolId=user_pool_id, Username=str(uuid.uuid4()))
    max_results = 5
    result = conn.list_users(UserPoolId=user_pool_id, Limit=max_results)
    result["Users"].should.have.length_of(max_results)
    result.should.have.key("PaginationToken")


@mock_cognitoidp
def test_list_users_returns_pagination_tokens():
    conn = boto3.client("cognito-idp", "us-west-2")
    user_pool_id = conn.create_user_pool(PoolName=str(uuid.uuid4()))["UserPool"]["Id"]

    # Given 10 users
    user_count = 10
    for _ in range(user_count):
        conn.admin_create_user(UserPoolId=user_pool_id, Username=str(uuid.uuid4()))

    max_results = 5
    result = conn.list_users(UserPoolId=user_pool_id, Limit=max_results)
    result["Users"].should.have.length_of(max_results)
    result.should.have.key("PaginationToken")

    next_token = result["PaginationToken"]
    result_2 = conn.list_users(
        UserPoolId=user_pool_id, Limit=max_results, PaginationToken=next_token
    )
    result_2["Users"].should.have.length_of(max_results)
    result_2.shouldnt.have.key("PaginationToken")


@mock_cognitoidp
def test_list_users_when_limit_more_than_total_items():
    conn = boto3.client("cognito-idp", "us-west-2")
    user_pool_id = conn.create_user_pool(PoolName=str(uuid.uuid4()))["UserPool"]["Id"]

    # Given 10 users
    user_count = 10
    for _ in range(user_count):
        conn.admin_create_user(UserPoolId=user_pool_id, Username=str(uuid.uuid4()))

    max_results = user_count + 5
    result = conn.list_users(UserPoolId=user_pool_id, Limit=max_results)
    result["Users"].should.have.length_of(user_count)
    result.shouldnt.have.key("PaginationToken")


@mock_cognitoidp
def test_admin_disable_user():
    conn = boto3.client("cognito-idp", "us-west-2")

    username = str(uuid.uuid4())
    user_pool_id = conn.create_user_pool(PoolName=str(uuid.uuid4()))["UserPool"]["Id"]
    conn.admin_create_user(UserPoolId=user_pool_id, Username=username)

    result = conn.admin_disable_user(UserPoolId=user_pool_id, Username=username)
    list(result.keys()).should.equal(["ResponseMetadata"])  # No response expected

    conn.admin_get_user(UserPoolId=user_pool_id, Username=username)[
        "Enabled"
    ].should.equal(False)


@mock_cognitoidp
def test_admin_enable_user():
    conn = boto3.client("cognito-idp", "us-west-2")

    username = str(uuid.uuid4())
    user_pool_id = conn.create_user_pool(PoolName=str(uuid.uuid4()))["UserPool"]["Id"]
    conn.admin_create_user(UserPoolId=user_pool_id, Username=username)
    conn.admin_disable_user(UserPoolId=user_pool_id, Username=username)

    result = conn.admin_enable_user(UserPoolId=user_pool_id, Username=username)
    list(result.keys()).should.equal(["ResponseMetadata"])  # No response expected

    conn.admin_get_user(UserPoolId=user_pool_id, Username=username)[
        "Enabled"
    ].should.equal(True)


@mock_cognitoidp
def test_admin_delete_user():
    conn = boto3.client("cognito-idp", "us-west-2")

    username = str(uuid.uuid4())
    user_pool_id = conn.create_user_pool(PoolName=str(uuid.uuid4()))["UserPool"]["Id"]
    conn.admin_create_user(UserPoolId=user_pool_id, Username=username)
    conn.admin_delete_user(UserPoolId=user_pool_id, Username=username)

    caught = False
    try:
        conn.admin_get_user(UserPoolId=user_pool_id, Username=username)
    except conn.exceptions.UserNotFoundException:
        caught = True

    caught.should.be.true


def authentication_flow(conn, auth_flow):
    username = str(uuid.uuid4())
    temporary_password = str(uuid.uuid4())
    user_pool_id = conn.create_user_pool(PoolName=str(uuid.uuid4()))["UserPool"]["Id"]
    user_attribute_name = str(uuid.uuid4())
    user_attribute_value = str(uuid.uuid4())
    client_id = conn.create_user_pool_client(
        UserPoolId=user_pool_id,
        ClientName=str(uuid.uuid4()),
        ReadAttributes=[user_attribute_name],
    )["UserPoolClient"]["ClientId"]

    conn.admin_create_user(
        UserPoolId=user_pool_id,
        Username=username,
        TemporaryPassword=temporary_password,
        UserAttributes=[{"Name": user_attribute_name, "Value": user_attribute_value}],
    )

    result = conn.admin_initiate_auth(
        UserPoolId=user_pool_id,
        ClientId=client_id,
        AuthFlow=auth_flow,
        AuthParameters={"USERNAME": username, "PASSWORD": temporary_password},
    )

    # A newly created user is forced to set a new password
    result["ChallengeName"].should.equal("NEW_PASSWORD_REQUIRED")
    result["Session"].should_not.be.none

    # This sets a new password and logs the user in (creates tokens)
    new_password = str(uuid.uuid4())
    result = conn.respond_to_auth_challenge(
        Session=result["Session"],
        ClientId=client_id,
        ChallengeName="NEW_PASSWORD_REQUIRED",
        ChallengeResponses={"USERNAME": username, "NEW_PASSWORD": new_password},
    )

    result["AuthenticationResult"]["IdToken"].should_not.be.none
    result["AuthenticationResult"]["AccessToken"].should_not.be.none

    return {
        "user_pool_id": user_pool_id,
        "client_id": client_id,
        "id_token": result["AuthenticationResult"]["IdToken"],
        "access_token": result["AuthenticationResult"]["AccessToken"],
        "username": username,
        "password": new_password,
        "additional_fields": {user_attribute_name: user_attribute_value},
    }


@mock_cognitoidp
def test_authentication_flow():
    conn = boto3.client("cognito-idp", "us-west-2")

    for auth_flow in ["ADMIN_NO_SRP_AUTH", "ADMIN_USER_PASSWORD_AUTH"]:
        authentication_flow(conn, auth_flow)


def user_authentication_flow(conn):
    username = str(uuid.uuid4())
    password = str(uuid.uuid4())
    user_pool_id = conn.create_user_pool(PoolName=str(uuid.uuid4()))["UserPool"]["Id"]
    user_attribute_name = str(uuid.uuid4())
    user_attribute_value = str(uuid.uuid4())
    client_id = conn.create_user_pool_client(
        UserPoolId=user_pool_id,
        ClientName=str(uuid.uuid4()),
        ReadAttributes=[user_attribute_name],
        GenerateSecret=True,
    )["UserPoolClient"]["ClientId"]

    conn.sign_up(
        ClientId=client_id, Username=username, Password=password,
    )

    client_secret = conn.describe_user_pool_client(
        UserPoolId=user_pool_id, ClientId=client_id,
    )["UserPoolClient"]["ClientSecret"]

    conn.confirm_sign_up(
        ClientId=client_id, Username=username, ConfirmationCode="123456",
    )

    # generating secret hash
    key = bytes(str(client_secret).encode("latin-1"))
    msg = bytes(str(username + client_id).encode("latin-1"))
    new_digest = hmac.new(key, msg, hashlib.sha256).digest()
    secret_hash = base64.b64encode(new_digest).decode()

    result = conn.initiate_auth(
        ClientId=client_id,
        AuthFlow="USER_SRP_AUTH",
        AuthParameters={
            "USERNAME": username,
            "SRP_A": uuid.uuid4().hex,
            "SECRET_HASH": secret_hash,
        },
    )

    result = conn.respond_to_auth_challenge(
        ClientId=client_id,
        ChallengeName=result["ChallengeName"],
        ChallengeResponses={
            "PASSWORD_CLAIM_SIGNATURE": str(uuid.uuid4()),
            "PASSWORD_CLAIM_SECRET_BLOCK": result["Session"],
            "TIMESTAMP": str(uuid.uuid4()),
            "USERNAME": username,
        },
    )

    refresh_token = result["AuthenticationResult"]["RefreshToken"]

    # add mfa token
    conn.associate_software_token(
        AccessToken=result["AuthenticationResult"]["AccessToken"],
    )

    conn.verify_software_token(
        AccessToken=result["AuthenticationResult"]["AccessToken"], UserCode="123456",
    )

    conn.set_user_mfa_preference(
        AccessToken=result["AuthenticationResult"]["AccessToken"],
        SoftwareTokenMfaSettings={"Enabled": True, "PreferredMfa": True,},
    )

    result = conn.initiate_auth(
        ClientId=client_id,
        AuthFlow="REFRESH_TOKEN",
        AuthParameters={"SECRET_HASH": secret_hash, "REFRESH_TOKEN": refresh_token,},
    )

    result["AuthenticationResult"]["IdToken"].should_not.be.none
    result["AuthenticationResult"]["AccessToken"].should_not.be.none

    # authenticate user once again this time with mfa token
    result = conn.initiate_auth(
        ClientId=client_id,
        AuthFlow="USER_SRP_AUTH",
        AuthParameters={
            "USERNAME": username,
            "SRP_A": uuid.uuid4().hex,
            "SECRET_HASH": secret_hash,
        },
    )

    result = conn.respond_to_auth_challenge(
        ClientId=client_id,
        ChallengeName=result["ChallengeName"],
        ChallengeResponses={
            "PASSWORD_CLAIM_SIGNATURE": str(uuid.uuid4()),
            "PASSWORD_CLAIM_SECRET_BLOCK": result["Session"],
            "TIMESTAMP": str(uuid.uuid4()),
            "USERNAME": username,
        },
    )

    result = conn.respond_to_auth_challenge(
        ClientId=client_id,
        Session=result["Session"],
        ChallengeName=result["ChallengeName"],
        ChallengeResponses={
            "SOFTWARE_TOKEN_MFA_CODE": "123456",
            "USERNAME": username,
            "SECRET_HASH": secret_hash,
        },
    )

    return {
        "user_pool_id": user_pool_id,
        "client_id": client_id,
        "client_secret": client_secret,
        "secret_hash": secret_hash,
        "id_token": result["AuthenticationResult"]["IdToken"],
        "access_token": result["AuthenticationResult"]["AccessToken"],
        "refresh_token": refresh_token,
        "username": username,
        "password": password,
        "additional_fields": {user_attribute_name: user_attribute_value},
    }


@mock_cognitoidp
def test_user_authentication_flow():
    conn = boto3.client("cognito-idp", "us-west-2")

    user_authentication_flow(conn)


@mock_cognitoidp
def test_token_legitimacy():
    conn = boto3.client("cognito-idp", "us-west-2")

    path = "../../moto/cognitoidp/resources/jwks-public.json"
    with open(os.path.join(os.path.dirname(__file__), path)) as f:
        json_web_key = json.loads(f.read())["keys"][0]

    for auth_flow in ["ADMIN_NO_SRP_AUTH", "ADMIN_USER_PASSWORD_AUTH"]:
        outputs = authentication_flow(conn, auth_flow)
        id_token = outputs["id_token"]
        access_token = outputs["access_token"]
        client_id = outputs["client_id"]
        issuer = "https://cognito-idp.us-west-2.amazonaws.com/{}".format(
            outputs["user_pool_id"]
        )
        id_claims = json.loads(jws.verify(id_token, json_web_key, "RS256"))
        id_claims["iss"].should.equal(issuer)
        id_claims["aud"].should.equal(client_id)
        id_claims["token_use"].should.equal("id")
        for k, v in outputs["additional_fields"].items():
            id_claims[k].should.equal(v)
        access_claims = json.loads(jws.verify(access_token, json_web_key, "RS256"))
        access_claims["iss"].should.equal(issuer)
        access_claims["aud"].should.equal(client_id)
        access_claims["token_use"].should.equal("access")


@mock_cognitoidp
def test_change_password():
    conn = boto3.client("cognito-idp", "us-west-2")

    for auth_flow in ["ADMIN_NO_SRP_AUTH", "ADMIN_USER_PASSWORD_AUTH"]:
        outputs = authentication_flow(conn, auth_flow)

        # Take this opportunity to test change_password, which requires an access token.
        newer_password = str(uuid.uuid4())
        conn.change_password(
            AccessToken=outputs["access_token"],
            PreviousPassword=outputs["password"],
            ProposedPassword=newer_password,
        )

        # Log in again, which should succeed without a challenge because the user is no
        # longer in the force-new-password state.
        result = conn.admin_initiate_auth(
            UserPoolId=outputs["user_pool_id"],
            ClientId=outputs["client_id"],
            AuthFlow="ADMIN_NO_SRP_AUTH",
            AuthParameters={
                "USERNAME": outputs["username"],
                "PASSWORD": newer_password,
            },
        )

        result["AuthenticationResult"].should_not.be.none


@mock_cognitoidp
def test_change_password__using_custom_user_agent_header():
    # https://github.com/spulec/moto/issues/3098
    # As the admin_initiate_auth-method is unauthenticated, we use the user-agent header to pass in the region
    # This test verifies this works, even if we pass in our own user-agent header
    from botocore.config import Config

    my_config = Config(user_agent_extra="more/info", signature_version="v4")
    conn = boto3.client("cognito-idp", "us-west-2", config=my_config)

    for auth_flow in ["ADMIN_NO_SRP_AUTH", "ADMIN_USER_PASSWORD_AUTH"]:
        outputs = authentication_flow(conn, auth_flow)

        # Take this opportunity to test change_password, which requires an access token.
        newer_password = str(uuid.uuid4())
        conn.change_password(
            AccessToken=outputs["access_token"],
            PreviousPassword=outputs["password"],
            ProposedPassword=newer_password,
        )

        # Log in again, which should succeed without a challenge because the user is no
        # longer in the force-new-password state.
        result = conn.admin_initiate_auth(
            UserPoolId=outputs["user_pool_id"],
            ClientId=outputs["client_id"],
            AuthFlow="ADMIN_NO_SRP_AUTH",
            AuthParameters={
                "USERNAME": outputs["username"],
                "PASSWORD": newer_password,
            },
        )

        result["AuthenticationResult"].should_not.be.none


@mock_cognitoidp
def test_forgot_password():
    conn = boto3.client("cognito-idp", "us-west-2")

    result = conn.forgot_password(ClientId=create_id(), Username=str(uuid.uuid4()))
    result["CodeDeliveryDetails"].should_not.be.none


@mock_cognitoidp
def test_confirm_forgot_password():
    conn = boto3.client("cognito-idp", "us-west-2")

    username = str(uuid.uuid4())
    user_pool_id = conn.create_user_pool(PoolName=str(uuid.uuid4()))["UserPool"]["Id"]
    client_id = conn.create_user_pool_client(
        UserPoolId=user_pool_id, ClientName=str(uuid.uuid4())
    )["UserPoolClient"]["ClientId"]

    conn.admin_create_user(
        UserPoolId=user_pool_id, Username=username, TemporaryPassword=str(uuid.uuid4())
    )

    conn.confirm_forgot_password(
        ClientId=client_id,
        Username=username,
        ConfirmationCode=str(uuid.uuid4()),
        Password=str(uuid.uuid4()),
    )


@mock_cognitoidp
def test_admin_user_global_sign_out():
    conn = boto3.client("cognito-idp", "us-west-2")
    result = user_authentication_flow(conn)

    conn.admin_user_global_sign_out(
        UserPoolId=result["user_pool_id"], Username=result["username"],
    )

    with pytest.raises(ClientError) as ex:
        conn.initiate_auth(
            ClientId=result["client_id"],
            AuthFlow="REFRESH_TOKEN",
            AuthParameters={
                "REFRESH_TOKEN": result["refresh_token"],
                "SECRET_HASH": result["secret_hash"],
            },
        )
    err = ex.value.response["Error"]
    err["Code"].should.equal("NotAuthorizedException")
    err["Message"].should.equal("Refresh Token has been revoked")


@mock_cognitoidp
def test_admin_user_global_sign_out_unknown_userpool():
    conn = boto3.client("cognito-idp", "us-west-2")
    result = user_authentication_flow(conn)
    with pytest.raises(ClientError) as ex:
        conn.admin_user_global_sign_out(
            UserPoolId="n/a", Username=result["username"],
        )
    err = ex.value.response["Error"]
    err["Code"].should.equal("ResourceNotFoundException")


@mock_cognitoidp
def test_admin_user_global_sign_out_unknown_user():
    conn = boto3.client("cognito-idp", "us-west-2")
    result = user_authentication_flow(conn)
    with pytest.raises(ClientError) as ex:
        conn.admin_user_global_sign_out(
            UserPoolId=result["user_pool_id"], Username="n/a",
        )
    err = ex.value.response["Error"]
    err["Code"].should.equal("UserNotFoundException")


@mock_cognitoidp
def test_admin_update_user_attributes():
    conn = boto3.client("cognito-idp", "us-west-2")

    username = str(uuid.uuid4())
    user_pool_id = conn.create_user_pool(PoolName=str(uuid.uuid4()))["UserPool"]["Id"]

    conn.admin_create_user(
        UserPoolId=user_pool_id,
        Username=username,
        UserAttributes=[
            {"Name": "family_name", "Value": "Doe"},
            {"Name": "given_name", "Value": "John"},
        ],
    )

    conn.admin_update_user_attributes(
        UserPoolId=user_pool_id,
        Username=username,
        UserAttributes=[
            {"Name": "family_name", "Value": "Doe"},
            {"Name": "given_name", "Value": "Jane"},
        ],
    )

    user = conn.admin_get_user(UserPoolId=user_pool_id, Username=username)
    attributes = user["UserAttributes"]
    attributes.should.be.a(list)
    for attr in attributes:
        val = attr["Value"]
        if attr["Name"] == "family_name":
            val.should.equal("Doe")
        elif attr["Name"] == "given_name":
            val.should.equal("Jane")


@mock_cognitoidp
def test_resource_server():

    client = boto3.client("cognito-idp", "us-west-2")
    name = str(uuid.uuid4())
    res = client.create_user_pool(PoolName=name)

    user_pool_id = res["UserPool"]["Id"]
    identifier = "http://localhost.localdomain"
    name = "local server"
    scopes = [
        {"ScopeName": "app:write", "ScopeDescription": "write scope"},
        {"ScopeName": "app:read", "ScopeDescription": "read scope"},
    ]

    res = client.create_resource_server(
        UserPoolId=user_pool_id, Identifier=identifier, Name=name, Scopes=scopes
    )

    res["ResourceServer"]["UserPoolId"].should.equal(user_pool_id)
    res["ResourceServer"]["Identifier"].should.equal(identifier)
    res["ResourceServer"]["Name"].should.equal(name)
    res["ResourceServer"]["Scopes"].should.equal(scopes)

    with pytest.raises(ClientError) as ex:
        client.create_resource_server(
            UserPoolId=user_pool_id, Identifier=identifier, Name=name, Scopes=scopes
        )

    ex.value.operation_name.should.equal("CreateResourceServer")
    ex.value.response["Error"]["Code"].should.equal("InvalidParameterException")
    ex.value.response["Error"]["Message"].should.equal(
        "%s already exists in user pool %s." % (identifier, user_pool_id)
    )
    ex.value.response["ResponseMetadata"]["HTTPStatusCode"].should.equal(400)


@mock_cognitoidp
def test_sign_up():
    conn = boto3.client("cognito-idp", "us-west-2")
    user_pool_id = conn.create_user_pool(PoolName=str(uuid.uuid4()))["UserPool"]["Id"]
    client_id = conn.create_user_pool_client(
        UserPoolId=user_pool_id, ClientName=str(uuid.uuid4()),
    )["UserPoolClient"]["ClientId"]
    username = str(uuid.uuid4())
    password = str(uuid.uuid4())
    result = conn.sign_up(ClientId=client_id, Username=username, Password=password)
    result["UserConfirmed"].should.be.false
    result["UserSub"].should_not.be.none


@mock_cognitoidp
def test_sign_up_existing_user():
    conn = boto3.client("cognito-idp", "us-west-2")
    user_pool_id = conn.create_user_pool(PoolName=str(uuid.uuid4()))["UserPool"]["Id"]
    client_id = conn.create_user_pool_client(
        UserPoolId=user_pool_id, ClientName=str(uuid.uuid4()),
    )["UserPoolClient"]["ClientId"]
    username = str(uuid.uuid4())
    password = str(uuid.uuid4())

    # Add initial user
    conn.sign_up(ClientId=client_id, Username=username, Password=password)

    with pytest.raises(ClientError) as err:
        # Attempt to add user again
        conn.sign_up(ClientId=client_id, Username=username, Password=password)

    err.value.response["Error"]["Code"].should.equal("UsernameExistsException")


@mock_cognitoidp
def test_confirm_sign_up():
    conn = boto3.client("cognito-idp", "us-west-2")
    username = str(uuid.uuid4())
    password = str(uuid.uuid4())
    user_pool_id = conn.create_user_pool(PoolName=str(uuid.uuid4()))["UserPool"]["Id"]
    client_id = conn.create_user_pool_client(
        UserPoolId=user_pool_id, ClientName=str(uuid.uuid4()), GenerateSecret=True,
    )["UserPoolClient"]["ClientId"]
    conn.sign_up(ClientId=client_id, Username=username, Password=password)

    conn.confirm_sign_up(
        ClientId=client_id, Username=username, ConfirmationCode="123456",
    )

    result = conn.admin_get_user(UserPoolId=user_pool_id, Username=username)
    result["UserStatus"].should.equal("CONFIRMED")


@mock_cognitoidp
def test_initiate_auth_USER_SRP_AUTH():
    conn = boto3.client("cognito-idp", "us-west-2")
    username = str(uuid.uuid4())
    password = str(uuid.uuid4())
    user_pool_id = conn.create_user_pool(PoolName=str(uuid.uuid4()))["UserPool"]["Id"]
    client_id = conn.create_user_pool_client(
        UserPoolId=user_pool_id, ClientName=str(uuid.uuid4()), GenerateSecret=True,
    )["UserPoolClient"]["ClientId"]
    conn.sign_up(ClientId=client_id, Username=username, Password=password)
    client_secret = conn.describe_user_pool_client(
        UserPoolId=user_pool_id, ClientId=client_id,
    )["UserPoolClient"]["ClientSecret"]
    conn.confirm_sign_up(
        ClientId=client_id, Username=username, ConfirmationCode="123456",
    )

    key = bytes(str(client_secret).encode("latin-1"))
    msg = bytes(str(username + client_id).encode("latin-1"))
    new_digest = hmac.new(key, msg, hashlib.sha256).digest()
    secret_hash = base64.b64encode(new_digest).decode()

    result = conn.initiate_auth(
        ClientId=client_id,
        AuthFlow="USER_SRP_AUTH",
        AuthParameters={
            "USERNAME": username,
            "SRP_A": uuid.uuid4().hex,
            "SECRET_HASH": secret_hash,
        },
    )

    result["ChallengeName"].should.equal("PASSWORD_VERIFIER")


@mock_cognitoidp
def test_initiate_auth_REFRESH_TOKEN():
    conn = boto3.client("cognito-idp", "us-west-2")
    result = user_authentication_flow(conn)
    result = conn.initiate_auth(
        ClientId=result["client_id"],
        AuthFlow="REFRESH_TOKEN",
        AuthParameters={
            "REFRESH_TOKEN": result["refresh_token"],
            "SECRET_HASH": result["secret_hash"],
        },
    )

    result["AuthenticationResult"]["AccessToken"].should_not.be.none


@mock_cognitoidp
def test_initiate_auth_USER_PASSWORD_AUTH():
    conn = boto3.client("cognito-idp", "us-west-2")
    result = user_authentication_flow(conn)
    result = conn.initiate_auth(
        ClientId=result["client_id"],
        AuthFlow="USER_PASSWORD_AUTH",
        AuthParameters={"USERNAME": result["username"], "PASSWORD": result["password"]},
    )

    result["AuthenticationResult"]["AccessToken"].should_not.be.none
    result["AuthenticationResult"]["IdToken"].should_not.be.none
    result["AuthenticationResult"]["RefreshToken"].should_not.be.none


@mock_cognitoidp
def test_initiate_auth_USER_PASSWORD_AUTH_user_not_found():
    conn = boto3.client("cognito-idp", "us-west-2")
    result = user_authentication_flow(conn)
    with pytest.raises(ClientError) as ex:
        conn.initiate_auth(
            ClientId=result["client_id"],
            AuthFlow="USER_PASSWORD_AUTH",
            AuthParameters={"USERNAME": "INVALIDUSER", "PASSWORD": result["password"]},
        )
    err = ex.value.response["Error"]
    err["Code"].should.equal("UserNotFoundException")


@mock_cognitoidp
def test_initiate_auth_USER_PASSWORD_AUTH_user_incorrect_password():
    conn = boto3.client("cognito-idp", "us-west-2")
    result = user_authentication_flow(conn)
    with pytest.raises(ClientError) as ex:
        conn.initiate_auth(
            ClientId=result["client_id"],
            AuthFlow="USER_PASSWORD_AUTH",
            AuthParameters={
                "USERNAME": result["username"],
                "PASSWORD": "NotAuthorizedException",
            },
        )
    err = ex.value.response["Error"]
    err["Code"].should.equal("NotAuthorizedException")


@mock_cognitoidp
def test_initiate_auth_USER_PASSWORD_AUTH_unconfirmed_user():
    conn = boto3.client("cognito-idp", "us-west-2")
    username = str(uuid.uuid4())
    password = str(uuid.uuid4())
    user_pool_id = conn.create_user_pool(PoolName=str(uuid.uuid4()))["UserPool"]["Id"]
    client_id = conn.create_user_pool_client(
        UserPoolId=user_pool_id, ClientName=str(uuid.uuid4()), GenerateSecret=True,
    )["UserPoolClient"]["ClientId"]
    conn.sign_up(ClientId=client_id, Username=username, Password=password)

    with pytest.raises(ClientError) as ex:
        conn.initiate_auth(
            ClientId=client_id,
            AuthFlow="USER_PASSWORD_AUTH",
            AuthParameters={"USERNAME": username, "PASSWORD": password},
        )
    err = ex.value.response["Error"]
    err["Code"].should.equal("UserNotConfirmedException")


@mock_cognitoidp
def test_initiate_auth_for_unconfirmed_user():
    conn = boto3.client("cognito-idp", "us-west-2")
    username = str(uuid.uuid4())
    password = str(uuid.uuid4())
    user_pool_id = conn.create_user_pool(PoolName=str(uuid.uuid4()))["UserPool"]["Id"]
    client_id = conn.create_user_pool_client(
        UserPoolId=user_pool_id, ClientName=str(uuid.uuid4()), GenerateSecret=True,
    )["UserPoolClient"]["ClientId"]
    conn.sign_up(ClientId=client_id, Username=username, Password=password)
    client_secret = conn.describe_user_pool_client(
        UserPoolId=user_pool_id, ClientId=client_id,
    )["UserPoolClient"]["ClientSecret"]

    key = bytes(str(client_secret).encode("latin-1"))
    msg = bytes(str(username + client_id).encode("latin-1"))
    new_digest = hmac.new(key, msg, hashlib.sha256).digest()
    secret_hash = base64.b64encode(new_digest).decode()

    caught = False
    try:
        conn.initiate_auth(
            ClientId=client_id,
            AuthFlow="USER_SRP_AUTH",
            AuthParameters={
                "USERNAME": username,
                "SRP_A": uuid.uuid4().hex,
                "SECRET_HASH": secret_hash,
            },
        )
    except conn.exceptions.UserNotConfirmedException:
        caught = True

    caught.should.be.true


@mock_cognitoidp
def test_initiate_auth_with_invalid_secret_hash():
    conn = boto3.client("cognito-idp", "us-west-2")
    username = str(uuid.uuid4())
    password = str(uuid.uuid4())
    user_pool_id = conn.create_user_pool(PoolName=str(uuid.uuid4()))["UserPool"]["Id"]
    client_id = conn.create_user_pool_client(
        UserPoolId=user_pool_id, ClientName=str(uuid.uuid4()), GenerateSecret=True,
    )["UserPoolClient"]["ClientId"]
    conn.sign_up(ClientId=client_id, Username=username, Password=password)
    conn.describe_user_pool_client(UserPoolId=user_pool_id, ClientId=client_id)
    conn.confirm_sign_up(
        ClientId=client_id, Username=username, ConfirmationCode="123456",
    )

    invalid_secret_hash = str(uuid.uuid4())

    caught = False
    try:
        conn.initiate_auth(
            ClientId=client_id,
            AuthFlow="USER_SRP_AUTH",
            AuthParameters={
                "USERNAME": username,
                "SRP_A": uuid.uuid4().hex,
                "SECRET_HASH": invalid_secret_hash,
            },
        )
    except conn.exceptions.NotAuthorizedException:
        caught = True

    caught.should.be.true


@mock_cognitoidp
def test_setting_mfa():
    conn = boto3.client("cognito-idp", "us-west-2")

    for auth_flow in ["ADMIN_NO_SRP_AUTH", "ADMIN_USER_PASSWORD_AUTH"]:
        result = authentication_flow(conn, auth_flow)
        conn.associate_software_token(AccessToken=result["access_token"])
        conn.verify_software_token(
            AccessToken=result["access_token"], UserCode="123456"
        )
        conn.set_user_mfa_preference(
            AccessToken=result["access_token"],
            SoftwareTokenMfaSettings={"Enabled": True, "PreferredMfa": True},
        )
        result = conn.admin_get_user(
            UserPoolId=result["user_pool_id"], Username=result["username"]
        )

        result["UserMFASettingList"].should.have.length_of(1)


@mock_cognitoidp
def test_setting_mfa_when_token_not_verified():
    conn = boto3.client("cognito-idp", "us-west-2")

    for auth_flow in ["ADMIN_NO_SRP_AUTH", "ADMIN_USER_PASSWORD_AUTH"]:
        result = authentication_flow(conn, auth_flow)
        conn.associate_software_token(AccessToken=result["access_token"])

        caught = False
        try:
            conn.set_user_mfa_preference(
                AccessToken=result["access_token"],
                SoftwareTokenMfaSettings={"Enabled": True, "PreferredMfa": True},
            )
        except conn.exceptions.InvalidParameterException:
            caught = True

        caught.should.be.true


@mock_cognitoidp
def test_respond_to_auth_challenge_with_invalid_secret_hash():
    conn = boto3.client("cognito-idp", "us-west-2")
    result = user_authentication_flow(conn)

    valid_secret_hash = result["secret_hash"]
    invalid_secret_hash = str(uuid.uuid4())

    challenge = conn.initiate_auth(
        ClientId=result["client_id"],
        AuthFlow="USER_SRP_AUTH",
        AuthParameters={
            "USERNAME": result["username"],
            "SRP_A": uuid.uuid4().hex,
            "SECRET_HASH": valid_secret_hash,
        },
    )

    challenge = conn.respond_to_auth_challenge(
        ClientId=result["client_id"],
        ChallengeName=challenge["ChallengeName"],
        ChallengeResponses={
            "PASSWORD_CLAIM_SIGNATURE": str(uuid.uuid4()),
            "PASSWORD_CLAIM_SECRET_BLOCK": challenge["Session"],
            "TIMESTAMP": str(uuid.uuid4()),
            "USERNAME": result["username"],
        },
    )

    caught = False
    try:
        conn.respond_to_auth_challenge(
            ClientId=result["client_id"],
            Session=challenge["Session"],
            ChallengeName=challenge["ChallengeName"],
            ChallengeResponses={
                "SOFTWARE_TOKEN_MFA_CODE": "123456",
                "USERNAME": result["username"],
                "SECRET_HASH": invalid_secret_hash,
            },
        )
    except conn.exceptions.NotAuthorizedException:
        caught = True

    caught.should.be.true


@mock_cognitoidp
def test_admin_set_user_password():
    conn = boto3.client("cognito-idp", "us-west-2")

    username = str(uuid.uuid4())
    value = str(uuid.uuid4())
    password = str(uuid.uuid4())
    user_pool_id = conn.create_user_pool(PoolName=str(uuid.uuid4()))["UserPool"]["Id"]
    conn.admin_create_user(
        UserPoolId=user_pool_id,
        Username=username,
        UserAttributes=[{"Name": "thing", "Value": value}],
    )
    conn.admin_set_user_password(
        UserPoolId=user_pool_id, Username=username, Password=password, Permanent=True
    )
    result = conn.admin_get_user(UserPoolId=user_pool_id, Username=username)
    result["Username"].should.equal(username)
    result["UserAttributes"].should.have.length_of(1)

    def _verify_attribute(name, v):
        attr = [a for a in result["UserAttributes"] if a["Name"] == name]
        attr.should.have.length_of(1)
        attr[0]["Value"].should.equal(v)

    _verify_attribute("thing", value)


@mock_cognitoidp
def test_change_password_with_invalid_token_raises_error():
    client = boto3.client("cognito-idp", "us-west-2")
    with pytest.raises(ClientError) as ex:
        client.change_password(
            AccessToken=str(uuid.uuid4()),
            PreviousPassword="previous_password",
            ProposedPassword="newer_password",
        )
    ex.value.response["Error"]["Code"].should.equal("NotAuthorizedException")


@mock_cognitoidp
def test_confirm_forgot_password_with_non_existent_client_id_raises_error():
    client = boto3.client("cognito-idp", "us-west-2")
    with pytest.raises(ClientError) as ex:
        client.confirm_forgot_password(
            ClientId="non-existent-client-id",
            Username="not-existent-username",
            ConfirmationCode=str(uuid.uuid4()),
            Password=str(uuid.uuid4()),
        )
    ex.value.response["Error"]["Code"].should.equal("ResourceNotFoundException")


@mock_cognitoidp
def test_admin_reset_password_and_change_password():
    client = boto3.client("cognito-idp", "us-west-2")
    username = str(uuid.uuid4())
    temporary_pass = str(uuid.uuid4())
    # Create pool and client
    user_pool_id = client.create_user_pool(PoolName=str(uuid.uuid4()))["UserPool"]["Id"]
    client_id = client.create_user_pool_client(
        UserPoolId=user_pool_id, ClientName=str(uuid.uuid4()), GenerateSecret=True,
    )["UserPoolClient"]["ClientId"]
    # Create CONFIRMED user with verified email
    client.admin_create_user(
        UserPoolId=user_pool_id, Username=username, TemporaryPassword=temporary_pass
    )
    client.confirm_sign_up(
        ClientId=client_id, Username=username, ConfirmationCode="123456"
    )
    client.admin_update_user_attributes(
        UserPoolId=user_pool_id,
        Username=username,
        UserAttributes=[{"Name": "email_verified", "Value": "true"}],
    )

    # User should be in RESET_REQUIRED state after reset
    client.admin_reset_user_password(UserPoolId=user_pool_id, Username=username)
    result = client.admin_get_user(UserPoolId=user_pool_id, Username=username)
    result["UserStatus"].should.equal("RESET_REQUIRED")

    # Return to CONFIRMED status after NEW_PASSWORD_REQUIRED auth challenge
    auth_result = client.admin_initiate_auth(
        UserPoolId=user_pool_id,
        ClientId=client_id,
        AuthFlow="ADMIN_NO_SRP_AUTH",
        AuthParameters={"USERNAME": username, "PASSWORD": temporary_pass},
    )
    password = "Admin123!"
    auth_result = client.respond_to_auth_challenge(
        Session=auth_result["Session"],
        ClientId=client_id,
        ChallengeName="NEW_PASSWORD_REQUIRED",
        ChallengeResponses={"USERNAME": username, "NEW_PASSWORD": password},
    )
    result = client.admin_get_user(UserPoolId=user_pool_id, Username=username)
    result["UserStatus"].should.equal("CONFIRMED")

    # Return to CONFIRMED after user-initated password change
    client.admin_reset_user_password(UserPoolId=user_pool_id, Username=username)
    client.change_password(
        AccessToken=auth_result["AuthenticationResult"]["AccessToken"],
        PreviousPassword=password,
        ProposedPassword="Admin1234!",
    )
    result = client.admin_get_user(UserPoolId=user_pool_id, Username=username)
    result["UserStatus"].should.equal("CONFIRMED")


@mock_cognitoidp
def test_admin_reset_password_disabled_user():
    client = boto3.client("cognito-idp", "us-west-2")
    username = str(uuid.uuid4())
    # Create pool
    user_pool_id = client.create_user_pool(PoolName=str(uuid.uuid4()))["UserPool"]["Id"]
    # Create disabled user
    client.admin_create_user(
        UserPoolId=user_pool_id, Username=username, TemporaryPassword=str(uuid.uuid4())
    )
    client.admin_disable_user(UserPoolId=user_pool_id, Username=username)

    with pytest.raises(ClientError) as ex:
        client.admin_reset_user_password(UserPoolId=user_pool_id, Username=username)
    err = ex.value.response["Error"]
    err["Code"].should.equal("NotAuthorizedException")
    err["Message"].should.equal("User is disabled")


@mock_cognitoidp
def test_admin_reset_password_unconfirmed_user():
    client = boto3.client("cognito-idp", "us-west-2")
    username = str(uuid.uuid4())
    # Create pool
    user_pool_id = client.create_user_pool(PoolName=str(uuid.uuid4()))["UserPool"]["Id"]
    # Create user in status FORCE_CHANGE_PASSWORD
    client.admin_create_user(
        UserPoolId=user_pool_id, Username=username, TemporaryPassword=str(uuid.uuid4())
    )

    with pytest.raises(ClientError) as ex:
        client.admin_reset_user_password(UserPoolId=user_pool_id, Username=username)
    err = ex.value.response["Error"]
    err["Code"].should.equal("NotAuthorizedException")
    err["Message"].should.equal("User password cannot be reset in the current state.")


@mock_cognitoidp
def test_admin_reset_password_no_verified_notification_channel():
    client = boto3.client("cognito-idp", "us-west-2")
    username = str(uuid.uuid4())
    # Create pool and client
    user_pool_id = client.create_user_pool(PoolName=str(uuid.uuid4()))["UserPool"]["Id"]
    client_id = client.create_user_pool_client(
        UserPoolId=user_pool_id, ClientName=str(uuid.uuid4()), GenerateSecret=True,
    )["UserPoolClient"]["ClientId"]
    # Create CONFIRMED user without verified email or phone
    client.admin_create_user(
        UserPoolId=user_pool_id, Username=username, TemporaryPassword=str(uuid.uuid4())
    )
    client.confirm_sign_up(
        ClientId=client_id, Username=username, ConfirmationCode="123456"
    )

    with pytest.raises(ClientError) as ex:
        client.admin_reset_user_password(UserPoolId=user_pool_id, Username=username)
    err = ex.value.response["Error"]
    err["Code"].should.equal("InvalidParameterException")
    err["Message"].should.equal(
        "Cannot reset password for the user as there is no registered/verified email or phone_number"
    )


@mock_cognitoidp
def test_admin_reset_password_multiple_invocations():
    client = boto3.client("cognito-idp", "us-west-2")
    username = str(uuid.uuid4())
    # Create pool and client
    user_pool_id = client.create_user_pool(PoolName=str(uuid.uuid4()))["UserPool"]["Id"]
    client_id = client.create_user_pool_client(
        UserPoolId=user_pool_id, ClientName=str(uuid.uuid4()), GenerateSecret=True,
    )["UserPoolClient"]["ClientId"]
    # Create CONFIRMED user with verified email
    client.admin_create_user(
        UserPoolId=user_pool_id, Username=username, TemporaryPassword=str(uuid.uuid4())
    )
    client.confirm_sign_up(
        ClientId=client_id, Username=username, ConfirmationCode="123456"
    )
    client.admin_update_user_attributes(
        UserPoolId=user_pool_id,
        Username=username,
        UserAttributes=[{"Name": "email_verified", "Value": "true"}],
    )

    for _ in range(3):
        try:
            client.admin_reset_user_password(UserPoolId=user_pool_id, Username=username)
            user = client.admin_get_user(UserPoolId=user_pool_id, Username=username)
            user["UserStatus"].should.equal("RESET_REQUIRED")
        except ClientError:
            pytest.fail("Shouldn't throw error on consecutive invocations")


# Test will retrieve public key from cognito.amazonaws.com/.well-known/jwks.json,
# which isnt mocked in ServerMode
if not settings.TEST_SERVER_MODE:

    @mock_cognitoidp
    def test_idtoken_contains_kid_header():
        # https://github.com/spulec/moto/issues/3078
        # Setup
        cognito = boto3.client("cognito-idp", "us-west-2")
        user_pool_id = cognito.create_user_pool(PoolName=str(uuid.uuid4()))["UserPool"][
            "Id"
        ]
        client = cognito.create_user_pool_client(
            UserPoolId=user_pool_id,
            ExplicitAuthFlows=[
                "ALLOW_ADMIN_USER_PASSWORD_AUTH",
                "ALLOW_REFRESH_TOKEN_AUTH",
                "ALLOW_ADMIN_NO_SRP_AUTH",
            ],
            AllowedOAuthFlows=["code", "implicit"],
            ClientName=str(uuid.uuid4()),
            CallbackURLs=["https://example.com"],
        )
        client_id = client["UserPoolClient"]["ClientId"]
        username = str(uuid.uuid4())
        temporary_password = "1TemporaryP@ssword"
        cognito.admin_create_user(
            UserPoolId=user_pool_id,
            Username=username,
            TemporaryPassword=temporary_password,
        )
        result = cognito.admin_initiate_auth(
            UserPoolId=user_pool_id,
            ClientId=client_id,
            AuthFlow="ADMIN_NO_SRP_AUTH",
            AuthParameters={"USERNAME": username, "PASSWORD": temporary_password},
        )

        # A newly created user is forced to set a new password
        # This sets a new password and logs the user in (creates tokens)
        password = "1F@kePassword"
        result = cognito.respond_to_auth_challenge(
            Session=result["Session"],
            ClientId=client_id,
            ChallengeName="NEW_PASSWORD_REQUIRED",
            ChallengeResponses={"USERNAME": username, "NEW_PASSWORD": password},
        )
        #
        id_token = result["AuthenticationResult"]["IdToken"]

        # Verify the KID header is present in the token, and corresponds to the KID supplied by the public JWT
        verify_kid_header(id_token)


def verify_kid_header(token):
    """Verifies the kid-header is corresponds with the public key"""
    headers = jwt.get_unverified_headers(token)
    kid = headers["kid"]

    key_index = -1
    keys = fetch_public_keys()
    for i in range(len(keys)):
        if kid == keys[i]["kid"]:
            key_index = i
            break
    if key_index == -1:
        raise Exception("Public key (kid) not found in jwks.json")


def fetch_public_keys():
    keys_url = "https://cognito-idp.{}.amazonaws.com/{}/.well-known/jwks.json".format(
        "us-west-2", "someuserpoolid"
    )
    response = requests.get(keys_url).json()
    return response["keys"]<|MERGE_RESOLUTION|>--- conflicted
+++ resolved
@@ -216,7 +216,6 @@
 
 
 @mock_cognitoidp
-<<<<<<< HEAD
 def test_describe_user_pool_resource_not_found():
     conn = boto3.client("cognito-idp", "us-east-1")
 
@@ -227,7 +226,9 @@
     err = exc.value.response["Error"]
     err["Code"].should.equal("ResourceNotFoundException")
     err["Message"].should.equal(f"User pool {user_pool_id} does not exist.")
-=======
+
+
+@mock_cognitoidp
 def test_update_user_pool():
     conn = boto3.client("cognito-idp", "us-east-1")
 
@@ -262,7 +263,6 @@
         UserPoolId=user_pool_details["UserPool"]["Id"]
     )
     updated_user_pool_details["UserPool"]["Policies"].should.equal(new_policies)
->>>>>>> cc5a5c3d
 
 
 @mock_cognitoidp
