--- conflicted
+++ resolved
@@ -13,10 +13,7 @@
 from cryptography.x509 import DNSName, NameOID
 
 from moto import mock_aws, settings
-<<<<<<< HEAD
 from moto.acmpca.models import acmpca_backends
-=======
->>>>>>> 5caae273
 from moto.core import DEFAULT_ACCOUNT_ID
 from moto.core.utils import utcnow
 
@@ -733,14 +730,92 @@
 
 
 @mock_aws
-<<<<<<< HEAD
 def test_revoke_certificate():
     if settings.is_test_proxy_mode():
         raise SkipTest("Cannot verify backend state in proxy mode")
     client = boto3.client("acm-pca", region_name="us-east-1")
 
     # Create and activate a CA
-=======
+    ca_arn = client.create_certificate_authority(
+        CertificateAuthorityConfiguration={
+            "KeyAlgorithm": "RSA_4096",
+            "SigningAlgorithm": "SHA512WITHRSA",
+            "Subject": {"CommonName": "test.example.com"},
+        },
+        CertificateAuthorityType="ROOT",
+    )["CertificateAuthorityArn"]
+
+    # Get CSR and issue certificate to activate the CA
+    csr = client.get_certificate_authority_csr(CertificateAuthorityArn=ca_arn)["Csr"]
+    certificate_arn = client.issue_certificate(
+        CertificateAuthorityArn=ca_arn,
+        Csr=csr,
+        SigningAlgorithm="SHA256WITHRSA",
+        TemplateArn="arn:aws:acm-pca:::template/RootCACertificate/V1",
+        Validity={"Type": "YEARS", "Value": 10},
+    )["CertificateArn"]
+    cert = client.get_certificate(
+        CertificateAuthorityArn=ca_arn, CertificateArn=certificate_arn
+    )["Certificate"]
+    client.import_certificate_authority_certificate(
+        CertificateAuthorityArn=ca_arn,
+        Certificate=cert,
+    )
+
+    # Issue a certificate that we'll later revoke
+    test_csr = client.get_certificate_authority_csr(CertificateAuthorityArn=ca_arn)[
+        "Csr"
+    ]
+    test_cert_arn = client.issue_certificate(
+        CertificateAuthorityArn=ca_arn,
+        Csr=test_csr,
+        SigningAlgorithm="SHA256WITHRSA",
+        Validity={"Type": "YEARS", "Value": 1},
+    )["CertificateArn"]
+
+    # Get the certificate before revocation - this should work
+    test_cert_response = client.get_certificate(
+        CertificateAuthorityArn=ca_arn, CertificateArn=test_cert_arn
+    )
+    assert "Certificate" in test_cert_response
+    test_cert = test_cert_response["Certificate"]
+
+    # Get the serial number from the certificate
+    cert_obj = cryptography.x509.load_pem_x509_certificate(test_cert.encode("utf-8"))
+    serial_number = format(cert_obj.serial_number, "X")
+    serial_number = ":".join(
+        serial_number[i : i + 2] for i in range(0, len(serial_number), 2)
+    )
+
+    # Revoke certificate
+    client.revoke_certificate(
+        CertificateAuthorityArn=ca_arn,
+        CertificateSerial=serial_number,
+        RevocationReason="KEY_COMPROMISE",
+    )
+
+    # Verify the certificate is revoked by checking the backend directly
+    if not settings.TEST_SERVER_MODE:
+        # Can't verify this in ServerMode
+        backend = acmpca_backends[DEFAULT_ACCOUNT_ID]["us-east-1"]
+        ca = backend.describe_certificate_authority(ca_arn)
+        assert serial_number in ca.revoked_certificates
+        assert (
+            ca.revoked_certificates[serial_number]["revocation_reason"]
+            == "KEY_COMPROMISE"
+        )
+        assert "revocation_time" in ca.revoked_certificates[serial_number]
+
+    # Try to get the certificate after revocation - this should fail
+    with pytest.raises(ClientError) as exc:
+        client.get_certificate(
+            CertificateAuthorityArn=ca_arn, CertificateArn=test_cert_arn
+        )
+    assert exc.value.response["Error"]["Code"] == "RequestInProgressException"
+    assert "The certificate has been revoked" in exc.value.response["Error"]["Message"]
+
+
+@mock_aws
 def test_list_certificate_authorities():
     if settings.TEST_SERVER_MODE:
         raise SkipTest("Cannot verify backend state in server mode")
@@ -815,25 +890,16 @@
     client = boto3.client("acm-pca", region_name="us-east-2")
 
     # Create Root CA
->>>>>>> 5caae273
-    ca_arn = client.create_certificate_authority(
-        CertificateAuthorityConfiguration={
-            "KeyAlgorithm": "RSA_4096",
-            "SigningAlgorithm": "SHA512WITHRSA",
-<<<<<<< HEAD
-            "Subject": {"CommonName": "test.example.com"},
-=======
+    ca_arn = client.create_certificate_authority(
+        CertificateAuthorityConfiguration={
+            "KeyAlgorithm": "RSA_4096",
+            "SigningAlgorithm": "SHA512WITHRSA",
             "Subject": {"CommonName": "root.test.com"},
->>>>>>> 5caae273
         },
         CertificateAuthorityType="ROOT",
     )["CertificateAuthorityArn"]
 
-<<<<<<< HEAD
-    # Get CSR and issue certificate to activate the CA
-=======
     # Issue root certificate
->>>>>>> 5caae273
     csr = client.get_certificate_authority_csr(CertificateAuthorityArn=ca_arn)["Csr"]
     certificate_arn = client.issue_certificate(
         CertificateAuthorityArn=ca_arn,
@@ -842,67 +908,6 @@
         TemplateArn="arn:aws:acm-pca:::template/RootCACertificate/V1",
         Validity={"Type": "YEARS", "Value": 10},
     )["CertificateArn"]
-<<<<<<< HEAD
-    cert = client.get_certificate(
-        CertificateAuthorityArn=ca_arn, CertificateArn=certificate_arn
-    )["Certificate"]
-    client.import_certificate_authority_certificate(
-        CertificateAuthorityArn=ca_arn,
-        Certificate=cert,
-    )
-
-    # Issue a certificate that we'll later revoke
-    test_csr = client.get_certificate_authority_csr(CertificateAuthorityArn=ca_arn)[
-        "Csr"
-    ]
-    test_cert_arn = client.issue_certificate(
-        CertificateAuthorityArn=ca_arn,
-        Csr=test_csr,
-        SigningAlgorithm="SHA256WITHRSA",
-        Validity={"Type": "YEARS", "Value": 1},
-    )["CertificateArn"]
-
-    # Get the certificate before revocation - this should work
-    test_cert_response = client.get_certificate(
-        CertificateAuthorityArn=ca_arn, CertificateArn=test_cert_arn
-    )
-    assert "Certificate" in test_cert_response
-    test_cert = test_cert_response["Certificate"]
-
-    # Get the serial number from the certificate
-    cert_obj = cryptography.x509.load_pem_x509_certificate(test_cert.encode("utf-8"))
-    serial_number = format(cert_obj.serial_number, "X")
-    serial_number = ":".join(
-        serial_number[i : i + 2] for i in range(0, len(serial_number), 2)
-    )
-
-    # Revoke certificate
-    client.revoke_certificate(
-        CertificateAuthorityArn=ca_arn,
-        CertificateSerial=serial_number,
-        RevocationReason="KEY_COMPROMISE",
-    )
-
-    # Verify the certificate is revoked by checking the backend directly
-    if not settings.TEST_SERVER_MODE:
-        # Can't verify this in ServerMode
-        backend = acmpca_backends[DEFAULT_ACCOUNT_ID]["us-east-1"]
-        ca = backend.describe_certificate_authority(ca_arn)
-        assert serial_number in ca.revoked_certificates
-        assert (
-            ca.revoked_certificates[serial_number]["revocation_reason"]
-            == "KEY_COMPROMISE"
-        )
-        assert "revocation_time" in ca.revoked_certificates[serial_number]
-
-    # Try to get the certificate after revocation - this should fail
-    with pytest.raises(ClientError) as exc:
-        client.get_certificate(
-            CertificateAuthorityArn=ca_arn, CertificateArn=test_cert_arn
-        )
-    assert exc.value.response["Error"]["Code"] == "RequestInProgressException"
-    assert "The certificate has been revoked" in exc.value.response["Error"]["Message"]
-=======
 
     # Get certificate and verify no chain
     resp = client.get_certificate(
@@ -1029,5 +1034,4 @@
 
     # Verify chain is loadable as X.509
     chain_x509 = cryptography.x509.load_pem_x509_certificate(chain.encode("utf-8"))
-    assert chain_x509 is not None
->>>>>>> 5caae273
+    assert chain_x509 is not None