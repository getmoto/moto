import re
from os import environ

import boto3
import pytest
from botocore.exceptions import ClientError

from moto import mock_efs
from tests.test_efs.junk_drawer import has_status_code

ARN_PATT = r"^arn:(?P<Partition>[^:\n]*):(?P<Service>[^:\n]*):(?P<Region>[^:\n]*):(?P<AccountID>[^:\n]*):(?P<Ignore>(?P<ResourceType>[^:\/\n]*)[:\/])?(?P<Resource>.*)$"
STRICT_ARN_PATT = r"^arn:aws:[a-z]+:[a-z]{2}-[a-z]+-[0-9]:[0-9]+:[a-z-]+\/[a-z0-9-]+$"

SAMPLE_1_PARAMS = {
    "CreationToken": "myFileSystem1",
    "PerformanceMode": "generalPurpose",
    "Backup": True,
    "Encrypted": True,
    "Tags": [{"Key": "Name", "Value": "Test Group1"}],
}

SAMPLE_2_PARAMS = {
    "CreationToken": "myFileSystem2",
    "PerformanceMode": "generalPurpose",
    "Backup": True,
    "AvailabilityZoneName": "us-west-2b",
    "Encrypted": True,
    "ThroughputMode": "provisioned",
    "ProvisionedThroughputInMibps": 60,
    "Tags": [{"Key": "Name", "Value": "Test Group1"}],
}


@pytest.fixture(scope="function")
def aws_credentials():
    """Mocked AWS Credentials for moto."""
    environ["AWS_ACCESS_KEY_ID"] = "testing"
    environ["AWS_SECRET_ACCESS_KEY"] = "testing"
    environ["AWS_SECURITY_TOKEN"] = "testing"
    environ["AWS_SESSION_TOKEN"] = "testing"


@pytest.fixture(scope="function")
def efs(aws_credentials):  # pylint: disable=unused-argument
    with mock_efs():
        yield boto3.client("efs", region_name="us-east-1")


# Testing Create
# ==============


def test_create_file_system_correct_use(efs):
    from datetime import datetime

    creation_token = "test_efs_create"
    create_fs_resp = efs.create_file_system(
        CreationToken=creation_token,
        Tags=[{"Key": "Name", "Value": "Test EFS Container"}],
    )

    # Check the response.
    assert has_status_code(create_fs_resp, 201)
    assert create_fs_resp["CreationToken"] == creation_token
    assert "fs-" in create_fs_resp["FileSystemId"]
    assert isinstance(create_fs_resp["CreationTime"], datetime)
    assert create_fs_resp["LifeCycleState"] == "available"
    assert create_fs_resp["Tags"][0] == {"Key": "Name", "Value": "Test EFS Container"}
    assert create_fs_resp["ThroughputMode"] == "bursting"
    assert create_fs_resp["PerformanceMode"] == "generalPurpose"
    assert create_fs_resp["Encrypted"] is False
    assert create_fs_resp["NumberOfMountTargets"] == 0
    for key_name in ["Value", "ValueInIA", "ValueInStandard"]:
        assert key_name in create_fs_resp["SizeInBytes"]
        assert create_fs_resp["SizeInBytes"][key_name] == 0
    assert re.match(STRICT_ARN_PATT, create_fs_resp["FileSystemArn"])

    # Check the (lack of the) backup policy.
    with pytest.raises(ClientError) as exc_info:
        efs.describe_backup_policy(FileSystemId=create_fs_resp["FileSystemId"])
    resp = exc_info.value.response
    assert resp["ResponseMetadata"]["HTTPStatusCode"] == 404
    assert "PolicyNotFound" == resp["Error"]["Code"]

    # Check the arn in detail
    match_obj = re.match(ARN_PATT, create_fs_resp["FileSystemArn"])
    arn_parts = match_obj.groupdict()
    assert arn_parts["ResourceType"] == "file-system"
    assert arn_parts["Resource"] == create_fs_resp["FileSystemId"]
    assert arn_parts["Service"] == "elasticfilesystem"
    assert arn_parts["AccountID"] == create_fs_resp["OwnerId"]


def test_create_file_system_aws_sample_1(efs):
    resp = efs.create_file_system(**SAMPLE_1_PARAMS)
    resp_metadata = resp.pop("ResponseMetadata")
    assert resp_metadata["HTTPStatusCode"] == 201
    assert set(resp.keys()) == {
        "OwnerId",
        "CreationToken",
        "Encrypted",
        "PerformanceMode",
        "FileSystemId",
        "FileSystemArn",
        "CreationTime",
        "LifeCycleState",
        "NumberOfMountTargets",
        "SizeInBytes",
        "Tags",
        "ThroughputMode",
    }
    assert resp["Tags"] == [{"Key": "Name", "Value": "Test Group1"}]
    assert resp["PerformanceMode"] == "generalPurpose"
    assert resp["Encrypted"]

    policy_resp = efs.describe_backup_policy(FileSystemId=resp["FileSystemId"])
    assert policy_resp["BackupPolicy"]["Status"] == "ENABLED"


def test_create_file_system_aws_sample_2(efs):
    resp = efs.create_file_system(**SAMPLE_2_PARAMS)
    resp_metadata = resp.pop("ResponseMetadata")
    assert resp_metadata["HTTPStatusCode"] == 201
    assert set(resp.keys()) == {
        "AvailabilityZoneId",
        "AvailabilityZoneName",
        "PerformanceMode",
        "ProvisionedThroughputInMibps",
        "SizeInBytes",
        "Tags",
        "ThroughputMode",
        "CreationTime",
        "CreationToken",
        "Encrypted",
        "LifeCycleState",
        "FileSystemId",
        "FileSystemArn",
        "NumberOfMountTargets",
        "OwnerId",
    }
    assert resp["ProvisionedThroughputInMibps"] == 60
    assert resp["AvailabilityZoneId"] == "usw2-az1"
    assert resp["AvailabilityZoneName"] == "us-west-2b"
    assert resp["ThroughputMode"] == "provisioned"

    policy_resp = efs.describe_backup_policy(FileSystemId=resp["FileSystemId"])
    assert policy_resp["BackupPolicy"]["Status"] == "ENABLED"


def test_create_file_system_az_name_given_backup_default(efs):
    resp = efs.create_file_system(AvailabilityZoneName="us-east-1e")
    policy_resp = efs.describe_backup_policy(FileSystemId=resp["FileSystemId"])
    assert policy_resp["BackupPolicy"]["Status"] == "ENABLED"


def test_create_file_system_no_creation_token_given(efs):
    # Note that from the API docs, it would seem this should create an error. However it
    # turns out that botocore just automatically assigns a UUID.
    resp = efs.create_file_system()
    assert resp["ResponseMetadata"]["HTTPStatusCode"] == 201
    assert "CreationToken" in resp


def test_create_file_system_file_system_already_exists(efs):
    efs.create_file_system(CreationToken="foo")
    with pytest.raises(ClientError) as exc_info:
        efs.create_file_system(CreationToken="foo")
    resp = exc_info.value.response
    assert resp["ResponseMetadata"]["HTTPStatusCode"] == 409
    assert "FileSystemAlreadyExists" == resp["Error"]["Code"]


# Testing Describe
# ================


def test_describe_file_systems_using_identifier(efs):
    # Create the file system.
    create_fs_resp = efs.create_file_system(CreationToken="foobar")
    create_fs_resp.pop("ResponseMetadata")
    fs_id = create_fs_resp["FileSystemId"]

    # Describe the file system.
    desc_fs_resp = efs.describe_file_systems(FileSystemId=fs_id)
    desc_fs_resp.should.have.key("FileSystems").length_of(1)
    desc_fs_resp["FileSystems"][0].should.have.key("FileSystemId").equals(fs_id)


<<<<<<< HEAD
=======
def test_describe_file_systems_using_unknown_identifier(efs):
    with pytest.raises(ClientError) as exc:
        efs.describe_file_systems(FileSystemId="unknown")
    err = exc.value.response["Error"]
    err["Code"].should.equal("FileSystemNotFound")


>>>>>>> bbd4b2af
def test_describe_file_systems_minimal_case(efs):
    # Create the file system.
    create_fs_resp = efs.create_file_system(CreationToken="foobar")
    create_fs_resp.pop("ResponseMetadata")

    # Describe the file systems.
    desc_fs_resp = efs.describe_file_systems()
    desc_fs_resp_metadata = desc_fs_resp.pop("ResponseMetadata")
    assert desc_fs_resp_metadata["HTTPStatusCode"] == 200

    # Check the list results.
    fs_list = desc_fs_resp["FileSystems"]
    assert len(fs_list) == 1
    file_system = fs_list[0]
    assert set(file_system.keys()) == {
        "CreationTime",
        "CreationToken",
        "Encrypted",
        "LifeCycleState",
        "PerformanceMode",
        "SizeInBytes",
        "Tags",
        "ThroughputMode",
        "FileSystemId",
        "FileSystemArn",
        "NumberOfMountTargets",
        "OwnerId",
    }
    assert file_system["FileSystemId"] == create_fs_resp["FileSystemId"]

    # Pop out the timestamps and see if the rest of the description is the same.
    create_fs_resp["SizeInBytes"].pop("Timestamp")
    file_system["SizeInBytes"].pop("Timestamp")
    assert file_system == create_fs_resp


def test_describe_file_systems_aws_create_sample_2(efs):
    efs.create_file_system(**SAMPLE_2_PARAMS)

    # Describe the file systems.
    desc_resp = efs.describe_file_systems()
    desc_fs_resp_metadata = desc_resp.pop("ResponseMetadata")
    assert desc_fs_resp_metadata["HTTPStatusCode"] == 200

    # Check the list results.
    fs_list = desc_resp["FileSystems"]
    assert len(fs_list) == 1
    file_system = fs_list[0]

    assert set(file_system.keys()) == {
        "AvailabilityZoneId",
        "AvailabilityZoneName",
        "CreationTime",
        "CreationToken",
        "Encrypted",
        "LifeCycleState",
        "PerformanceMode",
        "ProvisionedThroughputInMibps",
        "SizeInBytes",
        "Tags",
        "ThroughputMode",
        "FileSystemId",
        "FileSystemArn",
        "NumberOfMountTargets",
        "OwnerId",
    }
    assert file_system["ProvisionedThroughputInMibps"] == 60
    assert file_system["AvailabilityZoneId"] == "usw2-az1"
    assert file_system["AvailabilityZoneName"] == "us-west-2b"
    assert file_system["ThroughputMode"] == "provisioned"


def test_describe_file_systems_paging(efs):
    # Create several file systems.
    for i in range(10):
        efs.create_file_system(CreationToken="foobar_{}".format(i))

    # First call (Start)
    # ------------------

    # Call the tested function
    resp1 = efs.describe_file_systems(MaxItems=4)

    # Check the response status
    assert has_status_code(resp1, 200)

    # Check content of the result.
    resp1.pop("ResponseMetadata")
    assert set(resp1.keys()) == {"NextMarker", "FileSystems"}
    assert len(resp1["FileSystems"]) == 4
    fs_id_set_1 = {fs["FileSystemId"] for fs in resp1["FileSystems"]}

    # Second call (Middle)
    # --------------------

    # Get the next marker.
    resp2 = efs.describe_file_systems(MaxItems=4, Marker=resp1["NextMarker"])

    # Check the response status
    resp2_metadata = resp2.pop("ResponseMetadata")
    assert resp2_metadata["HTTPStatusCode"] == 200

    # Check the response contents.
    assert set(resp2.keys()) == {"NextMarker", "FileSystems", "Marker"}
    assert len(resp2["FileSystems"]) == 4
    assert resp2["Marker"] == resp1["NextMarker"]
    fs_id_set_2 = {fs["FileSystemId"] for fs in resp2["FileSystems"]}
    assert fs_id_set_1 & fs_id_set_2 == set()

    # Third call (End)
    # ----------------

    # Get the last marker results
    resp3 = efs.describe_file_systems(MaxItems=4, Marker=resp2["NextMarker"])

    # Check the response status
    resp3_metadata = resp3.pop("ResponseMetadata")
    assert resp3_metadata["HTTPStatusCode"] == 200

    # Check the response contents.
    assert set(resp3.keys()) == {"FileSystems", "Marker"}
    assert len(resp3["FileSystems"]) == 2
    assert resp3["Marker"] == resp2["NextMarker"]
    fs_id_set_3 = {fs["FileSystemId"] for fs in resp3["FileSystems"]}
    assert fs_id_set_3 & (fs_id_set_1 | fs_id_set_2) == set()


def test_describe_file_systems_invalid_marker(efs):
    with pytest.raises(ClientError) as exc_info:
        efs.describe_file_systems(Marker="fiddlesticks")
    resp = exc_info.value.response
    assert has_status_code(resp, 400)
    assert "BadRequest" == resp["Error"]["Code"]


def test_describe_file_systems_invalid_creation_token(efs):
    resp = efs.describe_file_systems(CreationToken="fizzle")
    assert has_status_code(resp, 200)
    assert len(resp["FileSystems"]) == 0


def test_describe_file_systems_invalid_file_system_id(efs):
    with pytest.raises(ClientError) as exc_info:
        efs.describe_file_systems(FileSystemId="fs-29879313")
    resp = exc_info.value.response
    assert has_status_code(resp, 404)
    assert "FileSystemNotFound" == resp["Error"]["Code"]


def test_describe_file_system_creation_token_and_file_system_id(efs):
    with pytest.raises(ClientError) as exc_info:
        efs.describe_file_systems(CreationToken="fizzle", FileSystemId="fs-07987987")
    resp = exc_info.value.response
    assert has_status_code(resp, 400)
    assert "BadRequest" == resp["Error"]["Code"]


# Testing Delete
# ==============


def test_delete_file_system_minimal_case(efs):
    # Create the file system
    resp = efs.create_file_system()

    # Describe the file system, prove it shows up.
    desc1 = efs.describe_file_systems()
    assert len(desc1["FileSystems"]) == 1
    assert resp["FileSystemId"] in {fs["FileSystemId"] for fs in desc1["FileSystems"]}

    # Delete the file system.
    del_resp = efs.delete_file_system(FileSystemId=resp["FileSystemId"])
    assert has_status_code(del_resp, 204)

    # Check that the file system is no longer there.
    desc2 = efs.describe_file_systems()
    assert len(desc2["FileSystems"]) == 0


def test_delete_file_system_invalid_file_system_id(efs):
    with pytest.raises(ClientError) as exc_info:
        efs.delete_file_system(FileSystemId="fs-2394287")
    resp = exc_info.value.response
    assert has_status_code(resp, 404)
    assert "FileSystemNotFound" == resp["Error"]["Code"]<|MERGE_RESOLUTION|>--- conflicted
+++ resolved
@@ -186,8 +186,6 @@
     desc_fs_resp["FileSystems"][0].should.have.key("FileSystemId").equals(fs_id)
 
 
-<<<<<<< HEAD
-=======
 def test_describe_file_systems_using_unknown_identifier(efs):
     with pytest.raises(ClientError) as exc:
         efs.describe_file_systems(FileSystemId="unknown")
@@ -195,7 +193,6 @@
     err["Code"].should.equal("FileSystemNotFound")
 
 
->>>>>>> bbd4b2af
 def test_describe_file_systems_minimal_case(efs):
     # Create the file system.
     create_fs_resp = efs.create_file_system(CreationToken="foobar")
