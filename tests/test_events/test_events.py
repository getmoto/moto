import json
import random
import unittest
from datetime import datetime

import boto3
import pytz
import sure  # noqa

from botocore.exceptions import ClientError
import pytest

from moto import mock_logs
from moto.core import ACCOUNT_ID
from moto.core.utils import iso_8601_datetime_without_milliseconds
from moto.events import mock_events

RULES = [
    {"Name": "test1", "ScheduleExpression": "rate(5 minutes)"},
    {"Name": "test2", "ScheduleExpression": "rate(1 minute)"},
    {"Name": "test3", "EventPattern": '{"source": ["test-source"]}'},
]

TARGETS = {
    "test-target-1": {
        "Id": "test-target-1",
        "Arn": "arn:aws:lambda:us-west-2:111111111111:function:test-function-1",
        "Rules": ["test1", "test2"],
    },
    "test-target-2": {
        "Id": "test-target-2",
        "Arn": "arn:aws:lambda:us-west-2:111111111111:function:test-function-2",
        "Rules": ["test1", "test3"],
    },
    "test-target-3": {
        "Id": "test-target-3",
        "Arn": "arn:aws:lambda:us-west-2:111111111111:function:test-function-3",
        "Rules": ["test1", "test2"],
    },
    "test-target-4": {
        "Id": "test-target-4",
        "Arn": "arn:aws:lambda:us-west-2:111111111111:function:test-function-4",
        "Rules": ["test1", "test3"],
    },
    "test-target-5": {
        "Id": "test-target-5",
        "Arn": "arn:aws:lambda:us-west-2:111111111111:function:test-function-5",
        "Rules": ["test1", "test2"],
    },
    "test-target-6": {
        "Id": "test-target-6",
        "Arn": "arn:aws:lambda:us-west-2:111111111111:function:test-function-6",
        "Rules": ["test1", "test3"],
    },
}


def get_random_rule():
    return RULES[random.randint(0, len(RULES) - 1)]


def generate_environment():
    client = boto3.client("events", "us-west-2")

    for rule in RULES:
        client.put_rule(
            Name=rule["Name"],
            ScheduleExpression=rule.get("ScheduleExpression", ""),
            EventPattern=rule.get("EventPattern", ""),
        )

        targets = []
        for target in TARGETS:
            if rule["Name"] in TARGETS[target].get("Rules"):
                targets.append({"Id": target, "Arn": TARGETS[target]["Arn"]})

        client.put_targets(Rule=rule["Name"], Targets=targets)

    return client


@mock_events
def test_put_rule():
    client = boto3.client("events", "us-west-2")
    client.list_rules()["Rules"].should.have.length_of(0)

    rule_data = {
        "Name": "my-event",
        "ScheduleExpression": "rate(5 minutes)",
        "EventPattern": '{"source": ["test-source"]}',
    }

    client.put_rule(**rule_data)

    rules = client.list_rules()["Rules"]

    rules.should.have.length_of(1)
    rules[0]["Name"].should.equal(rule_data["Name"])
    rules[0]["ScheduleExpression"].should.equal(rule_data["ScheduleExpression"])
    rules[0]["EventPattern"].should.equal(rule_data["EventPattern"])
    rules[0]["State"].should.equal("ENABLED")


@mock_events
def test_put_rule_error_schedule_expression_custom_event_bus():
    # given
    client = boto3.client("events", "eu-central-1")
    event_bus_name = "test-bus"
    client.create_event_bus(Name=event_bus_name)

    # when
    with pytest.raises(ClientError) as e:
        client.put_rule(
            Name="test-rule",
            ScheduleExpression="rate(5 minutes)",
            EventBusName=event_bus_name,
        )

    # then
    ex = e.value
    ex.operation_name.should.equal("PutRule")
    ex.response["ResponseMetadata"]["HTTPStatusCode"].should.equal(400)
    ex.response["Error"]["Code"].should.contain("ValidationException")
    ex.response["Error"]["Message"].should.equal(
        "ScheduleExpression is supported only on the default event bus."
    )


@mock_events
def test_list_rules():
    client = generate_environment()
    response = client.list_rules()

    assert response is not None
    assert len(response["Rules"]) > 0


@mock_events
def test_describe_rule():
    rule_name = get_random_rule()["Name"]
    client = generate_environment()
    response = client.describe_rule(Name=rule_name)

    response["Name"].should.equal(rule_name)
    response["Arn"].should.equal(
        "arn:aws:events:us-west-2:{0}:rule/{1}".format(ACCOUNT_ID, rule_name)
    )


@mock_events
def test_describe_rule_with_event_bus_name():
    # given
    client = boto3.client("events", "eu-central-1")
    event_bus_name = "test-bus"
    rule_name = "test-rule"
    client.create_event_bus(Name=event_bus_name)
    client.put_rule(
        Name=rule_name,
        EventPattern=json.dumps({"account": [ACCOUNT_ID]}),
        State="DISABLED",
        Description="test rule",
        RoleArn="arn:aws:iam::{}:role/test-role".format(ACCOUNT_ID),
        EventBusName=event_bus_name,
    )

    # when
    response = client.describe_rule(Name=rule_name, EventBusName=event_bus_name)

    # then
    response["Arn"].should.equal(
        "arn:aws:events:eu-central-1:{0}:rule/{1}/{2}".format(
            ACCOUNT_ID, event_bus_name, rule_name
        )
    )
    response["CreatedBy"].should.equal(ACCOUNT_ID)
    response["Description"].should.equal("test rule")
    response["EventBusName"].should.equal(event_bus_name)
    json.loads(response["EventPattern"]).should.equal({"account": [ACCOUNT_ID]})
    response["Name"].should.equal(rule_name)
    response["RoleArn"].should.equal(
        "arn:aws:iam::{}:role/test-role".format(ACCOUNT_ID)
    )
    response["State"].should.equal("DISABLED")

    response.should_not.have.key("ManagedBy")
    response.should_not.have.key("ScheduleExpression")


@mock_events
def test_enable_disable_rule():
    rule_name = get_random_rule()["Name"]
    client = generate_environment()

    # Rules should start out enabled in these tests.
    rule = client.describe_rule(Name=rule_name)
    assert rule["State"] == "ENABLED"

    client.disable_rule(Name=rule_name)
    rule = client.describe_rule(Name=rule_name)
    assert rule["State"] == "DISABLED"

    client.enable_rule(Name=rule_name)
    rule = client.describe_rule(Name=rule_name)
    assert rule["State"] == "ENABLED"

    # Test invalid name
    try:
        client.enable_rule(Name="junk")

    except ClientError as ce:
        assert ce.response["Error"]["Code"] == "ResourceNotFoundException"


@mock_events
def test_list_rule_names_by_target():
    test_1_target = TARGETS["test-target-1"]
    test_2_target = TARGETS["test-target-2"]
    client = generate_environment()

    rules = client.list_rule_names_by_target(TargetArn=test_1_target["Arn"])
    assert len(rules["RuleNames"]) == len(test_1_target["Rules"])
    for rule in rules["RuleNames"]:
        assert rule in test_1_target["Rules"]

    rules = client.list_rule_names_by_target(TargetArn=test_2_target["Arn"])
    assert len(rules["RuleNames"]) == len(test_2_target["Rules"])
    for rule in rules["RuleNames"]:
        assert rule in test_2_target["Rules"]


@mock_events
def test_delete_rule():
    client = generate_environment()

    client.delete_rule(Name=RULES[0]["Name"])
    rules = client.list_rules()
    assert len(rules["Rules"]) == len(RULES) - 1


@mock_events
def test_list_targets_by_rule():
    rule_name = get_random_rule()["Name"]
    client = generate_environment()
    targets = client.list_targets_by_rule(Rule=rule_name)

    expected_targets = []
    for target in TARGETS:
        if rule_name in TARGETS[target].get("Rules"):
            expected_targets.append(target)

    assert len(targets["Targets"]) == len(expected_targets)


@mock_events
def test_remove_targets():
    rule_name = get_random_rule()["Name"]
    client = generate_environment()

    targets = client.list_targets_by_rule(Rule=rule_name)["Targets"]
    targets_before = len(targets)
    assert targets_before > 0

    response = client.remove_targets(Rule=rule_name, Ids=[targets[0]["Id"]])
    response["FailedEntryCount"].should.equal(0)
    response["FailedEntries"].should.have.length_of(0)

    targets = client.list_targets_by_rule(Rule=rule_name)["Targets"]
    targets_after = len(targets)
    assert targets_before - 1 == targets_after


@mock_events
def test_update_rule_with_targets():
    client = boto3.client("events", "us-west-2")
    client.put_rule(
        Name="test1", ScheduleExpression="rate(5 minutes)", EventPattern="",
    )

    client.put_targets(
        Rule="test1",
        Targets=[
            {
                "Id": "test-target-1",
                "Arn": "arn:aws:lambda:us-west-2:111111111111:function:test-function-1",
            }
        ],
    )

    targets = client.list_targets_by_rule(Rule="test1")["Targets"]
    targets_before = len(targets)
    assert targets_before == 1

    client.put_rule(
        Name="test1", ScheduleExpression="rate(1 minute)", EventPattern="",
    )

    targets = client.list_targets_by_rule(Rule="test1")["Targets"]

    assert len(targets) == 1
    assert targets[0].get("Id") == "test-target-1"


@mock_events
def test_remove_targets_error_unknown_rule():
    # given
    client = boto3.client("events", "eu-central-1")

    # when
    with pytest.raises(ClientError) as e:
        client.remove_targets(Rule="unknown", Ids=["something"])

    # then
    ex = e.value
    ex.operation_name.should.equal("RemoveTargets")
    ex.response["ResponseMetadata"]["HTTPStatusCode"].should.equal(400)
    ex.response["Error"]["Code"].should.contain("ResourceNotFoundException")
    ex.response["Error"]["Message"].should.equal(
        "Rule unknown does not exist on EventBus default."
    )


@mock_events
def test_put_targets():
    client = boto3.client("events", "us-west-2")
    rule_name = "my-event"
    rule_data = {
        "Name": rule_name,
        "ScheduleExpression": "rate(5 minutes)",
        "EventPattern": '{"source": ["test-source"]}',
    }

    client.put_rule(**rule_data)

    targets = client.list_targets_by_rule(Rule=rule_name)["Targets"]
    targets_before = len(targets)
    assert targets_before == 0

    targets_data = [{"Arn": "arn:aws:s3:::test-arn", "Id": "test_id"}]
    resp = client.put_targets(Rule=rule_name, Targets=targets_data)
    assert resp["FailedEntryCount"] == 0
    assert len(resp["FailedEntries"]) == 0

    targets = client.list_targets_by_rule(Rule=rule_name)["Targets"]
    targets_after = len(targets)
    assert targets_before + 1 == targets_after

    assert targets[0]["Arn"] == "arn:aws:s3:::test-arn"
    assert targets[0]["Id"] == "test_id"


@mock_events
def test_put_targets_error_invalid_arn():
    # given
    client = boto3.client("events", "eu-central-1")
    rule_name = "test-rule"
    client.put_rule(
        Name=rule_name,
        EventPattern=json.dumps({"account": [ACCOUNT_ID]}),
        State="ENABLED",
    )

    # when
    with pytest.raises(ClientError) as e:
        client.put_targets(
            Rule=rule_name,
            Targets=[
                {"Id": "s3", "Arn": "arn:aws:s3:::test-bucket"},
                {"Id": "s3", "Arn": "test-bucket"},
            ],
        )

    # then
    ex = e.value
    ex.operation_name.should.equal("PutTargets")
    ex.response["ResponseMetadata"]["HTTPStatusCode"].should.equal(400)
    ex.response["Error"]["Code"].should.contain("ValidationException")
    ex.response["Error"]["Message"].should.equal(
        "Parameter test-bucket is not valid. "
        "Reason: Provided Arn is not in correct format."
    )


@mock_events
def test_put_targets_error_unknown_rule():
    # given
    client = boto3.client("events", "eu-central-1")

    # when
    with pytest.raises(ClientError) as e:
        client.put_targets(
            Rule="unknown", Targets=[{"Id": "s3", "Arn": "arn:aws:s3:::test-bucket"}]
        )

    # then
    ex = e.value
    ex.operation_name.should.equal("PutTargets")
    ex.response["ResponseMetadata"]["HTTPStatusCode"].should.equal(400)
    ex.response["Error"]["Code"].should.contain("ResourceNotFoundException")
    ex.response["Error"]["Message"].should.equal(
        "Rule unknown does not exist on EventBus default."
    )


@mock_events
def test_permissions():
    client = boto3.client("events", "eu-central-1")

    client.put_permission(
        Action="events:PutEvents", Principal="111111111111", StatementId="Account1"
    )
    client.put_permission(
        Action="events:PutEvents", Principal="222222222222", StatementId="Account2"
    )

    resp = client.describe_event_bus()
    resp_policy = json.loads(resp["Policy"])
    assert len(resp_policy["Statement"]) == 2

    client.remove_permission(StatementId="Account2")

    resp = client.describe_event_bus()
    resp_policy = json.loads(resp["Policy"])
    assert len(resp_policy["Statement"]) == 1
    assert resp_policy["Statement"][0]["Sid"] == "Account1"


@mock_events
def test_put_permission_errors():
    client = boto3.client("events", "us-east-1")
    client.create_event_bus(Name="test-bus")

    client.put_permission.when.called_with(
        EventBusName="non-existing",
        Action="events:PutEvents",
        Principal="111111111111",
        StatementId="test",
    ).should.throw(ClientError, "Event bus non-existing does not exist.")

    client.put_permission.when.called_with(
        EventBusName="test-bus",
        Action="events:PutPermission",
        Principal="111111111111",
        StatementId="test",
    ).should.throw(
        ClientError, "Provided value in parameter 'action' is not supported."
    )


@mock_events
def test_remove_permission_errors():
    client = boto3.client("events", "us-east-1")
    client.create_event_bus(Name="test-bus")

    client.remove_permission.when.called_with(
        EventBusName="non-existing", StatementId="test"
    ).should.throw(ClientError, "Event bus non-existing does not exist.")

    client.remove_permission.when.called_with(
        EventBusName="test-bus", StatementId="test"
    ).should.throw(ClientError, "EventBus does not have a policy.")

    client.put_permission(
        EventBusName="test-bus",
        Action="events:PutEvents",
        Principal="111111111111",
        StatementId="test",
    )

    client.remove_permission.when.called_with(
        EventBusName="test-bus", StatementId="non-existing"
    ).should.throw(ClientError, "Statement with the provided id does not exist.")


@mock_events
def test_put_events():
    client = boto3.client("events", "eu-central-1")

    event = {
        "Source": "com.mycompany.myapp",
        "Detail": '{"key1": "value3", "key2": "value4"}',
        "Resources": ["resource1", "resource2"],
        "DetailType": "myDetailType",
    }

    response = client.put_events(Entries=[event])
    # Boto3 would error if it didn't return 200 OK
    response["FailedEntryCount"].should.equal(0)
    response["Entries"].should.have.length_of(1)


@mock_events
def test_put_events_error_too_many_entries():
    # given
    client = boto3.client("events", "eu-central-1")

    # when
    with pytest.raises(ClientError) as e:
        client.put_events(
            Entries=[
                {
                    "Source": "source",
                    "DetailType": "type",
                    "Detail": '{ "key1": "value1" }',
                },
            ]
            * 11
        )

    # then
    ex = e.value
    ex.operation_name.should.equal("PutEvents")
    ex.response["ResponseMetadata"]["HTTPStatusCode"].should.equal(400)
    ex.response["Error"]["Code"].should.contain("ValidationException")
    ex.response["Error"]["Message"].should.equal(
        "1 validation error detected: "
        "Value '[PutEventsRequestEntry]' at 'entries' failed to satisfy constraint: "
        "Member must have length less than or equal to 10"
    )


@mock_events
def test_put_events_error_missing_argument_source():
    # given
    client = boto3.client("events", "eu-central-1")

    # when
    response = client.put_events(Entries=[{}])

    # then
    response["FailedEntryCount"].should.equal(1)
    response["Entries"].should.have.length_of(1)
    response["Entries"][0].should.equal(
        {
            "ErrorCode": "InvalidArgument",
            "ErrorMessage": "Parameter Source is not valid. Reason: Source is a required argument.",
        }
    )


@mock_events
def test_put_events_error_missing_argument_detail_type():
    # given
    client = boto3.client("events", "eu-central-1")

    # when
    response = client.put_events(Entries=[{"Source": "source"}])

    # then
    response["FailedEntryCount"].should.equal(1)
    response["Entries"].should.have.length_of(1)
    response["Entries"][0].should.equal(
        {
            "ErrorCode": "InvalidArgument",
            "ErrorMessage": "Parameter DetailType is not valid. Reason: DetailType is a required argument.",
        }
    )


@mock_events
def test_put_events_error_missing_argument_detail():
    # given
    client = boto3.client("events", "eu-central-1")

    # when
    response = client.put_events(Entries=[{"DetailType": "type", "Source": "source"}])

    # then
    response["FailedEntryCount"].should.equal(1)
    response["Entries"].should.have.length_of(1)
    response["Entries"][0].should.equal(
        {
            "ErrorCode": "InvalidArgument",
            "ErrorMessage": "Parameter Detail is not valid. Reason: Detail is a required argument.",
        }
    )


@mock_events
def test_put_events_error_invalid_json_detail():
    # given
    client = boto3.client("events", "eu-central-1")

    # when
    response = client.put_events(
        Entries=[{"Detail": "detail", "DetailType": "type", "Source": "source"}]
    )

    # then
    response["FailedEntryCount"].should.equal(1)
    response["Entries"].should.have.length_of(1)
    response["Entries"][0].should.equal(
        {"ErrorCode": "MalformedDetail", "ErrorMessage": "Detail is malformed."}
    )


@mock_events
def test_put_events_with_mixed_entries():
    # given
    client = boto3.client("events", "eu-central-1")

    # when
    response = client.put_events(
        Entries=[
            {"Source": "source"},
            {"Detail": '{"key": "value"}', "DetailType": "type", "Source": "source"},
            {"Detail": "detail", "DetailType": "type", "Source": "source"},
            {"Detail": '{"key2": "value2"}', "DetailType": "type", "Source": "source"},
        ]
    )

    # then
    response["FailedEntryCount"].should.equal(2)
    response["Entries"].should.have.length_of(4)
    [
        entry for entry in response["Entries"] if "EventId" in entry
    ].should.have.length_of(2)
    [
        entry for entry in response["Entries"] if "ErrorCode" in entry
    ].should.have.length_of(2)


@mock_events
def test_create_event_bus():
    client = boto3.client("events", "us-east-1")
    response = client.create_event_bus(Name="test-bus")

    response["EventBusArn"].should.equal(
        "arn:aws:events:us-east-1:{}:event-bus/test-bus".format(ACCOUNT_ID)
    )


@mock_events
def test_create_event_bus_errors():
    client = boto3.client("events", "us-east-1")
    client.create_event_bus(Name="test-bus")

    client.create_event_bus.when.called_with(Name="test-bus").should.throw(
        ClientError, "Event bus test-bus already exists."
    )

    # the 'default' name is already used for the account's default event bus.
    client.create_event_bus.when.called_with(Name="default").should.throw(
        ClientError, "Event bus default already exists."
    )

    # non partner event buses can't contain the '/' character
    client.create_event_bus.when.called_with(Name="test/test-bus").should.throw(
        ClientError, "Event bus name must not contain '/'."
    )

    client.create_event_bus.when.called_with(
        Name="aws.partner/test/test-bus", EventSourceName="aws.partner/test/test-bus"
    ).should.throw(
        ClientError, "Event source aws.partner/test/test-bus does not exist."
    )


@mock_events
def test_describe_event_bus():
    client = boto3.client("events", "us-east-1")

    response = client.describe_event_bus()

    response["Name"].should.equal("default")
    response["Arn"].should.equal(
        "arn:aws:events:us-east-1:{}:event-bus/default".format(ACCOUNT_ID)
    )
    response.should_not.have.key("Policy")

    client.create_event_bus(Name="test-bus")
    client.put_permission(
        EventBusName="test-bus",
        Action="events:PutEvents",
        Principal="111111111111",
        StatementId="test",
    )

    response = client.describe_event_bus(Name="test-bus")

    response["Name"].should.equal("test-bus")
    response["Arn"].should.equal(
        "arn:aws:events:us-east-1:{}:event-bus/test-bus".format(ACCOUNT_ID)
    )
    json.loads(response["Policy"]).should.equal(
        {
            "Version": "2012-10-17",
            "Statement": [
                {
                    "Sid": "test",
                    "Effect": "Allow",
                    "Principal": {"AWS": "arn:aws:iam::111111111111:root"},
                    "Action": "events:PutEvents",
                    "Resource": "arn:aws:events:us-east-1:{}:event-bus/test-bus".format(
                        ACCOUNT_ID
                    ),
                }
            ],
        }
    )


@mock_events
def test_describe_event_bus_errors():
    client = boto3.client("events", "us-east-1")

    client.describe_event_bus.when.called_with(Name="non-existing").should.throw(
        ClientError, "Event bus non-existing does not exist."
    )


@mock_events
def test_list_event_buses():
    client = boto3.client("events", "us-east-1")
    client.create_event_bus(Name="test-bus-1")
    client.create_event_bus(Name="test-bus-2")
    client.create_event_bus(Name="other-bus-1")
    client.create_event_bus(Name="other-bus-2")

    response = client.list_event_buses()

    response["EventBuses"].should.have.length_of(5)
    sorted(response["EventBuses"], key=lambda i: i["Name"]).should.equal(
        [
            {
                "Name": "default",
                "Arn": "arn:aws:events:us-east-1:{}:event-bus/default".format(
                    ACCOUNT_ID
                ),
            },
            {
                "Name": "other-bus-1",
                "Arn": "arn:aws:events:us-east-1:{}:event-bus/other-bus-1".format(
                    ACCOUNT_ID
                ),
            },
            {
                "Name": "other-bus-2",
                "Arn": "arn:aws:events:us-east-1:{}:event-bus/other-bus-2".format(
                    ACCOUNT_ID
                ),
            },
            {
                "Name": "test-bus-1",
                "Arn": "arn:aws:events:us-east-1:{}:event-bus/test-bus-1".format(
                    ACCOUNT_ID
                ),
            },
            {
                "Name": "test-bus-2",
                "Arn": "arn:aws:events:us-east-1:{}:event-bus/test-bus-2".format(
                    ACCOUNT_ID
                ),
            },
        ]
    )

    response = client.list_event_buses(NamePrefix="other-bus")

    response["EventBuses"].should.have.length_of(2)
    sorted(response["EventBuses"], key=lambda i: i["Name"]).should.equal(
        [
            {
                "Name": "other-bus-1",
                "Arn": "arn:aws:events:us-east-1:{}:event-bus/other-bus-1".format(
                    ACCOUNT_ID
                ),
            },
            {
                "Name": "other-bus-2",
                "Arn": "arn:aws:events:us-east-1:{}:event-bus/other-bus-2".format(
                    ACCOUNT_ID
                ),
            },
        ]
    )


@mock_events
def test_delete_event_bus():
    client = boto3.client("events", "us-east-1")
    client.create_event_bus(Name="test-bus")

    response = client.list_event_buses()
    response["EventBuses"].should.have.length_of(2)

    client.delete_event_bus(Name="test-bus")

    response = client.list_event_buses()
    response["EventBuses"].should.have.length_of(1)
    response["EventBuses"].should.equal(
        [
            {
                "Name": "default",
                "Arn": "arn:aws:events:us-east-1:{}:event-bus/default".format(
                    ACCOUNT_ID
                ),
            }
        ]
    )

    # deleting non existing event bus should be successful
    client.delete_event_bus(Name="non-existing")


@mock_events
def test_delete_event_bus_errors():
    client = boto3.client("events", "us-east-1")

    client.delete_event_bus.when.called_with(Name="default").should.throw(
        ClientError, "Cannot delete event bus default."
    )


@mock_events
def test_rule_tagging_happy():
    client = generate_environment()
    rule_name = get_random_rule()["Name"]
    rule_arn = client.describe_rule(Name=rule_name).get("Arn")

    tags = [{"Key": "key1", "Value": "value1"}, {"Key": "key2", "Value": "value2"}]
    client.tag_resource(ResourceARN=rule_arn, Tags=tags)

    actual = client.list_tags_for_resource(ResourceARN=rule_arn).get("Tags")
    tc = unittest.TestCase("__init__")
    expected = [{"Value": "value1", "Key": "key1"}, {"Value": "value2", "Key": "key2"}]
    tc.assertTrue(
        (expected[0] == actual[0] and expected[1] == actual[1])
        or (expected[1] == actual[0] and expected[0] == actual[1])
    )

    client.untag_resource(ResourceARN=rule_arn, TagKeys=["key1"])

    actual = client.list_tags_for_resource(ResourceARN=rule_arn).get("Tags")
    expected = [{"Key": "key2", "Value": "value2"}]
    assert expected == actual


@mock_events
def test_tag_resource_error_unknown_arn():
    # given
    client = boto3.client("events", "eu-central-1")

    # when
    with pytest.raises(ClientError) as e:
        client.tag_resource(
            ResourceARN="arn:aws:events:eu-central-1:{0}:rule/unknown".format(
                ACCOUNT_ID
            ),
            Tags=[],
        )

    # then
    ex = e.value
    ex.operation_name.should.equal("TagResource")
    ex.response["ResponseMetadata"]["HTTPStatusCode"].should.equal(400)
    ex.response["Error"]["Code"].should.contain("ResourceNotFoundException")
    ex.response["Error"]["Message"].should.equal(
        "Rule unknown does not exist on EventBus default."
    )


@mock_events
def test_untag_resource_error_unknown_arn():
    # given
    client = boto3.client("events", "eu-central-1")

    # when
    with pytest.raises(ClientError) as e:
        client.untag_resource(
            ResourceARN="arn:aws:events:eu-central-1:{0}:rule/unknown".format(
                ACCOUNT_ID
            ),
            TagKeys=[],
        )

    # then
    ex = e.value
    ex.operation_name.should.equal("UntagResource")
    ex.response["ResponseMetadata"]["HTTPStatusCode"].should.equal(400)
    ex.response["Error"]["Code"].should.contain("ResourceNotFoundException")
    ex.response["Error"]["Message"].should.equal(
        "Rule unknown does not exist on EventBus default."
    )


@mock_events
def test_list_tags_for_resource_error_unknown_arn():
    # given
    client = boto3.client("events", "eu-central-1")

    # when
    with pytest.raises(ClientError) as e:
        client.list_tags_for_resource(
            ResourceARN="arn:aws:events:eu-central-1:{0}:rule/unknown".format(
                ACCOUNT_ID
            )
        )

    # then
    ex = e.value
    ex.operation_name.should.equal("ListTagsForResource")
    ex.response["ResponseMetadata"]["HTTPStatusCode"].should.equal(400)
    ex.response["Error"]["Code"].should.contain("ResourceNotFoundException")
    ex.response["Error"]["Message"].should.equal(
        "Rule unknown does not exist on EventBus default."
    )


@mock_events
def test_create_archive():
    # given
    client = boto3.client("events", "eu-central-1")
    archive_name = "test-archive"

    # when
    response = client.create_archive(
        ArchiveName=archive_name,
        EventSourceArn="arn:aws:events:eu-central-1:{}:event-bus/default".format(
            ACCOUNT_ID
        ),
    )

    # then
    response["ArchiveArn"].should.equal(
        "arn:aws:events:eu-central-1:{0}:archive/{1}".format(ACCOUNT_ID, archive_name)
    )
    response["CreationTime"].should.be.a(datetime)
    response["State"].should.equal("ENABLED")

    # check for archive rule existence
    rule_name = "Events-Archive-{}".format(archive_name)
    response = client.describe_rule(Name=rule_name)

    response["Arn"].should.equal(
        "arn:aws:events:eu-central-1:{0}:rule/{1}".format(ACCOUNT_ID, rule_name)
    )
    response["CreatedBy"].should.equal(ACCOUNT_ID)
    response["EventBusName"].should.equal("default")
    json.loads(response["EventPattern"]).should.equal(
        {"replay-name": [{"exists": False}]}
    )
    response["ManagedBy"].should.equal("prod.vhs.events.aws.internal")
    response["Name"].should.equal(rule_name)
    response["State"].should.equal("ENABLED")

    response.should_not.have.key("Description")
    response.should_not.have.key("RoleArn")
    response.should_not.have.key("ScheduleExpression")


@mock_events
def test_create_archive_custom_event_bus():
    # given
    client = boto3.client("events", "eu-central-1")
    event_bus_arn = client.create_event_bus(Name="test-bus")["EventBusArn"]

    # when
    response = client.create_archive(
        ArchiveName="test-archive",
        EventSourceArn=event_bus_arn,
        EventPattern=json.dumps(
            {
                "key_1": {
                    "key_2": {"key_3": ["value_1", "value_2"], "key_4": ["value_3"]}
                }
            }
        ),
    )

    # then
    response["ArchiveArn"].should.equal(
        "arn:aws:events:eu-central-1:{}:archive/test-archive".format(ACCOUNT_ID)
    )
    response["CreationTime"].should.be.a(datetime)
    response["State"].should.equal("ENABLED")


@mock_events
def test_create_archive_error_long_name():
    # given
    client = boto3.client("events", "eu-central-1")
    name = "a" * 49

    # when
    with pytest.raises(ClientError) as e:
        client.create_archive(
            ArchiveName=name,
            EventSourceArn=(
                "arn:aws:events:eu-central-1:{}:event-bus/default".format(ACCOUNT_ID)
            ),
        )

    # then
    ex = e.value
    ex.operation_name.should.equal("CreateArchive")
    ex.response["ResponseMetadata"]["HTTPStatusCode"].should.equal(400)
    ex.response["Error"]["Code"].should.contain("ValidationException")
    ex.response["Error"]["Message"].should.equal(
        " 1 validation error detected: "
        "Value '{}' at 'archiveName' failed to satisfy constraint: "
        "Member must have length less than or equal to 48".format(name)
    )


@mock_events
def test_create_archive_error_invalid_event_pattern():
    # given
    client = boto3.client("events", "eu-central-1")

    # when
    with pytest.raises(ClientError) as e:
        client.create_archive(
            ArchiveName="test-archive",
            EventSourceArn=(
                "arn:aws:events:eu-central-1:{}:event-bus/default".format(ACCOUNT_ID)
            ),
            EventPattern="invalid",
        )

    # then
    ex = e.value
    ex.operation_name.should.equal("CreateArchive")
    ex.response["ResponseMetadata"]["HTTPStatusCode"].should.equal(400)
    ex.response["Error"]["Code"].should.contain("InvalidEventPatternException")
    ex.response["Error"]["Message"].should.equal("Event pattern is not valid.")


@mock_events
def test_create_archive_error_invalid_event_pattern_not_an_array():
    # given
    client = boto3.client("events", "eu-central-1")

    # when
    with pytest.raises(ClientError) as e:
        client.create_archive(
            ArchiveName="test-archive",
            EventSourceArn=(
                "arn:aws:events:eu-central-1:{}:event-bus/default".format(ACCOUNT_ID)
            ),
            EventPattern=json.dumps(
                {
                    "key_1": {
                        "key_2": {"key_3": ["value_1"]},
                        "key_4": {"key_5": ["value_2"], "key_6": "value_3"},
                    }
                }
            ),
        )

    # then
    ex = e.value
    ex.operation_name.should.equal("CreateArchive")
    ex.response["ResponseMetadata"]["HTTPStatusCode"].should.equal(400)
    ex.response["Error"]["Code"].should.contain("InvalidEventPatternException")
    ex.response["Error"]["Message"].should.equal("Event pattern is not valid.")


@mock_events
def test_create_archive_error_unknown_event_bus():
    # given
    client = boto3.client("events", "eu-central-1")
    event_bus_name = "unknown"

    # when
    with pytest.raises(ClientError) as e:
        client.create_archive(
            ArchiveName="test-archive",
            EventSourceArn=(
                "arn:aws:events:eu-central-1:{}:event-bus/{}".format(
                    ACCOUNT_ID, event_bus_name
                )
            ),
        )

    # then
    ex = e.value
    ex.operation_name.should.equal("CreateArchive")
    ex.response["ResponseMetadata"]["HTTPStatusCode"].should.equal(400)
    ex.response["Error"]["Code"].should.contain("ResourceNotFoundException")
    ex.response["Error"]["Message"].should.equal(
        "Event bus {} does not exist.".format(event_bus_name)
    )


@mock_events
def test_create_archive_error_duplicate():
    # given
    client = boto3.client("events", "eu-central-1")
    name = "test-archive"
    source_arn = "arn:aws:events:eu-central-1:{}:event-bus/default".format(ACCOUNT_ID)
    client.create_archive(ArchiveName=name, EventSourceArn=source_arn)

    # when
    with pytest.raises(ClientError) as e:
        client.create_archive(ArchiveName=name, EventSourceArn=source_arn)

    # then
    ex = e.value
    ex.operation_name.should.equal("CreateArchive")
    ex.response["ResponseMetadata"]["HTTPStatusCode"].should.equal(400)
    ex.response["Error"]["Code"].should.contain("ResourceAlreadyExistsException")
    ex.response["Error"]["Message"].should.equal("Archive test-archive already exists.")


@mock_events
def test_describe_archive():
    # given
    client = boto3.client("events", "eu-central-1")
    name = "test-archive"
    source_arn = "arn:aws:events:eu-central-1:{}:event-bus/default".format(ACCOUNT_ID)
    event_pattern = json.dumps({"key": ["value"]})
    client.create_archive(
        ArchiveName=name,
        EventSourceArn=source_arn,
        Description="test archive",
        EventPattern=event_pattern,
    )

    # when
    response = client.describe_archive(ArchiveName=name)

    # then
    response["ArchiveArn"].should.equal(
        "arn:aws:events:eu-central-1:{0}:archive/{1}".format(ACCOUNT_ID, name)
    )
    response["ArchiveName"].should.equal(name)
    response["CreationTime"].should.be.a(datetime)
    response["Description"].should.equal("test archive")
    response["EventCount"].should.equal(0)
    response["EventPattern"].should.equal(event_pattern)
    response["EventSourceArn"].should.equal(source_arn)
    response["RetentionDays"].should.equal(0)
    response["SizeBytes"].should.equal(0)
    response["State"].should.equal("ENABLED")


@mock_events
def test_describe_archive_error_unknown_archive():
    # given
    client = boto3.client("events", "eu-central-1")
    name = "unknown"

    # when
    with pytest.raises(ClientError) as e:
        client.describe_archive(ArchiveName=name)

    # then
    ex = e.value
    ex.operation_name.should.equal("DescribeArchive")
    ex.response["ResponseMetadata"]["HTTPStatusCode"].should.equal(400)
    ex.response["Error"]["Code"].should.contain("ResourceNotFoundException")
    ex.response["Error"]["Message"].should.equal(
        "Archive {} does not exist.".format(name)
    )


@mock_events
def test_list_archives():
    # given
    client = boto3.client("events", "eu-central-1")
    name = "test-archive"
    source_arn = "arn:aws:events:eu-central-1:{}:event-bus/default".format(ACCOUNT_ID)
    event_pattern = json.dumps({"key": ["value"]})
    client.create_archive(
        ArchiveName=name,
        EventSourceArn=source_arn,
        Description="test archive",
        EventPattern=event_pattern,
    )

    # when
    archives = client.list_archives()["Archives"]

    # then
    archives.should.have.length_of(1)
    archive = archives[0]
    archive["ArchiveName"].should.equal(name)
    archive["CreationTime"].should.be.a(datetime)
    archive["EventCount"].should.equal(0)
    archive["EventSourceArn"].should.equal(source_arn)
    archive["RetentionDays"].should.equal(0)
    archive["SizeBytes"].should.equal(0)
    archive["State"].should.equal("ENABLED")

    archive.should_not.have.key("ArchiveArn")
    archive.should_not.have.key("Description")
    archive.should_not.have.key("EventPattern")


@mock_events
def test_list_archives_with_name_prefix():
    # given
    client = boto3.client("events", "eu-central-1")
    source_arn = "arn:aws:events:eu-central-1:{}:event-bus/default".format(ACCOUNT_ID)
    client.create_archive(
        ArchiveName="test", EventSourceArn=source_arn,
    )
    client.create_archive(
        ArchiveName="test-archive", EventSourceArn=source_arn,
    )

    # when
    archives = client.list_archives(NamePrefix="test-")["Archives"]

    # then
    archives.should.have.length_of(1)
    archives[0]["ArchiveName"].should.equal("test-archive")


@mock_events
def test_list_archives_with_source_arn():
    # given
    client = boto3.client("events", "eu-central-1")
    source_arn = "arn:aws:events:eu-central-1:{}:event-bus/default".format(ACCOUNT_ID)
    source_arn_2 = client.create_event_bus(Name="test-bus")["EventBusArn"]
    client.create_archive(
        ArchiveName="test", EventSourceArn=source_arn,
    )
    client.create_archive(
        ArchiveName="test-archive", EventSourceArn=source_arn_2,
    )

    # when
    archives = client.list_archives(EventSourceArn=source_arn)["Archives"]

    # then
    archives.should.have.length_of(1)
    archives[0]["ArchiveName"].should.equal("test")


@mock_events
def test_list_archives_with_state():
    # given
    client = boto3.client("events", "eu-central-1")
    source_arn = "arn:aws:events:eu-central-1:{}:event-bus/default".format(ACCOUNT_ID)
    client.create_archive(
        ArchiveName="test", EventSourceArn=source_arn,
    )
    client.create_archive(
        ArchiveName="test-archive", EventSourceArn=source_arn,
    )

    # when
    archives = client.list_archives(State="DISABLED")["Archives"]

    # then
    archives.should.have.length_of(0)


@mock_events
def test_list_archives_error_multiple_filters():
    # given
    client = boto3.client("events", "eu-central-1")

    # when
    with pytest.raises(ClientError) as e:
        client.list_archives(NamePrefix="test", State="ENABLED")

    # then
    ex = e.value
    ex.operation_name.should.equal("ListArchives")
    ex.response["ResponseMetadata"]["HTTPStatusCode"].should.equal(400)
    ex.response["Error"]["Code"].should.contain("ValidationException")
    ex.response["Error"]["Message"].should.equal(
        "At most one filter is allowed for ListArchives. "
        "Use either : State, EventSourceArn, or NamePrefix."
    )


@mock_events
def test_list_archives_error_invalid_state():
    # given
    client = boto3.client("events", "eu-central-1")

    # when
    with pytest.raises(ClientError) as e:
        client.list_archives(State="invalid")

    # then
    ex = e.value
    ex.operation_name.should.equal("ListArchives")
    ex.response["ResponseMetadata"]["HTTPStatusCode"].should.equal(400)
    ex.response["Error"]["Code"].should.contain("ValidationException")
    ex.response["Error"]["Message"].should.equal(
        "1 validation error detected: "
        "Value 'invalid' at 'state' failed to satisfy constraint: "
        "Member must satisfy enum value set: "
        "[ENABLED, DISABLED, CREATING, UPDATING, CREATE_FAILED, UPDATE_FAILED]"
    )


@mock_events
def test_update_archive():
    # given
    client = boto3.client("events", "eu-central-1")
    name = "test-archive"
    source_arn = "arn:aws:events:eu-central-1:{}:event-bus/default".format(ACCOUNT_ID)
    event_pattern = json.dumps({"key": ["value"]})
    archive_arn = client.create_archive(ArchiveName=name, EventSourceArn=source_arn)[
        "ArchiveArn"
    ]

    # when
    response = client.update_archive(
        ArchiveName=name,
        Description="test archive",
        EventPattern=event_pattern,
        RetentionDays=14,
    )

    # then
    response["ArchiveArn"].should.equal(archive_arn)
    response["State"].should.equal("ENABLED")
    creation_time = response["CreationTime"]
    creation_time.should.be.a(datetime)

    response = client.describe_archive(ArchiveName=name)
    response["ArchiveArn"].should.equal(archive_arn)
    response["ArchiveName"].should.equal(name)
    response["CreationTime"].should.equal(creation_time)
    response["Description"].should.equal("test archive")
    response["EventCount"].should.equal(0)
    response["EventPattern"].should.equal(event_pattern)
    response["EventSourceArn"].should.equal(source_arn)
    response["RetentionDays"].should.equal(14)
    response["SizeBytes"].should.equal(0)
    response["State"].should.equal("ENABLED")


@mock_events
def test_update_archive_error_invalid_event_pattern():
    # given
    client = boto3.client("events", "eu-central-1")
    name = "test-archive"
    client.create_archive(
        ArchiveName=name,
        EventSourceArn="arn:aws:events:eu-central-1:{}:event-bus/default".format(
            ACCOUNT_ID
        ),
    )

    # when
    with pytest.raises(ClientError) as e:
        client.update_archive(
            ArchiveName=name, EventPattern="invalid",
        )

    # then
    ex = e.value
    ex.operation_name.should.equal("UpdateArchive")
    ex.response["ResponseMetadata"]["HTTPStatusCode"].should.equal(400)
    ex.response["Error"]["Code"].should.contain("InvalidEventPatternException")
    ex.response["Error"]["Message"].should.equal("Event pattern is not valid.")


@mock_events
def test_update_archive_error_unknown_archive():
    # given
    client = boto3.client("events", "eu-central-1")
    name = "unknown"

    # when
    with pytest.raises(ClientError) as e:
        client.update_archive(ArchiveName=name)

    # then
    ex = e.value
    ex.operation_name.should.equal("UpdateArchive")
    ex.response["ResponseMetadata"]["HTTPStatusCode"].should.equal(400)
    ex.response["Error"]["Code"].should.contain("ResourceNotFoundException")
    ex.response["Error"]["Message"].should.equal(
        "Archive {} does not exist.".format(name)
    )


@mock_events
def test_delete_archive():
    # given
    client = boto3.client("events", "eu-central-1")
    name = "test-archive"
    client.create_archive(
        ArchiveName=name,
        EventSourceArn="arn:aws:events:eu-central-1:{}:event-bus/default".format(
            ACCOUNT_ID
        ),
    )

    # when
    client.delete_archive(ArchiveName=name)

    # then
    response = client.list_archives(NamePrefix="test")["Archives"]
    response.should.have.length_of(0)


@mock_events
def test_delete_archive_error_unknown_archive():
    # given
    client = boto3.client("events", "eu-central-1")
    name = "unknown"

    # when
    with pytest.raises(ClientError) as e:
        client.delete_archive(ArchiveName=name)

    # then
    ex = e.value
    ex.operation_name.should.equal("DeleteArchive")
    ex.response["ResponseMetadata"]["HTTPStatusCode"].should.equal(400)
    ex.response["Error"]["Code"].should.contain("ResourceNotFoundException")
    ex.response["Error"]["Message"].should.equal(
        "Archive {} does not exist.".format(name)
    )


@mock_events
def test_archive_actual_events():
    # given
    client = boto3.client("events", "eu-central-1")
    name = "test-archive"
    name_2 = "test-archive-no-match"
    name_3 = "test-archive-matches"
    event_bus_arn = "arn:aws:events:eu-central-1:{}:event-bus/default".format(
        ACCOUNT_ID
    )
    event = {
        "Source": "source",
        "DetailType": "type",
        "Detail": '{ "key1": "value1" }',
    }
    client.create_archive(ArchiveName=name, EventSourceArn=event_bus_arn)
    client.create_archive(
        ArchiveName=name_2,
        EventSourceArn=event_bus_arn,
        EventPattern=json.dumps({"detail-type": ["type"], "source": ["test"]}),
    )
    client.create_archive(
        ArchiveName=name_3,
        EventSourceArn=event_bus_arn,
        EventPattern=json.dumps({"detail-type": ["type"], "source": ["source"]}),
    )

    # when
    response = client.put_events(Entries=[event])

    # then
    response["FailedEntryCount"].should.equal(0)
    response["Entries"].should.have.length_of(1)

    response = client.describe_archive(ArchiveName=name)
    response["EventCount"].should.equal(1)
    response["SizeBytes"].should.be.greater_than(0)

    response = client.describe_archive(ArchiveName=name_2)
    response["EventCount"].should.equal(0)
    response["SizeBytes"].should.equal(0)

    response = client.describe_archive(ArchiveName=name_3)
    response["EventCount"].should.equal(1)
    response["SizeBytes"].should.be.greater_than(0)


@mock_events
<<<<<<< HEAD
def test_event_not_routed_to_archive_when_detail_does_not_match_pattern():
=======
def test_archive_event_with_bus_arn():
>>>>>>> 463472c2
    # given
    client = boto3.client("events", "eu-central-1")
    event_bus_arn = "arn:aws:events:eu-central-1:{}:event-bus/default".format(
        ACCOUNT_ID
    )
<<<<<<< HEAD
    client.create_archive(
        ArchiveName="no-matches-detail",
        EventSourceArn=event_bus_arn,
        EventPattern=json.dumps({"detail": {"foo": ["bar"]}}),
    )

    # when
    event = {"Source": "source", "DetailType": "type", "Detail": '{"foo": "baz"}'}
    client.put_events(Entries=[event])

    # then
    response = client.describe_archive(ArchiveName="no-matches-detail")
    response["EventCount"].should.equal(0)
    response["SizeBytes"].should.equal(0)
=======
    archive_name = "mock_archive"
    event_with_bus_arn = {
        "Source": "source",
        "DetailType": "type",
        "Detail": '{ "key1": "value1" }',
        "EventBusName": event_bus_arn,
    }
    client.create_archive(ArchiveName=archive_name, EventSourceArn=event_bus_arn)

    # when
    response = client.put_events(Entries=[event_with_bus_arn])

    # then
    response["FailedEntryCount"].should.equal(0)
    response["Entries"].should.have.length_of(1)

    response = client.describe_archive(ArchiveName=archive_name)
    response["EventCount"].should.equal(1)
    response["SizeBytes"].should.be.greater_than(0)
>>>>>>> 463472c2


@mock_events
def test_start_replay():
    # given
    client = boto3.client("events", "eu-central-1")
    name = "test-replay"
    event_bus_arn = "arn:aws:events:eu-central-1:{}:event-bus/default".format(
        ACCOUNT_ID
    )
    archive_arn = client.create_archive(
        ArchiveName="test-archive", EventSourceArn=event_bus_arn,
    )["ArchiveArn"]

    # when
    response = client.start_replay(
        ReplayName=name,
        EventSourceArn=archive_arn,
        EventStartTime=datetime(2021, 2, 1),
        EventEndTime=datetime(2021, 2, 2),
        Destination={"Arn": event_bus_arn},
    )

    # then
    response["ReplayArn"].should.equal(
        "arn:aws:events:eu-central-1:{0}:replay/{1}".format(ACCOUNT_ID, name)
    )
    response["ReplayStartTime"].should.be.a(datetime)
    response["State"].should.equal("STARTING")


@mock_events
def test_start_replay_error_unknown_event_bus():
    # given
    client = boto3.client("events", "eu-central-1")
    event_bus_name = "unknown"

    # when
    with pytest.raises(ClientError) as e:
        client.start_replay(
            ReplayName="test",
            EventSourceArn="arn:aws:events:eu-central-1:{}:archive/test".format(
                ACCOUNT_ID
            ),
            EventStartTime=datetime(2021, 2, 1),
            EventEndTime=datetime(2021, 2, 2),
            Destination={
                "Arn": "arn:aws:events:eu-central-1:{0}:event-bus/{1}".format(
                    ACCOUNT_ID, event_bus_name
                ),
            },
        )

    # then
    ex = e.value
    ex.operation_name.should.equal("StartReplay")
    ex.response["ResponseMetadata"]["HTTPStatusCode"].should.equal(400)
    ex.response["Error"]["Code"].should.contain("ResourceNotFoundException")
    ex.response["Error"]["Message"].should.equal(
        "Event bus {} does not exist.".format(event_bus_name)
    )


@mock_events
def test_start_replay_error_invalid_event_bus_arn():
    # given
    client = boto3.client("events", "eu-central-1")

    # when
    with pytest.raises(ClientError) as e:
        client.start_replay(
            ReplayName="test",
            EventSourceArn="arn:aws:events:eu-central-1:{}:archive/test".format(
                ACCOUNT_ID
            ),
            EventStartTime=datetime(2021, 2, 1),
            EventEndTime=datetime(2021, 2, 2),
            Destination={"Arn": "invalid",},
        )

    # then
    ex = e.value
    ex.operation_name.should.equal("StartReplay")
    ex.response["ResponseMetadata"]["HTTPStatusCode"].should.equal(400)
    ex.response["Error"]["Code"].should.contain("ValidationException")
    ex.response["Error"]["Message"].should.equal(
        "Parameter Destination.Arn is not valid. Reason: Must contain an event bus ARN."
    )


@mock_events
def test_start_replay_error_unknown_archive():
    # given
    client = boto3.client("events", "eu-central-1")
    archive_name = "unknown"

    # when
    with pytest.raises(ClientError) as e:
        client.start_replay(
            ReplayName="test",
            EventSourceArn="arn:aws:events:eu-central-1:{0}:archive/{1}".format(
                ACCOUNT_ID, archive_name
            ),
            EventStartTime=datetime(2021, 2, 1),
            EventEndTime=datetime(2021, 2, 2),
            Destination={
                "Arn": "arn:aws:events:eu-central-1:{}:event-bus/default".format(
                    ACCOUNT_ID
                ),
            },
        )

    # then
    ex = e.value
    ex.operation_name.should.equal("StartReplay")
    ex.response["ResponseMetadata"]["HTTPStatusCode"].should.equal(400)
    ex.response["Error"]["Code"].should.contain("ValidationException")
    ex.response["Error"]["Message"].should.equal(
        "Parameter EventSourceArn is not valid. "
        "Reason: Archive {} does not exist.".format(archive_name)
    )


@mock_events
def test_start_replay_error_cross_event_bus():
    # given
    client = boto3.client("events", "eu-central-1")
    archive_arn = client.create_archive(
        ArchiveName="test-archive",
        EventSourceArn="arn:aws:events:eu-central-1:{}:event-bus/default".format(
            ACCOUNT_ID
        ),
    )["ArchiveArn"]
    event_bus_arn = client.create_event_bus(Name="test-bus")["EventBusArn"]

    # when
    with pytest.raises(ClientError) as e:
        client.start_replay(
            ReplayName="test",
            EventSourceArn=archive_arn,
            EventStartTime=datetime(2021, 2, 1),
            EventEndTime=datetime(2021, 2, 2),
            Destination={"Arn": event_bus_arn},
        )

    # then
    ex = e.value
    ex.operation_name.should.equal("StartReplay")
    ex.response["ResponseMetadata"]["HTTPStatusCode"].should.equal(400)
    ex.response["Error"]["Code"].should.contain("ValidationException")
    ex.response["Error"]["Message"].should.equal(
        "Parameter Destination.Arn is not valid. "
        "Reason: Cross event bus replay is not permitted."
    )


@mock_events
def test_start_replay_error_invalid_end_time():
    # given
    client = boto3.client("events", "eu-central-1")
    event_bus_arn = "arn:aws:events:eu-central-1:{}:event-bus/default".format(
        ACCOUNT_ID
    )
    archive_arn = client.create_archive(
        ArchiveName="test-archive", EventSourceArn=event_bus_arn,
    )["ArchiveArn"]

    # when
    with pytest.raises(ClientError) as e:
        client.start_replay(
            ReplayName="test",
            EventSourceArn=archive_arn,
            EventStartTime=datetime(2021, 2, 2),
            EventEndTime=datetime(2021, 2, 1),
            Destination={"Arn": event_bus_arn},
        )

    # then
    ex = e.value
    ex.operation_name.should.equal("StartReplay")
    ex.response["ResponseMetadata"]["HTTPStatusCode"].should.equal(400)
    ex.response["Error"]["Code"].should.contain("ValidationException")
    ex.response["Error"]["Message"].should.equal(
        "Parameter EventEndTime is not valid. "
        "Reason: EventStartTime must be before EventEndTime."
    )


@mock_events
def test_start_replay_error_duplicate():
    # given
    client = boto3.client("events", "eu-central-1")
    name = "test-replay"
    event_bus_arn = "arn:aws:events:eu-central-1:{}:event-bus/default".format(
        ACCOUNT_ID
    )
    archive_arn = client.create_archive(
        ArchiveName="test-archive", EventSourceArn=event_bus_arn,
    )["ArchiveArn"]
    client.start_replay(
        ReplayName=name,
        EventSourceArn=archive_arn,
        EventStartTime=datetime(2021, 2, 1),
        EventEndTime=datetime(2021, 2, 2),
        Destination={"Arn": event_bus_arn},
    )

    # when
    with pytest.raises(ClientError) as e:
        client.start_replay(
            ReplayName=name,
            EventSourceArn=archive_arn,
            EventStartTime=datetime(2021, 2, 1),
            EventEndTime=datetime(2021, 2, 2),
            Destination={"Arn": event_bus_arn},
        )

    # then
    ex = e.value
    ex.operation_name.should.equal("StartReplay")
    ex.response["ResponseMetadata"]["HTTPStatusCode"].should.equal(400)
    ex.response["Error"]["Code"].should.contain("ResourceAlreadyExistsException")
    ex.response["Error"]["Message"].should.equal(
        "Replay {} already exists.".format(name)
    )


@mock_events
def test_describe_replay():
    # given
    client = boto3.client("events", "eu-central-1")
    name = "test-replay"
    event_bus_arn = "arn:aws:events:eu-central-1:{}:event-bus/default".format(
        ACCOUNT_ID
    )
    archive_arn = client.create_archive(
        ArchiveName="test-archive", EventSourceArn=event_bus_arn,
    )["ArchiveArn"]
    client.start_replay(
        ReplayName=name,
        Description="test replay",
        EventSourceArn=archive_arn,
        EventStartTime=datetime(2021, 2, 1, tzinfo=pytz.utc),
        EventEndTime=datetime(2021, 2, 2, tzinfo=pytz.utc),
        Destination={"Arn": event_bus_arn},
    )

    # when
    response = client.describe_replay(ReplayName=name)

    # then
    response["Description"].should.equal("test replay")
    response["Destination"].should.equal({"Arn": event_bus_arn})
    response["EventSourceArn"].should.equal(archive_arn)
    response["EventStartTime"].should.equal(datetime(2021, 2, 1, tzinfo=pytz.utc))
    response["EventEndTime"].should.equal(datetime(2021, 2, 2, tzinfo=pytz.utc))
    response["ReplayArn"].should.equal(
        "arn:aws:events:eu-central-1:{0}:replay/{1}".format(ACCOUNT_ID, name)
    )
    response["ReplayName"].should.equal(name)
    response["ReplayStartTime"].should.be.a(datetime)
    response["ReplayEndTime"].should.be.a(datetime)
    response["State"].should.equal("COMPLETED")


@mock_events
def test_describe_replay_error_unknown_replay():
    # given
    client = boto3.client("events", "eu-central-1")
    name = "unknown"

    # when
    with pytest.raises(ClientError) as e:
        client.describe_replay(ReplayName=name)

    # then
    ex = e.value
    ex.operation_name.should.equal("DescribeReplay")
    ex.response["ResponseMetadata"]["HTTPStatusCode"].should.equal(400)
    ex.response["Error"]["Code"].should.contain("ResourceNotFoundException")
    ex.response["Error"]["Message"].should.equal(
        "Replay {} does not exist.".format(name)
    )


@mock_events
def test_list_replays():
    # given
    client = boto3.client("events", "eu-central-1")
    name = "test-replay"
    event_bus_arn = "arn:aws:events:eu-central-1:{}:event-bus/default".format(
        ACCOUNT_ID
    )
    archive_arn = client.create_archive(
        ArchiveName="test-replay", EventSourceArn=event_bus_arn,
    )["ArchiveArn"]
    client.start_replay(
        ReplayName=name,
        Description="test replay",
        EventSourceArn=archive_arn,
        EventStartTime=datetime(2021, 2, 1, tzinfo=pytz.utc),
        EventEndTime=datetime(2021, 2, 2, tzinfo=pytz.utc),
        Destination={"Arn": event_bus_arn},
    )

    # when
    replays = client.list_replays()["Replays"]

    # then
    replays.should.have.length_of(1)
    replay = replays[0]
    replay["EventSourceArn"].should.equal(archive_arn)
    replay["EventStartTime"].should.equal(datetime(2021, 2, 1, tzinfo=pytz.utc))
    replay["EventEndTime"].should.equal(datetime(2021, 2, 2, tzinfo=pytz.utc))
    replay["ReplayName"].should.equal(name)
    replay["ReplayStartTime"].should.be.a(datetime)
    replay["ReplayEndTime"].should.be.a(datetime)
    replay["State"].should.equal("COMPLETED")


@mock_events
def test_list_replays_with_name_prefix():
    # given
    client = boto3.client("events", "eu-central-1")
    event_bus_arn = "arn:aws:events:eu-central-1:{}:event-bus/default".format(
        ACCOUNT_ID
    )
    archive_arn = client.create_archive(
        ArchiveName="test-replay", EventSourceArn=event_bus_arn,
    )["ArchiveArn"]
    client.start_replay(
        ReplayName="test",
        EventSourceArn=archive_arn,
        EventStartTime=datetime(2021, 1, 1, tzinfo=pytz.utc),
        EventEndTime=datetime(2021, 1, 2, tzinfo=pytz.utc),
        Destination={"Arn": event_bus_arn},
    )
    client.start_replay(
        ReplayName="test-replay",
        EventSourceArn=archive_arn,
        EventStartTime=datetime(2021, 2, 1, tzinfo=pytz.utc),
        EventEndTime=datetime(2021, 2, 2, tzinfo=pytz.utc),
        Destination={"Arn": event_bus_arn},
    )

    # when
    replays = client.list_replays(NamePrefix="test-")["Replays"]

    # then
    replays.should.have.length_of(1)
    replays[0]["ReplayName"].should.equal("test-replay")


@mock_events
def test_list_replays_with_source_arn():
    # given
    client = boto3.client("events", "eu-central-1")
    event_bus_arn = "arn:aws:events:eu-central-1:{}:event-bus/default".format(
        ACCOUNT_ID
    )
    archive_arn = client.create_archive(
        ArchiveName="test-replay", EventSourceArn=event_bus_arn,
    )["ArchiveArn"]
    client.start_replay(
        ReplayName="test",
        EventSourceArn=archive_arn,
        EventStartTime=datetime(2021, 1, 1, tzinfo=pytz.utc),
        EventEndTime=datetime(2021, 1, 2, tzinfo=pytz.utc),
        Destination={"Arn": event_bus_arn},
    )
    client.start_replay(
        ReplayName="test-replay",
        EventSourceArn=archive_arn,
        EventStartTime=datetime(2021, 2, 1, tzinfo=pytz.utc),
        EventEndTime=datetime(2021, 2, 2, tzinfo=pytz.utc),
        Destination={"Arn": event_bus_arn},
    )

    # when
    replays = client.list_replays(EventSourceArn=archive_arn)["Replays"]

    # then
    replays.should.have.length_of(2)


@mock_events
def test_list_replays_with_state():
    # given
    client = boto3.client("events", "eu-central-1")
    event_bus_arn = "arn:aws:events:eu-central-1:{}:event-bus/default".format(
        ACCOUNT_ID
    )
    archive_arn = client.create_archive(
        ArchiveName="test-replay", EventSourceArn=event_bus_arn,
    )["ArchiveArn"]
    client.start_replay(
        ReplayName="test",
        EventSourceArn=archive_arn,
        EventStartTime=datetime(2021, 1, 1, tzinfo=pytz.utc),
        EventEndTime=datetime(2021, 1, 2, tzinfo=pytz.utc),
        Destination={"Arn": event_bus_arn},
    )
    client.start_replay(
        ReplayName="test-replay",
        EventSourceArn=archive_arn,
        EventStartTime=datetime(2021, 2, 1, tzinfo=pytz.utc),
        EventEndTime=datetime(2021, 2, 2, tzinfo=pytz.utc),
        Destination={"Arn": event_bus_arn},
    )

    # when
    replays = client.list_replays(State="FAILED")["Replays"]

    # then
    replays.should.have.length_of(0)


@mock_events
def test_list_replays_error_multiple_filters():
    # given
    client = boto3.client("events", "eu-central-1")

    # when
    with pytest.raises(ClientError) as e:
        client.list_replays(NamePrefix="test", State="COMPLETED")

    # then
    ex = e.value
    ex.operation_name.should.equal("ListReplays")
    ex.response["ResponseMetadata"]["HTTPStatusCode"].should.equal(400)
    ex.response["Error"]["Code"].should.contain("ValidationException")
    ex.response["Error"]["Message"].should.equal(
        "At most one filter is allowed for ListReplays. "
        "Use either : State, EventSourceArn, or NamePrefix."
    )


@mock_events
def test_list_replays_error_invalid_state():
    # given
    client = boto3.client("events", "eu-central-1")

    # when
    with pytest.raises(ClientError) as e:
        client.list_replays(State="invalid")

    # then
    ex = e.value
    ex.operation_name.should.equal("ListReplays")
    ex.response["ResponseMetadata"]["HTTPStatusCode"].should.equal(400)
    ex.response["Error"]["Code"].should.contain("ValidationException")
    ex.response["Error"]["Message"].should.equal(
        "1 validation error detected: "
        "Value 'invalid' at 'state' failed to satisfy constraint: "
        "Member must satisfy enum value set: "
        "[CANCELLED, CANCELLING, COMPLETED, FAILED, RUNNING, STARTING]"
    )


@mock_events
def test_cancel_replay():
    # given
    client = boto3.client("events", "eu-central-1")
    name = "test-replay"
    event_bus_arn = "arn:aws:events:eu-central-1:{}:event-bus/default".format(
        ACCOUNT_ID
    )
    archive_arn = client.create_archive(
        ArchiveName="test-archive", EventSourceArn=event_bus_arn,
    )["ArchiveArn"]
    client.start_replay(
        ReplayName=name,
        Description="test replay",
        EventSourceArn=archive_arn,
        EventStartTime=datetime(2021, 2, 1, tzinfo=pytz.utc),
        EventEndTime=datetime(2021, 2, 2, tzinfo=pytz.utc),
        Destination={"Arn": event_bus_arn},
    )

    # when
    response = client.cancel_replay(ReplayName=name)

    # then
    response["ReplayArn"].should.equal(
        "arn:aws:events:eu-central-1:{0}:replay/{1}".format(ACCOUNT_ID, name)
    )
    response["State"].should.equal("CANCELLING")

    response = client.describe_replay(ReplayName=name)
    response["State"].should.equal("CANCELLED")


@mock_events
def test_cancel_replay_error_unknown_replay():
    # given
    client = boto3.client("events", "eu-central-1")
    name = "unknown"

    # when
    with pytest.raises(ClientError) as e:
        client.cancel_replay(ReplayName=name)

    # then
    ex = e.value
    ex.operation_name.should.equal("CancelReplay")
    ex.response["ResponseMetadata"]["HTTPStatusCode"].should.equal(400)
    ex.response["Error"]["Code"].should.contain("ResourceNotFoundException")
    ex.response["Error"]["Message"].should.equal(
        "Replay {} does not exist.".format(name)
    )


@mock_events
def test_cancel_replay_error_illegal_state():
    # given
    client = boto3.client("events", "eu-central-1")
    name = "test-replay"
    event_bus_arn = "arn:aws:events:eu-central-1:{}:event-bus/default".format(
        ACCOUNT_ID
    )
    archive_arn = client.create_archive(
        ArchiveName="test-archive", EventSourceArn=event_bus_arn,
    )["ArchiveArn"]
    client.start_replay(
        ReplayName=name,
        Description="test replay",
        EventSourceArn=archive_arn,
        EventStartTime=datetime(2021, 2, 1, tzinfo=pytz.utc),
        EventEndTime=datetime(2021, 2, 2, tzinfo=pytz.utc),
        Destination={"Arn": event_bus_arn},
    )
    client.cancel_replay(ReplayName=name)

    # when
    with pytest.raises(ClientError) as e:
        client.cancel_replay(ReplayName=name)

    # then
    ex = e.value
    ex.operation_name.should.equal("CancelReplay")
    ex.response["ResponseMetadata"]["HTTPStatusCode"].should.equal(400)
    ex.response["Error"]["Code"].should.contain("IllegalStatusException")
    ex.response["Error"]["Message"].should.equal(
        "Replay {} is not in a valid state for this operation.".format(name)
    )


@mock_events
@mock_logs
def test_start_replay_send_to_log_group():
    # given
    client = boto3.client("events", "eu-central-1")
    logs_client = boto3.client("logs", "eu-central-1")
    log_group_name = "/test-group"
    rule_name = "test-rule"
    logs_client.create_log_group(logGroupName=log_group_name)
    event_bus_arn = "arn:aws:events:eu-central-1:{}:event-bus/default".format(
        ACCOUNT_ID
    )
    client.put_rule(Name=rule_name, EventPattern=json.dumps({"account": [ACCOUNT_ID]}))
    client.put_targets(
        Rule=rule_name,
        Targets=[
            {
                "Id": "test",
                "Arn": "arn:aws:logs:eu-central-1:{0}:log-group:{1}".format(
                    ACCOUNT_ID, log_group_name
                ),
            }
        ],
    )
    archive_arn = client.create_archive(
        ArchiveName="test-archive", EventSourceArn=event_bus_arn,
    )["ArchiveArn"]
    event_time = datetime(2021, 1, 1, 12, 23, 34)
    client.put_events(
        Entries=[
            {
                "Time": event_time,
                "Source": "source",
                "DetailType": "type",
                "Detail": json.dumps({"key": "value"}),
            }
        ]
    )

    # when
    client.start_replay(
        ReplayName="test-replay",
        EventSourceArn=archive_arn,
        EventStartTime=datetime(2021, 1, 1),
        EventEndTime=datetime(2021, 1, 2),
        Destination={"Arn": event_bus_arn},
    )

    # then
    events = sorted(
        logs_client.filter_log_events(logGroupName=log_group_name)["events"],
        key=lambda item: item["eventId"],
    )
    event_original = json.loads(events[0]["message"])
    event_original["version"].should.equal("0")
    event_original["id"].should_not.be.empty
    event_original["detail-type"].should.equal("type")
    event_original["source"].should.equal("source")
    event_original["time"].should.equal(
        iso_8601_datetime_without_milliseconds(event_time)
    )
    event_original["region"].should.equal("eu-central-1")
    event_original["resources"].should.be.empty
    event_original["detail"].should.equal({"key": "value"})
    event_original.should_not.have.key("replay-name")

    event_replay = json.loads(events[1]["message"])
    event_replay["version"].should.equal("0")
    event_replay["id"].should_not.equal(event_original["id"])
    event_replay["detail-type"].should.equal("type")
    event_replay["source"].should.equal("source")
    event_replay["time"].should.equal(event_original["time"])
    event_replay["region"].should.equal("eu-central-1")
    event_replay["resources"].should.be.empty
    event_replay["detail"].should.equal({"key": "value"})
    event_replay["replay-name"].should.equal("test-replay")<|MERGE_RESOLUTION|>--- conflicted
+++ resolved
@@ -1461,32 +1461,12 @@
 
 
 @mock_events
-<<<<<<< HEAD
-def test_event_not_routed_to_archive_when_detail_does_not_match_pattern():
-=======
 def test_archive_event_with_bus_arn():
->>>>>>> 463472c2
     # given
     client = boto3.client("events", "eu-central-1")
     event_bus_arn = "arn:aws:events:eu-central-1:{}:event-bus/default".format(
         ACCOUNT_ID
     )
-<<<<<<< HEAD
-    client.create_archive(
-        ArchiveName="no-matches-detail",
-        EventSourceArn=event_bus_arn,
-        EventPattern=json.dumps({"detail": {"foo": ["bar"]}}),
-    )
-
-    # when
-    event = {"Source": "source", "DetailType": "type", "Detail": '{"foo": "baz"}'}
-    client.put_events(Entries=[event])
-
-    # then
-    response = client.describe_archive(ArchiveName="no-matches-detail")
-    response["EventCount"].should.equal(0)
-    response["SizeBytes"].should.equal(0)
-=======
     archive_name = "mock_archive"
     event_with_bus_arn = {
         "Source": "source",
@@ -1506,7 +1486,29 @@
     response = client.describe_archive(ArchiveName=archive_name)
     response["EventCount"].should.equal(1)
     response["SizeBytes"].should.be.greater_than(0)
->>>>>>> 463472c2
+
+
+@mock_events
+def test_event_not_routed_to_archive_when_detail_does_not_match_pattern():
+    # given
+    client = boto3.client("events", "eu-central-1")
+    event_bus_arn = "arn:aws:events:eu-central-1:{}:event-bus/default".format(
+        ACCOUNT_ID
+    )
+    client.create_archive(
+        ArchiveName="no-matches-detail",
+        EventSourceArn=event_bus_arn,
+        EventPattern=json.dumps({"detail": {"foo": ["bar"]}}),
+    )
+
+    # when
+    event = {"Source": "source", "DetailType": "type", "Detail": '{"foo": "baz"}'}
+    client.put_events(Entries=[event])
+
+    # then
+    response = client.describe_archive(ArchiveName="no-matches-detail")
+    response["EventCount"].should.equal(0)
+    response["SizeBytes"].should.equal(0)
 
 
 @mock_events
