from __future__ import unicode_literals

import os
import boto3
import botocore
from botocore.exceptions import ClientError
import pytest
import sure  # noqa

from moto import mock_elbv2, mock_ec2, mock_acm
from moto.elbv2 import elbv2_backends
from moto.core import ACCOUNT_ID
from tests import EXAMPLE_AMI_ID


@mock_elbv2
@mock_ec2
def test_create_load_balancer():
    conn = boto3.client("elbv2", region_name="us-east-1")
    ec2 = boto3.resource("ec2", region_name="us-east-1")

    security_group = ec2.create_security_group(
        GroupName="a-security-group", Description="First One"
    )
    vpc = ec2.create_vpc(CidrBlock="172.28.7.0/24", InstanceTenancy="default")
    subnet1 = ec2.create_subnet(
        VpcId=vpc.id, CidrBlock="172.28.7.192/26", AvailabilityZone="us-east-1a"
    )
    subnet2 = ec2.create_subnet(
        VpcId=vpc.id, CidrBlock="172.28.7.0/26", AvailabilityZone="us-east-1b"
    )

    response = conn.create_load_balancer(
        Name="my-lb",
        Subnets=[subnet1.id, subnet2.id],
        SecurityGroups=[security_group.id],
        Scheme="internal",
        Tags=[{"Key": "key_name", "Value": "a_value"}],
    )

    lb = response.get("LoadBalancers")[0]

    lb.get("DNSName").should.equal("my-lb-1.us-east-1.elb.amazonaws.com")
    lb.get("LoadBalancerArn").should.equal(
        "arn:aws:elasticloadbalancing:us-east-1:1:loadbalancer/my-lb/50dc6c495c0c9188"
    )
    lb.get("SecurityGroups").should.equal([security_group.id])
    lb.get("AvailabilityZones").should.equal(
        [
            {"SubnetId": subnet1.id, "ZoneName": "us-east-1a"},
            {"SubnetId": subnet2.id, "ZoneName": "us-east-1b"},
        ]
    )
    lb.get("CreatedTime").tzinfo.should_not.be.none
    lb.get("State").get("Code").should.equal("provisioning")

    # Ensure the tags persisted
    response = conn.describe_tags(ResourceArns=[lb.get("LoadBalancerArn")])
    tags = {d["Key"]: d["Value"] for d in response["TagDescriptions"][0]["Tags"]}
    tags.should.equal({"key_name": "a_value"})


@mock_elbv2
@mock_ec2
def test_describe_load_balancers():
    conn = boto3.client("elbv2", region_name="us-east-1")
    ec2 = boto3.resource("ec2", region_name="us-east-1")

    security_group = ec2.create_security_group(
        GroupName="a-security-group", Description="First One"
    )
    vpc = ec2.create_vpc(CidrBlock="172.28.7.0/24", InstanceTenancy="default")
    subnet1 = ec2.create_subnet(
        VpcId=vpc.id, CidrBlock="172.28.7.192/26", AvailabilityZone="us-east-1a"
    )
    subnet2 = ec2.create_subnet(
        VpcId=vpc.id, CidrBlock="172.28.7.0/26", AvailabilityZone="us-east-1b"
    )

    conn.create_load_balancer(
        Name="my-lb",
        Subnets=[subnet1.id, subnet2.id],
        SecurityGroups=[security_group.id],
        Scheme="internal",
        Tags=[{"Key": "key_name", "Value": "a_value"}],
    )

    response = conn.describe_load_balancers()

    response.get("LoadBalancers").should.have.length_of(1)
    lb = response.get("LoadBalancers")[0]
    lb.get("LoadBalancerName").should.equal("my-lb")
    lb.get("State").get("Code").should.equal("active")

    response = conn.describe_load_balancers(
        LoadBalancerArns=[lb.get("LoadBalancerArn")]
    )
    response.get("LoadBalancers")[0].get("LoadBalancerName").should.equal("my-lb")

    response = conn.describe_load_balancers(Names=["my-lb"])
    response.get("LoadBalancers")[0].get("LoadBalancerName").should.equal("my-lb")

    with pytest.raises(ClientError):
        conn.describe_load_balancers(LoadBalancerArns=["not-a/real/arn"])
    with pytest.raises(ClientError):
        conn.describe_load_balancers(Names=["nope"])


@mock_elbv2
@mock_ec2
def test_add_remove_tags():
    conn = boto3.client("elbv2", region_name="us-east-1")

    ec2 = boto3.resource("ec2", region_name="us-east-1")

    security_group = ec2.create_security_group(
        GroupName="a-security-group", Description="First One"
    )
    vpc = ec2.create_vpc(CidrBlock="172.28.7.0/24", InstanceTenancy="default")
    subnet1 = ec2.create_subnet(
        VpcId=vpc.id, CidrBlock="172.28.7.0/26", AvailabilityZone="us-east-1a"
    )
    subnet2 = ec2.create_subnet(
        VpcId=vpc.id, CidrBlock="172.28.7.192/26", AvailabilityZone="us-east-1b"
    )

    conn.create_load_balancer(
        Name="my-lb",
        Subnets=[subnet1.id, subnet2.id],
        SecurityGroups=[security_group.id],
        Scheme="internal",
        Tags=[{"Key": "key_name", "Value": "a_value"}],
    )

    lbs = conn.describe_load_balancers()["LoadBalancers"]
    lbs.should.have.length_of(1)
    lb = lbs[0]

    with pytest.raises(ClientError):
        conn.add_tags(ResourceArns=["missing-arn"], Tags=[{"Key": "a", "Value": "b"}])

    conn.add_tags(
        ResourceArns=[lb.get("LoadBalancerArn")], Tags=[{"Key": "a", "Value": "b"}]
    )

    tags = {
        d["Key"]: d["Value"]
        for d in conn.describe_tags(ResourceArns=[lb.get("LoadBalancerArn")])[
            "TagDescriptions"
        ][0]["Tags"]
    }
    tags.should.have.key("a").which.should.equal("b")

    conn.add_tags(
        ResourceArns=[lb.get("LoadBalancerArn")],
        Tags=[
            {"Key": "a", "Value": "b"},
            {"Key": "b", "Value": "b"},
            {"Key": "c", "Value": "b"},
            {"Key": "d", "Value": "b"},
            {"Key": "e", "Value": "b"},
            {"Key": "f", "Value": "b"},
            {"Key": "g", "Value": "b"},
            {"Key": "h", "Value": "b"},
            {"Key": "j", "Value": "b"},
        ],
    )

    conn.add_tags.when.called_with(
        ResourceArns=[lb.get("LoadBalancerArn")], Tags=[{"Key": "k", "Value": "b"}]
    ).should.throw(botocore.exceptions.ClientError)

    conn.add_tags(
        ResourceArns=[lb.get("LoadBalancerArn")], Tags=[{"Key": "j", "Value": "c"}]
    )

    tags = {
        d["Key"]: d["Value"]
        for d in conn.describe_tags(ResourceArns=[lb.get("LoadBalancerArn")])[
            "TagDescriptions"
        ][0]["Tags"]
    }

    tags.should.have.key("a").which.should.equal("b")
    tags.should.have.key("b").which.should.equal("b")
    tags.should.have.key("c").which.should.equal("b")
    tags.should.have.key("d").which.should.equal("b")
    tags.should.have.key("e").which.should.equal("b")
    tags.should.have.key("f").which.should.equal("b")
    tags.should.have.key("g").which.should.equal("b")
    tags.should.have.key("h").which.should.equal("b")
    tags.should.have.key("j").which.should.equal("c")
    tags.shouldnt.have.key("k")

    conn.remove_tags(ResourceArns=[lb.get("LoadBalancerArn")], TagKeys=["a"])

    tags = {
        d["Key"]: d["Value"]
        for d in conn.describe_tags(ResourceArns=[lb.get("LoadBalancerArn")])[
            "TagDescriptions"
        ][0]["Tags"]
    }

    tags.shouldnt.have.key("a")
    tags.should.have.key("b").which.should.equal("b")
    tags.should.have.key("c").which.should.equal("b")
    tags.should.have.key("d").which.should.equal("b")
    tags.should.have.key("e").which.should.equal("b")
    tags.should.have.key("f").which.should.equal("b")
    tags.should.have.key("g").which.should.equal("b")
    tags.should.have.key("h").which.should.equal("b")
    tags.should.have.key("j").which.should.equal("c")


@mock_elbv2
@mock_ec2
def test_create_elb_in_multiple_region():
    for region in ["us-west-1", "us-west-2"]:
        conn = boto3.client("elbv2", region_name=region)
        ec2 = boto3.resource("ec2", region_name=region)

        security_group = ec2.create_security_group(
            GroupName="a-security-group", Description="First One"
        )
        vpc = ec2.create_vpc(CidrBlock="172.28.7.0/24", InstanceTenancy="default")
        subnet1 = ec2.create_subnet(
            VpcId=vpc.id, CidrBlock="172.28.7.0/26", AvailabilityZone=region + "a"
        )
        subnet2 = ec2.create_subnet(
            VpcId=vpc.id, CidrBlock="172.28.7.192/26", AvailabilityZone=region + "b"
        )

        conn.create_load_balancer(
            Name="my-lb",
            Subnets=[subnet1.id, subnet2.id],
            SecurityGroups=[security_group.id],
            Scheme="internal",
            Tags=[{"Key": "key_name", "Value": "a_value"}],
        )

    list(
        boto3.client("elbv2", region_name="us-west-1")
        .describe_load_balancers()
        .get("LoadBalancers")
    ).should.have.length_of(1)
    list(
        boto3.client("elbv2", region_name="us-west-2")
        .describe_load_balancers()
        .get("LoadBalancers")
    ).should.have.length_of(1)


@mock_elbv2
@mock_ec2
def test_create_target_group_and_listeners():
    conn = boto3.client("elbv2", region_name="us-east-1")
    ec2 = boto3.resource("ec2", region_name="us-east-1")

    security_group = ec2.create_security_group(
        GroupName="a-security-group", Description="First One"
    )
    vpc = ec2.create_vpc(CidrBlock="172.28.7.0/24", InstanceTenancy="default")
    subnet1 = ec2.create_subnet(
        VpcId=vpc.id, CidrBlock="172.28.7.192/26", AvailabilityZone="us-east-1a"
    )
    subnet2 = ec2.create_subnet(
        VpcId=vpc.id, CidrBlock="172.28.7.0/26", AvailabilityZone="us-east-1b"
    )

    response = conn.create_load_balancer(
        Name="my-lb",
        Subnets=[subnet1.id, subnet2.id],
        SecurityGroups=[security_group.id],
        Scheme="internal",
        Tags=[{"Key": "key_name", "Value": "a_value"}],
    )

    load_balancer_arn = response.get("LoadBalancers")[0].get("LoadBalancerArn")

    # Can't create a target group with an invalid protocol
    with pytest.raises(ClientError):
        conn.create_target_group(
            Name="a-target",
            Protocol="HTTP",
            Port=8080,
            VpcId=vpc.id,
            HealthCheckProtocol="/HTTP",
            HealthCheckPort="8080",
            HealthCheckPath="/",
            HealthCheckIntervalSeconds=5,
            HealthCheckTimeoutSeconds=5,
            HealthyThresholdCount=5,
            UnhealthyThresholdCount=2,
            Matcher={"HttpCode": "200"},
        )
    response = conn.create_target_group(
        Name="a-target",
        Protocol="HTTP",
        Port=8080,
        VpcId=vpc.id,
        HealthCheckProtocol="HTTP",
        HealthCheckPort="8080",
        HealthCheckPath="/",
        HealthCheckIntervalSeconds=5,
        HealthCheckTimeoutSeconds=5,
        HealthyThresholdCount=5,
        UnhealthyThresholdCount=2,
        Matcher={"HttpCode": "200"},
    )
    target_group = response.get("TargetGroups")[0]
    target_group_arn = target_group["TargetGroupArn"]

    # Add tags to the target group
    conn.add_tags(
        ResourceArns=[target_group_arn], Tags=[{"Key": "target", "Value": "group"}]
    )
    conn.describe_tags(ResourceArns=[target_group_arn])["TagDescriptions"][0][
        "Tags"
    ].should.equal([{"Key": "target", "Value": "group"}])

    # Check it's in the describe_target_groups response
    response = conn.describe_target_groups()
    response.get("TargetGroups").should.have.length_of(1)

    # Plain HTTP listener
    response = conn.create_listener(
        LoadBalancerArn=load_balancer_arn,
        Protocol="HTTP",
        Port=80,
        DefaultActions=[
            {"Type": "forward", "TargetGroupArn": target_group.get("TargetGroupArn")}
        ],
    )
    listener = response.get("Listeners")[0]
    listener.get("Port").should.equal(80)
    listener.get("Protocol").should.equal("HTTP")
    listener.get("DefaultActions").should.equal(
        [{"TargetGroupArn": target_group.get("TargetGroupArn"), "Type": "forward"}]
    )
    http_listener_arn = listener.get("ListenerArn")

    response = conn.describe_target_groups(
        LoadBalancerArn=load_balancer_arn, Names=["a-target"]
    )
    response.get("TargetGroups").should.have.length_of(1)

    # And another with SSL
    actions = {"Type": "forward", "TargetGroupArn": target_group.get("TargetGroupArn")}
    response = conn.create_listener(
        LoadBalancerArn=load_balancer_arn,
        Protocol="HTTPS",
        Port=443,
        Certificates=[
            {
                "CertificateArn": "arn:aws:iam:{}:server-certificate/test-cert".format(
                    ACCOUNT_ID
                )
            }
        ],
        DefaultActions=[actions],
    )
    listener = response.get("Listeners")[0]
    listener.get("Port").should.equal(443)
    listener.get("Protocol").should.equal("HTTPS")
    listener.get("Certificates").should.equal(
        [
            {
                "CertificateArn": "arn:aws:iam:{}:server-certificate/test-cert".format(
                    ACCOUNT_ID
                )
            }
        ]
    )
    listener.get("DefaultActions").should.equal(
        [{"TargetGroupArn": target_group.get("TargetGroupArn"), "Type": "forward"}]
    )

    https_listener_arn = listener.get("ListenerArn")

    response = conn.describe_listeners(LoadBalancerArn=load_balancer_arn)
    response.get("Listeners").should.have.length_of(2)
    response = conn.describe_listeners(ListenerArns=[https_listener_arn])
    response.get("Listeners").should.have.length_of(1)
    listener = response.get("Listeners")[0]
    listener.get("Port").should.equal(443)
    listener.get("Protocol").should.equal("HTTPS")

    response = conn.describe_listeners(
        ListenerArns=[http_listener_arn, https_listener_arn]
    )
    response.get("Listeners").should.have.length_of(2)

    listener_response = conn.create_rule(
        ListenerArn=http_listener_arn,
        Conditions=[{"Field": "path-pattern", "Values": ["/*"]},],
        Priority=3,
        Actions=[actions],
    )
    # Try to delete the target group and it fails because there's a
    # listener referencing it
    with pytest.raises(ClientError) as e:
        conn.delete_target_group(TargetGroupArn=target_group.get("TargetGroupArn"))
    e.value.operation_name.should.equal("DeleteTargetGroup")
    e.value.args.should.equal(
        (
            "An error occurred (ResourceInUse) when calling the DeleteTargetGroup operation: The target group 'arn:aws:elasticloadbalancing:us-east-1:1:targetgroup/a-target/50dc6c495c0c9188' is currently in use by a listener or a rule",
        )
    )  # NOQA

    # Delete one listener
    response = conn.describe_listeners(LoadBalancerArn=load_balancer_arn)
    response.get("Listeners").should.have.length_of(2)
    conn.delete_listener(ListenerArn=http_listener_arn)
    response = conn.describe_listeners(LoadBalancerArn=load_balancer_arn)
    response.get("Listeners").should.have.length_of(1)

    # Then delete the load balancer
    conn.delete_load_balancer(LoadBalancerArn=load_balancer_arn)

    # It's gone
    response = conn.describe_load_balancers()
    response.get("LoadBalancers").should.have.length_of(0)

    # And it deleted the remaining listener
    with pytest.raises(ClientError) as e:
        conn.describe_listeners(ListenerArns=[http_listener_arn, https_listener_arn])
    e.value.response["Error"]["Code"].should.equal("ListenerNotFound")

    # But not the target groups
    response = conn.describe_target_groups()
    response.get("TargetGroups").should.have.length_of(1)

    # Which we'll now delete
    conn.delete_target_group(TargetGroupArn=target_group.get("TargetGroupArn"))
    response = conn.describe_target_groups()
    response.get("TargetGroups").should.have.length_of(0)


@mock_elbv2
@mock_ec2
def test_create_target_group_without_non_required_parameters():
    conn = boto3.client("elbv2", region_name="us-east-1")
    ec2 = boto3.resource("ec2", region_name="us-east-1")

    security_group = ec2.create_security_group(
        GroupName="a-security-group", Description="First One"
    )
    vpc = ec2.create_vpc(CidrBlock="172.28.7.0/24", InstanceTenancy="default")
    subnet1 = ec2.create_subnet(
        VpcId=vpc.id, CidrBlock="172.28.7.192/26", AvailabilityZone="us-east-1a"
    )
    subnet2 = ec2.create_subnet(
        VpcId=vpc.id, CidrBlock="172.28.7.0/26", AvailabilityZone="us-east-1b"
    )

    response = conn.create_load_balancer(
        Name="my-lb",
        Subnets=[subnet1.id, subnet2.id],
        SecurityGroups=[security_group.id],
        Scheme="internal",
        Tags=[{"Key": "key_name", "Value": "a_value"}],
    )

    # request without HealthCheckIntervalSeconds parameter
    # which is default to 30 seconds
    response = conn.create_target_group(
        Name="a-target",
        Protocol="HTTP",
        Port=8080,
        VpcId=vpc.id,
        HealthCheckProtocol="HTTP",
        HealthCheckPort="8080",
    )
    target_group = response.get("TargetGroups")[0]
    target_group.should_not.be.none


@mock_elbv2
@mock_ec2
def test_create_invalid_target_group():
    conn = boto3.client("elbv2", region_name="us-east-1")
    ec2 = boto3.resource("ec2", region_name="us-east-1")

    vpc = ec2.create_vpc(CidrBlock="172.28.7.0/24", InstanceTenancy="default")

    # Fail to create target group with name which length is 33
    long_name = "A" * 33
    with pytest.raises(ClientError):
        conn.create_target_group(
            Name=long_name,
            Protocol="HTTP",
            Port=8080,
            VpcId=vpc.id,
            HealthCheckProtocol="HTTP",
            HealthCheckPort="8080",
            HealthCheckPath="/",
            HealthCheckIntervalSeconds=5,
            HealthCheckTimeoutSeconds=5,
            HealthyThresholdCount=5,
            UnhealthyThresholdCount=2,
            Matcher={"HttpCode": "200"},
        )

    invalid_names = ["-name", "name-", "-name-", "example.com", "test@test", "Na--me"]
    for name in invalid_names:
        with pytest.raises(ClientError):
            conn.create_target_group(
                Name=name,
                Protocol="HTTP",
                Port=8080,
                VpcId=vpc.id,
                HealthCheckProtocol="HTTP",
                HealthCheckPort="8080",
                HealthCheckPath="/",
                HealthCheckIntervalSeconds=5,
                HealthCheckTimeoutSeconds=5,
                HealthyThresholdCount=5,
                UnhealthyThresholdCount=2,
                Matcher={"HttpCode": "200"},
            )

    valid_names = ["name", "Name", "000"]
    for name in valid_names:
        conn.create_target_group(
            Name=name,
            Protocol="HTTP",
            Port=8080,
            VpcId=vpc.id,
            HealthCheckProtocol="HTTP",
            HealthCheckPort="8080",
            HealthCheckPath="/",
            HealthCheckIntervalSeconds=5,
            HealthCheckTimeoutSeconds=5,
            HealthyThresholdCount=5,
            UnhealthyThresholdCount=2,
            Matcher={"HttpCode": "200"},
        )


@mock_elbv2
@mock_ec2
def test_describe_paginated_balancers():
    conn = boto3.client("elbv2", region_name="us-east-1")
    ec2 = boto3.resource("ec2", region_name="us-east-1")

    security_group = ec2.create_security_group(
        GroupName="a-security-group", Description="First One"
    )
    vpc = ec2.create_vpc(CidrBlock="172.28.7.0/24", InstanceTenancy="default")
    subnet1 = ec2.create_subnet(
        VpcId=vpc.id, CidrBlock="172.28.7.192/26", AvailabilityZone="us-east-1a"
    )
    subnet2 = ec2.create_subnet(
        VpcId=vpc.id, CidrBlock="172.28.7.0/26", AvailabilityZone="us-east-1b"
    )

    for i in range(51):
        conn.create_load_balancer(
            Name="my-lb%d" % i,
            Subnets=[subnet1.id, subnet2.id],
            SecurityGroups=[security_group.id],
            Scheme="internal",
            Tags=[{"Key": "key_name", "Value": "a_value"}],
        )

    resp = conn.describe_load_balancers()
    resp["LoadBalancers"].should.have.length_of(50)
    resp["NextMarker"].should.equal(resp["LoadBalancers"][-1]["LoadBalancerName"])
    resp2 = conn.describe_load_balancers(Marker=resp["NextMarker"])
    resp2["LoadBalancers"].should.have.length_of(1)
    assert "NextToken" not in resp2.keys()


@mock_elbv2
@mock_ec2
def test_delete_load_balancer():
    conn = boto3.client("elbv2", region_name="us-east-1")
    ec2 = boto3.resource("ec2", region_name="us-east-1")

    security_group = ec2.create_security_group(
        GroupName="a-security-group", Description="First One"
    )
    vpc = ec2.create_vpc(CidrBlock="172.28.7.0/24", InstanceTenancy="default")
    subnet1 = ec2.create_subnet(
        VpcId=vpc.id, CidrBlock="172.28.7.192/26", AvailabilityZone="us-east-1a"
    )
    subnet2 = ec2.create_subnet(
        VpcId=vpc.id, CidrBlock="172.28.7.0/26", AvailabilityZone="us-east-1b"
    )

    response = conn.create_load_balancer(
        Name="my-lb",
        Subnets=[subnet1.id, subnet2.id],
        SecurityGroups=[security_group.id],
        Scheme="internal",
        Tags=[{"Key": "key_name", "Value": "a_value"}],
    )

    response.get("LoadBalancers").should.have.length_of(1)
    lb = response.get("LoadBalancers")[0]

    conn.delete_load_balancer(LoadBalancerArn=lb.get("LoadBalancerArn"))
    balancers = conn.describe_load_balancers().get("LoadBalancers")
    balancers.should.have.length_of(0)


@mock_ec2
@mock_elbv2
def test_register_targets():
    conn = boto3.client("elbv2", region_name="us-east-1")
    ec2 = boto3.resource("ec2", region_name="us-east-1")

    security_group = ec2.create_security_group(
        GroupName="a-security-group", Description="First One"
    )
    vpc = ec2.create_vpc(CidrBlock="172.28.7.0/24", InstanceTenancy="default")
    subnet1 = ec2.create_subnet(
        VpcId=vpc.id, CidrBlock="172.28.7.192/26", AvailabilityZone="us-east-1a"
    )
    subnet2 = ec2.create_subnet(
        VpcId=vpc.id, CidrBlock="172.28.7.0/26", AvailabilityZone="us-east-1b"
    )

    conn.create_load_balancer(
        Name="my-lb",
        Subnets=[subnet1.id, subnet2.id],
        SecurityGroups=[security_group.id],
        Scheme="internal",
        Tags=[{"Key": "key_name", "Value": "a_value"}],
    )

    response = conn.create_target_group(
        Name="a-target",
        Protocol="HTTP",
        Port=8080,
        VpcId=vpc.id,
        HealthCheckProtocol="HTTP",
        HealthCheckPort="8080",
        HealthCheckPath="/",
        HealthCheckIntervalSeconds=5,
        HealthCheckTimeoutSeconds=5,
        HealthyThresholdCount=5,
        UnhealthyThresholdCount=2,
        Matcher={"HttpCode": "200"},
    )
    target_group = response.get("TargetGroups")[0]

    # No targets registered yet
    response = conn.describe_target_health(
        TargetGroupArn=target_group.get("TargetGroupArn")
    )
    response.get("TargetHealthDescriptions").should.have.length_of(0)

    response = ec2.create_instances(ImageId=EXAMPLE_AMI_ID, MinCount=2, MaxCount=2)
    instance_id1 = response[0].id
    instance_id2 = response[1].id

    response = conn.register_targets(
        TargetGroupArn=target_group.get("TargetGroupArn"),
        Targets=[
            {"Id": instance_id1, "Port": 5060},
            {"Id": instance_id2, "Port": 4030},
        ],
    )

    response = conn.describe_target_health(
        TargetGroupArn=target_group.get("TargetGroupArn")
    )
    response.get("TargetHealthDescriptions").should.have.length_of(2)

    response = conn.deregister_targets(
        TargetGroupArn=target_group.get("TargetGroupArn"),
        Targets=[{"Id": instance_id2}],
    )

    response = conn.describe_target_health(
        TargetGroupArn=target_group.get("TargetGroupArn")
    )
    response.get("TargetHealthDescriptions").should.have.length_of(1)


@mock_ec2
@mock_elbv2
def test_stopped_instance_target():
    target_group_port = 8080

    conn = boto3.client("elbv2", region_name="us-east-1")
    ec2 = boto3.resource("ec2", region_name="us-east-1")

    security_group = ec2.create_security_group(
        GroupName="a-security-group", Description="First One"
    )
    vpc = ec2.create_vpc(CidrBlock="172.28.7.0/24", InstanceTenancy="default")
    subnet1 = ec2.create_subnet(
        VpcId=vpc.id, CidrBlock="172.28.7.192/26", AvailabilityZone="us-east-1a"
    )
    subnet2 = ec2.create_subnet(
        VpcId=vpc.id, CidrBlock="172.28.7.0/26", AvailabilityZone="us-east-1b"
    )

    conn.create_load_balancer(
        Name="my-lb",
        Subnets=[subnet1.id, subnet2.id],
        SecurityGroups=[security_group.id],
        Scheme="internal",
        Tags=[{"Key": "key_name", "Value": "a_value"}],
    )

    response = conn.create_target_group(
        Name="a-target",
        Protocol="HTTP",
        Port=target_group_port,
        VpcId=vpc.id,
        HealthCheckProtocol="HTTP",
        HealthCheckPath="/",
        HealthCheckIntervalSeconds=5,
        HealthCheckTimeoutSeconds=5,
        HealthyThresholdCount=5,
        UnhealthyThresholdCount=2,
        Matcher={"HttpCode": "200"},
    )
    target_group = response.get("TargetGroups")[0]

    # No targets registered yet
    response = conn.describe_target_health(
        TargetGroupArn=target_group.get("TargetGroupArn")
    )
    response.get("TargetHealthDescriptions").should.have.length_of(0)

    response = ec2.create_instances(ImageId=EXAMPLE_AMI_ID, MinCount=1, MaxCount=1)
    instance = response[0]

    target_dict = {"Id": instance.id, "Port": 500}

    response = conn.register_targets(
        TargetGroupArn=target_group.get("TargetGroupArn"), Targets=[target_dict]
    )

    response = conn.describe_target_health(
        TargetGroupArn=target_group.get("TargetGroupArn")
    )
    response.get("TargetHealthDescriptions").should.have.length_of(1)
    target_health_description = response.get("TargetHealthDescriptions")[0]

    target_health_description["Target"].should.equal(target_dict)
    target_health_description["HealthCheckPort"].should.equal(str(target_group_port))
    target_health_description["TargetHealth"].should.equal({"State": "healthy"})

    instance.stop()

    response = conn.describe_target_health(
        TargetGroupArn=target_group.get("TargetGroupArn")
    )
    response.get("TargetHealthDescriptions").should.have.length_of(1)
    target_health_description = response.get("TargetHealthDescriptions")[0]
    target_health_description["Target"].should.equal(target_dict)
    target_health_description["HealthCheckPort"].should.equal(str(target_group_port))
    target_health_description["TargetHealth"].should.equal(
        {
            "State": "unused",
            "Reason": "Target.InvalidState",
            "Description": "Target is in the stopped state",
        }
    )


@mock_ec2
@mock_elbv2
def test_terminated_instance_target():
    target_group_port = 8080

    conn = boto3.client("elbv2", region_name="us-east-1")
    ec2 = boto3.resource("ec2", region_name="us-east-1")

    security_group = ec2.create_security_group(
        GroupName="a-security-group", Description="First One"
    )
    vpc = ec2.create_vpc(CidrBlock="172.28.7.0/24", InstanceTenancy="default")
    subnet1 = ec2.create_subnet(
        VpcId=vpc.id, CidrBlock="172.28.7.192/26", AvailabilityZone="us-east-1a"
    )
    subnet2 = ec2.create_subnet(
        VpcId=vpc.id, CidrBlock="172.28.7.0/26", AvailabilityZone="us-east-1b"
    )

    conn.create_load_balancer(
        Name="my-lb",
        Subnets=[subnet1.id, subnet2.id],
        SecurityGroups=[security_group.id],
        Scheme="internal",
        Tags=[{"Key": "key_name", "Value": "a_value"}],
    )

    response = conn.create_target_group(
        Name="a-target",
        Protocol="HTTP",
        Port=target_group_port,
        VpcId=vpc.id,
        HealthCheckProtocol="HTTP",
        HealthCheckPath="/",
        HealthCheckIntervalSeconds=5,
        HealthCheckTimeoutSeconds=5,
        HealthyThresholdCount=5,
        UnhealthyThresholdCount=2,
        Matcher={"HttpCode": "200"},
    )
    target_group = response.get("TargetGroups")[0]

    # No targets registered yet
    response = conn.describe_target_health(
        TargetGroupArn=target_group.get("TargetGroupArn")
    )
    response.get("TargetHealthDescriptions").should.have.length_of(0)

    response = ec2.create_instances(ImageId=EXAMPLE_AMI_ID, MinCount=1, MaxCount=1)
    instance = response[0]

    target_dict = {"Id": instance.id, "Port": 500}

    response = conn.register_targets(
        TargetGroupArn=target_group.get("TargetGroupArn"), Targets=[target_dict]
    )

    response = conn.describe_target_health(
        TargetGroupArn=target_group.get("TargetGroupArn")
    )
    response.get("TargetHealthDescriptions").should.have.length_of(1)
    target_health_description = response.get("TargetHealthDescriptions")[0]

    target_health_description["Target"].should.equal(target_dict)
    target_health_description["HealthCheckPort"].should.equal(str(target_group_port))
    target_health_description["TargetHealth"].should.equal({"State": "healthy"})

    instance.terminate()

    response = conn.describe_target_health(
        TargetGroupArn=target_group.get("TargetGroupArn")
    )
    response.get("TargetHealthDescriptions").should.have.length_of(0)


@mock_ec2
@mock_elbv2
def test_target_group_attributes():
    conn = boto3.client("elbv2", region_name="us-east-1")
    ec2 = boto3.resource("ec2", region_name="us-east-1")

    security_group = ec2.create_security_group(
        GroupName="a-security-group", Description="First One"
    )
    vpc = ec2.create_vpc(CidrBlock="172.28.7.0/24", InstanceTenancy="default")
    subnet1 = ec2.create_subnet(
        VpcId=vpc.id, CidrBlock="172.28.7.192/26", AvailabilityZone="us-east-1a"
    )
    subnet2 = ec2.create_subnet(
        VpcId=vpc.id, CidrBlock="172.28.7.0/26", AvailabilityZone="us-east-1b"
    )

    response = conn.create_load_balancer(
        Name="my-lb",
        Subnets=[subnet1.id, subnet2.id],
        SecurityGroups=[security_group.id],
        Scheme="internal",
        Tags=[{"Key": "key_name", "Value": "a_value"}],
    )

    response = conn.create_target_group(
        Name="a-target",
        Protocol="HTTP",
        Port=8080,
        VpcId=vpc.id,
        HealthCheckProtocol="HTTP",
        HealthCheckPort="8080",
        HealthCheckPath="/",
        HealthCheckIntervalSeconds=5,
        HealthCheckTimeoutSeconds=5,
        HealthyThresholdCount=5,
        UnhealthyThresholdCount=2,
        Matcher={"HttpCode": "200"},
    )
    target_group = response.get("TargetGroups")[0]

    # Check it's in the describe_target_groups response
    response = conn.describe_target_groups()
    response.get("TargetGroups").should.have.length_of(1)
    target_group_arn = target_group["TargetGroupArn"]

    # check if Names filter works
    response = conn.describe_target_groups(Names=[])
    response = conn.describe_target_groups(Names=["a-target"])
    response.get("TargetGroups").should.have.length_of(1)
    target_group_arn = target_group["TargetGroupArn"]

    # The attributes should start with the two defaults
    response = conn.describe_target_group_attributes(TargetGroupArn=target_group_arn)
    response["Attributes"].should.have.length_of(2)
    attributes = {attr["Key"]: attr["Value"] for attr in response["Attributes"]}
    attributes["deregistration_delay.timeout_seconds"].should.equal("300")
    attributes["stickiness.enabled"].should.equal("false")

    # Add cookie stickiness
    response = conn.modify_target_group_attributes(
        TargetGroupArn=target_group_arn,
        Attributes=[
            {"Key": "stickiness.enabled", "Value": "true"},
            {"Key": "stickiness.type", "Value": "lb_cookie"},
        ],
    )

    # The response should have only the keys updated
    response["Attributes"].should.have.length_of(2)
    attributes = {attr["Key"]: attr["Value"] for attr in response["Attributes"]}
    attributes["stickiness.type"].should.equal("lb_cookie")
    attributes["stickiness.enabled"].should.equal("true")

    # These new values should be in the full attribute list
    response = conn.describe_target_group_attributes(TargetGroupArn=target_group_arn)
    response["Attributes"].should.have.length_of(3)
    attributes = {attr["Key"]: attr["Value"] for attr in response["Attributes"]}
    attributes["stickiness.type"].should.equal("lb_cookie")
    attributes["stickiness.enabled"].should.equal("true")


@mock_elbv2
@mock_ec2
def test_create_target_group_invalid_protocol():
    elbv2 = boto3.client("elbv2", region_name="us-east-1")
    ec2 = boto3.resource("ec2", region_name="us-east-1")

    vpc = ec2.create_vpc(CidrBlock="172.28.7.0/24", InstanceTenancy="default")

    # Can't create a target group with an invalid protocol
    with pytest.raises(ClientError) as ex:
        elbv2.create_target_group(
            Name="a-target",
            Protocol="HTTP",
            Port=8080,
            VpcId=vpc.id,
            HealthCheckProtocol="/HTTP",
            HealthCheckPort="8080",
            HealthCheckPath="/",
            HealthCheckIntervalSeconds=5,
            HealthCheckTimeoutSeconds=5,
            HealthyThresholdCount=5,
            UnhealthyThresholdCount=2,
            Matcher={"HttpCode": "200"},
        )
    err = ex.value.response["Error"]
    err["Code"].should.equal("ValidationError")
    err["Message"].should.contain(
        "Value /HTTP at 'healthCheckProtocol' failed to satisfy constraint"
    )


@mock_elbv2
@mock_ec2
def test_create_rule_priority_in_use():
    elbv2 = boto3.client("elbv2", region_name="us-east-1")
    ec2 = boto3.resource("ec2", region_name="us-east-1")

    security_group = ec2.create_security_group(
        GroupName="a-security-group", Description="First One"
    )
    vpc = ec2.create_vpc(CidrBlock="172.28.7.0/24", InstanceTenancy="default")
    subnet1 = ec2.create_subnet(
        VpcId=vpc.id, CidrBlock="172.28.7.192/26", AvailabilityZone="us-east-1a"
    )
    subnet2 = ec2.create_subnet(
        VpcId=vpc.id, CidrBlock="172.28.7.0/26", AvailabilityZone="us-east-1b"
    )

    response = elbv2.create_load_balancer(
        Name="my-lb",
        Subnets=[subnet1.id, subnet2.id],
        SecurityGroups=[security_group.id],
        Scheme="internal",
        Tags=[{"Key": "key_name", "Value": "a_value"}],
    )

    load_balancer_arn = response.get("LoadBalancers")[0].get("LoadBalancerArn")

    response = elbv2.create_listener(
        LoadBalancerArn=load_balancer_arn, Protocol="HTTP", Port=80, DefaultActions=[],
    )
    http_listener_arn = response.get("Listeners")[0]["ListenerArn"]

    priority = 100
    elbv2.create_rule(
        ListenerArn=http_listener_arn, Priority=priority, Conditions=[], Actions=[],
    )

    # test for PriorityInUse
    with pytest.raises(ClientError) as ex:
        elbv2.create_rule(
            ListenerArn=http_listener_arn, Priority=priority, Conditions=[], Actions=[],
        )
    err = ex.value.response["Error"]
    err["Code"].should.equal("PriorityInUse")
    err["Message"].should.equal("The specified priority is in use.")


@mock_elbv2
@mock_ec2
def test_handle_listener_rules():
    conn = boto3.client("elbv2", region_name="us-east-1")
    ec2 = boto3.resource("ec2", region_name="us-east-1")

    security_group = ec2.create_security_group(
        GroupName="a-security-group", Description="First One"
    )
    vpc = ec2.create_vpc(CidrBlock="172.28.7.0/24", InstanceTenancy="default")
    subnet1 = ec2.create_subnet(
        VpcId=vpc.id, CidrBlock="172.28.7.192/26", AvailabilityZone="us-east-1a"
    )
    subnet2 = ec2.create_subnet(
        VpcId=vpc.id, CidrBlock="172.28.7.0/26", AvailabilityZone="us-east-1b"
    )

    response = conn.create_load_balancer(
        Name="my-lb",
        Subnets=[subnet1.id, subnet2.id],
        SecurityGroups=[security_group.id],
        Scheme="internal",
        Tags=[{"Key": "key_name", "Value": "a_value"}],
    )

    load_balancer_arn = response.get("LoadBalancers")[0].get("LoadBalancerArn")

    response = conn.create_target_group(
        Name="a-target",
        Protocol="HTTP",
        Port=8080,
        VpcId=vpc.id,
        HealthCheckProtocol="HTTP",
        HealthCheckPort="8080",
        HealthCheckPath="/",
        HealthCheckIntervalSeconds=5,
        HealthCheckTimeoutSeconds=5,
        HealthyThresholdCount=5,
        UnhealthyThresholdCount=2,
        Matcher={"HttpCode": "200"},
    )
    target_group = response.get("TargetGroups")[0]

    # Plain HTTP listener
    response = conn.create_listener(
        LoadBalancerArn=load_balancer_arn,
        Protocol="HTTP",
        Port=80,
        DefaultActions=[
            {"Type": "forward", "TargetGroupArn": target_group.get("TargetGroupArn")}
        ],
    )
    listener = response.get("Listeners")[0]
    listener.get("Port").should.equal(80)
    listener.get("Protocol").should.equal("HTTP")
    listener.get("DefaultActions").should.equal(
        [{"TargetGroupArn": target_group.get("TargetGroupArn"), "Type": "forward"}]
    )
    http_listener_arn = listener.get("ListenerArn")

    # create first rule
    priority = 100
    host = "xxx.example.com"
    path_pattern = "foobar"
    pathpatternconfig_pattern = "foobar2"
    created_rule = conn.create_rule(
        ListenerArn=http_listener_arn,
        Priority=priority,
        Conditions=[
            {"Field": "host-header", "Values": [host]},
            {"Field": "path-pattern", "Values": [path_pattern]},
            {
                "Field": "path-pattern",
                "PathPatternConfig": {"Values": [pathpatternconfig_pattern]},
            },
        ],
        Actions=[
            {"TargetGroupArn": target_group.get("TargetGroupArn"), "Type": "forward"}
        ],
    )
    rule = created_rule.get("Rules")[0]
    rule["Priority"].should.equal("100")

    # check if rules is sorted by priority
    priority = 500
    host = "yyy.example.com"
    path_pattern = "foobar"
    rules = conn.create_rule(
        ListenerArn=http_listener_arn,
        Priority=priority,
        Conditions=[
            {"Field": "host-header", "Values": [host]},
            {"Field": "path-pattern", "Values": [path_pattern]},
            {
                "Field": "path-pattern",
                "PathPatternConfig": {"Values": [pathpatternconfig_pattern]},
            },
        ],
        Actions=[
            {"TargetGroupArn": target_group.get("TargetGroupArn"), "Type": "forward"}
        ],
    )

<<<<<<< HEAD
    # add rule that uses forward_config
    priority = 550
    host = "aaa.example.com"
    path_pattern = "barfoo"
    rules = conn.create_rule(
        ListenerArn=http_listener_arn,
        Priority=priority,
        Conditions=[
            {"Field": "host-header", "Values": [host]},
            {"Field": "path-pattern", "Values": [path_pattern]},
            {
                "Field": "path-pattern",
                "PathPatternConfig": {"Values": [pathpatternconfig_pattern]},
            },
        ],
        Actions=[
            {
                "Type": "forward",
                "ForwardConfig": {
                    "TargetGroups": [
                        {
                            "TargetGroupArn": target_group.get("TargetGroupArn"),
                            "Weight": 1,
                        },
                        {
                            "TargetGroupArn": target_group.get("TargetGroupArn"),
                            "Weight": 2,
                        },
                    ]
                },
            },
        ],
    )

    # test for PriorityInUse
    with pytest.raises(ClientError):
        conn.create_rule(
            ListenerArn=http_listener_arn,
            Priority=priority,
            Conditions=[
                {"Field": "host-header", "Values": [host]},
                {"Field": "path-pattern", "Values": [path_pattern]},
                {
                    "Field": "path-pattern",
                    "PathPatternConfig": {"Values": [pathpatternconfig_pattern]},
                },
            ],
            Actions=[
                {
                    "TargetGroupArn": target_group.get("TargetGroupArn"),
                    "Type": "forward",
                }
            ],
        )

    # test for describe listeners
    obtained_rules = conn.describe_rules(ListenerArn=http_listener_arn)
    len(obtained_rules["Rules"]).should.equal(4)
=======
    # test for describe listeners
    obtained_rules = conn.describe_rules(ListenerArn=http_listener_arn)
    obtained_rules["Rules"].should.have.length_of(3)
>>>>>>> 43426c71
    priorities = [rule["Priority"] for rule in obtained_rules["Rules"]]
    priorities.should.equal(["100", "500", "550", "default"])

    first_rule = obtained_rules["Rules"][0]
    second_rule = obtained_rules["Rules"][1]
    third_rule = obtained_rules["Rules"][2]
    obtained_rules = conn.describe_rules(RuleArns=[first_rule["RuleArn"]])
    obtained_rules["Rules"].should.equal([first_rule])

    # test for pagination
    obtained_rules = conn.describe_rules(ListenerArn=http_listener_arn, PageSize=1)
    len(obtained_rules["Rules"]).should.equal(1)
    obtained_rules.should.have.key("NextMarker")
    next_marker = obtained_rules["NextMarker"]

    following_rules = conn.describe_rules(
        ListenerArn=http_listener_arn, PageSize=1, Marker=next_marker
    )
    len(following_rules["Rules"]).should.equal(1)
    following_rules["Rules"][0]["RuleArn"].should_not.equal(
        obtained_rules["Rules"][0]["RuleArn"]
    )

    # test for invalid describe rule request
    with pytest.raises(ClientError):
        conn.describe_rules()
    with pytest.raises(ClientError):
        conn.describe_rules(RuleArns=[])
    with pytest.raises(ClientError):
        conn.describe_rules(
            ListenerArn=http_listener_arn, RuleArns=[first_rule["RuleArn"]]
        )

    # modify rule partially
    new_host = "new.example.com"
    new_path_pattern = "new_path"
    new_pathpatternconfig_pattern = "new_path2"
    modified_rule = conn.modify_rule(
        RuleArn=first_rule["RuleArn"],
        Conditions=[
            {"Field": "host-header", "Values": [new_host]},
            {"Field": "path-pattern", "Values": [new_path_pattern]},
            {
                "Field": "path-pattern",
                "PathPatternConfig": {"Values": [new_pathpatternconfig_pattern]},
            },
        ],
    )

    rules = conn.describe_rules(ListenerArn=http_listener_arn)
    obtained_rule = rules["Rules"][0]
    obtained_rule["Conditions"][0]["Values"][0].should.equal(new_host)
    obtained_rule["Conditions"][1]["Values"][0].should.equal(new_path_pattern)
    obtained_rule["Conditions"][2]["Values"][0].should.equal(
        new_pathpatternconfig_pattern
    )
    obtained_rule["Actions"][0]["TargetGroupArn"].should.equal(
        target_group.get("TargetGroupArn")
    )

    # modify priority
    conn.set_rule_priorities(
        RulePriorities=[
            {
                "RuleArn": first_rule["RuleArn"],
                "Priority": int(first_rule["Priority"]) - 1,
            }
        ]
    )

    # modify forward_config rule partially rule
    new_host_2 = "new.examplewebsite.com"
    new_path_pattern_2 = "new_path_2"
    new_pathpatternconfig_pattern_2 = "new_path_2"
    modified_rule = conn.modify_rule(
        RuleArn=third_rule["RuleArn"],
        Conditions=[
            {"Field": "host-header", "Values": [new_host_2]},
            {"Field": "path-pattern", "Values": [new_path_pattern_2]},
            {
                "Field": "path-pattern",
                "PathPatternConfig": {"Values": [new_pathpatternconfig_pattern_2]},
            },
        ],
        Actions=[
            {"TargetGroupArn": target_group.get("TargetGroupArn"), "Type": "forward",}
        ],
    )

    rules = conn.describe_rules(ListenerArn=http_listener_arn)
    obtained_rule = rules["Rules"][2]
    obtained_rule["Conditions"][0]["Values"][0].should.equal(new_host_2)
    obtained_rule["Conditions"][1]["Values"][0].should.equal(new_path_pattern_2)
    obtained_rule["Conditions"][2]["Values"][0].should.equal(
        new_pathpatternconfig_pattern_2
    )
    obtained_rule["Actions"][0]["TargetGroupArn"].should.equal(
        target_group.get("TargetGroupArn")
    )

    # modify priority
    conn.set_rule_priorities(
        RulePriorities=[
            {
                "RuleArn": third_rule["RuleArn"],
                "Priority": int(third_rule["Priority"]) - 1,
            }
        ]
    )

    with pytest.raises(ClientError):
        conn.set_rule_priorities(
            RulePriorities=[
                {"RuleArn": first_rule["RuleArn"], "Priority": 999},
                {"RuleArn": second_rule["RuleArn"], "Priority": 999},
                {"RuleArn": third_rule["RuleArn"], "Priority": 999},
            ]
        )

    # delete
    arn = first_rule["RuleArn"]
    conn.delete_rule(RuleArn=arn)
    rules = conn.describe_rules(ListenerArn=http_listener_arn)["Rules"]
    len(rules).should.equal(3)

    # test for invalid action type
    safe_priority = 2
    with pytest.raises(ClientError):
        conn.create_rule(
            ListenerArn=http_listener_arn,
            Priority=safe_priority,
            Conditions=[
                {"Field": "host-header", "Values": [host]},
                {"Field": "path-pattern", "Values": [path_pattern]},
            ],
            Actions=[
                {
                    "TargetGroupArn": target_group.get("TargetGroupArn"),
                    "Type": "forward2",
                }
            ],
        )

    # test for invalid action type
    safe_priority = 2
    invalid_target_group_arn = target_group.get("TargetGroupArn") + "x"
    with pytest.raises(ClientError):
        conn.create_rule(
            ListenerArn=http_listener_arn,
            Priority=safe_priority,
            Conditions=[
                {"Field": "host-header", "Values": [host]},
                {"Field": "path-pattern", "Values": [path_pattern]},
            ],
            Actions=[{"TargetGroupArn": invalid_target_group_arn, "Type": "forward"}],
        )

    # test for invalid condition field_name
    safe_priority = 2
    with pytest.raises(ClientError):
        conn.create_rule(
            ListenerArn=http_listener_arn,
            Priority=safe_priority,
            Conditions=[{"Field": "xxxxxxx", "Values": [host]}],
            Actions=[
                {
                    "TargetGroupArn": target_group.get("TargetGroupArn"),
                    "Type": "forward",
                }
            ],
        )

    # test for emptry condition value
    safe_priority = 2
    with pytest.raises(ClientError):
        conn.create_rule(
            ListenerArn=http_listener_arn,
            Priority=safe_priority,
            Conditions=[{"Field": "host-header", "Values": []}],
            Actions=[
                {
                    "TargetGroupArn": target_group.get("TargetGroupArn"),
                    "Type": "forward",
                }
            ],
        )

    # test for multiple condition value
    safe_priority = 2
    with pytest.raises(ClientError):
        conn.create_rule(
            ListenerArn=http_listener_arn,
            Priority=safe_priority,
            Conditions=[{"Field": "host-header", "Values": [host, host]}],
            Actions=[
                {
                    "TargetGroupArn": target_group.get("TargetGroupArn"),
                    "Type": "forward",
                }
            ],
        )


@mock_elbv2
@mock_ec2
def test_describe_invalid_target_group():
    conn = boto3.client("elbv2", region_name="us-east-1")
    ec2 = boto3.resource("ec2", region_name="us-east-1")

    security_group = ec2.create_security_group(
        GroupName="a-security-group", Description="First One"
    )
    vpc = ec2.create_vpc(CidrBlock="172.28.7.0/24", InstanceTenancy="default")
    subnet1 = ec2.create_subnet(
        VpcId=vpc.id, CidrBlock="172.28.7.192/26", AvailabilityZone="us-east-1a"
    )
    subnet2 = ec2.create_subnet(
        VpcId=vpc.id, CidrBlock="172.28.7.0/26", AvailabilityZone="us-east-1b"
    )

    response = conn.create_load_balancer(
        Name="my-lb",
        Subnets=[subnet1.id, subnet2.id],
        SecurityGroups=[security_group.id],
        Scheme="internal",
        Tags=[{"Key": "key_name", "Value": "a_value"}],
    )

    response.get("LoadBalancers")[0].get("LoadBalancerArn")

    response = conn.create_target_group(
        Name="a-target",
        Protocol="HTTP",
        Port=8080,
        VpcId=vpc.id,
        HealthCheckProtocol="HTTP",
        HealthCheckPort="8080",
        HealthCheckPath="/",
        HealthCheckIntervalSeconds=5,
        HealthCheckTimeoutSeconds=5,
        HealthyThresholdCount=5,
        UnhealthyThresholdCount=2,
        Matcher={"HttpCode": "200"},
    )

    # Check error raises correctly
    with pytest.raises(ClientError):
        conn.describe_target_groups(Names=["invalid"])


@mock_elbv2
@mock_ec2
def test_describe_target_groups_no_arguments():
    conn = boto3.client("elbv2", region_name="us-east-1")
    ec2 = boto3.resource("ec2", region_name="us-east-1")

    security_group = ec2.create_security_group(
        GroupName="a-security-group", Description="First One"
    )
    vpc = ec2.create_vpc(CidrBlock="172.28.7.0/24", InstanceTenancy="default")
    subnet1 = ec2.create_subnet(
        VpcId=vpc.id, CidrBlock="172.28.7.192/26", AvailabilityZone="us-east-1a"
    )
    subnet2 = ec2.create_subnet(
        VpcId=vpc.id, CidrBlock="172.28.7.0/26", AvailabilityZone="us-east-1b"
    )

    response = conn.create_load_balancer(
        Name="my-lb",
        Subnets=[subnet1.id, subnet2.id],
        SecurityGroups=[security_group.id],
        Scheme="internal",
        Tags=[{"Key": "key_name", "Value": "a_value"}],
    )

    response.get("LoadBalancers")[0].get("LoadBalancerArn")

    conn.create_target_group(
        Name="a-target",
        Protocol="HTTP",
        Port=8080,
        VpcId=vpc.id,
        HealthCheckProtocol="HTTP",
        HealthCheckPort="8080",
        HealthCheckPath="/",
        HealthCheckIntervalSeconds=5,
        HealthCheckTimeoutSeconds=5,
        HealthyThresholdCount=5,
        UnhealthyThresholdCount=2,
        Matcher={"HttpCode": "200"},
    )

    assert len(conn.describe_target_groups()["TargetGroups"]) == 1


@mock_elbv2
def test_describe_account_limits():
    client = boto3.client("elbv2", region_name="eu-central-1")

    resp = client.describe_account_limits()
    resp["Limits"][0].should.contain("Name")
    resp["Limits"][0].should.contain("Max")


@mock_elbv2
def test_describe_ssl_policies():
    client = boto3.client("elbv2", region_name="eu-central-1")

    resp = client.describe_ssl_policies()
    len(resp["SslPolicies"]).should.equal(5)

    resp = client.describe_ssl_policies(
        Names=["ELBSecurityPolicy-TLS-1-2-2017-01", "ELBSecurityPolicy-2016-08"]
    )
    len(resp["SslPolicies"]).should.equal(2)


@mock_elbv2
@mock_ec2
def test_set_ip_address_type():
    client = boto3.client("elbv2", region_name="us-east-1")
    ec2 = boto3.resource("ec2", region_name="us-east-1")

    security_group = ec2.create_security_group(
        GroupName="a-security-group", Description="First One"
    )
    vpc = ec2.create_vpc(CidrBlock="172.28.7.0/24", InstanceTenancy="default")
    subnet1 = ec2.create_subnet(
        VpcId=vpc.id, CidrBlock="172.28.7.192/26", AvailabilityZone="us-east-1a"
    )
    subnet2 = ec2.create_subnet(
        VpcId=vpc.id, CidrBlock="172.28.7.0/26", AvailabilityZone="us-east-1b"
    )

    response = client.create_load_balancer(
        Name="my-lb",
        Subnets=[subnet1.id, subnet2.id],
        SecurityGroups=[security_group.id],
        Scheme="internal",
        Tags=[{"Key": "key_name", "Value": "a_value"}],
    )
    arn = response["LoadBalancers"][0]["LoadBalancerArn"]

    # Internal LBs cant be dualstack yet
    with pytest.raises(ClientError):
        client.set_ip_address_type(LoadBalancerArn=arn, IpAddressType="dualstack")

    # Create internet facing one
    response = client.create_load_balancer(
        Name="my-lb2",
        Subnets=[subnet1.id, subnet2.id],
        SecurityGroups=[security_group.id],
        Scheme="internet-facing",
        Tags=[{"Key": "key_name", "Value": "a_value"}],
    )
    arn = response["LoadBalancers"][0]["LoadBalancerArn"]

    client.set_ip_address_type(LoadBalancerArn=arn, IpAddressType="dualstack")


@mock_elbv2
@mock_ec2
def test_set_security_groups():
    client = boto3.client("elbv2", region_name="us-east-1")
    ec2 = boto3.resource("ec2", region_name="us-east-1")

    security_group = ec2.create_security_group(
        GroupName="a-security-group", Description="First One"
    )
    security_group2 = ec2.create_security_group(
        GroupName="b-security-group", Description="Second One"
    )
    vpc = ec2.create_vpc(CidrBlock="172.28.7.0/24", InstanceTenancy="default")
    subnet1 = ec2.create_subnet(
        VpcId=vpc.id, CidrBlock="172.28.7.192/26", AvailabilityZone="us-east-1a"
    )
    subnet2 = ec2.create_subnet(
        VpcId=vpc.id, CidrBlock="172.28.7.0/26", AvailabilityZone="us-east-1b"
    )

    response = client.create_load_balancer(
        Name="my-lb",
        Subnets=[subnet1.id, subnet2.id],
        SecurityGroups=[security_group.id],
        Scheme="internal",
        Tags=[{"Key": "key_name", "Value": "a_value"}],
    )
    arn = response["LoadBalancers"][0]["LoadBalancerArn"]

    client.set_security_groups(
        LoadBalancerArn=arn, SecurityGroups=[security_group.id, security_group2.id]
    )

    resp = client.describe_load_balancers(LoadBalancerArns=[arn])
    len(resp["LoadBalancers"][0]["SecurityGroups"]).should.equal(2)

    with pytest.raises(ClientError):
        client.set_security_groups(LoadBalancerArn=arn, SecurityGroups=["non_existent"])


@mock_elbv2
@mock_ec2
def test_set_subnets():
    client = boto3.client("elbv2", region_name="us-east-1")
    ec2 = boto3.resource("ec2", region_name="us-east-1")

    security_group = ec2.create_security_group(
        GroupName="a-security-group", Description="First One"
    )
    vpc = ec2.create_vpc(CidrBlock="172.28.7.0/24", InstanceTenancy="default")
    subnet1 = ec2.create_subnet(
        VpcId=vpc.id, CidrBlock="172.28.7.0/26", AvailabilityZone="us-east-1a"
    )
    subnet2 = ec2.create_subnet(
        VpcId=vpc.id, CidrBlock="172.28.7.64/26", AvailabilityZone="us-east-1b"
    )
    subnet3 = ec2.create_subnet(
        VpcId=vpc.id, CidrBlock="172.28.7.192/26", AvailabilityZone="us-east-1c"
    )

    response = client.create_load_balancer(
        Name="my-lb",
        Subnets=[subnet1.id, subnet2.id],
        SecurityGroups=[security_group.id],
        Scheme="internal",
        Tags=[{"Key": "key_name", "Value": "a_value"}],
    )
    arn = response["LoadBalancers"][0]["LoadBalancerArn"]

    client.set_subnets(
        LoadBalancerArn=arn, Subnets=[subnet1.id, subnet2.id, subnet3.id]
    )

    resp = client.describe_load_balancers(LoadBalancerArns=[arn])
    len(resp["LoadBalancers"][0]["AvailabilityZones"]).should.equal(3)

    # Only 1 AZ
    with pytest.raises(ClientError):
        client.set_subnets(LoadBalancerArn=arn, Subnets=[subnet1.id])

    # Multiple subnets in same AZ
    with pytest.raises(ClientError):
        client.set_subnets(
            LoadBalancerArn=arn, Subnets=[subnet1.id, subnet2.id, subnet2.id]
        )


@mock_elbv2
@mock_ec2
def test_set_subnets():
    client = boto3.client("elbv2", region_name="us-east-1")
    ec2 = boto3.resource("ec2", region_name="us-east-1")

    security_group = ec2.create_security_group(
        GroupName="a-security-group", Description="First One"
    )
    vpc = ec2.create_vpc(CidrBlock="172.28.7.0/24", InstanceTenancy="default")
    subnet1 = ec2.create_subnet(
        VpcId=vpc.id, CidrBlock="172.28.7.192/26", AvailabilityZone="us-east-1a"
    )
    subnet2 = ec2.create_subnet(
        VpcId=vpc.id, CidrBlock="172.28.7.0/26", AvailabilityZone="us-east-1b"
    )

    response = client.create_load_balancer(
        Name="my-lb",
        Subnets=[subnet1.id, subnet2.id],
        SecurityGroups=[security_group.id],
        Scheme="internal",
        Tags=[{"Key": "key_name", "Value": "a_value"}],
    )
    arn = response["LoadBalancers"][0]["LoadBalancerArn"]

    client.modify_load_balancer_attributes(
        LoadBalancerArn=arn,
        Attributes=[{"Key": "idle_timeout.timeout_seconds", "Value": "600"}],
    )

    # Check its 600 not 60
    response = client.describe_load_balancer_attributes(LoadBalancerArn=arn)
    idle_timeout = list(
        filter(
            lambda item: item["Key"] == "idle_timeout.timeout_seconds",
            response["Attributes"],
        )
    )[0]
    idle_timeout["Value"].should.equal("600")


@mock_elbv2
@mock_ec2
def test_modify_target_group():
    client = boto3.client("elbv2", region_name="us-east-1")
    ec2 = boto3.resource("ec2", region_name="us-east-1")

    vpc = ec2.create_vpc(CidrBlock="172.28.7.0/24", InstanceTenancy="default")

    response = client.create_target_group(
        Name="a-target",
        Protocol="HTTP",
        Port=8080,
        VpcId=vpc.id,
        HealthCheckProtocol="HTTP",
        HealthCheckPort="8080",
        HealthCheckPath="/",
        HealthCheckIntervalSeconds=5,
        HealthCheckTimeoutSeconds=5,
        HealthyThresholdCount=5,
        UnhealthyThresholdCount=2,
        Matcher={"HttpCode": "200"},
    )
    arn = response.get("TargetGroups")[0]["TargetGroupArn"]

    client.modify_target_group(
        TargetGroupArn=arn,
        HealthCheckProtocol="HTTPS",
        HealthCheckPort="8081",
        HealthCheckPath="/status",
        HealthCheckIntervalSeconds=10,
        HealthCheckTimeoutSeconds=10,
        HealthyThresholdCount=10,
        UnhealthyThresholdCount=4,
        Matcher={"HttpCode": "200-399"},
    )

    response = client.describe_target_groups(TargetGroupArns=[arn])
    response["TargetGroups"][0]["Matcher"]["HttpCode"].should.equal("200-399")
    response["TargetGroups"][0]["HealthCheckIntervalSeconds"].should.equal(10)
    response["TargetGroups"][0]["HealthCheckPath"].should.equal("/status")
    response["TargetGroups"][0]["HealthCheckPort"].should.equal("8081")
    response["TargetGroups"][0]["HealthCheckProtocol"].should.equal("HTTPS")
    response["TargetGroups"][0]["HealthCheckTimeoutSeconds"].should.equal(10)
    response["TargetGroups"][0]["HealthyThresholdCount"].should.equal(10)
    response["TargetGroups"][0]["UnhealthyThresholdCount"].should.equal(4)


@mock_elbv2
@mock_ec2
@mock_acm
def test_modify_listener_http_to_https():
    client = boto3.client("elbv2", region_name="eu-central-1")
    acm = boto3.client("acm", region_name="eu-central-1")
    ec2 = boto3.resource("ec2", region_name="eu-central-1")

    security_group = ec2.create_security_group(
        GroupName="a-security-group", Description="First One"
    )
    vpc = ec2.create_vpc(CidrBlock="172.28.7.0/24", InstanceTenancy="default")
    subnet1 = ec2.create_subnet(
        VpcId=vpc.id, CidrBlock="172.28.7.192/26", AvailabilityZone="eu-central-1a"
    )
    subnet2 = ec2.create_subnet(
        VpcId=vpc.id, CidrBlock="172.28.7.0/26", AvailabilityZone="eu-central-1b"
    )

    response = client.create_load_balancer(
        Name="my-lb",
        Subnets=[subnet1.id, subnet2.id],
        SecurityGroups=[security_group.id],
        Scheme="internal",
        Tags=[{"Key": "key_name", "Value": "a_value"}],
    )

    load_balancer_arn = response.get("LoadBalancers")[0].get("LoadBalancerArn")

    response = client.create_target_group(
        Name="a-target",
        Protocol="HTTP",
        Port=8080,
        VpcId=vpc.id,
        HealthCheckProtocol="HTTP",
        HealthCheckPort="8080",
        HealthCheckPath="/",
        HealthCheckIntervalSeconds=5,
        HealthCheckTimeoutSeconds=5,
        HealthyThresholdCount=5,
        UnhealthyThresholdCount=2,
        Matcher={"HttpCode": "200"},
    )
    target_group = response.get("TargetGroups")[0]
    target_group_arn = target_group["TargetGroupArn"]

    # Plain HTTP listener
    response = client.create_listener(
        LoadBalancerArn=load_balancer_arn,
        Protocol="HTTP",
        Port=80,
        DefaultActions=[{"Type": "forward", "TargetGroupArn": target_group_arn}],
    )
    listener_arn = response["Listeners"][0]["ListenerArn"]

    response = acm.request_certificate(
        DomainName="google.com",
        SubjectAlternativeNames=["google.com", "www.google.com", "mail.google.com"],
    )
    google_arn = response["CertificateArn"]
    response = acm.request_certificate(
        DomainName="yahoo.com",
        SubjectAlternativeNames=["yahoo.com", "www.yahoo.com", "mail.yahoo.com"],
    )
    yahoo_arn = response["CertificateArn"]

    response = client.modify_listener(
        ListenerArn=listener_arn,
        Port=443,
        Protocol="HTTPS",
        SslPolicy="ELBSecurityPolicy-TLS-1-2-2017-01",
        Certificates=[
            {"CertificateArn": google_arn, "IsDefault": False},
            {"CertificateArn": yahoo_arn, "IsDefault": True},
        ],
        DefaultActions=[{"Type": "forward", "TargetGroupArn": target_group_arn}],
    )
    response["Listeners"][0]["Port"].should.equal(443)
    response["Listeners"][0]["Protocol"].should.equal("HTTPS")
    response["Listeners"][0]["SslPolicy"].should.equal(
        "ELBSecurityPolicy-TLS-1-2-2017-01"
    )
    len(response["Listeners"][0]["Certificates"]).should.equal(2)

    # Check default cert, can't do this in server mode
    if os.environ.get("TEST_SERVER_MODE", "false").lower() == "false":
        listener = (
            elbv2_backends["eu-central-1"]
            .load_balancers[load_balancer_arn]
            .listeners[listener_arn]
        )
        listener.certificate.should.equal(yahoo_arn)

    # No default cert
    with pytest.raises(ClientError):
        client.modify_listener(
            ListenerArn=listener_arn,
            Port=443,
            Protocol="HTTPS",
            SslPolicy="ELBSecurityPolicy-TLS-1-2-2017-01",
            Certificates=[{"CertificateArn": google_arn, "IsDefault": False}],
            DefaultActions=[{"Type": "forward", "TargetGroupArn": target_group_arn}],
        )

    # Bad cert
    with pytest.raises(ClientError):
        client.modify_listener(
            ListenerArn=listener_arn,
            Port=443,
            Protocol="HTTPS",
            SslPolicy="ELBSecurityPolicy-TLS-1-2-2017-01",
            Certificates=[{"CertificateArn": "lalala", "IsDefault": True}],
            DefaultActions=[{"Type": "forward", "TargetGroupArn": target_group_arn}],
        )


@mock_elbv2
@mock_ec2
def test_redirect_action_listener_rule():
    conn = boto3.client("elbv2", region_name="us-east-1")
    ec2 = boto3.resource("ec2", region_name="us-east-1")

    security_group = ec2.create_security_group(
        GroupName="a-security-group", Description="First One"
    )
    vpc = ec2.create_vpc(CidrBlock="172.28.7.0/24", InstanceTenancy="default")
    subnet1 = ec2.create_subnet(
        VpcId=vpc.id, CidrBlock="172.28.7.192/26", AvailabilityZone="us-east-1a"
    )
    subnet2 = ec2.create_subnet(
        VpcId=vpc.id, CidrBlock="172.28.7.128/26", AvailabilityZone="us-east-1b"
    )

    response = conn.create_load_balancer(
        Name="my-lb",
        Subnets=[subnet1.id, subnet2.id],
        SecurityGroups=[security_group.id],
        Scheme="internal",
        Tags=[{"Key": "key_name", "Value": "a_value"}],
    )

    load_balancer_arn = response.get("LoadBalancers")[0].get("LoadBalancerArn")

    action = {
        "Type": "redirect",
        "RedirectConfig": {
            "Protocol": "HTTPS",
            "Port": "443",
            "StatusCode": "HTTP_301",
        },
    }

    response = conn.create_listener(
        LoadBalancerArn=load_balancer_arn,
        Protocol="HTTP",
        Port=80,
        DefaultActions=[action],
    )

    listener = response.get("Listeners")[0]
    expected_default_actions = [
        {
            "Type": "redirect",
            "RedirectConfig": {
                "Protocol": "HTTPS",
                "Port": "443",
                "StatusCode": "HTTP_301",
            },
        }
    ]
    listener.get("DefaultActions").should.equal(expected_default_actions)
    listener_arn = listener.get("ListenerArn")

    listener_response = conn.create_rule(
        ListenerArn=listener_arn,
        Conditions=[{"Field": "path-pattern", "Values": ["/*"]},],
        Priority=3,
        Actions=[action],
    )
    describe_rules_response = conn.describe_rules(ListenerArn=listener_arn)
    describe_rules_response["Rules"][0]["Actions"].should.equal(
        expected_default_actions
    )

    describe_listener_response = conn.describe_listeners(ListenerArns=[listener_arn])
    describe_listener_actions = describe_listener_response["Listeners"][0][
        "DefaultActions"
    ]
    describe_listener_actions.should.equal(expected_default_actions)

    modify_listener_response = conn.modify_listener(ListenerArn=listener_arn, Port=81)
    modify_listener_actions = modify_listener_response["Listeners"][0]["DefaultActions"]
    modify_listener_actions.should.equal(expected_default_actions)


@mock_elbv2
@mock_ec2
def test_cognito_action_listener_rule():
    conn = boto3.client("elbv2", region_name="us-east-1")
    ec2 = boto3.resource("ec2", region_name="us-east-1")

    security_group = ec2.create_security_group(
        GroupName="a-security-group", Description="First One"
    )
    vpc = ec2.create_vpc(CidrBlock="172.28.7.0/24", InstanceTenancy="default")
    subnet1 = ec2.create_subnet(
        VpcId=vpc.id, CidrBlock="172.28.7.192/26", AvailabilityZone="us-east-1a"
    )
    subnet2 = ec2.create_subnet(
        VpcId=vpc.id, CidrBlock="172.28.7.128/26", AvailabilityZone="us-east-1b"
    )

    response = conn.create_load_balancer(
        Name="my-lb",
        Subnets=[subnet1.id, subnet2.id],
        SecurityGroups=[security_group.id],
        Scheme="internal",
        Tags=[{"Key": "key_name", "Value": "a_value"}],
    )
    load_balancer_arn = response.get("LoadBalancers")[0].get("LoadBalancerArn")

    action = {
        "Type": "authenticate-cognito",
        "AuthenticateCognitoConfig": {
            "UserPoolArn": "arn:aws:cognito-idp:us-east-1:{}:userpool/us-east-1_ABCD1234".format(
                ACCOUNT_ID
            ),
            "UserPoolClientId": "abcd1234abcd",
            "UserPoolDomain": "testpool",
        },
    }
    response = conn.create_listener(
        LoadBalancerArn=load_balancer_arn,
        Protocol="HTTP",
        Port=80,
        DefaultActions=[action],
    )

    listener = response.get("Listeners")[0]
    listener.get("DefaultActions")[0].should.equal(action)
    listener_arn = listener.get("ListenerArn")

    listener_response = conn.create_rule(
        ListenerArn=listener_arn,
        Conditions=[{"Field": "path-pattern", "Values": ["/*"]},],
        Priority=3,
        Actions=[action],
    )
    describe_rules_response = conn.describe_rules(ListenerArn=listener_arn)
    describe_rules_response["Rules"][0]["Actions"][0].should.equal(action)

    describe_listener_response = conn.describe_listeners(ListenerArns=[listener_arn])
    describe_listener_actions = describe_listener_response["Listeners"][0][
        "DefaultActions"
    ][0]
    describe_listener_actions.should.equal(action)


@mock_elbv2
@mock_ec2
def test_fixed_response_action_listener_rule():
    conn = boto3.client("elbv2", region_name="us-east-1")
    ec2 = boto3.resource("ec2", region_name="us-east-1")

    security_group = ec2.create_security_group(
        GroupName="a-security-group", Description="First One"
    )
    vpc = ec2.create_vpc(CidrBlock="172.28.7.0/24", InstanceTenancy="default")
    subnet1 = ec2.create_subnet(
        VpcId=vpc.id, CidrBlock="172.28.7.192/26", AvailabilityZone="us-east-1a"
    )
    subnet2 = ec2.create_subnet(
        VpcId=vpc.id, CidrBlock="172.28.7.128/26", AvailabilityZone="us-east-1b"
    )

    response = conn.create_load_balancer(
        Name="my-lb",
        Subnets=[subnet1.id, subnet2.id],
        SecurityGroups=[security_group.id],
        Scheme="internal",
        Tags=[{"Key": "key_name", "Value": "a_value"}],
    )
    load_balancer_arn = response.get("LoadBalancers")[0].get("LoadBalancerArn")

    action = {
        "Type": "fixed-response",
        "FixedResponseConfig": {
            "ContentType": "text/plain",
            "MessageBody": "This page does not exist",
            "StatusCode": "404",
        },
    }
    response = conn.create_listener(
        LoadBalancerArn=load_balancer_arn,
        Protocol="HTTP",
        Port=80,
        DefaultActions=[action],
    )

    listener = response.get("Listeners")[0]
    listener.get("DefaultActions")[0].should.equal(action)
    listener_arn = listener.get("ListenerArn")

    listener_response = conn.create_rule(
        ListenerArn=listener_arn,
        Conditions=[{"Field": "path-pattern", "Values": ["/*"]},],
        Priority=3,
        Actions=[action],
    )
    describe_rules_response = conn.describe_rules(ListenerArn=listener_arn)
    describe_rules_response["Rules"][0]["Actions"][0].should.equal(action)

    describe_listener_response = conn.describe_listeners(ListenerArns=[listener_arn])
    describe_listener_actions = describe_listener_response["Listeners"][0][
        "DefaultActions"
    ][0]
    describe_listener_actions.should.equal(action)


@mock_elbv2
@mock_ec2
def test_fixed_response_action_listener_rule_validates_status_code():
    conn = boto3.client("elbv2", region_name="us-east-1")
    ec2 = boto3.resource("ec2", region_name="us-east-1")

    security_group = ec2.create_security_group(
        GroupName="a-security-group", Description="First One"
    )
    vpc = ec2.create_vpc(CidrBlock="172.28.7.0/24", InstanceTenancy="default")
    subnet1 = ec2.create_subnet(
        VpcId=vpc.id, CidrBlock="172.28.7.192/26", AvailabilityZone="us-east-1a"
    )
    subnet2 = ec2.create_subnet(
        VpcId=vpc.id, CidrBlock="172.28.7.128/26", AvailabilityZone="us-east-1b"
    )

    response = conn.create_load_balancer(
        Name="my-lb",
        Subnets=[subnet1.id, subnet2.id],
        SecurityGroups=[security_group.id],
        Scheme="internal",
        Tags=[{"Key": "key_name", "Value": "a_value"}],
    )
    load_balancer_arn = response.get("LoadBalancers")[0].get("LoadBalancerArn")

    invalid_status_code_action = {
        "Type": "fixed-response",
        "FixedResponseConfig": {
            "ContentType": "text/plain",
            "MessageBody": "This page does not exist",
            "StatusCode": "100",
        },
    }

    with pytest.raises(ClientError) as invalid_status_code_exception:
        conn.create_listener(
            LoadBalancerArn=load_balancer_arn,
            Protocol="HTTP",
            Port=80,
            DefaultActions=[invalid_status_code_action],
        )

    invalid_status_code_exception.value.response["Error"]["Code"].should.equal(
        "ValidationError"
    )


@mock_elbv2
@mock_ec2
def test_fixed_response_action_listener_rule_validates_content_type():
    conn = boto3.client("elbv2", region_name="us-east-1")
    ec2 = boto3.resource("ec2", region_name="us-east-1")

    security_group = ec2.create_security_group(
        GroupName="a-security-group", Description="First One"
    )
    vpc = ec2.create_vpc(CidrBlock="172.28.7.0/24", InstanceTenancy="default")
    subnet1 = ec2.create_subnet(
        VpcId=vpc.id, CidrBlock="172.28.7.192/26", AvailabilityZone="us-east-1a"
    )
    subnet2 = ec2.create_subnet(
        VpcId=vpc.id, CidrBlock="172.28.7.128/26", AvailabilityZone="us-east-1b"
    )

    response = conn.create_load_balancer(
        Name="my-lb",
        Subnets=[subnet1.id, subnet2.id],
        SecurityGroups=[security_group.id],
        Scheme="internal",
        Tags=[{"Key": "key_name", "Value": "a_value"}],
    )
    load_balancer_arn = response.get("LoadBalancers")[0].get("LoadBalancerArn")

    invalid_content_type_action = {
        "Type": "fixed-response",
        "FixedResponseConfig": {
            "ContentType": "Fake content type",
            "MessageBody": "This page does not exist",
            "StatusCode": "200",
        },
    }
    with pytest.raises(ClientError) as invalid_content_type_exception:
        conn.create_listener(
            LoadBalancerArn=load_balancer_arn,
            Protocol="HTTP",
            Port=80,
            DefaultActions=[invalid_content_type_action],
        )
    invalid_content_type_exception.value.response["Error"]["Code"].should.equal(
        "InvalidLoadBalancerAction"
    )<|MERGE_RESOLUTION|>--- conflicted
+++ resolved
@@ -1102,7 +1102,6 @@
         ],
     )
 
-<<<<<<< HEAD
     # add rule that uses forward_config
     priority = 550
     host = "aaa.example.com"
@@ -1160,12 +1159,7 @@
 
     # test for describe listeners
     obtained_rules = conn.describe_rules(ListenerArn=http_listener_arn)
-    len(obtained_rules["Rules"]).should.equal(4)
-=======
-    # test for describe listeners
-    obtained_rules = conn.describe_rules(ListenerArn=http_listener_arn)
-    obtained_rules["Rules"].should.have.length_of(3)
->>>>>>> 43426c71
+    obtained_rules["Rules"].should.have.length_of(4)
     priorities = [rule["Priority"] for rule in obtained_rules["Rules"]]
     priorities.should.equal(["100", "500", "550", "default"])
 
