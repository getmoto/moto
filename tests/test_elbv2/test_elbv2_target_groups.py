--- conflicted
+++ resolved
@@ -898,7 +898,6 @@
     assert err["Code"] == "ValidationError"
     assert err["Message"] == "Health check interval must be greater than the timeout."
 
-<<<<<<< HEAD
     # When providing both values:
     # Health check timeout '5' must be smaller than the interval '5'
     #
@@ -935,7 +934,7 @@
     )["TargetGroups"][0]
     assert group["HealthCheckIntervalSeconds"] == 30
     assert group["HealthCheckTimeoutSeconds"] == 30
-=======
+
     with pytest.raises(ClientError) as ex:
         elbv2.create_target_group(Name="a-target", TargetType="lambda", Port=8080)
     err = ex.value.response["Error"]
@@ -967,5 +966,4 @@
     assert (
         err["Message"]
         == "Protocol cannot be specified for target groups with target type 'lambda'"
-    )
->>>>>>> fb9023a2
+    )