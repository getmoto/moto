--- conflicted
+++ resolved
@@ -515,19 +515,13 @@
     # assert set_rule_priorities response
     assert len(response["Rules"]) == 1
     rule = response.get("Rules")[0]
-<<<<<<< HEAD
-    rule["Priority"].should.equal("99")
-    rule["Conditions"].should.equal([])
-    rule["Actions"][0].should.equal(action)
+    assert rule["Priority"] == "99"
+    assert rule["Conditions"] == []
+    assert rule["Actions"][0] == action
 
     # assert describe_target_group by loadbalancer_arn response
     load_balancer_arn = conn.describe_listeners(ListenerArns=[http_listener_arn])[
         "Listeners"
     ][0]["LoadBalancerArn"]
     response = conn.describe_target_groups(LoadBalancerArn=load_balancer_arn)
-    response.get("TargetGroups").should.have.length_of(1)
-=======
-    assert rule["Priority"] == "99"
-    assert rule["Conditions"] == []
-    assert rule["Actions"][0] == action
->>>>>>> be2f45ed
+    assert len(response.get("TargetGroups")) == 1