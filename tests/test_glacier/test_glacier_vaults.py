--- conflicted
+++ resolved
@@ -1,119 +1,115 @@
-import boto.glacier
-import boto3
-<<<<<<< HEAD
-import sure  # noqa # pylint: disable=unused-import
-=======
-import pytest
-import sure  # noqa
->>>>>>> f50d80ed
-
-from moto import mock_glacier_deprecated, mock_glacier
-from moto.core import ACCOUNT_ID
-from uuid import uuid4
-
-
-# Has boto3 equivalent
-@mock_glacier_deprecated
-def test_create_vault():
-    conn = boto.glacier.connect_to_region("us-west-2")
-
-    conn.create_vault("my_vault")
-
-    vaults = conn.list_vaults()
-    vaults.should.have.length_of(1)
-    vaults[0].name.should.equal("my_vault")
-
-
-@mock_glacier
-def test_describe_vault():
-    client = boto3.client("glacier", region_name="us-west-2")
-
-    client.create_vault(vaultName="myvault")
-
-    describe = client.describe_vault(vaultName="myvault")
-    describe.should.have.key("NumberOfArchives").equal(0)
-    describe.should.have.key("SizeInBytes").equal(0)
-    describe.should.have.key("LastInventoryDate")
-    describe.should.have.key("CreationDate")
-    describe.should.have.key("VaultName").equal("myvault")
-    describe.should.have.key("VaultARN").equal(
-        f"arn:aws:glacier:us-west-2:{ACCOUNT_ID}:vaults/myvault"
-    )
-
-
-# Has boto3 equivalent
-@mock_glacier_deprecated
-def test_delete_vault():
-    conn = boto.glacier.connect_to_region("us-west-2")
-
-    conn.create_vault("my_vault")
-
-    vaults = conn.list_vaults()
-    vaults.should.have.length_of(1)
-
-    conn.delete_vault("my_vault")
-    vaults = conn.list_vaults()
-    vaults.should.have.length_of(0)
-
-
-@mock_glacier
-def test_delete_vault_boto3():
-    client = boto3.client("glacier", region_name="us-west-2")
-
-    client.create_vault(vaultName="myvault")
-
-    client.delete_vault(vaultName="myvault")
-
-    with pytest.raises(Exception):
-        client.describe_vault(vaultName="myvault")
-
-
-@mock_glacier
-def test_list_vaults():
-    client = boto3.client("glacier", region_name="us-west-2")
-
-    vault1_name = str(uuid4())[0:6]
-    vault2_name = str(uuid4())[0:6]
-
-    # Verify we cannot find these vaults yet
-    vaults = client.list_vaults()["VaultList"]
-    found_vaults = [v["VaultName"] for v in vaults]
-    found_vaults.shouldnt.contain(vault1_name)
-    found_vaults.shouldnt.contain(vault2_name)
-
-    client.create_vault(vaultName=vault1_name)
-    client.create_vault(vaultName=vault2_name)
-
-    # Verify we can find the created vaults
-    vaults = client.list_vaults()["VaultList"]
-    found_vaults = [v["VaultName"] for v in vaults]
-    found_vaults.should.contain(vault1_name)
-    found_vaults.should.contain(vault2_name)
-
-    # Verify all the vaults are in the correct format
-    for vault in vaults:
-        vault.should.have.key("NumberOfArchives").equal(0)
-        vault.should.have.key("SizeInBytes").equal(0)
-        vault.should.have.key("LastInventoryDate")
-        vault.should.have.key("CreationDate")
-        vault.should.have.key("VaultName")
-        vault_name = vault["VaultName"]
-        vault.should.have.key("VaultARN").equal(
-            f"arn:aws:glacier:us-west-2:{ACCOUNT_ID}:vaults/{vault_name}"
-        )
-
-    # Verify a deleted vault is no longer returned
-    client.delete_vault(vaultName=vault1_name)
-
-    vaults = client.list_vaults()["VaultList"]
-    found_vaults = [v["VaultName"] for v in vaults]
-    found_vaults.shouldnt.contain(vault1_name)
-    found_vaults.should.contain(vault2_name)
-
-
-@mock_glacier
-def test_vault_name_with_special_characters():
-    vault_name = "Vault.name-with_Special.characters"
-    glacier = boto3.resource("glacier", region_name="us-west-2")
-    vault = glacier.create_vault(accountId="-", vaultName=vault_name)
-    vault.name.should.equal(vault_name)
+import boto.glacier
+import boto3
+import sure  # noqa # pylint: disable=unused-import
+import pytest
+
+from moto import mock_glacier_deprecated, mock_glacier
+from moto.core import ACCOUNT_ID
+from uuid import uuid4
+
+
+# Has boto3 equivalent
+@mock_glacier_deprecated
+def test_create_vault():
+    conn = boto.glacier.connect_to_region("us-west-2")
+
+    conn.create_vault("my_vault")
+
+    vaults = conn.list_vaults()
+    vaults.should.have.length_of(1)
+    vaults[0].name.should.equal("my_vault")
+
+
+@mock_glacier
+def test_describe_vault():
+    client = boto3.client("glacier", region_name="us-west-2")
+
+    client.create_vault(vaultName="myvault")
+
+    describe = client.describe_vault(vaultName="myvault")
+    describe.should.have.key("NumberOfArchives").equal(0)
+    describe.should.have.key("SizeInBytes").equal(0)
+    describe.should.have.key("LastInventoryDate")
+    describe.should.have.key("CreationDate")
+    describe.should.have.key("VaultName").equal("myvault")
+    describe.should.have.key("VaultARN").equal(
+        f"arn:aws:glacier:us-west-2:{ACCOUNT_ID}:vaults/myvault"
+    )
+
+
+# Has boto3 equivalent
+@mock_glacier_deprecated
+def test_delete_vault():
+    conn = boto.glacier.connect_to_region("us-west-2")
+
+    conn.create_vault("my_vault")
+
+    vaults = conn.list_vaults()
+    vaults.should.have.length_of(1)
+
+    conn.delete_vault("my_vault")
+    vaults = conn.list_vaults()
+    vaults.should.have.length_of(0)
+
+
+@mock_glacier
+def test_delete_vault_boto3():
+    client = boto3.client("glacier", region_name="us-west-2")
+
+    client.create_vault(vaultName="myvault")
+
+    client.delete_vault(vaultName="myvault")
+
+    with pytest.raises(Exception):
+        client.describe_vault(vaultName="myvault")
+
+
+@mock_glacier
+def test_list_vaults():
+    client = boto3.client("glacier", region_name="us-west-2")
+
+    vault1_name = str(uuid4())[0:6]
+    vault2_name = str(uuid4())[0:6]
+
+    # Verify we cannot find these vaults yet
+    vaults = client.list_vaults()["VaultList"]
+    found_vaults = [v["VaultName"] for v in vaults]
+    found_vaults.shouldnt.contain(vault1_name)
+    found_vaults.shouldnt.contain(vault2_name)
+
+    client.create_vault(vaultName=vault1_name)
+    client.create_vault(vaultName=vault2_name)
+
+    # Verify we can find the created vaults
+    vaults = client.list_vaults()["VaultList"]
+    found_vaults = [v["VaultName"] for v in vaults]
+    found_vaults.should.contain(vault1_name)
+    found_vaults.should.contain(vault2_name)
+
+    # Verify all the vaults are in the correct format
+    for vault in vaults:
+        vault.should.have.key("NumberOfArchives").equal(0)
+        vault.should.have.key("SizeInBytes").equal(0)
+        vault.should.have.key("LastInventoryDate")
+        vault.should.have.key("CreationDate")
+        vault.should.have.key("VaultName")
+        vault_name = vault["VaultName"]
+        vault.should.have.key("VaultARN").equal(
+            f"arn:aws:glacier:us-west-2:{ACCOUNT_ID}:vaults/{vault_name}"
+        )
+
+    # Verify a deleted vault is no longer returned
+    client.delete_vault(vaultName=vault1_name)
+
+    vaults = client.list_vaults()["VaultList"]
+    found_vaults = [v["VaultName"] for v in vaults]
+    found_vaults.shouldnt.contain(vault1_name)
+    found_vaults.should.contain(vault2_name)
+
+
+@mock_glacier
+def test_vault_name_with_special_characters():
+    vault_name = "Vault.name-with_Special.characters"
+    glacier = boto3.resource("glacier", region_name="us-west-2")
+    vault = glacier.create_vault(accountId="-", vaultName=vault_name)
+    vault.name.should.equal(vault_name)