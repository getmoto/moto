--- conflicted
+++ resolved
@@ -1,12 +1,5 @@
 import boto3
-<<<<<<< HEAD
-import sure  # noqa
-=======
-import json
-
-from boto.glacier.layer1 import Layer1
 import sure  # noqa # pylint: disable=unused-import
->>>>>>> 14a69c75
 import time
 
 from moto import mock_glacier
