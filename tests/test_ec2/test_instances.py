--- conflicted
+++ resolved
@@ -2999,10 +2999,7 @@
         "HttpEndpoint": "disabled",
         "HttpProtocolIpv6": "enabled",
         "InstanceMetadataTags": "enabled",
-<<<<<<< HEAD
         "State": "applied",
-    }
-=======
     }
 
 
@@ -3094,5 +3091,4 @@
     assert instance["StateTransitionReason"] == ""
     assert "Tags" not in instance
     assert instance["VirtualizationType"] == "paravirtual"
-    assert "VpcId" in instance
->>>>>>> 5b47fa4c
+    assert "VpcId" in instance