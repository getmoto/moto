--- conflicted
+++ resolved
@@ -1163,8 +1163,6 @@
 
 
 @mock_ec2
-<<<<<<< HEAD
-=======
 def test_run_instance_with_invalid_instance_type():
     ec2 = boto3.resource("ec2", region_name="us-east-1")
     with pytest.raises(ClientError) as ex:
@@ -1182,17 +1180,12 @@
 
 
 @mock_ec2
->>>>>>> 211b3751
 def test_run_instance_with_availability_zone_not_from_region():
     ec2 = boto3.resource("ec2", region_name="us-east-1")
     with pytest.raises(ClientError) as ex:
         ec2.create_instances(
             ImageId=EXAMPLE_AMI_ID,
-<<<<<<< HEAD
             InstanceType="t2.nano",
-=======
-            InstanceType="invalid_type",
->>>>>>> 211b3751
             MinCount=1,
             MaxCount=1,
             Placement={"AvailabilityZone": "us-west-1b"},
