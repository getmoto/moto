from botocore.exceptions import ClientError

import pytest
from unittest import SkipTest

import base64
import ipaddress

import boto3
from freezegun import freeze_time
import sure  # noqa # pylint: disable=unused-import

from moto import mock_ec2, settings
from moto.core import ACCOUNT_ID
from tests import EXAMPLE_AMI_ID
from uuid import uuid4


decode_method = base64.decodebytes


@mock_ec2
def test_add_servers_boto3():
    client = boto3.client("ec2", region_name="us-east-1")
    resp = client.run_instances(ImageId=EXAMPLE_AMI_ID, MinCount=2, MaxCount=2)
    for i in resp["Instances"]:
        i["ImageId"].should.equal(EXAMPLE_AMI_ID)

    instances = client.describe_instances(
        InstanceIds=[i["InstanceId"] for i in resp["Instances"]]
    )["Reservations"][0]["Instances"]
    instances.should.have.length_of(2)
    for i in instances:
        i["ImageId"].should.equal(EXAMPLE_AMI_ID)


@freeze_time("2014-01-01 05:00:00")
@mock_ec2
def test_instance_launch_and_terminate_boto3():
    client = boto3.client("ec2", region_name="us-east-1")

    with pytest.raises(ClientError) as ex:
        client.run_instances(
            ImageId=EXAMPLE_AMI_ID, MinCount=1, MaxCount=1, DryRun=True
        )
    ex.value.response["ResponseMetadata"]["HTTPStatusCode"].should.equal(412)
    ex.value.response["Error"]["Code"].should.equal("DryRunOperation")
    ex.value.response["Error"]["Message"].should.equal(
        "An error occurred (DryRunOperation) when calling the RunInstance operation: Request would have succeeded, but DryRun flag is set"
    )

    reservation = client.run_instances(ImageId=EXAMPLE_AMI_ID, MinCount=1, MaxCount=1)
    reservation["Instances"].should.have.length_of(1)
    instance = reservation["Instances"][0]
    instance["State"].should.equal({"Code": 0, "Name": "pending"})
    instance_id = instance["InstanceId"]

    reservations = client.describe_instances(InstanceIds=[instance_id])["Reservations"]
    reservations.should.have.length_of(1)
    reservations[0]["ReservationId"].should.equal(reservation["ReservationId"])
    instances = reservations[0]["Instances"]
    instances.should.have.length_of(1)
    instance = instances[0]
    instance["InstanceId"].should.equal(instance_id)
    instance["State"].should.equal({"Code": 16, "Name": "running"})
    if settings.TEST_SERVER_MODE:
        # Exact value can't be determined in ServerMode
        instance.should.have.key("LaunchTime")
    else:
        launch_time = instance["LaunchTime"].strftime("%Y-%m-%dT%H:%M:%S.000Z")
        launch_time.should.equal("2014-01-01T05:00:00.000Z")
    instance["VpcId"].shouldnt.equal(None)
    instance["Placement"]["AvailabilityZone"].should.equal("us-east-1a")

    root_device_name = instance["RootDeviceName"]
    mapping = instance["BlockDeviceMappings"][0]
    mapping["DeviceName"].should.equal(root_device_name)
    mapping["Ebs"]["Status"].should.equal("in-use")
    volume_id = mapping["Ebs"]["VolumeId"]
    volume_id.should.match(r"vol-\w+")

    volume = client.describe_volumes(VolumeIds=[volume_id])["Volumes"][0]
    volume["Attachments"][0]["InstanceId"].should.equal(instance_id)
    volume["State"].should.equal("in-use")

    with pytest.raises(ClientError) as ex:
        client.terminate_instances(InstanceIds=[instance_id], DryRun=True)
    ex.value.response["ResponseMetadata"]["HTTPStatusCode"].should.equal(412)
    ex.value.response["Error"]["Code"].should.equal("DryRunOperation")
    ex.value.response["Error"]["Message"].should.equal(
        "An error occurred (DryRunOperation) when calling the TerminateInstance operation: Request would have succeeded, but DryRun flag is set"
    )

    client.terminate_instances(InstanceIds=[instance_id])

    reservations = client.describe_instances(InstanceIds=[instance_id])["Reservations"]
    instance = reservations[0]["Instances"][0]
    instance["State"].should.equal({"Code": 48, "Name": "terminated"})


@mock_ec2
def test_instance_terminate_discard_volumes():

    ec2_resource = boto3.resource("ec2", "us-west-1")

    result = ec2_resource.create_instances(
        ImageId=EXAMPLE_AMI_ID,
        MinCount=1,
        MaxCount=1,
        BlockDeviceMappings=[
            {
                "DeviceName": "/dev/sda1",
                "Ebs": {"VolumeSize": 50, "DeleteOnTermination": True},
            }
        ],
    )
    instance = result[0]

    instance_volume_ids = []
    for volume in instance.volumes.all():
        instance_volume_ids.append(volume.volume_id)

    instance.terminate()
    instance.wait_until_terminated()

    all_volumes_ids = [v.id for v in list(ec2_resource.volumes.all())]
    for my_id in instance_volume_ids:
        all_volumes_ids.shouldnt.contain(my_id)


@mock_ec2
def test_instance_terminate_keep_volumes_explicit():

    ec2_resource = boto3.resource("ec2", "us-west-1")

    result = ec2_resource.create_instances(
        ImageId=EXAMPLE_AMI_ID,
        MinCount=1,
        MaxCount=1,
        BlockDeviceMappings=[
            {
                "DeviceName": "/dev/sda1",
                "Ebs": {"VolumeSize": 50, "DeleteOnTermination": False},
            }
        ],
    )
    instance = result[0]

    instance_volume_ids = []
    for volume in instance.volumes.all():
        instance_volume_ids.append(volume.volume_id)

    instance.terminate()
    instance.wait_until_terminated()

    all_volumes_ids = [v.id for v in list(ec2_resource.volumes.all())]
    for my_id in instance_volume_ids:
        all_volumes_ids.should.contain(my_id)


@mock_ec2
def test_instance_terminate_keep_volumes_implicit():
    ec2_resource = boto3.resource("ec2", "us-west-1")

    result = ec2_resource.create_instances(
        ImageId=EXAMPLE_AMI_ID,
        MinCount=1,
        MaxCount=1,
        BlockDeviceMappings=[{"DeviceName": "/dev/sda1", "Ebs": {"VolumeSize": 50}}],
    )
    instance = result[0]

    instance_volume_ids = []
    for volume in instance.volumes.all():
        instance_volume_ids.append(volume.volume_id)

    instance.terminate()
    instance.wait_until_terminated()

    assert len(instance_volume_ids) == 1
    volume = ec2_resource.Volume(instance_volume_ids[0])
    volume.state.should.equal("available")


@mock_ec2
def test_instance_terminate_detach_volumes():
    ec2_resource = boto3.resource("ec2", "us-west-1")
    result = ec2_resource.create_instances(
        ImageId=EXAMPLE_AMI_ID,
        MinCount=1,
        MaxCount=1,
        BlockDeviceMappings=[
            {"DeviceName": "/dev/sda1", "Ebs": {"VolumeSize": 50}},
            {"DeviceName": "/dev/sda2", "Ebs": {"VolumeSize": 50}},
        ],
    )
    instance = result[0]
    my_volume_ids = []
    for volume in instance.volumes.all():
        my_volume_ids.append(volume.volume_id)
        response = instance.detach_volume(VolumeId=volume.volume_id)
        response["State"].should.equal("detaching")

    instance.terminate()
    instance.wait_until_terminated()

    all_volumes_ids = [v.id for v in list(ec2_resource.volumes.all())]
    for my_id in my_volume_ids:
        all_volumes_ids.should.contain(my_id)


@mock_ec2
def test_instance_detach_volume_wrong_path():
    ec2_resource = boto3.resource("ec2", "us-west-1")
    result = ec2_resource.create_instances(
        ImageId=EXAMPLE_AMI_ID,
        MinCount=1,
        MaxCount=1,
        BlockDeviceMappings=[{"DeviceName": "/dev/sda1", "Ebs": {"VolumeSize": 50}},],
    )
    instance = result[0]
    for volume in instance.volumes.all():
        with pytest.raises(ClientError) as ex:
            instance.detach_volume(VolumeId=volume.volume_id, Device="/dev/sdf")

        ex.value.response["Error"]["Code"].should.equal("InvalidAttachment.NotFound")
        ex.value.response["ResponseMetadata"]["HTTPStatusCode"].should.equal(400)
        ex.value.response["Error"]["Message"].should.equal(
            "The volume {0} is not attached to instance {1} as device {2}".format(
                volume.volume_id, instance.instance_id, "/dev/sdf"
            )
        )


@mock_ec2
def test_terminate_empty_instances_boto3():
    client = boto3.client("ec2", region_name="us-east-1")

    with pytest.raises(ClientError) as ex:
        client.terminate_instances(InstanceIds=[])
    ex.value.response["ResponseMetadata"]["HTTPStatusCode"].should.equal(400)
    ex.value.response["Error"]["Code"].should.equal("InvalidParameterCombination")
    ex.value.response["Error"]["Message"].should.equal("No instances specified")


@freeze_time("2014-01-01 05:00:00")
@mock_ec2
def test_instance_attach_volume_boto3():
    client = boto3.client("ec2", region_name="us-east-1")
    ec2 = boto3.resource("ec2", region_name="us-east-1")
    reservation = client.run_instances(ImageId=EXAMPLE_AMI_ID, MinCount=1, MaxCount=1)
    instance = ec2.Instance(reservation["Instances"][0]["InstanceId"])

    vol1 = ec2.create_volume(Size=36, AvailabilityZone="us-east-1a")
    vol1.attach_to_instance(InstanceId=instance.id, Device="/dev/sda1")
    vol2 = ec2.create_volume(Size=65, AvailabilityZone="us-east-1a")
    vol2.attach_to_instance(InstanceId=instance.id, Device="/dev/sdb1")
    vol3 = ec2.create_volume(Size=130, AvailabilityZone="us-east-1a")
    vol3.attach_to_instance(InstanceId=instance.id, Device="/dev/sdc1")

    instance.reload()

    instance.block_device_mappings.should.have.length_of(3)
    expected_vol3_id = [
        m["Ebs"]["VolumeId"]
        for m in instance.block_device_mappings
        if m["DeviceName"] == "/dev/sdc1"
    ][0]

    expected_vol3 = ec2.Volume(expected_vol3_id)
    expected_vol3.attachments[0]["InstanceId"].should.equal(instance.id)
    expected_vol3.availability_zone.should.equal("us-east-1a")
    expected_vol3.state.should.equal("in-use")
    if not settings.TEST_SERVER_MODE:
        # FreezeTime does not work in ServerMode
        expected_vol3.attachments[0]["AttachTime"].should.equal(instance.launch_time)
        expected_vol3.create_time.should.equal(instance.launch_time)


@mock_ec2
def test_get_instances_by_id_boto3():
    client = boto3.client("ec2", region_name="us-east-1")
    ec2 = boto3.resource("ec2", region_name="us-east-1")
    reservation = client.run_instances(ImageId=EXAMPLE_AMI_ID, MinCount=2, MaxCount=2)
    instance1 = ec2.Instance(reservation["Instances"][0]["InstanceId"])
    instance2 = ec2.Instance(reservation["Instances"][1]["InstanceId"])

    reservations = client.describe_instances(InstanceIds=[instance1.id])["Reservations"]
    reservations.should.have.length_of(1)
    reservation = reservations[0]
    reservation["Instances"].should.have.length_of(1)
    reservation["Instances"][0]["InstanceId"].should.equal(instance1.id)

    reservations = client.describe_instances(InstanceIds=[instance1.id, instance2.id])[
        "Reservations"
    ]
    reservations.should.have.length_of(1)
    reservation = reservations[0]
    reservation["Instances"].should.have.length_of(2)
    instance_ids = [instance["InstanceId"] for instance in reservation["Instances"]]
    set(instance_ids).should.equal(set([instance1.id, instance2.id]))

    # Call describe_instances with a bad id should raise an error
    with pytest.raises(ClientError) as ex:
        client.describe_instances(InstanceIds=[instance1.id, "i-1234abcd"])
    ex.value.response["ResponseMetadata"]["HTTPStatusCode"].should.equal(400)
    ex.value.response["ResponseMetadata"].should.have.key("RequestId")
    ex.value.response["Error"]["Code"].should.equal("InvalidInstanceID.NotFound")


@mock_ec2
def test_get_paginated_instances():
    client = boto3.client("ec2", region_name="us-east-1")
    conn = boto3.resource("ec2", "us-east-1")
    instances = []
    for i in range(12):
        instances.extend(
            conn.create_instances(ImageId=EXAMPLE_AMI_ID, MinCount=1, MaxCount=1)
        )
    instance_ids = [i.id for i in instances]

    resp1 = client.describe_instances(InstanceIds=instance_ids, MaxResults=5)
    res1 = resp1["Reservations"]
    res1.should.have.length_of(5)
    next_token = resp1["NextToken"]

    next_token.should_not.be.none

    resp2 = client.describe_instances(InstanceIds=instance_ids, NextToken=next_token)
    resp2["Reservations"].should.have.length_of(7)  # 12 total - 5 from the first call
    assert "NextToken" not in resp2  # This is it - no more pages

    for i in instances:
        i.terminate()


@mock_ec2
def test_create_with_tags():
    ec2 = boto3.client("ec2", region_name="us-west-2")
    instances = ec2.run_instances(
        ImageId=EXAMPLE_AMI_ID,
        MinCount=1,
        MaxCount=1,
        InstanceType="t2.micro",
        TagSpecifications=[
            {
                "ResourceType": "instance",
                "Tags": [
                    {"Key": "MY_TAG1", "Value": "MY_VALUE1"},
                    {"Key": "MY_TAG2", "Value": "MY_VALUE2"},
                ],
            },
            {
                "ResourceType": "instance",
                "Tags": [{"Key": "MY_TAG3", "Value": "MY_VALUE3"}],
            },
        ],
    )
    assert "Tags" in instances["Instances"][0]
    len(instances["Instances"][0]["Tags"]).should.equal(3)


@mock_ec2
def test_create_with_volume_tags():
    ec2 = boto3.client("ec2", region_name="us-west-2")
    volume_tags = [
        {"Key": "MY_TAG1", "Value": "MY_VALUE1"},
        {"Key": "MY_TAG2", "Value": "MY_VALUE2"},
    ]
    instances = ec2.run_instances(
        ImageId=EXAMPLE_AMI_ID,
        MinCount=2,
        MaxCount=2,
        InstanceType="t2.micro",
        TagSpecifications=[{"ResourceType": "volume", "Tags": volume_tags}],
    ).get("Instances")
    instance_ids = [i["InstanceId"] for i in instances]
    instances = (
        ec2.describe_instances(InstanceIds=instance_ids)
        .get("Reservations")[0]
        .get("Instances")
    )
    for instance in instances:
        instance_volume = instance["BlockDeviceMappings"][0]["Ebs"]
        volumes = ec2.describe_volumes(VolumeIds=[instance_volume["VolumeId"]]).get(
            "Volumes"
        )
        for volume in volumes:
            sorted(volume["Tags"], key=lambda i: i["Key"]).should.equal(volume_tags)


@mock_ec2
def test_get_instances_filtering_by_state_boto3():
    ec2 = boto3.resource("ec2", "us-west-1")
    client = boto3.client("ec2", "us-west-1")
    reservation = ec2.create_instances(ImageId=EXAMPLE_AMI_ID, MinCount=3, MaxCount=3)
    instance1, instance2, instance3 = reservation

    client.terminate_instances(InstanceIds=[instance1.id])

    instances = retrieve_all_instances(
        client, [{"Name": "instance-state-name", "Values": ["running"]}]
    )
    instance_ids = [i["InstanceId"] for i in instances]
    # Since we terminated instance1, only instance2 and instance3 should be
    # returned
    instance_ids.shouldnt.contain(instance1.id)
    instance_ids.should.contain(instance2.id)
    instance_ids.should.contain(instance3.id)

    reservations = client.describe_instances(
        InstanceIds=[instance2.id],
        Filters=[{"Name": "instance-state-name", "Values": ["running"]}],
    )["Reservations"]
    reservations.should.have.length_of(1)
    instance_ids = [instance["InstanceId"] for instance in reservations[0]["Instances"]]
    instance_ids.should.equal([instance2.id])

    reservations = client.describe_instances(
        InstanceIds=[instance2.id],
        Filters=[{"Name": "instance-state-name", "Values": ["terminated"]}],
    )["Reservations"]
    reservations.should.equal([])

    # get_all_reservations should still return all 3
    instances = retrieve_all_instances(client, filters=[])
    instance_ids = [i["InstanceId"] for i in instances]
    instance_ids.should.contain(instance1.id)
    instance_ids.should.contain(instance2.id)
    instance_ids.should.contain(instance3.id)

    if not settings.TEST_SERVER_MODE:
        # ServerMode will just throw a generic 500
        filters = [{"Name": "not-implemented-filter", "Values": ["foobar"]}]
        client.describe_instances.when.called_with(Filters=filters).should.throw(
            NotImplementedError
        )


@mock_ec2
def test_get_instances_filtering_by_instance_id_boto3():
    ec2 = boto3.resource("ec2", "us-west-1")
    client = boto3.client("ec2", "us-west-1")
    reservation = ec2.create_instances(ImageId=EXAMPLE_AMI_ID, MinCount=3, MaxCount=3)
    instance1, instance2, _ = reservation

    def _filter(values, exists=True):
        f = [{"Name": "instance-id", "Values": values}]
        r = client.describe_instances(Filters=f)["Reservations"]
        if exists:
            r[0]["Instances"].should.have.length_of(len(values))
            found_ids = [i["InstanceId"] for i in r[0]["Instances"]]
            set(found_ids).should.equal(set(values))
        else:
            r.should.have.length_of(0)

    _filter(values=[instance1.id])
    _filter(values=[instance1.id, instance2.id])
    _filter(values=["non-existing-id"], exists=False)


@mock_ec2
def test_get_instances_filtering_by_instance_type_boto3():
    ec2 = boto3.resource("ec2", "us-west-1")
    client = boto3.client("ec2", "us-west-1")
    instance1 = ec2.create_instances(
        ImageId=EXAMPLE_AMI_ID, MinCount=1, MaxCount=1, InstanceType="m1.small"
    )[0]
    instance2 = ec2.create_instances(
        ImageId=EXAMPLE_AMI_ID, MinCount=1, MaxCount=1, InstanceType="m1.small"
    )[0]
    instance3 = ec2.create_instances(
        ImageId=EXAMPLE_AMI_ID, MinCount=1, MaxCount=1, InstanceType="t1.micro"
    )[0]

    instances = retrieve_all_instances(
        client, [{"Name": "instance-type", "Values": ["m1.small"]}]
    )
    instance_ids = [i["InstanceId"] for i in instances]
    set(instance_ids).should.contain(instance1.id)
    set(instance_ids).should.contain(instance2.id)

    instances = retrieve_all_instances(
        client, [{"Name": "instance-type", "Values": ["t1.micro"]}]
    )
    instance_ids = [i["InstanceId"] for i in instances]
    instance_ids.should.contain(instance3.id)

    instances = retrieve_all_instances(
        client, [{"Name": "instance-type", "Values": ["t1.micro", "m1.small"]}]
    )
    instance_ids = [i["InstanceId"] for i in instances]
    instance_ids.should.contain(instance1.id)
    instance_ids.should.contain(instance2.id)
    instance_ids.should.contain(instance3.id)

    res = client.describe_instances(
        Filters=[{"Name": "instance-type", "Values": ["bogus"]}]
    )
    res["Reservations"].should.have.length_of(0)


@mock_ec2
def test_get_instances_filtering_by_reason_code_boto3():
    ec2 = boto3.resource("ec2", "us-west-1")
    client = boto3.client("ec2", "us-west-1")
    reservation = ec2.create_instances(ImageId=EXAMPLE_AMI_ID, MinCount=3, MaxCount=3)
    instance1, instance2, instance3 = reservation
    instance1.stop()
    instance2.terminate()

    filters = [
        {"Name": "state-reason-code", "Values": ["Client.UserInitiatedShutdown"]}
    ]
    instances = retrieve_all_instances(client, filters)
    instance_ids = [i["InstanceId"] for i in instances]

    instance_ids.should.contain(instance1.id)
    instance_ids.should.contain(instance2.id)
    instance_ids.shouldnt.contain(instance3.id)

    filters = [{"Name": "state-reason-code", "Values": [""]}]
    instances = retrieve_all_instances(client, filters)
    instance_ids = [i["InstanceId"] for i in instances]
    instance_ids.should.contain(instance3.id)
    instance_ids.shouldnt.contain(instance1.id)
    instance_ids.shouldnt.contain(instance2.id)


@mock_ec2
def test_get_instances_filtering_by_source_dest_check_boto3():
    ec2 = boto3.resource("ec2", "us-west-1")
    client = boto3.client("ec2", "us-west-1")
    reservation = ec2.create_instances(ImageId=EXAMPLE_AMI_ID, MinCount=2, MaxCount=2)
    instance1, instance2 = reservation
    client.modify_instance_attribute(
        InstanceId=instance1.id, SourceDestCheck={"Value": False}
    )

    instances_false = retrieve_all_instances(
        client, [{"Name": "source-dest-check", "Values": ["false"]}]
    )
    instances_true = retrieve_all_instances(
        client, [{"Name": "source-dest-check", "Values": ["true"]}]
    )

    [i["InstanceId"] for i in instances_false].should.contain(instance1.id)
    [i["InstanceId"] for i in instances_false].shouldnt.contain(instance2.id)

    [i["InstanceId"] for i in instances_true].shouldnt.contain(instance1.id)
    [i["InstanceId"] for i in instances_true].should.contain(instance2.id)


@mock_ec2
def test_get_instances_filtering_by_vpc_id_boto3():
    ec2 = boto3.resource("ec2", "us-west-1")
    client = boto3.client("ec2", "us-west-1")
    vpc1 = ec2.create_vpc(CidrBlock="10.0.0.0/16")
    subnet1 = ec2.create_subnet(VpcId=vpc1.id, CidrBlock="10.0.0.0/27")
    reservation1 = ec2.create_instances(
        ImageId=EXAMPLE_AMI_ID, MinCount=1, MaxCount=1, SubnetId=subnet1.id
    )
    instance1 = reservation1[0]

    vpc2 = ec2.create_vpc(CidrBlock="10.1.0.0/16")
    subnet2 = ec2.create_subnet(VpcId=vpc2.id, CidrBlock="10.1.0.0/27")
    reservation2 = ec2.create_instances(
        ImageId=EXAMPLE_AMI_ID, MinCount=1, MaxCount=1, SubnetId=subnet2.id
    )
    instance2 = reservation2[0]

    res1 = client.describe_instances(Filters=[{"Name": "vpc-id", "Values": [vpc1.id]}])[
        "Reservations"
    ]
    res1.should.have.length_of(1)
    res1[0]["Instances"].should.have.length_of(1)
    res1[0]["Instances"][0]["InstanceId"].should.equal(instance1.id)
    res1[0]["Instances"][0]["VpcId"].should.equal(vpc1.id)
    res1[0]["Instances"][0]["SubnetId"].should.equal(subnet1.id)

    res2 = client.describe_instances(Filters=[{"Name": "vpc-id", "Values": [vpc2.id]}])[
        "Reservations"
    ]
    res2.should.have.length_of(1)
    res2[0]["Instances"].should.have.length_of(1)
    res2[0]["Instances"][0]["InstanceId"].should.equal(instance2.id)
    res2[0]["Instances"][0]["VpcId"].should.equal(vpc2.id)
    res2[0]["Instances"][0]["SubnetId"].should.equal(subnet2.id)


<<<<<<< HEAD
=======
@mock_ec2
def test_get_instances_filtering_by_dns_name():
    ec2 = boto3.resource("ec2", "us-west-1")
    client = boto3.client("ec2", "us-west-1")
    vpc1 = ec2.create_vpc(CidrBlock="10.0.0.0/16")
    subnet = ec2.create_subnet(VpcId=vpc1.id, CidrBlock="10.0.0.0/27")
    client.modify_subnet_attribute(
        SubnetId=subnet.id, MapPublicIpOnLaunch={"Value": True}
    )
    reservation1 = ec2.create_instances(
        ImageId=EXAMPLE_AMI_ID, MinCount=1, MaxCount=1, SubnetId=subnet.id
    )
    instance1 = reservation1[0]

    reservation2 = ec2.create_instances(
        ImageId=EXAMPLE_AMI_ID, MinCount=1, MaxCount=1, SubnetId=subnet.id
    )
    instance2 = reservation2[0]

    res1 = client.describe_instances(
        Filters=[{"Name": "dns-name", "Values": [instance1.public_dns_name]}]
    )["Reservations"]
    res1.should.have.length_of(1)
    res1[0]["Instances"].should.have.length_of(1)
    res1[0]["Instances"][0]["InstanceId"].should.equal(instance1.id)

    res2 = client.describe_instances(
        Filters=[{"Name": "dns-name", "Values": [instance2.public_dns_name]}]
    )["Reservations"]
    res2.should.have.length_of(1)
    res2[0]["Instances"].should.have.length_of(1)
    res2[0]["Instances"][0]["InstanceId"].should.equal(instance2.id)


# Has boto3 equivalent
@mock_ec2_deprecated
def test_get_instances_filtering_by_architecture():
    conn = boto.connect_ec2()
    conn.run_instances(EXAMPLE_AMI_ID, min_count=1)

    reservations = conn.get_all_reservations(filters={"architecture": "x86_64"})
    # get_all_reservations should return the instance
    reservations[0].instances.should.have.length_of(1)


>>>>>>> 3adb5ea8
@mock_ec2
def test_get_instances_filtering_by_architecture_boto3():
    ec2 = boto3.resource("ec2", region_name="us-west-1")
    client = boto3.client("ec2", region_name="us-west-1")
    ec2.create_instances(ImageId=EXAMPLE_AMI_ID, MinCount=1, MaxCount=1)

    reservations = client.describe_instances(
        Filters=[{"Name": "architecture", "Values": ["x86_64"]}]
    )["Reservations"]
    # get_all_reservations should return the instance
    reservations[0]["Instances"].should.have.length_of(1)


@mock_ec2
def test_get_instances_filtering_by_image_id():
    client = boto3.client("ec2", region_name="us-east-1")
    conn = boto3.resource("ec2", "us-east-1")
    conn.create_instances(ImageId=EXAMPLE_AMI_ID, MinCount=1, MaxCount=1)

    reservations = client.describe_instances(
        Filters=[{"Name": "image-id", "Values": [EXAMPLE_AMI_ID]}]
    )["Reservations"]
    assert len(reservations[0]["Instances"]) >= 1, "Should return just created instance"


@mock_ec2
def test_get_instances_filtering_by_account_id():
    client = boto3.client("ec2", region_name="us-east-1")
    conn = boto3.resource("ec2", "us-east-1")
    instance = conn.create_instances(ImageId=EXAMPLE_AMI_ID, MinCount=1, MaxCount=1)[0]

    instances = retrieve_all_instances(
        client, filters=[{"Name": "owner-id", "Values": [ACCOUNT_ID]}]
    )

    [i["InstanceId"] for i in instances].should.contain(instance.id)


@mock_ec2
def test_get_instances_filtering_by_private_dns():
    client = boto3.client("ec2", region_name="us-east-1")
    conn = boto3.resource("ec2", "us-east-1")
    conn.create_instances(
        ImageId=EXAMPLE_AMI_ID, MinCount=1, MaxCount=1, PrivateIpAddress="10.0.0.1"
    )
    reservations = client.describe_instances(
        Filters=[{"Name": "private-dns-name", "Values": ["ip-10-0-0-1.ec2.internal"]}]
    )["Reservations"]
    reservations[0]["Instances"].should.have.length_of(1)


@mock_ec2
def test_get_instances_filtering_by_ni_private_dns():
    client = boto3.client("ec2", region_name="us-west-2")
    conn = boto3.resource("ec2", "us-west-2")
    conn.create_instances(
        ImageId=EXAMPLE_AMI_ID, MinCount=1, MaxCount=1, PrivateIpAddress="10.0.0.1"
    )
    reservations = client.describe_instances(
        Filters=[
            {
                "Name": "network-interface.private-dns-name",
                "Values": ["ip-10-0-0-1.us-west-2.compute.internal"],
            }
        ]
    )["Reservations"]
    reservations[0]["Instances"].should.have.length_of(1)


@mock_ec2
def test_get_instances_filtering_by_instance_group_name():
    client = boto3.client("ec2", region_name="us-east-1")
    sec_group_name = str(uuid4())[0:6]
    client.create_security_group(Description="test", GroupName=sec_group_name)
    client.run_instances(
        ImageId=EXAMPLE_AMI_ID, MinCount=1, MaxCount=1, SecurityGroups=[sec_group_name]
    )
    reservations = client.describe_instances(
        Filters=[{"Name": "instance.group-name", "Values": [sec_group_name]}]
    )["Reservations"]
    reservations[0]["Instances"].should.have.length_of(1)


@mock_ec2
def test_get_instances_filtering_by_instance_group_id():
    client = boto3.client("ec2", region_name="us-east-1")
    sec_group_name = str(uuid4())[0:6]
    create_sg = client.create_security_group(
        Description="test", GroupName=sec_group_name
    )
    group_id = create_sg["GroupId"]
    client.run_instances(
        ImageId=EXAMPLE_AMI_ID, MinCount=1, MaxCount=1, SecurityGroups=[sec_group_name]
    )
    reservations = client.describe_instances(
        Filters=[{"Name": "instance.group-id", "Values": [group_id]}]
    )["Reservations"]
    reservations[0]["Instances"].should.have.length_of(1)


@mock_ec2
def test_get_instances_filtering_by_subnet_id():
    client = boto3.client("ec2", region_name="us-east-1")

    vpc_cidr = ipaddress.ip_network("192.168.42.0/24")
    subnet_cidr = ipaddress.ip_network("192.168.42.0/25")

    resp = client.create_vpc(CidrBlock=str(vpc_cidr),)
    vpc_id = resp["Vpc"]["VpcId"]

    resp = client.create_subnet(CidrBlock=str(subnet_cidr), VpcId=vpc_id)
    subnet_id = resp["Subnet"]["SubnetId"]

    client.run_instances(
        ImageId=EXAMPLE_AMI_ID, MaxCount=1, MinCount=1, SubnetId=subnet_id,
    )

    reservations = client.describe_instances(
        Filters=[{"Name": "subnet-id", "Values": [subnet_id]}]
    )["Reservations"]
    reservations.should.have.length_of(1)


@mock_ec2
def test_get_instances_filtering_by_tag_boto3():
    client = boto3.client("ec2", region_name="us-east-1")
    ec2 = boto3.resource("ec2", region_name="us-east-1")
    reservation = ec2.create_instances(ImageId=EXAMPLE_AMI_ID, MinCount=3, MaxCount=3)
    instance1, instance2, instance3 = reservation

    tag1_name = str(uuid4())[0:6]
    tag1_val = str(uuid4())
    tag2_name = str(uuid4())[0:6]
    tag2_val = str(uuid4())

    instance1.create_tags(Tags=[{"Key": tag1_name, "Value": tag1_val}])
    instance1.create_tags(Tags=[{"Key": tag2_name, "Value": tag2_val}])
    instance2.create_tags(Tags=[{"Key": tag1_name, "Value": tag1_val}])
    instance2.create_tags(Tags=[{"Key": tag2_name, "Value": "wrong value"}])
    instance3.create_tags(Tags=[{"Key": tag2_name, "Value": tag2_val}])

    res = client.describe_instances(
        Filters=[{"Name": "tag:tag0", "Values": ["value0"]}]
    )
    # describe_instances should return no instances
    res["Reservations"].should.have.length_of(0)

    res = client.describe_instances(
        Filters=[{"Name": f"tag:{tag1_name}", "Values": [tag1_val]}]
    )
    # describe_instances should return both instances with this tag value
    res["Reservations"].should.have.length_of(1)
    res["Reservations"][0]["Instances"].should.have.length_of(2)
    res["Reservations"][0]["Instances"][0]["InstanceId"].should.equal(instance1.id)
    res["Reservations"][0]["Instances"][1]["InstanceId"].should.equal(instance2.id)

    res = client.describe_instances(
        Filters=[
            {"Name": f"tag:{tag1_name}", "Values": [tag1_val]},
            {"Name": f"tag:{tag2_name}", "Values": [tag2_val]},
        ]
    )
    # describe_instances should return the instance with both tag values
    res["Reservations"].should.have.length_of(1)
    res["Reservations"][0]["Instances"].should.have.length_of(1)
    res["Reservations"][0]["Instances"][0]["InstanceId"].should.equal(instance1.id)

    res = client.describe_instances(
        Filters=[{"Name": f"tag:{tag2_name}", "Values": [tag2_val, "bogus"]}]
    )
    # describe_instances should return both instances with one of the
    # acceptable tag values
    res["Reservations"].should.have.length_of(1)
    res["Reservations"][0]["Instances"].should.have.length_of(2)
    res["Reservations"][0]["Instances"][0]["InstanceId"].should.equal(instance1.id)
    res["Reservations"][0]["Instances"][1]["InstanceId"].should.equal(instance3.id)


@mock_ec2
def test_get_instances_filtering_by_tag_value_boto3():
    client = boto3.client("ec2", region_name="us-east-1")
    ec2 = boto3.resource("ec2", region_name="us-east-1")
    reservation = ec2.create_instances(ImageId=EXAMPLE_AMI_ID, MinCount=3, MaxCount=3)
    instance1, instance2, instance3 = reservation

    tag1_name = str(uuid4())[0:6]
    tag1_val = str(uuid4())
    tag2_name = str(uuid4())[0:6]
    tag2_val = str(uuid4())
    instance1.create_tags(Tags=[{"Key": tag1_name, "Value": tag1_val}])
    instance1.create_tags(Tags=[{"Key": tag2_name, "Value": tag2_val}])
    instance2.create_tags(Tags=[{"Key": tag1_name, "Value": tag1_val}])
    instance2.create_tags(Tags=[{"Key": tag2_name, "Value": "wrong value"}])
    instance3.create_tags(Tags=[{"Key": tag2_name, "Value": tag2_val}])

    res = client.describe_instances(
        Filters=[{"Name": "tag-value", "Values": ["value0"]}]
    )
    # describe_instances should return no instances
    res["Reservations"].should.have.length_of(0)

    res = client.describe_instances(
        Filters=[{"Name": "tag-value", "Values": [tag1_val]}]
    )
    # describe_instances should return both instances with this tag value
    res["Reservations"].should.have.length_of(1)
    res["Reservations"][0]["Instances"].should.have.length_of(2)
    res["Reservations"][0]["Instances"][0]["InstanceId"].should.equal(instance1.id)
    res["Reservations"][0]["Instances"][1]["InstanceId"].should.equal(instance2.id)

    res = client.describe_instances(
        Filters=[{"Name": "tag-value", "Values": [tag2_val, tag1_val]}]
    )
    # describe_instances should return both instances with one of the
    # acceptable tag values
    res["Reservations"].should.have.length_of(1)
    res["Reservations"][0]["Instances"].should.have.length_of(3)
    res["Reservations"][0]["Instances"][0]["InstanceId"].should.equal(instance1.id)
    res["Reservations"][0]["Instances"][1]["InstanceId"].should.equal(instance2.id)
    res["Reservations"][0]["Instances"][2]["InstanceId"].should.equal(instance3.id)

    res = client.describe_instances(
        Filters=[{"Name": "tag-value", "Values": [tag2_val, "bogus"]}]
    )
    # describe_instances should return both instances with one of the
    # acceptable tag values
    res["Reservations"].should.have.length_of(1)
    res["Reservations"][0]["Instances"].should.have.length_of(2)
    res["Reservations"][0]["Instances"][0]["InstanceId"].should.equal(instance1.id)
    res["Reservations"][0]["Instances"][1]["InstanceId"].should.equal(instance3.id)


@mock_ec2
def test_get_instances_filtering_by_tag_name_boto3():
    client = boto3.client("ec2", region_name="us-east-1")
    ec2 = boto3.resource("ec2", region_name="us-east-1")
    reservation = ec2.create_instances(ImageId=EXAMPLE_AMI_ID, MinCount=3, MaxCount=3)
    instance1, instance2, instance3 = reservation

    tag1 = str(uuid4())
    tag3 = str(uuid4())

    instance1.create_tags(Tags=[{"Key": tag1, "Value": ""}])
    instance1.create_tags(Tags=[{"Key": "tag2", "Value": ""}])
    instance2.create_tags(Tags=[{"Key": tag1, "Value": ""}])
    instance2.create_tags(Tags=[{"Key": "tag2X", "Value": ""}])
    instance3.create_tags(Tags=[{"Key": tag3, "Value": ""}])

    res = client.describe_instances(Filters=[{"Name": "tag-key", "Values": ["tagX"]}])
    # describe_instances should return no instances
    res["Reservations"].should.have.length_of(0)

    res = client.describe_instances(Filters=[{"Name": "tag-key", "Values": [tag1]}])
    # describe_instances should return both instances with this tag value
    res["Reservations"].should.have.length_of(1)
    res["Reservations"][0]["Instances"].should.have.length_of(2)
    res["Reservations"][0]["Instances"][0]["InstanceId"].should.equal(instance1.id)
    res["Reservations"][0]["Instances"][1]["InstanceId"].should.equal(instance2.id)

    res = client.describe_instances(
        Filters=[{"Name": "tag-key", "Values": [tag1, tag3]}]
    )
    # describe_instances should return both instances with one of the
    # acceptable tag values
    res["Reservations"].should.have.length_of(1)
    res["Reservations"][0]["Instances"].should.have.length_of(3)
    res["Reservations"][0]["Instances"][0]["InstanceId"].should.equal(instance1.id)
    res["Reservations"][0]["Instances"][1]["InstanceId"].should.equal(instance2.id)
    res["Reservations"][0]["Instances"][2]["InstanceId"].should.equal(instance3.id)


@mock_ec2
def test_instance_start_and_stop_boto3():
    client = boto3.client("ec2", region_name="us-east-1")
    ec2 = boto3.resource("ec2", region_name="us-east-1")
    reservation = ec2.create_instances(ImageId=EXAMPLE_AMI_ID, MinCount=2, MaxCount=2)
    instance1, instance2 = reservation

    instance_ids = [instance1.id, instance2.id]

    with pytest.raises(ClientError) as ex:
        client.stop_instances(InstanceIds=instance_ids, DryRun=True)
    ex.value.response["Error"]["Code"].should.equal("DryRunOperation")
    ex.value.response["ResponseMetadata"]["HTTPStatusCode"].should.equal(412)
    ex.value.response["Error"]["Message"].should.equal(
        "An error occurred (DryRunOperation) when calling the StopInstance operation: Request would have succeeded, but DryRun flag is set"
    )

    stopped_instances = client.stop_instances(InstanceIds=instance_ids)[
        "StoppingInstances"
    ]

    for instance in stopped_instances:
        instance["PreviousState"].should.equal({"Code": 16, "Name": "running"})
        instance["CurrentState"].should.equal({"Code": 64, "Name": "stopping"})

    instance1.reload()
    instance1.state.should.equal({"Code": 80, "Name": "stopped"})

    with pytest.raises(ClientError) as ex:
        client.start_instances(InstanceIds=[instance1.id], DryRun=True)
    ex.value.response["Error"]["Code"].should.equal("DryRunOperation")
    ex.value.response["ResponseMetadata"]["HTTPStatusCode"].should.equal(412)
    ex.value.response["Error"]["Message"].should.equal(
        "An error occurred (DryRunOperation) when calling the StartInstance operation: Request would have succeeded, but DryRun flag is set"
    )

    instance1.reload()
    # The DryRun-operation did not change anything
    instance1.state.should.equal({"Code": 80, "Name": "stopped"})

    started_instances = client.start_instances(InstanceIds=[instance1.id])[
        "StartingInstances"
    ]
    started_instances[0]["CurrentState"].should.equal({"Code": 0, "Name": "pending"})
    # TODO: The PreviousState is hardcoded to 'running' atm
    # started_instances[0]["PreviousState"].should.equal({'Code': 80, 'Name': 'stopped'})


@mock_ec2
def test_instance_reboot_boto3():
    ec2 = boto3.resource("ec2", region_name="us-east-1")
    response = ec2.create_instances(ImageId=EXAMPLE_AMI_ID, MinCount=1, MaxCount=1)
    instance = response[0]
    instance.state.should.equal({"Code": 0, "Name": "pending"})
    instance.reload()
    instance.state.should.equal({"Code": 16, "Name": "running"})

    with pytest.raises(ClientError) as ex:
        instance.reboot(DryRun=True)
    ex.value.response["Error"]["Code"].should.equal("DryRunOperation")
    ex.value.response["ResponseMetadata"]["HTTPStatusCode"].should.equal(412)
    ex.value.response["Error"]["Message"].should.equal(
        "An error occurred (DryRunOperation) when calling the RebootInstance operation: Request would have succeeded, but DryRun flag is set"
    )

    instance.state.should.equal({"Code": 16, "Name": "running"})

    instance.reboot()
    instance.state.should.equal({"Code": 16, "Name": "running"})


@mock_ec2
def test_instance_attribute_instance_type_boto3():
    ec2 = boto3.resource("ec2", region_name="us-east-1")
    response = ec2.create_instances(ImageId=EXAMPLE_AMI_ID, MinCount=1, MaxCount=1)
    instance = response[0]
    instance.instance_type.should.equal("m1.small")

    with pytest.raises(ClientError) as ex:
        instance.modify_attribute(InstanceType={"Value": "m1.medium"}, DryRun=True)
    ex.value.response["Error"]["Code"].should.equal("DryRunOperation")
    ex.value.response["ResponseMetadata"]["HTTPStatusCode"].should.equal(412)
    ex.value.response["Error"]["Message"].should.equal(
        "An error occurred (DryRunOperation) when calling the ModifyInstanceType operation: Request would have succeeded, but DryRun flag is set"
    )

    instance.modify_attribute(InstanceType={"Value": "m1.medium"})

    instance.instance_type.should.equal("m1.medium")
    instance.describe_attribute(Attribute="instanceType")["InstanceType"].should.equal(
        {"Value": "m1.medium"}
    )


@mock_ec2
def test_modify_instance_attribute_security_groups_boto3():
    ec2 = boto3.resource("ec2", region_name="us-east-1")
    response = ec2.create_instances(ImageId=EXAMPLE_AMI_ID, MinCount=1, MaxCount=1)
    instance = response[0]
    old_groups = instance.describe_attribute(Attribute="groupSet")["Groups"]
    old_groups.should.equal([])

    sg_id = ec2.create_security_group(
        GroupName=str(uuid4()), Description="this is a test security group"
    ).id
    sg_id2 = ec2.create_security_group(
        GroupName=str(uuid4()), Description="this is a test security group 2"
    ).id

    with pytest.raises(ClientError) as ex:
        instance.modify_attribute(Groups=[sg_id, sg_id2], DryRun=True)
    ex.value.response["Error"]["Code"].should.equal("DryRunOperation")
    ex.value.response["ResponseMetadata"]["HTTPStatusCode"].should.equal(412)
    ex.value.response["Error"]["Message"].should.equal(
        "An error occurred (DryRunOperation) when calling the ModifyInstanceSecurityGroups operation: Request would have succeeded, but DryRun flag is set"
    )

    instance.modify_attribute(Groups=[sg_id, sg_id2])

    new_groups = instance.describe_attribute(Attribute="groupSet")["Groups"]
    new_groups.should.have.length_of(2)
    new_groups.should.contain({"GroupId": sg_id})
    new_groups.should.contain({"GroupId": sg_id2})


@mock_ec2
def test_instance_attribute_user_data_boto3():
    ec2 = boto3.resource("ec2", region_name="us-east-1")
    res = ec2.create_instances(ImageId=EXAMPLE_AMI_ID, MinCount=1, MaxCount=1)
    instance = res[0]

    with pytest.raises(ClientError) as ex:
        instance.modify_attribute(
            UserData={"Value": "this is my user data"}, DryRun=True
        )
    ex.value.response["Error"]["Code"].should.equal("DryRunOperation")
    ex.value.response["ResponseMetadata"]["HTTPStatusCode"].should.equal(412)
    ex.value.response["Error"]["Message"].should.equal(
        "An error occurred (DryRunOperation) when calling the ModifyUserData operation: Request would have succeeded, but DryRun flag is set"
    )

    instance.modify_attribute(UserData={"Value": "this is my user data"})

    attribute = instance.describe_attribute(Attribute="userData")["UserData"]
    retrieved_user_data = attribute["Value"].encode("utf-8")
    decode_method(retrieved_user_data).should.equal(b"this is my user data")


@mock_ec2
def test_instance_attribute_source_dest_check_boto3():
    ec2 = boto3.resource("ec2", region_name="us-west-1")
    instance = ec2.create_instances(ImageId=EXAMPLE_AMI_ID, MinCount=1, MaxCount=1)[0]

    instance_attribute = instance.describe_attribute(Attribute="sourceDestCheck")
    instance_attribute.get("SourceDestCheck").should.equal({"Value": True})

    # Set to false (note: Boto converts bool to string, eg 'false')

    with pytest.raises(ClientError) as ex:
        instance.modify_attribute(SourceDestCheck={"Value": False}, DryRun=True)
    ex.value.response["Error"]["Code"].should.equal("DryRunOperation")
    ex.value.response["ResponseMetadata"]["HTTPStatusCode"].should.equal(412)
    ex.value.response["Error"]["Message"].should.equal(
        "An error occurred (DryRunOperation) when calling the ModifySourceDestCheck operation: Request would have succeeded, but DryRun flag is set"
    )

    instance.modify_attribute(SourceDestCheck={"Value": False})

    instance_attribute = instance.describe_attribute(Attribute="sourceDestCheck")
    instance_attribute.get("SourceDestCheck").should.equal({"Value": False})

    # Set back to true
    instance.modify_attribute(SourceDestCheck={"Value": True})

    instance_attribute = instance.describe_attribute(Attribute="sourceDestCheck")
    instance_attribute.get("SourceDestCheck").should.equal({"Value": True})


@mock_ec2
def test_user_data_with_run_instance_boto3():
    user_data = b"some user data"
    ec2 = boto3.resource("ec2", region_name="us-east-1")
    instance = ec2.create_instances(
        ImageId=EXAMPLE_AMI_ID, MinCount=1, MaxCount=1, UserData=user_data
    )[0]

    attribute = instance.describe_attribute(Attribute="userData")["UserData"]
    retrieved_user_data = attribute["Value"].encode("utf-8")
    decoded_user_data = decode_method(retrieved_user_data)
    decoded_user_data.should.equal(b"some user data")


@mock_ec2
def test_run_instance_with_security_group_name_boto3():
    ec2 = boto3.resource("ec2", region_name="us-east-1")

    sec_group_name = str(uuid4())[0:6]

    with pytest.raises(ClientError) as ex:
        ec2.create_security_group(
            GroupName=sec_group_name, Description="d", DryRun=True
        )
    ex.value.response["Error"]["Code"].should.equal("DryRunOperation")
    ex.value.response["ResponseMetadata"]["HTTPStatusCode"].should.equal(412)
    ex.value.response["Error"]["Message"].should.equal(
        "An error occurred (DryRunOperation) when calling the CreateSecurityGroup operation: Request would have succeeded, but DryRun flag is set"
    )

    group = ec2.create_security_group(
        GroupName=sec_group_name, Description="some description"
    )

    res = ec2.create_instances(
        ImageId=EXAMPLE_AMI_ID, MinCount=1, MaxCount=1, SecurityGroups=[sec_group_name]
    )
    instance = res[0]

    instance.security_groups.should.equal(
        [{"GroupName": sec_group_name, "GroupId": group.id}]
    )


@mock_ec2
def test_run_instance_with_security_group_id_boto3():
    ec2 = boto3.resource("ec2", region_name="us-east-1")
    sec_group_name = str(uuid4())
    group = ec2.create_security_group(
        GroupName=sec_group_name, Description="some description"
    )
    instance = ec2.create_instances(
        ImageId=EXAMPLE_AMI_ID, MinCount=1, MaxCount=1, SecurityGroupIds=[group.id]
    )[0]

    instance.security_groups.should.equal(
        [{"GroupName": sec_group_name, "GroupId": group.id}]
    )


@mock_ec2
def test_run_instance_with_instance_type_boto3():
    ec2 = boto3.resource("ec2", region_name="us-east-1")
    instance = ec2.create_instances(
        ImageId=EXAMPLE_AMI_ID, MinCount=1, MaxCount=1, InstanceType="t1.micro"
    )[0]

    instance.instance_type.should.equal("t1.micro")


@mock_ec2
def test_run_instance_with_default_placement_boto3():
    ec2 = boto3.resource("ec2", region_name="us-east-1")
    instance = ec2.create_instances(ImageId=EXAMPLE_AMI_ID, MinCount=1, MaxCount=1)[0]

    instance.placement.should.have.key("AvailabilityZone").equal("us-east-1a")


@mock_ec2
def test_run_instance_with_placement_boto3():
    ec2 = boto3.resource("ec2", region_name="us-east-1")
    instance = ec2.create_instances(
        ImageId=EXAMPLE_AMI_ID,
        MinCount=1,
        MaxCount=1,
        Placement={"AvailabilityZone": "us-east-1b"},
    )[0]

    instance.placement.should.have.key("AvailabilityZone").equal("us-east-1b")


@mock_ec2
def test_run_instance_with_subnet_boto3():
    client = boto3.client("ec2", region_name="eu-central-1")

    ip_networks = [
        (ipaddress.ip_network("10.0.0.0/16"), ipaddress.ip_network("10.0.99.0/24")),
        (
            ipaddress.ip_network("192.168.42.0/24"),
            ipaddress.ip_network("192.168.42.0/25"),
        ),
    ]

    # Tests instances are created with the correct IPs
    for vpc_cidr, subnet_cidr in ip_networks:
        resp = client.create_vpc(
            CidrBlock=str(vpc_cidr),
            AmazonProvidedIpv6CidrBlock=False,
            DryRun=False,
            InstanceTenancy="default",
        )
        vpc_id = resp["Vpc"]["VpcId"]

        resp = client.create_subnet(CidrBlock=str(subnet_cidr), VpcId=vpc_id)
        subnet_id = resp["Subnet"]["SubnetId"]

        resp = client.run_instances(
            ImageId=EXAMPLE_AMI_ID, MaxCount=1, MinCount=1, SubnetId=subnet_id
        )
        instance = resp["Instances"][0]
        instance["SubnetId"].should.equal(subnet_id)

        priv_ipv4 = ipaddress.ip_address(str(instance["PrivateIpAddress"]))
        subnet_cidr.should.contain(priv_ipv4)


@mock_ec2
def test_run_instance_with_specified_private_ipv4():
    client = boto3.client("ec2", region_name="eu-central-1")

    vpc_cidr = ipaddress.ip_network("192.168.42.0/24")
    subnet_cidr = ipaddress.ip_network("192.168.42.0/25")

    resp = client.create_vpc(
        CidrBlock=str(vpc_cidr),
        AmazonProvidedIpv6CidrBlock=False,
        DryRun=False,
        InstanceTenancy="default",
    )
    vpc_id = resp["Vpc"]["VpcId"]

    resp = client.create_subnet(CidrBlock=str(subnet_cidr), VpcId=vpc_id)
    subnet_id = resp["Subnet"]["SubnetId"]

    resp = client.run_instances(
        ImageId=EXAMPLE_AMI_ID,
        MaxCount=1,
        MinCount=1,
        SubnetId=subnet_id,
        PrivateIpAddress="192.168.42.5",
    )
    instance = resp["Instances"][0]
    instance["SubnetId"].should.equal(subnet_id)
    instance["PrivateIpAddress"].should.equal("192.168.42.5")


@mock_ec2
def test_run_instance_mapped_public_ipv4():
    client = boto3.client("ec2", region_name="eu-central-1")

    vpc_cidr = ipaddress.ip_network("192.168.42.0/24")
    subnet_cidr = ipaddress.ip_network("192.168.42.0/25")

    resp = client.create_vpc(
        CidrBlock=str(vpc_cidr),
        AmazonProvidedIpv6CidrBlock=False,
        DryRun=False,
        InstanceTenancy="default",
    )
    vpc_id = resp["Vpc"]["VpcId"]

    resp = client.create_subnet(CidrBlock=str(subnet_cidr), VpcId=vpc_id)
    subnet_id = resp["Subnet"]["SubnetId"]
    client.modify_subnet_attribute(
        SubnetId=subnet_id, MapPublicIpOnLaunch={"Value": True}
    )

    resp = client.run_instances(
        ImageId=EXAMPLE_AMI_ID, MaxCount=1, MinCount=1, SubnetId=subnet_id
    )
    instance = resp["Instances"][0]
    instance.should.contain("PublicDnsName")
    instance.should.contain("PublicIpAddress")
    len(instance["PublicDnsName"]).should.be.greater_than(0)
    len(instance["PublicIpAddress"]).should.be.greater_than(0)


@mock_ec2
def test_run_instance_with_nic_autocreated_boto3():
    ec2 = boto3.resource("ec2", "us-west-1")
    client = boto3.client("ec2", "us-west-1")
    vpc = ec2.create_vpc(CidrBlock="10.0.0.0/16")
    subnet = ec2.create_subnet(VpcId=vpc.id, CidrBlock="10.0.0.0/18")
    security_group1 = ec2.create_security_group(
        GroupName=str(uuid4()), Description="n/a"
    )
    security_group2 = ec2.create_security_group(
        GroupName=str(uuid4()), Description="n/a"
    )
    private_ip = "10.0.0.1"

    instance = ec2.create_instances(
        ImageId=EXAMPLE_AMI_ID,
        MinCount=1,
        MaxCount=1,
        SubnetId=subnet.id,
        SecurityGroups=[security_group1.group_name],
        SecurityGroupIds=[security_group2.group_id],
        PrivateIpAddress=private_ip,
    )[0]

    instance_eni = instance.network_interfaces_attribute
    instance_eni.should.have.length_of(1)

    nii = instance_eni[0]["NetworkInterfaceId"]

    my_enis = client.describe_network_interfaces(NetworkInterfaceIds=[nii])[
        "NetworkInterfaces"
    ]
    my_enis.should.have.length_of(1)
    eni = my_enis[0]

    instance.subnet_id.should.equal(subnet.id)
    instance.security_groups.should.have.length_of(2)
    set([group["GroupId"] for group in instance.security_groups]).should.equal(
        set([security_group1.id, security_group2.id])
    )

    eni["SubnetId"].should.equal(subnet.id)
    eni["Groups"].should.have.length_of(2)
    set([group["GroupId"] for group in eni["Groups"]]).should.equal(
        set([security_group1.id, security_group2.id])
    )
    eni["PrivateIpAddresses"].should.have.length_of(1)
    eni["PrivateIpAddresses"][0]["PrivateIpAddress"].should.equal(private_ip)


@mock_ec2
def test_run_instance_with_nic_preexisting_boto3():
    ec2 = boto3.resource("ec2", "us-west-1")
    client = boto3.client("ec2", "us-west-1")
    vpc = ec2.create_vpc(CidrBlock="10.0.0.0/16")
    subnet = ec2.create_subnet(VpcId=vpc.id, CidrBlock="10.0.0.0/18")
    security_group1 = ec2.create_security_group(
        GroupName=str(uuid4()), Description="n/a"
    )
    security_group2 = ec2.create_security_group(
        GroupName=str(uuid4()), Description="n/a"
    )
    private_ip = "54.0.0.1"
    eni = ec2.create_network_interface(
        SubnetId=subnet.id,
        PrivateIpAddress=private_ip,
        Groups=[security_group1.group_id],
    )

    instance = ec2.create_instances(
        ImageId=EXAMPLE_AMI_ID,
        MinCount=1,
        MaxCount=1,
        NetworkInterfaces=[{"DeviceIndex": 0, "NetworkInterfaceId": eni.id,}],
        SecurityGroupIds=[security_group2.group_id],
    )[0]

    instance.subnet_id.should.equal(subnet.id)

    nii = instance.network_interfaces_attribute[0]["NetworkInterfaceId"]

    all_enis = client.describe_network_interfaces(NetworkInterfaceIds=[nii])[
        "NetworkInterfaces"
    ]
    all_enis.should.have.length_of(1)

    instance_enis = instance.network_interfaces_attribute
    instance_enis.should.have.length_of(1)
    instance_eni = instance_enis[0]
    instance_eni["NetworkInterfaceId"].should.equal(eni.id)

    instance_eni["SubnetId"].should.equal(subnet.id)
    instance_eni["Groups"].should.have.length_of(2)
    set([group["GroupId"] for group in instance_eni["Groups"]]).should.equal(
        set([security_group1.id, security_group2.id])
    )
    instance_eni["PrivateIpAddresses"].should.have.length_of(1)
    instance_eni["PrivateIpAddresses"][0]["PrivateIpAddress"].should.equal(private_ip)


@mock_ec2
def test_instance_with_nic_attach_detach_boto3():
    ec2 = boto3.resource("ec2", "us-west-1")
    client = boto3.client("ec2", "us-west-1")
    vpc = ec2.create_vpc(CidrBlock="10.0.0.0/16")
    subnet = ec2.create_subnet(VpcId=vpc.id, CidrBlock="10.0.0.0/18")
    security_group1 = ec2.create_security_group(
        GroupName=str(uuid4()), Description="n/a"
    )
    security_group2 = ec2.create_security_group(
        GroupName=str(uuid4()), Description="n/a"
    )

    instance = ec2.create_instances(
        ImageId=EXAMPLE_AMI_ID,
        MinCount=1,
        MaxCount=1,
        SecurityGroupIds=[security_group1.group_id],
    )[0]

    eni = ec2.create_network_interface(SubnetId=subnet.id, Groups=[security_group2.id])
    eni_id = eni.id

    # Check initial instance and ENI data
    instance.network_interfaces_attribute.should.have.length_of(1)

    eni.groups.should.have.length_of(1)
    set([group["GroupId"] for group in eni.groups]).should.equal(
        set([security_group2.id])
    )

    # Attach
    with pytest.raises(ClientError) as ex:
        client.attach_network_interface(
            NetworkInterfaceId=eni_id,
            InstanceId=instance.id,
            DeviceIndex=1,
            DryRun=True,
        )
    ex.value.response["ResponseMetadata"]["HTTPStatusCode"].should.equal(412)
    ex.value.response["Error"]["Code"].should.equal("DryRunOperation")
    ex.value.response["Error"]["Message"].should.equal(
        "An error occurred (DryRunOperation) when calling the AttachNetworkInterface operation: Request would have succeeded, but DryRun flag is set"
    )

    client.attach_network_interface(
        NetworkInterfaceId=eni_id, InstanceId=instance.id, DeviceIndex=1
    )

    # Check attached instance and ENI data
    instance.reload()
    instance.network_interfaces_attribute.should.have.length_of(2)
    instance_eni = instance.network_interfaces_attribute[1]
    instance_eni["NetworkInterfaceId"].should.equal(eni_id)
    instance_eni["Groups"].should.have.length_of(2)
    set([group["GroupId"] for group in instance_eni["Groups"]]).should.equal(
        set([security_group1.id, security_group2.id])
    )

    eni = client.describe_network_interfaces(
        Filters=[{"Name": "network-interface-id", "Values": [eni_id]}]
    )["NetworkInterfaces"][0]
    eni["Groups"].should.have.length_of(2)
    set([group["GroupId"] for group in eni["Groups"]]).should.equal(
        set([security_group1.id, security_group2.id])
    )

    # Detach
    with pytest.raises(ClientError) as ex:
        client.detach_network_interface(
            AttachmentId=instance_eni["Attachment"]["AttachmentId"], DryRun=True
        )
    ex.value.response["ResponseMetadata"]["HTTPStatusCode"].should.equal(412)
    ex.value.response["Error"]["Code"].should.equal("DryRunOperation")
    ex.value.response["Error"]["Message"].should.equal(
        "An error occurred (DryRunOperation) when calling the DetachNetworkInterface operation: Request would have succeeded, but DryRun flag is set"
    )

    client.detach_network_interface(
        AttachmentId=instance_eni["Attachment"]["AttachmentId"]
    )

    # Check detached instance and ENI data
    instance.reload()
    instance.network_interfaces_attribute.should.have.length_of(1)

    eni = client.describe_network_interfaces(
        Filters=[{"Name": "network-interface-id", "Values": [eni_id]}]
    )["NetworkInterfaces"][0]
    eni["Groups"].should.have.length_of(1)
    set([group["GroupId"] for group in eni["Groups"]]).should.equal(
        set([security_group2.id])
    )

    # Detach with invalid attachment ID
    with pytest.raises(ClientError) as ex:
        client.detach_network_interface(AttachmentId="eni-attach-1234abcd")
    ex.value.response["ResponseMetadata"]["HTTPStatusCode"].should.equal(400)
    ex.value.response["ResponseMetadata"].should.have.key("RequestId")
    ex.value.response["Error"]["Code"].should.equal("InvalidAttachmentID.NotFound")


@mock_ec2
def test_ec2_classic_has_public_ip_address_boto3():
    ec2 = boto3.resource("ec2", region_name="us-east-1")
    instance = ec2.create_instances(ImageId=EXAMPLE_AMI_ID, MinCount=1, MaxCount=1)[0]
    instance.public_ip_address.should_not.equal(None)
    instance.public_dns_name.should.contain(
        instance.public_ip_address.replace(".", "-")
    )
    instance.private_ip_address.should_not.equal(None)
    instance.private_dns_name.should.contain(
        instance.private_ip_address.replace(".", "-")
    )


@mock_ec2
def test_run_instance_with_keypair_boto3():
    ec2 = boto3.resource("ec2", region_name="us-east-1")
    instance = ec2.create_instances(
        ImageId=EXAMPLE_AMI_ID, MinCount=1, MaxCount=1, KeyName="keypair_name"
    )[0]

    instance.key_name.should.equal("keypair_name")


@mock_ec2
def test_run_instance_with_block_device_mappings():
    ec2_client = boto3.client("ec2", region_name="us-east-1")

    kwargs = {
        "MinCount": 1,
        "MaxCount": 1,
        "ImageId": EXAMPLE_AMI_ID,
        "KeyName": "the_key",
        "InstanceType": "t1.micro",
        "BlockDeviceMappings": [{"DeviceName": "/dev/sda2", "Ebs": {"VolumeSize": 50}}],
    }

    instance_id = ec2_client.run_instances(**kwargs)["Instances"][0]["InstanceId"]

    instances = ec2_client.describe_instances(InstanceIds=[instance_id])
    volume = instances["Reservations"][0]["Instances"][0]["BlockDeviceMappings"][0][
        "Ebs"
    ]

    volumes = ec2_client.describe_volumes(VolumeIds=[volume["VolumeId"]])
    volumes["Volumes"][0]["Size"].should.equal(50)


@mock_ec2
def test_run_instance_with_block_device_mappings_missing_ebs():
    ec2_client = boto3.client("ec2", region_name="us-east-1")

    kwargs = {
        "MinCount": 1,
        "MaxCount": 1,
        "ImageId": EXAMPLE_AMI_ID,
        "KeyName": "the_key",
        "InstanceType": "t1.micro",
        "BlockDeviceMappings": [{"DeviceName": "/dev/sda2"}],
    }
    with pytest.raises(ClientError) as ex:
        ec2_client.run_instances(**kwargs)

    ex.value.response["Error"]["Code"].should.equal("MissingParameter")
    ex.value.response["ResponseMetadata"]["HTTPStatusCode"].should.equal(400)
    ex.value.response["Error"]["Message"].should.equal(
        "The request must contain the parameter ebs"
    )


@mock_ec2
def test_run_instance_with_block_device_mappings_missing_size():
    ec2_client = boto3.client("ec2", region_name="us-east-1")

    kwargs = {
        "MinCount": 1,
        "MaxCount": 1,
        "ImageId": EXAMPLE_AMI_ID,
        "KeyName": "the_key",
        "InstanceType": "t1.micro",
        "BlockDeviceMappings": [
            {"DeviceName": "/dev/sda2", "Ebs": {"VolumeType": "standard"}}
        ],
    }
    with pytest.raises(ClientError) as ex:
        ec2_client.run_instances(**kwargs)

    ex.value.response["Error"]["Code"].should.equal("MissingParameter")
    ex.value.response["ResponseMetadata"]["HTTPStatusCode"].should.equal(400)
    ex.value.response["Error"]["Message"].should.equal(
        "The request must contain the parameter size or snapshotId"
    )


@mock_ec2
def test_run_instance_with_block_device_mappings_from_snapshot():
    ec2_client = boto3.client("ec2", region_name="us-east-1")
    ec2_resource = boto3.resource("ec2", region_name="us-east-1")
    volume_details = {
        "AvailabilityZone": "1a",
        "Size": 30,
    }

    volume = ec2_resource.create_volume(**volume_details)
    snapshot = volume.create_snapshot()
    kwargs = {
        "MinCount": 1,
        "MaxCount": 1,
        "ImageId": EXAMPLE_AMI_ID,
        "KeyName": "the_key",
        "InstanceType": "t1.micro",
        "BlockDeviceMappings": [
            {"DeviceName": "/dev/sda2", "Ebs": {"SnapshotId": snapshot.snapshot_id}}
        ],
    }

    resp = ec2_client.run_instances(**kwargs)
    instance_id = resp["Instances"][0]["InstanceId"]

    instances = ec2_client.describe_instances(InstanceIds=[instance_id])
    volume = instances["Reservations"][0]["Instances"][0]["BlockDeviceMappings"][0][
        "Ebs"
    ]

    volumes = ec2_client.describe_volumes(VolumeIds=[volume["VolumeId"]])

    volumes["Volumes"][0]["Size"].should.equal(30)
    volumes["Volumes"][0]["SnapshotId"].should.equal(snapshot.snapshot_id)


@mock_ec2
def test_describe_instance_status_no_instances_boto3():
    if settings.TEST_SERVER_MODE:
        raise SkipTest("ServerMode is not guaranteed to be empty")
    client = boto3.client("ec2", region_name="us-east-1")
    all_status = client.describe_instance_status()["InstanceStatuses"]
    all_status.should.have.length_of(0)


@mock_ec2
def test_describe_instance_status_with_instances_boto3():
    client = boto3.client("ec2", region_name="us-east-1")
    ec2 = boto3.resource("ec2", region_name="us-east-1")
    instance = ec2.create_instances(ImageId=EXAMPLE_AMI_ID, MinCount=1, MaxCount=1)[0]

    all_status = client.describe_instance_status()["InstanceStatuses"]
    instance_ids = [s["InstanceId"] for s in all_status]
    instance_ids.should.contain(instance.id)

    my_status = [s for s in all_status if s["InstanceId"] == instance.id][0]
    my_status["InstanceStatus"]["Status"].should.equal("ok")
    my_status["SystemStatus"]["Status"].should.equal("ok")


@mock_ec2
def test_describe_instance_status_with_instance_filter_deprecated_boto3():
    ec2 = boto3.resource("ec2", region_name="us-east-1")
    client = boto3.client("ec2", region_name="us-east-1")

    # We want to filter based on this one
    instance = ec2.create_instances(ImageId=EXAMPLE_AMI_ID, MinCount=1, MaxCount=1)[0]

    # This is just to setup the test
    ec2.create_instances(ImageId=EXAMPLE_AMI_ID, MinCount=1, MaxCount=1)

    all_status = client.describe_instance_status(InstanceIds=[instance.id])[
        "InstanceStatuses"
    ]
    all_status.should.have.length_of(1)
    all_status[0]["InstanceId"].should.equal(instance.id)

    # Call get_all_instance_status with a bad id should raise an error
    with pytest.raises(ClientError) as ex:
        client.describe_instance_status(InstanceIds=[instance.id, "i-1234abcd"])
    ex.value.response["ResponseMetadata"]["HTTPStatusCode"].should.equal(400)
    ex.value.response["ResponseMetadata"].should.have.key("RequestId")
    ex.value.response["Error"]["Code"].should.equal("InvalidInstanceID.NotFound")


@mock_ec2
def test_describe_instance_credit_specifications():
    conn = boto3.client("ec2", region_name="us-west-1")

    # We want to filter based on this one
    reservation = conn.run_instances(ImageId=EXAMPLE_AMI_ID, MinCount=1, MaxCount=1)
    result = conn.describe_instance_credit_specifications(
        InstanceIds=[reservation["Instances"][0]["InstanceId"]]
    )
    assert (
        result["InstanceCreditSpecifications"][0]["InstanceId"]
        == reservation["Instances"][0]["InstanceId"]
    )


@mock_ec2
def test_describe_instance_status_with_instance_filter():
    conn = boto3.client("ec2", region_name="us-west-1")

    # We want to filter based on this one
    reservation = conn.run_instances(ImageId=EXAMPLE_AMI_ID, MinCount=3, MaxCount=3)
    instance1 = reservation["Instances"][0]
    instance2 = reservation["Instances"][1]
    instance3 = reservation["Instances"][2]
    conn.stop_instances(InstanceIds=[instance1["InstanceId"]])
    stopped_instance_ids = [instance1["InstanceId"]]
    running_instance_ids = sorted([instance2["InstanceId"], instance3["InstanceId"]])
    all_instance_ids = sorted(stopped_instance_ids + running_instance_ids)

    # Filter instance using the state name
    state_name_filter = {
        "running_and_stopped": [
            {"Name": "instance-state-name", "Values": ["running", "stopped"]}
        ],
        "running": [{"Name": "instance-state-name", "Values": ["running"]}],
        "stopped": [{"Name": "instance-state-name", "Values": ["stopped"]}],
    }

    found_statuses = conn.describe_instance_status(
        IncludeAllInstances=True, Filters=state_name_filter["running_and_stopped"]
    )["InstanceStatuses"]
    found_instance_ids = [status["InstanceId"] for status in found_statuses]
    for _id in all_instance_ids:
        found_instance_ids.should.contain(_id)

    found_statuses = conn.describe_instance_status(
        IncludeAllInstances=True, Filters=state_name_filter["running"]
    )["InstanceStatuses"]
    found_instance_ids = [status["InstanceId"] for status in found_statuses]
    for _id in stopped_instance_ids:
        found_instance_ids.shouldnt.contain(_id)
    for _id in running_instance_ids:
        found_instance_ids.should.contain(_id)

    found_statuses = conn.describe_instance_status(
        IncludeAllInstances=True, Filters=state_name_filter["stopped"]
    )["InstanceStatuses"]
    found_instance_ids = [status["InstanceId"] for status in found_statuses]
    for _id in stopped_instance_ids:
        found_instance_ids.should.contain(_id)
    for _id in running_instance_ids:
        found_instance_ids.shouldnt.contain(_id)

    # Filter instance using the state code
    state_code_filter = {
        "running_and_stopped": [
            {"Name": "instance-state-code", "Values": ["16", "80"]}
        ],
        "running": [{"Name": "instance-state-code", "Values": ["16"]}],
        "stopped": [{"Name": "instance-state-code", "Values": ["80"]}],
    }

    found_statuses = conn.describe_instance_status(
        IncludeAllInstances=True, Filters=state_code_filter["running_and_stopped"]
    )["InstanceStatuses"]
    found_instance_ids = [status["InstanceId"] for status in found_statuses]
    for _id in all_instance_ids:
        found_instance_ids.should.contain(_id)

    found_statuses = conn.describe_instance_status(
        IncludeAllInstances=True, Filters=state_code_filter["running"]
    )["InstanceStatuses"]
    found_instance_ids = [status["InstanceId"] for status in found_statuses]
    for _id in stopped_instance_ids:
        found_instance_ids.shouldnt.contain(_id)
    for _id in running_instance_ids:
        found_instance_ids.should.contain(_id)

    found_statuses = conn.describe_instance_status(
        IncludeAllInstances=True, Filters=state_code_filter["stopped"]
    )["InstanceStatuses"]
    found_instance_ids = [status["InstanceId"] for status in found_statuses]
    for _id in stopped_instance_ids:
        found_instance_ids.should.contain(_id)
    for _id in running_instance_ids:
        found_instance_ids.shouldnt.contain(_id)


@mock_ec2
def test_describe_instance_status_with_non_running_instances_boto3():
    client = boto3.client("ec2", region_name="us-east-1")
    ec2 = boto3.resource("ec2", region_name="us-east-1")
    reservation = ec2.create_instances(ImageId=EXAMPLE_AMI_ID, MinCount=3, MaxCount=3)
    instance1, instance2, instance3 = reservation
    instance1.stop()
    instance2.terminate()

    all_running_status = client.describe_instance_status()["InstanceStatuses"]
    [status["InstanceId"] for status in all_running_status].shouldnt.contain(
        instance1.id
    )
    [status["InstanceId"] for status in all_running_status].shouldnt.contain(
        instance2.id
    )
    [status["InstanceId"] for status in all_running_status].should.contain(instance3.id)

    my_status = [s for s in all_running_status if s["InstanceId"] == instance3.id][0]
    my_status["InstanceState"].should.equal({"Code": 16, "Name": "running"})

    all_status = client.describe_instance_status(IncludeAllInstances=True)[
        "InstanceStatuses"
    ]
    [status["InstanceId"] for status in all_status].should.contain(instance1.id)
    [status["InstanceId"] for status in all_status].should.contain(instance2.id)
    [status["InstanceId"] for status in all_status].should.contain(instance3.id)

    status1 = next((s for s in all_status if s["InstanceId"] == instance1.id), None)
    status1["InstanceState"].should.equal({"Code": 80, "Name": "stopped"})

    status2 = next((s for s in all_status if s["InstanceId"] == instance2.id), None)
    status2["InstanceState"].should.equal({"Code": 48, "Name": "terminated"})

    status3 = next((s for s in all_status if s["InstanceId"] == instance3.id), None)
    status3["InstanceState"].should.equal({"Code": 16, "Name": "running"})


@mock_ec2
def test_get_instance_by_security_group_boto3():
    client = boto3.client("ec2", region_name="us-east-1")
    ec2 = boto3.resource("ec2", region_name="us-east-1")

    instance = ec2.create_instances(ImageId=EXAMPLE_AMI_ID, MinCount=1, MaxCount=1)[0]

    security_group = ec2.create_security_group(
        GroupName=str(uuid4())[0:6], Description="test"
    )

    with pytest.raises(ClientError) as ex:
        client.modify_instance_attribute(
            InstanceId=instance.id, Groups=[security_group.id], DryRun=True
        )
    ex.value.response["Error"]["Code"].should.equal("DryRunOperation")
    ex.value.response["ResponseMetadata"]["HTTPStatusCode"].should.equal(412)
    ex.value.response["Error"]["Message"].should.equal(
        "An error occurred (DryRunOperation) when calling the ModifyInstanceSecurityGroups operation: Request would have succeeded, but DryRun flag is set"
    )

    client.modify_instance_attribute(InstanceId=instance.id, Groups=[security_group.id])

    instance.reload()
    security_group_instances = instance.describe_attribute(Attribute="groupSet")[
        "Groups"
    ]

    security_group_instances.should.have.length_of(1)
    security_group_instances.should.equal([{"GroupId": security_group.id}])


@mock_ec2
def test_modify_delete_on_termination():
    ec2_client = boto3.resource("ec2", region_name="us-west-1")
    result = ec2_client.create_instances(ImageId=EXAMPLE_AMI_ID, MinCount=1, MaxCount=1)
    instance = result[0]
    instance.load()
    instance.block_device_mappings[0]["Ebs"]["DeleteOnTermination"].should.be(True)
    instance.modify_attribute(
        BlockDeviceMappings=[
            {"DeviceName": "/dev/sda1", "Ebs": {"DeleteOnTermination": False}}
        ]
    )
    instance.load()
    instance.block_device_mappings[0]["Ebs"]["DeleteOnTermination"].should.be(False)


@mock_ec2
def test_create_instance_ebs_optimized():
    ec2_resource = boto3.resource("ec2", region_name="eu-west-1")

    instance = ec2_resource.create_instances(
        ImageId=EXAMPLE_AMI_ID, MaxCount=1, MinCount=1, EbsOptimized=True
    )[0]
    instance.load()
    instance.ebs_optimized.should.be(True)

    instance.modify_attribute(EbsOptimized={"Value": False})
    instance.load()
    instance.ebs_optimized.should.be(False)

    instance = ec2_resource.create_instances(
        ImageId=EXAMPLE_AMI_ID, MaxCount=1, MinCount=1,
    )[0]
    instance.load()
    instance.ebs_optimized.should.be(False)


@mock_ec2
def test_run_multiple_instances_in_same_command():
    instance_count = 4
    client = boto3.client("ec2", region_name="us-east-1")
    instances = client.run_instances(
        ImageId=EXAMPLE_AMI_ID, MinCount=instance_count, MaxCount=instance_count
    )
    reservation_id = instances["ReservationId"]

    # TODO: use this filter when implemented
    # client.describe_instances(Filters=[{"Name": "reservation-id", "Values": [instances["ReservationId"]]}])["Reservations"]
    all_reservations = retrieve_all_reservations(client)
    my_reservation = [
        r for r in all_reservations if r["ReservationId"] == reservation_id
    ][0]

    my_reservation["Instances"].should.have.length_of(instance_count)

    instances = my_reservation["Instances"]
    for i in range(0, instance_count):
        instances[i]["AmiLaunchIndex"].should.be(i)


@mock_ec2
def test_describe_instance_attribute():
    client = boto3.client("ec2", region_name="us-east-1")
    security_group_id = client.create_security_group(
        GroupName=str(uuid4()), Description="this is a test security group"
    )["GroupId"]
    resp = client.run_instances(
        ImageId=EXAMPLE_AMI_ID,
        MinCount=1,
        MaxCount=1,
        SecurityGroupIds=[security_group_id],
    )
    instance_id = resp["Instances"][0]["InstanceId"]

    valid_instance_attributes = [
        "instanceType",
        "kernel",
        "ramdisk",
        "userData",
        "disableApiTermination",
        "instanceInitiatedShutdownBehavior",
        "rootDeviceName",
        "blockDeviceMapping",
        "productCodes",
        "sourceDestCheck",
        "groupSet",
        "ebsOptimized",
        "sriovNetSupport",
    ]

    for valid_instance_attribute in valid_instance_attributes:
        response = client.describe_instance_attribute(
            InstanceId=instance_id, Attribute=valid_instance_attribute
        )
        if valid_instance_attribute == "groupSet":
            response.should.have.key("Groups")
            response["Groups"].should.have.length_of(1)
            response["Groups"][0]["GroupId"].should.equal(security_group_id)
        elif valid_instance_attribute == "userData":
            response.should.have.key("UserData")
            response["UserData"].should.be.empty

    invalid_instance_attributes = [
        "abc",
        "Kernel",
        "RamDisk",
        "userdata",
        "iNsTaNcEtYpE",
    ]

    for invalid_instance_attribute in invalid_instance_attributes:
        with pytest.raises(ClientError) as ex:
            client.describe_instance_attribute(
                InstanceId=instance_id, Attribute=invalid_instance_attribute
            )
        ex.value.response["Error"]["Code"].should.equal("InvalidParameterValue")
        ex.value.response["ResponseMetadata"]["HTTPStatusCode"].should.equal(400)
        message = "Value ({invalid_instance_attribute}) for parameter attribute is invalid. Unknown attribute.".format(
            invalid_instance_attribute=invalid_instance_attribute
        )
        ex.value.response["Error"]["Message"].should.equal(message)


@mock_ec2
def test_warn_on_invalid_ami():
    if settings.TEST_SERVER_MODE:
        raise SkipTest("Can't capture warnings in server mode.")
    ec2 = boto3.resource("ec2", "us-east-1")
    with pytest.warns(
        PendingDeprecationWarning,
        match=r"Could not find AMI with image-id:invalid-ami.+",
    ):
        ec2.create_instances(ImageId="invalid-ami", MinCount=1, MaxCount=1)


@mock_ec2
def test_filter_wildcard_in_specified_tag_only():
    ec2_client = boto3.client("ec2", region_name="us-west-1")

    name = str(uuid4())[0:6]
    tags_name = [{"Key": "Name", "Value": f"{name} in wonderland"}]
    ec2_client.run_instances(
        ImageId=EXAMPLE_AMI_ID,
        MaxCount=1,
        MinCount=1,
        TagSpecifications=[{"ResourceType": "instance", "Tags": tags_name}],
    )

    tags_owner = [{"Key": "Owner", "Value": f"{name} in wonderland"}]
    ec2_client.run_instances(
        ImageId=EXAMPLE_AMI_ID,
        MaxCount=1,
        MinCount=1,
        TagSpecifications=[{"ResourceType": "instance", "Tags": tags_owner}],
    )

    # should only match the Name tag
    response = ec2_client.describe_instances(
        Filters=[{"Name": "tag:Name", "Values": [f"*{name}*"]}]
    )
    instances = [i for r in response["Reservations"] for i in r["Instances"]]
    instances.should.have.length_of(1)
    instances[0]["Tags"][0].should.have.key("Key").should.equal("Name")


@mock_ec2
def test_instance_termination_protection():
    client = boto3.client("ec2", region_name="us-west-1")

    resp = client.run_instances(ImageId=EXAMPLE_AMI_ID, MinCount=1, MaxCount=1)
    instance_id = resp["Instances"][0]["InstanceId"]

    client.modify_instance_attribute(
        InstanceId=instance_id, DisableApiTermination={"Value": True}
    )
    client.stop_instances(InstanceIds=[instance_id], Force=True)

    with pytest.raises(ClientError) as ex:
        client.terminate_instances(InstanceIds=[instance_id])
    error = ex.value.response["Error"]
    error["Code"].should.equal("OperationNotPermitted")
    ex.value.response["Error"]["Message"].should.match(
        r"The instance '{}' may not be terminated.*$".format(instance_id)
    )

    # Use alternate request syntax for setting attribute.
    client.modify_instance_attribute(
        InstanceId=instance_id, Attribute="disableApiTermination", Value="false"
    )
    client.terminate_instances(InstanceIds=[instance_id])

    resp = client.describe_instances(InstanceIds=[instance_id])
    instances = resp["Reservations"][0]["Instances"]
    instances.should.have.length_of(1)
    instance = instances[0]
    instance["State"]["Name"].should.equal("terminated")


@mock_ec2
def test_instance_lifecycle():
    ec2_resource = boto3.resource("ec2", "us-west-1")

    result = ec2_resource.create_instances(
        ImageId=EXAMPLE_AMI_ID,
        MinCount=1,
        MaxCount=1,
        BlockDeviceMappings=[
            {
                "DeviceName": "/dev/sda1",
                "Ebs": {"VolumeSize": 50, "DeleteOnTermination": True},
            }
        ],
    )
    instance = result[0]

    assert instance.instance_lifecycle is None


@mock_ec2
@pytest.mark.parametrize(
    "launch_template_kind", ("LaunchTemplateId", "LaunchTemplateName")
)
def test_create_instance_with_launch_template_id_produces_no_warning(
    launch_template_kind,
):
    client, resource = (
        boto3.client("ec2", region_name="us-west-1"),
        boto3.resource("ec2", region_name="us-west-1"),
    )

    template = client.create_launch_template(
        LaunchTemplateName=str(uuid4()), LaunchTemplateData={"ImageId": EXAMPLE_AMI_ID},
    )["LaunchTemplate"]

    with pytest.warns(None) as captured_warnings:
        resource.create_instances(
            MinCount=1,
            MaxCount=1,
            LaunchTemplate={launch_template_kind: template[launch_template_kind]},
        )

    assert len(captured_warnings) == 0


@mock_ec2
def test_run_instance_and_associate_public_ip():
    ec2 = boto3.resource("ec2", "us-west-1")
    vpc = ec2.create_vpc(CidrBlock="10.0.0.0/16")
    subnet = ec2.create_subnet(VpcId=vpc.id, CidrBlock="10.0.0.0/18")

    # Do not pass AssociatePublicIpAddress-argument
    instance = ec2.create_instances(
        ImageId=EXAMPLE_AMI_ID,
        MinCount=1,
        MaxCount=1,
        NetworkInterfaces=[{"DeviceIndex": 0, "SubnetId": subnet.id}],
    )[0]
    interfaces = instance.network_interfaces_attribute
    addresses = interfaces[0]["PrivateIpAddresses"][0]
    addresses.should.have.key("Primary").equal(True)
    addresses.should.have.key("PrivateIpAddress")
    addresses.shouldnt.have.key("Association")

    # Pass AssociatePublicIpAddress=False
    instance = ec2.create_instances(
        ImageId=EXAMPLE_AMI_ID,
        MinCount=1,
        MaxCount=1,
        NetworkInterfaces=[
            {"DeviceIndex": 0, "SubnetId": subnet.id, "AssociatePublicIpAddress": False}
        ],
    )[0]
    interfaces = instance.network_interfaces_attribute
    addresses = interfaces[0]["PrivateIpAddresses"][0]
    addresses.should.have.key("Primary").equal(True)
    addresses.should.have.key("PrivateIpAddress")
    addresses.shouldnt.have.key("Association")

    # Pass AssociatePublicIpAddress=True
    instance = ec2.create_instances(
        ImageId=EXAMPLE_AMI_ID,
        MinCount=1,
        MaxCount=1,
        NetworkInterfaces=[
            {"DeviceIndex": 0, "SubnetId": subnet.id, "AssociatePublicIpAddress": True}
        ],
    )[0]
    interfaces = instance.network_interfaces_attribute
    addresses = interfaces[0]["PrivateIpAddresses"][0]
    addresses.should.have.key("Primary").equal(True)
    addresses.should.have.key("PrivateIpAddress")
    addresses.should.have.key("Association")
    # Only now should we have a PublicIp
    addresses["Association"].should.have.key("IpOwnerId").equal(ACCOUNT_ID)
    addresses["Association"].should.have.key("PublicIp")


@mock_ec2
def test_run_instance_cannot_have_subnet_and_networkinterface_parameter():
    ec2 = boto3.resource("ec2", "us-west-1")
    vpc = ec2.create_vpc(CidrBlock="10.0.0.0/16")
    subnet = ec2.create_subnet(VpcId=vpc.id, CidrBlock="10.0.0.0/18")

    with pytest.raises(ClientError) as exc:
        ec2.create_instances(
            ImageId=EXAMPLE_AMI_ID,
            MinCount=1,
            MaxCount=1,
            SubnetId=subnet.id,
            NetworkInterfaces=[{"DeviceIndex": 0}],
        )
    err = exc.value.response["Error"]
    err["Code"].should.equal("InvalidParameterCombination")
    err["Message"].should.equal(
        "Network interfaces and an instance-level subnet ID may not be specified on the same request"
    )


@mock_ec2
def test_describe_instances_dryrun():
    client = boto3.client("ec2", region_name="us-east-1")

    with pytest.raises(ClientError) as ex:
        client.describe_instances(DryRun=True)
    ex.value.response["ResponseMetadata"]["HTTPStatusCode"].should.equal(412)
    ex.value.response["Error"]["Code"].should.equal("DryRunOperation")
    ex.value.response["Error"]["Message"].should.equal(
        "An error occurred (DryRunOperation) when calling the DescribeInstances operation: Request would have succeeded, but DryRun flag is set"
    )


@mock_ec2
def test_describe_instances_filter_vpcid_via_networkinterface():
    vpc_cidr_block = "10.26.0.0/16"
    subnet_cidr_block = "10.26.1.0/24"
    ec2 = boto3.resource("ec2", region_name="eu-west-1")
    vpc = ec2.create_vpc(CidrBlock=vpc_cidr_block)
    subnet = ec2.create_subnet(
        VpcId=vpc.id, CidrBlock=subnet_cidr_block, AvailabilityZone="eu-west-1a"
    )
    my_interface = {
        "SubnetId": subnet.id,
        "DeviceIndex": 0,
        "PrivateIpAddresses": [{"Primary": True, "PrivateIpAddress": "10.26.1.3"},],
    }
    instance = ec2.create_instances(
        ImageId="myami", NetworkInterfaces=[my_interface], MinCount=1, MaxCount=1
    )[0]

    _filter = [{"Name": "vpc-id", "Values": [vpc.id,]}]
    found = list(ec2.instances.filter(Filters=_filter))
    found.should.have.length_of(1)
    found.should.equal([instance])


def retrieve_all_reservations(client, filters=[]):  # pylint: disable=W0102
    resp = client.describe_instances(Filters=filters)
    all_reservations = resp["Reservations"]
    next_token = resp.get("NextToken")
    while next_token:
        resp = client.describe_instances(Filters=filters, NextToken=next_token)
        all_reservations.extend(resp["Reservations"])
        next_token = resp.get("NextToken")
    return all_reservations


def retrieve_all_instances(client, filters=[]):  # pylint: disable=W0102
    reservations = retrieve_all_reservations(client, filters)
    return [i for r in reservations for i in r["Instances"]]<|MERGE_RESOLUTION|>--- conflicted
+++ resolved
@@ -588,8 +588,6 @@
     res2[0]["Instances"][0]["SubnetId"].should.equal(subnet2.id)
 
 
-<<<<<<< HEAD
-=======
 @mock_ec2
 def test_get_instances_filtering_by_dns_name():
     ec2 = boto3.resource("ec2", "us-west-1")
@@ -624,18 +622,6 @@
     res2[0]["Instances"][0]["InstanceId"].should.equal(instance2.id)
 
 
-# Has boto3 equivalent
-@mock_ec2_deprecated
-def test_get_instances_filtering_by_architecture():
-    conn = boto.connect_ec2()
-    conn.run_instances(EXAMPLE_AMI_ID, min_count=1)
-
-    reservations = conn.get_all_reservations(filters={"architecture": "x86_64"})
-    # get_all_reservations should return the instance
-    reservations[0].instances.should.have.length_of(1)
-
-
->>>>>>> 3adb5ea8
 @mock_ec2
 def test_get_instances_filtering_by_architecture_boto3():
     ec2 = boto3.resource("ec2", region_name="us-west-1")
