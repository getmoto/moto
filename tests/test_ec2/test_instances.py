from botocore.exceptions import ClientError

import pytest
from unittest import SkipTest

import base64
import ipaddress

import boto3
from freezegun import freeze_time
import sure  # noqa # pylint: disable=unused-import

from moto import mock_ec2, settings
from moto.core import ACCOUNT_ID
from tests import EXAMPLE_AMI_ID
from uuid import uuid4


decode_method = base64.decodebytes

<<<<<<< HEAD
=======
################ Test Readme ###############
def add_servers(ami_id, count):
    conn = boto.connect_ec2()
    for _ in range(count):
        conn.run_instances(ami_id)


# Has boto3 equivalent
@mock_ec2_deprecated
def test_add_servers():
    add_servers(EXAMPLE_AMI_ID, 2)

    conn = boto.connect_ec2()
    reservations = conn.get_all_reservations()
    assert len(reservations) == 2
    instance1 = reservations[0].instances[0]
    assert instance1.image_id == EXAMPLE_AMI_ID

>>>>>>> 14a69c75

@mock_ec2
def test_add_servers_boto3():
    client = boto3.client("ec2", region_name="us-east-1")
    resp = client.run_instances(ImageId=EXAMPLE_AMI_ID, MinCount=2, MaxCount=2)
    for i in resp["Instances"]:
        i["ImageId"].should.equal(EXAMPLE_AMI_ID)

    instances = client.describe_instances(
        InstanceIds=[i["InstanceId"] for i in resp["Instances"]]
    )["Reservations"][0]["Instances"]
    instances.should.have.length_of(2)
    for i in instances:
        i["ImageId"].should.equal(EXAMPLE_AMI_ID)


@freeze_time("2014-01-01 05:00:00")
@mock_ec2
def test_instance_launch_and_terminate_boto3():
    client = boto3.client("ec2", region_name="us-east-1")

    with pytest.raises(ClientError) as ex:
        client.run_instances(
            ImageId=EXAMPLE_AMI_ID, MinCount=1, MaxCount=1, DryRun=True
        )
    ex.value.response["ResponseMetadata"]["HTTPStatusCode"].should.equal(412)
    ex.value.response["Error"]["Code"].should.equal("DryRunOperation")
    ex.value.response["Error"]["Message"].should.equal(
        "An error occurred (DryRunOperation) when calling the RunInstance operation: Request would have succeeded, but DryRun flag is set"
    )

    reservation = client.run_instances(ImageId=EXAMPLE_AMI_ID, MinCount=1, MaxCount=1)
    reservation["Instances"].should.have.length_of(1)
    instance = reservation["Instances"][0]
    instance["State"].should.equal({"Code": 0, "Name": "pending"})
    instance_id = instance["InstanceId"]

    reservations = client.describe_instances(InstanceIds=[instance_id])["Reservations"]
    reservations.should.have.length_of(1)
    reservations[0]["ReservationId"].should.equal(reservation["ReservationId"])
    instances = reservations[0]["Instances"]
    instances.should.have.length_of(1)
    instance = instances[0]
    instance["InstanceId"].should.equal(instance_id)
    instance["State"].should.equal({"Code": 16, "Name": "running"})
    if settings.TEST_SERVER_MODE:
        # Exact value can't be determined in ServerMode
        instance.should.have.key("LaunchTime")
    else:
        launch_time = instance["LaunchTime"].strftime("%Y-%m-%dT%H:%M:%S.000Z")
        launch_time.should.equal("2014-01-01T05:00:00.000Z")
    instance["VpcId"].shouldnt.equal(None)
    instance["Placement"]["AvailabilityZone"].should.equal("us-east-1a")

    root_device_name = instance["RootDeviceName"]
    mapping = instance["BlockDeviceMappings"][0]
    mapping["DeviceName"].should.equal(root_device_name)
    mapping["Ebs"]["Status"].should.equal("in-use")
    volume_id = mapping["Ebs"]["VolumeId"]
    volume_id.should.match(r"vol-\w+")

    volume = client.describe_volumes(VolumeIds=[volume_id])["Volumes"][0]
    volume["Attachments"][0]["InstanceId"].should.equal(instance_id)
    volume["State"].should.equal("in-use")

    with pytest.raises(ClientError) as ex:
        client.terminate_instances(InstanceIds=[instance_id], DryRun=True)
    ex.value.response["ResponseMetadata"]["HTTPStatusCode"].should.equal(412)
    ex.value.response["Error"]["Code"].should.equal("DryRunOperation")
    ex.value.response["Error"]["Message"].should.equal(
        "An error occurred (DryRunOperation) when calling the TerminateInstance operation: Request would have succeeded, but DryRun flag is set"
    )

    client.terminate_instances(InstanceIds=[instance_id])

    reservations = client.describe_instances(InstanceIds=[instance_id])["Reservations"]
    instance = reservations[0]["Instances"][0]
    instance["State"].should.equal({"Code": 48, "Name": "terminated"})


@mock_ec2
def test_instance_terminate_discard_volumes():

    ec2_resource = boto3.resource("ec2", "us-west-1")

    result = ec2_resource.create_instances(
        ImageId=EXAMPLE_AMI_ID,
        MinCount=1,
        MaxCount=1,
        BlockDeviceMappings=[
            {
                "DeviceName": "/dev/sda1",
                "Ebs": {"VolumeSize": 50, "DeleteOnTermination": True},
            }
        ],
    )
    instance = result[0]

    instance_volume_ids = []
    for volume in instance.volumes.all():
        instance_volume_ids.append(volume.volume_id)

    instance.terminate()
    instance.wait_until_terminated()

    all_volumes_ids = [v.id for v in list(ec2_resource.volumes.all())]
    for my_id in instance_volume_ids:
        all_volumes_ids.shouldnt.contain(my_id)


@mock_ec2
def test_instance_terminate_keep_volumes_explicit():

    ec2_resource = boto3.resource("ec2", "us-west-1")

    result = ec2_resource.create_instances(
        ImageId=EXAMPLE_AMI_ID,
        MinCount=1,
        MaxCount=1,
        BlockDeviceMappings=[
            {
                "DeviceName": "/dev/sda1",
                "Ebs": {"VolumeSize": 50, "DeleteOnTermination": False},
            }
        ],
    )
    instance = result[0]

    instance_volume_ids = []
    for volume in instance.volumes.all():
        instance_volume_ids.append(volume.volume_id)

    instance.terminate()
    instance.wait_until_terminated()

    all_volumes_ids = [v.id for v in list(ec2_resource.volumes.all())]
    for my_id in instance_volume_ids:
        all_volumes_ids.should.contain(my_id)


@mock_ec2
def test_instance_terminate_keep_volumes_implicit():
    ec2_resource = boto3.resource("ec2", "us-west-1")

    result = ec2_resource.create_instances(
        ImageId=EXAMPLE_AMI_ID,
        MinCount=1,
        MaxCount=1,
        BlockDeviceMappings=[{"DeviceName": "/dev/sda1", "Ebs": {"VolumeSize": 50}}],
    )
    instance = result[0]

    instance_volume_ids = []
    for volume in instance.volumes.all():
        instance_volume_ids.append(volume.volume_id)

    instance.terminate()
    instance.wait_until_terminated()

    assert len(instance_volume_ids) == 1
    volume = ec2_resource.Volume(instance_volume_ids[0])
    volume.state.should.equal("available")


@mock_ec2
def test_instance_terminate_detach_volumes():
    ec2_resource = boto3.resource("ec2", "us-west-1")
    result = ec2_resource.create_instances(
        ImageId=EXAMPLE_AMI_ID,
        MinCount=1,
        MaxCount=1,
        BlockDeviceMappings=[
            {"DeviceName": "/dev/sda1", "Ebs": {"VolumeSize": 50}},
            {"DeviceName": "/dev/sda2", "Ebs": {"VolumeSize": 50}},
        ],
    )
    instance = result[0]
    my_volume_ids = []
    for volume in instance.volumes.all():
        my_volume_ids.append(volume.volume_id)
        response = instance.detach_volume(VolumeId=volume.volume_id)
        response["State"].should.equal("detaching")

    instance.terminate()
    instance.wait_until_terminated()

    all_volumes_ids = [v.id for v in list(ec2_resource.volumes.all())]
    for my_id in my_volume_ids:
        all_volumes_ids.should.contain(my_id)


@mock_ec2
def test_instance_detach_volume_wrong_path():
    ec2_resource = boto3.resource("ec2", "us-west-1")
    result = ec2_resource.create_instances(
        ImageId=EXAMPLE_AMI_ID,
        MinCount=1,
        MaxCount=1,
        BlockDeviceMappings=[{"DeviceName": "/dev/sda1", "Ebs": {"VolumeSize": 50}},],
    )
    instance = result[0]
    for volume in instance.volumes.all():
        with pytest.raises(ClientError) as ex:
            instance.detach_volume(VolumeId=volume.volume_id, Device="/dev/sdf")

        ex.value.response["Error"]["Code"].should.equal("InvalidAttachment.NotFound")
        ex.value.response["ResponseMetadata"]["HTTPStatusCode"].should.equal(400)
        ex.value.response["Error"]["Message"].should.equal(
            "The volume {0} is not attached to instance {1} as device {2}".format(
                volume.volume_id, instance.instance_id, "/dev/sdf"
            )
        )


@mock_ec2
def test_terminate_empty_instances_boto3():
    client = boto3.client("ec2", region_name="us-east-1")

    with pytest.raises(ClientError) as ex:
        client.terminate_instances(InstanceIds=[])
    ex.value.response["ResponseMetadata"]["HTTPStatusCode"].should.equal(400)
    ex.value.response["Error"]["Code"].should.equal("InvalidParameterCombination")
    ex.value.response["Error"]["Message"].should.equal("No instances specified")


@freeze_time("2014-01-01 05:00:00")
@mock_ec2
def test_instance_attach_volume_boto3():
    client = boto3.client("ec2", region_name="us-east-1")
    ec2 = boto3.resource("ec2", region_name="us-east-1")
    reservation = client.run_instances(ImageId=EXAMPLE_AMI_ID, MinCount=1, MaxCount=1)
    instance = ec2.Instance(reservation["Instances"][0]["InstanceId"])

    vol1 = ec2.create_volume(Size=36, AvailabilityZone="us-east-1a")
    vol1.attach_to_instance(InstanceId=instance.id, Device="/dev/sda1")
    vol2 = ec2.create_volume(Size=65, AvailabilityZone="us-east-1a")
    vol2.attach_to_instance(InstanceId=instance.id, Device="/dev/sdb1")
    vol3 = ec2.create_volume(Size=130, AvailabilityZone="us-east-1a")
    vol3.attach_to_instance(InstanceId=instance.id, Device="/dev/sdc1")

    instance.reload()

    instance.block_device_mappings.should.have.length_of(3)
    expected_vol3_id = [
        m["Ebs"]["VolumeId"]
        for m in instance.block_device_mappings
        if m["DeviceName"] == "/dev/sdc1"
    ][0]

    expected_vol3 = ec2.Volume(expected_vol3_id)
    expected_vol3.attachments[0]["InstanceId"].should.equal(instance.id)
    expected_vol3.availability_zone.should.equal("us-east-1a")
    expected_vol3.state.should.equal("in-use")
    if not settings.TEST_SERVER_MODE:
        # FreezeTime does not work in ServerMode
        expected_vol3.attachments[0]["AttachTime"].should.equal(instance.launch_time)
        expected_vol3.create_time.should.equal(instance.launch_time)


@mock_ec2
def test_get_instances_by_id_boto3():
    client = boto3.client("ec2", region_name="us-east-1")
    ec2 = boto3.resource("ec2", region_name="us-east-1")
    reservation = client.run_instances(ImageId=EXAMPLE_AMI_ID, MinCount=2, MaxCount=2)
    instance1 = ec2.Instance(reservation["Instances"][0]["InstanceId"])
    instance2 = ec2.Instance(reservation["Instances"][1]["InstanceId"])

    reservations = client.describe_instances(InstanceIds=[instance1.id])["Reservations"]
    reservations.should.have.length_of(1)
    reservation = reservations[0]
    reservation["Instances"].should.have.length_of(1)
    reservation["Instances"][0]["InstanceId"].should.equal(instance1.id)

    reservations = client.describe_instances(InstanceIds=[instance1.id, instance2.id])[
        "Reservations"
    ]
    reservations.should.have.length_of(1)
    reservation = reservations[0]
    reservation["Instances"].should.have.length_of(2)
    instance_ids = [instance["InstanceId"] for instance in reservation["Instances"]]
    set(instance_ids).should.equal(set([instance1.id, instance2.id]))

    # Call describe_instances with a bad id should raise an error
    with pytest.raises(ClientError) as ex:
        client.describe_instances(InstanceIds=[instance1.id, "i-1234abcd"])
    ex.value.response["ResponseMetadata"]["HTTPStatusCode"].should.equal(400)
    ex.value.response["ResponseMetadata"].should.have.key("RequestId")
    ex.value.response["Error"]["Code"].should.equal("InvalidInstanceID.NotFound")


@mock_ec2
def test_get_paginated_instances():
    client = boto3.client("ec2", region_name="us-east-1")
    conn = boto3.resource("ec2", "us-east-1")
    instances = []
    for i in range(12):
        instances.extend(
            conn.create_instances(ImageId=EXAMPLE_AMI_ID, MinCount=1, MaxCount=1)
        )
    instance_ids = [i.id for i in instances]

    resp1 = client.describe_instances(InstanceIds=instance_ids, MaxResults=5)
    res1 = resp1["Reservations"]
    res1.should.have.length_of(5)
    next_token = resp1["NextToken"]

    next_token.should_not.be.none

    resp2 = client.describe_instances(InstanceIds=instance_ids, NextToken=next_token)
    resp2["Reservations"].should.have.length_of(7)  # 12 total - 5 from the first call
    assert "NextToken" not in resp2  # This is it - no more pages

    for i in instances:
        i.terminate()


@mock_ec2
def test_create_with_tags():
    ec2 = boto3.client("ec2", region_name="us-west-2")
    instances = ec2.run_instances(
        ImageId=EXAMPLE_AMI_ID,
        MinCount=1,
        MaxCount=1,
        InstanceType="t2.micro",
        TagSpecifications=[
            {
                "ResourceType": "instance",
                "Tags": [
                    {"Key": "MY_TAG1", "Value": "MY_VALUE1"},
                    {"Key": "MY_TAG2", "Value": "MY_VALUE2"},
                ],
            },
            {
                "ResourceType": "instance",
                "Tags": [{"Key": "MY_TAG3", "Value": "MY_VALUE3"}],
            },
        ],
    )
    assert "Tags" in instances["Instances"][0]
    len(instances["Instances"][0]["Tags"]).should.equal(3)


@mock_ec2
def test_create_with_volume_tags():
    ec2 = boto3.client("ec2", region_name="us-west-2")
    volume_tags = [
        {"Key": "MY_TAG1", "Value": "MY_VALUE1"},
        {"Key": "MY_TAG2", "Value": "MY_VALUE2"},
    ]
    instances = ec2.run_instances(
        ImageId=EXAMPLE_AMI_ID,
        MinCount=2,
        MaxCount=2,
        InstanceType="t2.micro",
        TagSpecifications=[{"ResourceType": "volume", "Tags": volume_tags}],
    ).get("Instances")
    instance_ids = [i["InstanceId"] for i in instances]
    instances = (
        ec2.describe_instances(InstanceIds=instance_ids)
        .get("Reservations")[0]
        .get("Instances")
    )
    for instance in instances:
        instance_volume = instance["BlockDeviceMappings"][0]["Ebs"]
        volumes = ec2.describe_volumes(VolumeIds=[instance_volume["VolumeId"]]).get(
            "Volumes"
        )
        for volume in volumes:
            sorted(volume["Tags"], key=lambda i: i["Key"]).should.equal(volume_tags)


@mock_ec2
def test_get_instances_filtering_by_state_boto3():
    ec2 = boto3.resource("ec2", "us-west-1")
    client = boto3.client("ec2", "us-west-1")
    reservation = ec2.create_instances(ImageId=EXAMPLE_AMI_ID, MinCount=3, MaxCount=3)
    instance1, instance2, instance3 = reservation

    client.terminate_instances(InstanceIds=[instance1.id])

    instances = retrieve_all_instances(
        client, [{"Name": "instance-state-name", "Values": ["running"]}]
    )
    instance_ids = [i["InstanceId"] for i in instances]
    # Since we terminated instance1, only instance2 and instance3 should be
    # returned
    instance_ids.shouldnt.contain(instance1.id)
    instance_ids.should.contain(instance2.id)
    instance_ids.should.contain(instance3.id)

    reservations = client.describe_instances(
        InstanceIds=[instance2.id],
        Filters=[{"Name": "instance-state-name", "Values": ["running"]}],
    )["Reservations"]
    reservations.should.have.length_of(1)
    instance_ids = [instance["InstanceId"] for instance in reservations[0]["Instances"]]
    instance_ids.should.equal([instance2.id])

    reservations = client.describe_instances(
        InstanceIds=[instance2.id],
        Filters=[{"Name": "instance-state-name", "Values": ["terminated"]}],
    )["Reservations"]
    reservations.should.equal([])

    # get_all_reservations should still return all 3
    instances = retrieve_all_instances(client, filters=[])
    instance_ids = [i["InstanceId"] for i in instances]
    instance_ids.should.contain(instance1.id)
    instance_ids.should.contain(instance2.id)
    instance_ids.should.contain(instance3.id)

    if not settings.TEST_SERVER_MODE:
        # ServerMode will just throw a generic 500
        filters = [{"Name": "not-implemented-filter", "Values": ["foobar"]}]
        client.describe_instances.when.called_with(Filters=filters).should.throw(
            NotImplementedError
        )


<<<<<<< HEAD
=======
# Has boto3 equivalent
@mock_ec2_deprecated
def test_get_instances_filtering_by_instance_id():
    conn = boto.connect_ec2()
    reservation = conn.run_instances(EXAMPLE_AMI_ID, min_count=3)
    instance1, instance2, _ = reservation.instances

    reservations = conn.get_all_reservations(filters={"instance-id": instance1.id})
    # get_all_reservations should return just instance1
    reservations[0].instances.should.have.length_of(1)
    reservations[0].instances[0].id.should.equal(instance1.id)

    reservations = conn.get_all_reservations(
        filters={"instance-id": [instance1.id, instance2.id]}
    )
    # get_all_reservations should return two
    reservations[0].instances.should.have.length_of(2)

    reservations = conn.get_all_reservations(filters={"instance-id": "non-existing-id"})
    reservations.should.have.length_of(0)


>>>>>>> 14a69c75
@mock_ec2
def test_get_instances_filtering_by_instance_id_boto3():
    ec2 = boto3.resource("ec2", "us-west-1")
    client = boto3.client("ec2", "us-west-1")
    reservation = ec2.create_instances(ImageId=EXAMPLE_AMI_ID, MinCount=3, MaxCount=3)
    instance1, instance2, _ = reservation

    def _filter(values, exists=True):
        f = [{"Name": "instance-id", "Values": values}]
        r = client.describe_instances(Filters=f)["Reservations"]
        if exists:
            r[0]["Instances"].should.have.length_of(len(values))
            found_ids = [i["InstanceId"] for i in r[0]["Instances"]]
            set(found_ids).should.equal(set(values))
        else:
            r.should.have.length_of(0)

    _filter(values=[instance1.id])
    _filter(values=[instance1.id, instance2.id])
    _filter(values=["non-existing-id"], exists=False)


@mock_ec2
def test_get_instances_filtering_by_instance_type_boto3():
    ec2 = boto3.resource("ec2", "us-west-1")
    client = boto3.client("ec2", "us-west-1")
    instance1 = ec2.create_instances(
        ImageId=EXAMPLE_AMI_ID, MinCount=1, MaxCount=1, InstanceType="m1.small"
    )[0]
    instance2 = ec2.create_instances(
        ImageId=EXAMPLE_AMI_ID, MinCount=1, MaxCount=1, InstanceType="m1.small"
    )[0]
    instance3 = ec2.create_instances(
        ImageId=EXAMPLE_AMI_ID, MinCount=1, MaxCount=1, InstanceType="t1.micro"
    )[0]

    instances = retrieve_all_instances(
        client, [{"Name": "instance-type", "Values": ["m1.small"]}]
    )
    instance_ids = [i["InstanceId"] for i in instances]
    set(instance_ids).should.contain(instance1.id)
    set(instance_ids).should.contain(instance2.id)

    instances = retrieve_all_instances(
        client, [{"Name": "instance-type", "Values": ["t1.micro"]}]
    )
    instance_ids = [i["InstanceId"] for i in instances]
    instance_ids.should.contain(instance3.id)

    instances = retrieve_all_instances(
        client, [{"Name": "instance-type", "Values": ["t1.micro", "m1.small"]}]
    )
    instance_ids = [i["InstanceId"] for i in instances]
    instance_ids.should.contain(instance1.id)
    instance_ids.should.contain(instance2.id)
    instance_ids.should.contain(instance3.id)

    res = client.describe_instances(
        Filters=[{"Name": "instance-type", "Values": ["bogus"]}]
    )
    res["Reservations"].should.have.length_of(0)


@mock_ec2
def test_get_instances_filtering_by_reason_code_boto3():
    ec2 = boto3.resource("ec2", "us-west-1")
    client = boto3.client("ec2", "us-west-1")
    reservation = ec2.create_instances(ImageId=EXAMPLE_AMI_ID, MinCount=3, MaxCount=3)
    instance1, instance2, instance3 = reservation
    instance1.stop()
    instance2.terminate()

    filters = [
        {"Name": "state-reason-code", "Values": ["Client.UserInitiatedShutdown"]}
    ]
    instances = retrieve_all_instances(client, filters)
    instance_ids = [i["InstanceId"] for i in instances]

    instance_ids.should.contain(instance1.id)
    instance_ids.should.contain(instance2.id)
    instance_ids.shouldnt.contain(instance3.id)

    filters = [{"Name": "state-reason-code", "Values": [""]}]
    instances = retrieve_all_instances(client, filters)
    instance_ids = [i["InstanceId"] for i in instances]
    instance_ids.should.contain(instance3.id)
    instance_ids.shouldnt.contain(instance1.id)
    instance_ids.shouldnt.contain(instance2.id)


@mock_ec2
def test_get_instances_filtering_by_source_dest_check_boto3():
    ec2 = boto3.resource("ec2", "us-west-1")
    client = boto3.client("ec2", "us-west-1")
    reservation = ec2.create_instances(ImageId=EXAMPLE_AMI_ID, MinCount=2, MaxCount=2)
    instance1, instance2 = reservation
    client.modify_instance_attribute(
        InstanceId=instance1.id, SourceDestCheck={"Value": False}
    )

    instances_false = retrieve_all_instances(
        client, [{"Name": "source-dest-check", "Values": ["false"]}]
    )
    instances_true = retrieve_all_instances(
        client, [{"Name": "source-dest-check", "Values": ["true"]}]
    )

    [i["InstanceId"] for i in instances_false].should.contain(instance1.id)
    [i["InstanceId"] for i in instances_false].shouldnt.contain(instance2.id)

    [i["InstanceId"] for i in instances_true].shouldnt.contain(instance1.id)
    [i["InstanceId"] for i in instances_true].should.contain(instance2.id)


@mock_ec2
def test_get_instances_filtering_by_vpc_id_boto3():
    ec2 = boto3.resource("ec2", "us-west-1")
    client = boto3.client("ec2", "us-west-1")
    vpc1 = ec2.create_vpc(CidrBlock="10.0.0.0/16")
    subnet1 = ec2.create_subnet(VpcId=vpc1.id, CidrBlock="10.0.0.0/27")
    reservation1 = ec2.create_instances(
        ImageId=EXAMPLE_AMI_ID, MinCount=1, MaxCount=1, SubnetId=subnet1.id
    )
    instance1 = reservation1[0]

    vpc2 = ec2.create_vpc(CidrBlock="10.1.0.0/16")
    subnet2 = ec2.create_subnet(VpcId=vpc2.id, CidrBlock="10.1.0.0/27")
    reservation2 = ec2.create_instances(
        ImageId=EXAMPLE_AMI_ID, MinCount=1, MaxCount=1, SubnetId=subnet2.id
    )
    instance2 = reservation2[0]

    res1 = client.describe_instances(Filters=[{"Name": "vpc-id", "Values": [vpc1.id]}])[
        "Reservations"
    ]
    res1.should.have.length_of(1)
    res1[0]["Instances"].should.have.length_of(1)
    res1[0]["Instances"][0]["InstanceId"].should.equal(instance1.id)
    res1[0]["Instances"][0]["VpcId"].should.equal(vpc1.id)
    res1[0]["Instances"][0]["SubnetId"].should.equal(subnet1.id)

    res2 = client.describe_instances(Filters=[{"Name": "vpc-id", "Values": [vpc2.id]}])[
        "Reservations"
    ]
    res2.should.have.length_of(1)
    res2[0]["Instances"].should.have.length_of(1)
    res2[0]["Instances"][0]["InstanceId"].should.equal(instance2.id)
    res2[0]["Instances"][0]["VpcId"].should.equal(vpc2.id)
    res2[0]["Instances"][0]["SubnetId"].should.equal(subnet2.id)


<<<<<<< HEAD
=======
# Has boto3 equivalent
@mock_ec2_deprecated
def test_get_instances_filtering_by_architecture():
    conn = boto.connect_ec2()
    conn.run_instances(EXAMPLE_AMI_ID, min_count=1)

    reservations = conn.get_all_reservations(filters={"architecture": "x86_64"})
    # get_all_reservations should return the instance
    reservations[0].instances.should.have.length_of(1)


>>>>>>> 14a69c75
@mock_ec2
def test_get_instances_filtering_by_architecture_boto3():
    ec2 = boto3.resource("ec2", region_name="us-west-1")
    client = boto3.client("ec2", region_name="us-west-1")
    ec2.create_instances(ImageId=EXAMPLE_AMI_ID, MinCount=1, MaxCount=1)

    reservations = client.describe_instances(
        Filters=[{"Name": "architecture", "Values": ["x86_64"]}]
    )["Reservations"]
    # get_all_reservations should return the instance
    reservations[0]["Instances"].should.have.length_of(1)


@mock_ec2
def test_get_instances_filtering_by_image_id():
    client = boto3.client("ec2", region_name="us-east-1")
    conn = boto3.resource("ec2", "us-east-1")
    conn.create_instances(ImageId=EXAMPLE_AMI_ID, MinCount=1, MaxCount=1)

    reservations = client.describe_instances(
        Filters=[{"Name": "image-id", "Values": [EXAMPLE_AMI_ID]}]
    )["Reservations"]
    assert len(reservations[0]["Instances"]) >= 1, "Should return just created instance"


@mock_ec2
def test_get_instances_filtering_by_account_id():
    client = boto3.client("ec2", region_name="us-east-1")
    conn = boto3.resource("ec2", "us-east-1")
    instance = conn.create_instances(ImageId=EXAMPLE_AMI_ID, MinCount=1, MaxCount=1)[0]

    instances = retrieve_all_instances(
        client, filters=[{"Name": "owner-id", "Values": [ACCOUNT_ID]}]
    )

    [i["InstanceId"] for i in instances].should.contain(instance.id)


@mock_ec2
def test_get_instances_filtering_by_private_dns():
    client = boto3.client("ec2", region_name="us-east-1")
    conn = boto3.resource("ec2", "us-east-1")
    conn.create_instances(
        ImageId=EXAMPLE_AMI_ID, MinCount=1, MaxCount=1, PrivateIpAddress="10.0.0.1"
    )
    reservations = client.describe_instances(
        Filters=[{"Name": "private-dns-name", "Values": ["ip-10-0-0-1.ec2.internal"]}]
    )["Reservations"]
    reservations[0]["Instances"].should.have.length_of(1)


@mock_ec2
def test_get_instances_filtering_by_ni_private_dns():
    client = boto3.client("ec2", region_name="us-west-2")
    conn = boto3.resource("ec2", "us-west-2")
    conn.create_instances(
        ImageId=EXAMPLE_AMI_ID, MinCount=1, MaxCount=1, PrivateIpAddress="10.0.0.1"
    )
    reservations = client.describe_instances(
        Filters=[
            {
                "Name": "network-interface.private-dns-name",
                "Values": ["ip-10-0-0-1.us-west-2.compute.internal"],
            }
        ]
    )["Reservations"]
    reservations[0]["Instances"].should.have.length_of(1)


@mock_ec2
def test_get_instances_filtering_by_instance_group_name():
    client = boto3.client("ec2", region_name="us-east-1")
    sec_group_name = str(uuid4())[0:6]
    client.create_security_group(Description="test", GroupName=sec_group_name)
    client.run_instances(
        ImageId=EXAMPLE_AMI_ID, MinCount=1, MaxCount=1, SecurityGroups=[sec_group_name]
    )
    reservations = client.describe_instances(
        Filters=[{"Name": "instance.group-name", "Values": [sec_group_name]}]
    )["Reservations"]
    reservations[0]["Instances"].should.have.length_of(1)


@mock_ec2
def test_get_instances_filtering_by_instance_group_id():
    client = boto3.client("ec2", region_name="us-east-1")
    sec_group_name = str(uuid4())[0:6]
    create_sg = client.create_security_group(
        Description="test", GroupName=sec_group_name
    )
    group_id = create_sg["GroupId"]
    client.run_instances(
        ImageId=EXAMPLE_AMI_ID, MinCount=1, MaxCount=1, SecurityGroups=[sec_group_name]
    )
    reservations = client.describe_instances(
        Filters=[{"Name": "instance.group-id", "Values": [group_id]}]
    )["Reservations"]
    reservations[0]["Instances"].should.have.length_of(1)


@mock_ec2
def test_get_instances_filtering_by_subnet_id():
    client = boto3.client("ec2", region_name="us-east-1")

    vpc_cidr = ipaddress.ip_network("192.168.42.0/24")
    subnet_cidr = ipaddress.ip_network("192.168.42.0/25")

    resp = client.create_vpc(CidrBlock=str(vpc_cidr),)
    vpc_id = resp["Vpc"]["VpcId"]

    resp = client.create_subnet(CidrBlock=str(subnet_cidr), VpcId=vpc_id)
    subnet_id = resp["Subnet"]["SubnetId"]

    client.run_instances(
        ImageId=EXAMPLE_AMI_ID, MaxCount=1, MinCount=1, SubnetId=subnet_id,
    )

    reservations = client.describe_instances(
        Filters=[{"Name": "subnet-id", "Values": [subnet_id]}]
    )["Reservations"]
    reservations.should.have.length_of(1)


@mock_ec2
def test_get_instances_filtering_by_tag_boto3():
    client = boto3.client("ec2", region_name="us-east-1")
    ec2 = boto3.resource("ec2", region_name="us-east-1")
    reservation = ec2.create_instances(ImageId=EXAMPLE_AMI_ID, MinCount=3, MaxCount=3)
    instance1, instance2, instance3 = reservation

    tag1_name = str(uuid4())[0:6]
    tag1_val = str(uuid4())
    tag2_name = str(uuid4())[0:6]
    tag2_val = str(uuid4())

    instance1.create_tags(Tags=[{"Key": tag1_name, "Value": tag1_val}])
    instance1.create_tags(Tags=[{"Key": tag2_name, "Value": tag2_val}])
    instance2.create_tags(Tags=[{"Key": tag1_name, "Value": tag1_val}])
    instance2.create_tags(Tags=[{"Key": tag2_name, "Value": "wrong value"}])
    instance3.create_tags(Tags=[{"Key": tag2_name, "Value": tag2_val}])

    res = client.describe_instances(
        Filters=[{"Name": "tag:tag0", "Values": ["value0"]}]
    )
    # describe_instances should return no instances
    res["Reservations"].should.have.length_of(0)

    res = client.describe_instances(
        Filters=[{"Name": f"tag:{tag1_name}", "Values": [tag1_val]}]
    )
    # describe_instances should return both instances with this tag value
    res["Reservations"].should.have.length_of(1)
    res["Reservations"][0]["Instances"].should.have.length_of(2)
    res["Reservations"][0]["Instances"][0]["InstanceId"].should.equal(instance1.id)
    res["Reservations"][0]["Instances"][1]["InstanceId"].should.equal(instance2.id)

    res = client.describe_instances(
        Filters=[
            {"Name": f"tag:{tag1_name}", "Values": [tag1_val]},
            {"Name": f"tag:{tag2_name}", "Values": [tag2_val]},
        ]
    )
    # describe_instances should return the instance with both tag values
    res["Reservations"].should.have.length_of(1)
    res["Reservations"][0]["Instances"].should.have.length_of(1)
    res["Reservations"][0]["Instances"][0]["InstanceId"].should.equal(instance1.id)

    res = client.describe_instances(
        Filters=[{"Name": f"tag:{tag2_name}", "Values": [tag2_val, "bogus"]}]
    )
    # describe_instances should return both instances with one of the
    # acceptable tag values
    res["Reservations"].should.have.length_of(1)
    res["Reservations"][0]["Instances"].should.have.length_of(2)
    res["Reservations"][0]["Instances"][0]["InstanceId"].should.equal(instance1.id)
    res["Reservations"][0]["Instances"][1]["InstanceId"].should.equal(instance3.id)


@mock_ec2
def test_get_instances_filtering_by_tag_value_boto3():
    client = boto3.client("ec2", region_name="us-east-1")
    ec2 = boto3.resource("ec2", region_name="us-east-1")
    reservation = ec2.create_instances(ImageId=EXAMPLE_AMI_ID, MinCount=3, MaxCount=3)
    instance1, instance2, instance3 = reservation

    tag1_name = str(uuid4())[0:6]
    tag1_val = str(uuid4())
    tag2_name = str(uuid4())[0:6]
    tag2_val = str(uuid4())
    instance1.create_tags(Tags=[{"Key": tag1_name, "Value": tag1_val}])
    instance1.create_tags(Tags=[{"Key": tag2_name, "Value": tag2_val}])
    instance2.create_tags(Tags=[{"Key": tag1_name, "Value": tag1_val}])
    instance2.create_tags(Tags=[{"Key": tag2_name, "Value": "wrong value"}])
    instance3.create_tags(Tags=[{"Key": tag2_name, "Value": tag2_val}])

    res = client.describe_instances(
        Filters=[{"Name": "tag-value", "Values": ["value0"]}]
    )
    # describe_instances should return no instances
    res["Reservations"].should.have.length_of(0)

    res = client.describe_instances(
        Filters=[{"Name": "tag-value", "Values": [tag1_val]}]
    )
    # describe_instances should return both instances with this tag value
    res["Reservations"].should.have.length_of(1)
    res["Reservations"][0]["Instances"].should.have.length_of(2)
    res["Reservations"][0]["Instances"][0]["InstanceId"].should.equal(instance1.id)
    res["Reservations"][0]["Instances"][1]["InstanceId"].should.equal(instance2.id)

    res = client.describe_instances(
        Filters=[{"Name": "tag-value", "Values": [tag2_val, tag1_val]}]
    )
    # describe_instances should return both instances with one of the
    # acceptable tag values
    res["Reservations"].should.have.length_of(1)
    res["Reservations"][0]["Instances"].should.have.length_of(3)
    res["Reservations"][0]["Instances"][0]["InstanceId"].should.equal(instance1.id)
    res["Reservations"][0]["Instances"][1]["InstanceId"].should.equal(instance2.id)
    res["Reservations"][0]["Instances"][2]["InstanceId"].should.equal(instance3.id)

    res = client.describe_instances(
        Filters=[{"Name": "tag-value", "Values": [tag2_val, "bogus"]}]
    )
    # describe_instances should return both instances with one of the
    # acceptable tag values
    res["Reservations"].should.have.length_of(1)
    res["Reservations"][0]["Instances"].should.have.length_of(2)
    res["Reservations"][0]["Instances"][0]["InstanceId"].should.equal(instance1.id)
    res["Reservations"][0]["Instances"][1]["InstanceId"].should.equal(instance3.id)


@mock_ec2
def test_get_instances_filtering_by_tag_name_boto3():
    client = boto3.client("ec2", region_name="us-east-1")
    ec2 = boto3.resource("ec2", region_name="us-east-1")
    reservation = ec2.create_instances(ImageId=EXAMPLE_AMI_ID, MinCount=3, MaxCount=3)
    instance1, instance2, instance3 = reservation

    tag1 = str(uuid4())
    tag3 = str(uuid4())

    instance1.create_tags(Tags=[{"Key": tag1, "Value": ""}])
    instance1.create_tags(Tags=[{"Key": "tag2", "Value": ""}])
    instance2.create_tags(Tags=[{"Key": tag1, "Value": ""}])
    instance2.create_tags(Tags=[{"Key": "tag2X", "Value": ""}])
    instance3.create_tags(Tags=[{"Key": tag3, "Value": ""}])

    res = client.describe_instances(Filters=[{"Name": "tag-key", "Values": ["tagX"]}])
    # describe_instances should return no instances
    res["Reservations"].should.have.length_of(0)

    res = client.describe_instances(Filters=[{"Name": "tag-key", "Values": [tag1]}])
    # describe_instances should return both instances with this tag value
    res["Reservations"].should.have.length_of(1)
    res["Reservations"][0]["Instances"].should.have.length_of(2)
    res["Reservations"][0]["Instances"][0]["InstanceId"].should.equal(instance1.id)
    res["Reservations"][0]["Instances"][1]["InstanceId"].should.equal(instance2.id)

    res = client.describe_instances(
        Filters=[{"Name": "tag-key", "Values": [tag1, tag3]}]
    )
    # describe_instances should return both instances with one of the
    # acceptable tag values
    res["Reservations"].should.have.length_of(1)
    res["Reservations"][0]["Instances"].should.have.length_of(3)
    res["Reservations"][0]["Instances"][0]["InstanceId"].should.equal(instance1.id)
    res["Reservations"][0]["Instances"][1]["InstanceId"].should.equal(instance2.id)
    res["Reservations"][0]["Instances"][2]["InstanceId"].should.equal(instance3.id)


@mock_ec2
def test_instance_start_and_stop_boto3():
    client = boto3.client("ec2", region_name="us-east-1")
    ec2 = boto3.resource("ec2", region_name="us-east-1")
    reservation = ec2.create_instances(ImageId=EXAMPLE_AMI_ID, MinCount=2, MaxCount=2)
    instance1, instance2 = reservation

    instance_ids = [instance1.id, instance2.id]

    with pytest.raises(ClientError) as ex:
        client.stop_instances(InstanceIds=instance_ids, DryRun=True)
    ex.value.response["Error"]["Code"].should.equal("DryRunOperation")
    ex.value.response["ResponseMetadata"]["HTTPStatusCode"].should.equal(412)
    ex.value.response["Error"]["Message"].should.equal(
        "An error occurred (DryRunOperation) when calling the StopInstance operation: Request would have succeeded, but DryRun flag is set"
    )

    stopped_instances = client.stop_instances(InstanceIds=instance_ids)[
        "StoppingInstances"
    ]

    for instance in stopped_instances:
        instance["PreviousState"].should.equal({"Code": 16, "Name": "running"})
        instance["CurrentState"].should.equal({"Code": 64, "Name": "stopping"})

    instance1.reload()
    instance1.state.should.equal({"Code": 80, "Name": "stopped"})

    with pytest.raises(ClientError) as ex:
        client.start_instances(InstanceIds=[instance1.id], DryRun=True)
    ex.value.response["Error"]["Code"].should.equal("DryRunOperation")
    ex.value.response["ResponseMetadata"]["HTTPStatusCode"].should.equal(412)
    ex.value.response["Error"]["Message"].should.equal(
        "An error occurred (DryRunOperation) when calling the StartInstance operation: Request would have succeeded, but DryRun flag is set"
    )

    instance1.reload()
    # The DryRun-operation did not change anything
    instance1.state.should.equal({"Code": 80, "Name": "stopped"})

    started_instances = client.start_instances(InstanceIds=[instance1.id])[
        "StartingInstances"
    ]
    started_instances[0]["CurrentState"].should.equal({"Code": 0, "Name": "pending"})
    # TODO: The PreviousState is hardcoded to 'running' atm
    # started_instances[0]["PreviousState"].should.equal({'Code': 80, 'Name': 'stopped'})


@mock_ec2
def test_instance_reboot_boto3():
    ec2 = boto3.resource("ec2", region_name="us-east-1")
    response = ec2.create_instances(ImageId=EXAMPLE_AMI_ID, MinCount=1, MaxCount=1)
    instance = response[0]
    instance.state.should.equal({"Code": 0, "Name": "pending"})
    instance.reload()
    instance.state.should.equal({"Code": 16, "Name": "running"})

    with pytest.raises(ClientError) as ex:
        instance.reboot(DryRun=True)
    ex.value.response["Error"]["Code"].should.equal("DryRunOperation")
    ex.value.response["ResponseMetadata"]["HTTPStatusCode"].should.equal(412)
    ex.value.response["Error"]["Message"].should.equal(
        "An error occurred (DryRunOperation) when calling the RebootInstance operation: Request would have succeeded, but DryRun flag is set"
    )

    instance.state.should.equal({"Code": 16, "Name": "running"})

    instance.reboot()
    instance.state.should.equal({"Code": 16, "Name": "running"})


@mock_ec2
def test_instance_attribute_instance_type_boto3():
    ec2 = boto3.resource("ec2", region_name="us-east-1")
    response = ec2.create_instances(ImageId=EXAMPLE_AMI_ID, MinCount=1, MaxCount=1)
    instance = response[0]
    instance.instance_type.should.equal("m1.small")

    with pytest.raises(ClientError) as ex:
        instance.modify_attribute(InstanceType={"Value": "m1.medium"}, DryRun=True)
    ex.value.response["Error"]["Code"].should.equal("DryRunOperation")
    ex.value.response["ResponseMetadata"]["HTTPStatusCode"].should.equal(412)
    ex.value.response["Error"]["Message"].should.equal(
        "An error occurred (DryRunOperation) when calling the ModifyInstanceType operation: Request would have succeeded, but DryRun flag is set"
    )

    instance.modify_attribute(InstanceType={"Value": "m1.medium"})

    instance.instance_type.should.equal("m1.medium")
    instance.describe_attribute(Attribute="instanceType")["InstanceType"].should.equal(
        {"Value": "m1.medium"}
    )


@mock_ec2
def test_modify_instance_attribute_security_groups_boto3():
    ec2 = boto3.resource("ec2", region_name="us-east-1")
    response = ec2.create_instances(ImageId=EXAMPLE_AMI_ID, MinCount=1, MaxCount=1)
    instance = response[0]
    old_groups = instance.describe_attribute(Attribute="groupSet")["Groups"]
    old_groups.should.equal([])

    sg_id = ec2.create_security_group(
        GroupName=str(uuid4()), Description="this is a test security group"
    ).id
    sg_id2 = ec2.create_security_group(
        GroupName=str(uuid4()), Description="this is a test security group 2"
    ).id

    with pytest.raises(ClientError) as ex:
        instance.modify_attribute(Groups=[sg_id, sg_id2], DryRun=True)
    ex.value.response["Error"]["Code"].should.equal("DryRunOperation")
    ex.value.response["ResponseMetadata"]["HTTPStatusCode"].should.equal(412)
    ex.value.response["Error"]["Message"].should.equal(
        "An error occurred (DryRunOperation) when calling the ModifyInstanceSecurityGroups operation: Request would have succeeded, but DryRun flag is set"
    )

    instance.modify_attribute(Groups=[sg_id, sg_id2])

    new_groups = instance.describe_attribute(Attribute="groupSet")["Groups"]
    new_groups.should.have.length_of(2)
    new_groups.should.contain({"GroupId": sg_id})
    new_groups.should.contain({"GroupId": sg_id2})


@mock_ec2
def test_instance_attribute_user_data_boto3():
    ec2 = boto3.resource("ec2", region_name="us-east-1")
    res = ec2.create_instances(ImageId=EXAMPLE_AMI_ID, MinCount=1, MaxCount=1)
    instance = res[0]

    with pytest.raises(ClientError) as ex:
        instance.modify_attribute(
            UserData={"Value": "this is my user data"}, DryRun=True
        )
    ex.value.response["Error"]["Code"].should.equal("DryRunOperation")
    ex.value.response["ResponseMetadata"]["HTTPStatusCode"].should.equal(412)
    ex.value.response["Error"]["Message"].should.equal(
        "An error occurred (DryRunOperation) when calling the ModifyUserData operation: Request would have succeeded, but DryRun flag is set"
    )

    instance.modify_attribute(UserData={"Value": "this is my user data"})

    attribute = instance.describe_attribute(Attribute="userData")["UserData"]
    retrieved_user_data = attribute["Value"].encode("utf-8")
    decode_method(retrieved_user_data).should.equal(b"this is my user data")


@mock_ec2
def test_instance_attribute_source_dest_check_boto3():
    ec2 = boto3.resource("ec2", region_name="us-west-1")
    instance = ec2.create_instances(ImageId=EXAMPLE_AMI_ID, MinCount=1, MaxCount=1)[0]

    instance_attribute = instance.describe_attribute(Attribute="sourceDestCheck")
    instance_attribute.get("SourceDestCheck").should.equal({"Value": True})

    # Set to false (note: Boto converts bool to string, eg 'false')

    with pytest.raises(ClientError) as ex:
        instance.modify_attribute(SourceDestCheck={"Value": False}, DryRun=True)
    ex.value.response["Error"]["Code"].should.equal("DryRunOperation")
    ex.value.response["ResponseMetadata"]["HTTPStatusCode"].should.equal(412)
    ex.value.response["Error"]["Message"].should.equal(
        "An error occurred (DryRunOperation) when calling the ModifySourceDestCheck operation: Request would have succeeded, but DryRun flag is set"
    )

    instance.modify_attribute(SourceDestCheck={"Value": False})

    instance_attribute = instance.describe_attribute(Attribute="sourceDestCheck")
    instance_attribute.get("SourceDestCheck").should.equal({"Value": False})

    # Set back to true
    instance.modify_attribute(SourceDestCheck={"Value": True})

    instance_attribute = instance.describe_attribute(Attribute="sourceDestCheck")
    instance_attribute.get("SourceDestCheck").should.equal({"Value": True})


@mock_ec2
def test_user_data_with_run_instance_boto3():
    user_data = b"some user data"
    ec2 = boto3.resource("ec2", region_name="us-east-1")
    instance = ec2.create_instances(
        ImageId=EXAMPLE_AMI_ID, MinCount=1, MaxCount=1, UserData=user_data
    )[0]

    attribute = instance.describe_attribute(Attribute="userData")["UserData"]
    retrieved_user_data = attribute["Value"].encode("utf-8")
    decoded_user_data = decode_method(retrieved_user_data)
    decoded_user_data.should.equal(b"some user data")


@mock_ec2
def test_run_instance_with_security_group_name_boto3():
    ec2 = boto3.resource("ec2", region_name="us-east-1")

    sec_group_name = str(uuid4())[0:6]

    with pytest.raises(ClientError) as ex:
        ec2.create_security_group(
            GroupName=sec_group_name, Description="d", DryRun=True
        )
    ex.value.response["Error"]["Code"].should.equal("DryRunOperation")
    ex.value.response["ResponseMetadata"]["HTTPStatusCode"].should.equal(412)
    ex.value.response["Error"]["Message"].should.equal(
        "An error occurred (DryRunOperation) when calling the CreateSecurityGroup operation: Request would have succeeded, but DryRun flag is set"
    )

    group = ec2.create_security_group(
        GroupName=sec_group_name, Description="some description"
    )

    res = ec2.create_instances(
        ImageId=EXAMPLE_AMI_ID, MinCount=1, MaxCount=1, SecurityGroups=[sec_group_name]
    )
    instance = res[0]

    instance.security_groups.should.equal(
        [{"GroupName": sec_group_name, "GroupId": group.id}]
    )


@mock_ec2
def test_run_instance_with_security_group_id_boto3():
    ec2 = boto3.resource("ec2", region_name="us-east-1")
    sec_group_name = str(uuid4())
    group = ec2.create_security_group(
        GroupName=sec_group_name, Description="some description"
    )
    instance = ec2.create_instances(
        ImageId=EXAMPLE_AMI_ID, MinCount=1, MaxCount=1, SecurityGroupIds=[group.id]
    )[0]

    instance.security_groups.should.equal(
        [{"GroupName": sec_group_name, "GroupId": group.id}]
    )


@mock_ec2
def test_run_instance_with_instance_type_boto3():
    ec2 = boto3.resource("ec2", region_name="us-east-1")
    instance = ec2.create_instances(
        ImageId=EXAMPLE_AMI_ID, MinCount=1, MaxCount=1, InstanceType="t1.micro"
    )[0]

    instance.instance_type.should.equal("t1.micro")


@mock_ec2
def test_run_instance_with_default_placement_boto3():
    ec2 = boto3.resource("ec2", region_name="us-east-1")
    instance = ec2.create_instances(ImageId=EXAMPLE_AMI_ID, MinCount=1, MaxCount=1)[0]

    instance.placement.should.have.key("AvailabilityZone").equal("us-east-1a")


@mock_ec2
def test_run_instance_with_placement_boto3():
    ec2 = boto3.resource("ec2", region_name="us-east-1")
    instance = ec2.create_instances(
        ImageId=EXAMPLE_AMI_ID,
        MinCount=1,
        MaxCount=1,
        Placement={"AvailabilityZone": "us-east-1b"},
    )[0]

    instance.placement.should.have.key("AvailabilityZone").equal("us-east-1b")


@mock_ec2
def test_run_instance_with_subnet_boto3():
    client = boto3.client("ec2", region_name="eu-central-1")

    ip_networks = [
        (ipaddress.ip_network("10.0.0.0/16"), ipaddress.ip_network("10.0.99.0/24")),
        (
            ipaddress.ip_network("192.168.42.0/24"),
            ipaddress.ip_network("192.168.42.0/25"),
        ),
    ]

    # Tests instances are created with the correct IPs
    for vpc_cidr, subnet_cidr in ip_networks:
        resp = client.create_vpc(
            CidrBlock=str(vpc_cidr),
            AmazonProvidedIpv6CidrBlock=False,
            DryRun=False,
            InstanceTenancy="default",
        )
        vpc_id = resp["Vpc"]["VpcId"]

        resp = client.create_subnet(CidrBlock=str(subnet_cidr), VpcId=vpc_id)
        subnet_id = resp["Subnet"]["SubnetId"]

        resp = client.run_instances(
            ImageId=EXAMPLE_AMI_ID, MaxCount=1, MinCount=1, SubnetId=subnet_id
        )
        instance = resp["Instances"][0]
        instance["SubnetId"].should.equal(subnet_id)

        priv_ipv4 = ipaddress.ip_address(str(instance["PrivateIpAddress"]))
        subnet_cidr.should.contain(priv_ipv4)


@mock_ec2
def test_run_instance_with_specified_private_ipv4():
    client = boto3.client("ec2", region_name="eu-central-1")

    vpc_cidr = ipaddress.ip_network("192.168.42.0/24")
    subnet_cidr = ipaddress.ip_network("192.168.42.0/25")

    resp = client.create_vpc(
        CidrBlock=str(vpc_cidr),
        AmazonProvidedIpv6CidrBlock=False,
        DryRun=False,
        InstanceTenancy="default",
    )
    vpc_id = resp["Vpc"]["VpcId"]

    resp = client.create_subnet(CidrBlock=str(subnet_cidr), VpcId=vpc_id)
    subnet_id = resp["Subnet"]["SubnetId"]

    resp = client.run_instances(
        ImageId=EXAMPLE_AMI_ID,
        MaxCount=1,
        MinCount=1,
        SubnetId=subnet_id,
        PrivateIpAddress="192.168.42.5",
    )
    instance = resp["Instances"][0]
    instance["SubnetId"].should.equal(subnet_id)
    instance["PrivateIpAddress"].should.equal("192.168.42.5")


@mock_ec2
def test_run_instance_mapped_public_ipv4():
    client = boto3.client("ec2", region_name="eu-central-1")

    vpc_cidr = ipaddress.ip_network("192.168.42.0/24")
    subnet_cidr = ipaddress.ip_network("192.168.42.0/25")

    resp = client.create_vpc(
        CidrBlock=str(vpc_cidr),
        AmazonProvidedIpv6CidrBlock=False,
        DryRun=False,
        InstanceTenancy="default",
    )
    vpc_id = resp["Vpc"]["VpcId"]

    resp = client.create_subnet(CidrBlock=str(subnet_cidr), VpcId=vpc_id)
    subnet_id = resp["Subnet"]["SubnetId"]
    client.modify_subnet_attribute(
        SubnetId=subnet_id, MapPublicIpOnLaunch={"Value": True}
    )

    resp = client.run_instances(
        ImageId=EXAMPLE_AMI_ID, MaxCount=1, MinCount=1, SubnetId=subnet_id
    )
    instance = resp["Instances"][0]
    instance.should.contain("PublicDnsName")
    instance.should.contain("PublicIpAddress")
    len(instance["PublicDnsName"]).should.be.greater_than(0)
    len(instance["PublicIpAddress"]).should.be.greater_than(0)


@mock_ec2
def test_run_instance_with_nic_autocreated_boto3():
    ec2 = boto3.resource("ec2", "us-west-1")
    client = boto3.client("ec2", "us-west-1")
    vpc = ec2.create_vpc(CidrBlock="10.0.0.0/16")
    subnet = ec2.create_subnet(VpcId=vpc.id, CidrBlock="10.0.0.0/18")
    security_group1 = ec2.create_security_group(
        GroupName=str(uuid4()), Description="n/a"
    )
    security_group2 = ec2.create_security_group(
        GroupName=str(uuid4()), Description="n/a"
    )
    private_ip = "10.0.0.1"

    instance = ec2.create_instances(
        ImageId=EXAMPLE_AMI_ID,
        MinCount=1,
        MaxCount=1,
        SubnetId=subnet.id,
        SecurityGroups=[security_group1.group_name],
        SecurityGroupIds=[security_group2.group_id],
        PrivateIpAddress=private_ip,
    )[0]

    instance_eni = instance.network_interfaces_attribute
    instance_eni.should.have.length_of(1)

    nii = instance_eni[0]["NetworkInterfaceId"]

    my_enis = client.describe_network_interfaces(NetworkInterfaceIds=[nii])[
        "NetworkInterfaces"
    ]
    my_enis.should.have.length_of(1)
    eni = my_enis[0]

    instance.subnet_id.should.equal(subnet.id)
    instance.security_groups.should.have.length_of(2)
    set([group["GroupId"] for group in instance.security_groups]).should.equal(
        set([security_group1.id, security_group2.id])
    )

    eni["SubnetId"].should.equal(subnet.id)
    eni["Groups"].should.have.length_of(2)
    set([group["GroupId"] for group in eni["Groups"]]).should.equal(
        set([security_group1.id, security_group2.id])
    )
    eni["PrivateIpAddresses"].should.have.length_of(1)
    eni["PrivateIpAddresses"][0]["PrivateIpAddress"].should.equal(private_ip)


@mock_ec2
def test_run_instance_with_nic_preexisting_boto3():
    ec2 = boto3.resource("ec2", "us-west-1")
    client = boto3.client("ec2", "us-west-1")
    vpc = ec2.create_vpc(CidrBlock="10.0.0.0/16")
    subnet = ec2.create_subnet(VpcId=vpc.id, CidrBlock="10.0.0.0/18")
    security_group1 = ec2.create_security_group(
        GroupName=str(uuid4()), Description="n/a"
    )
    security_group2 = ec2.create_security_group(
        GroupName=str(uuid4()), Description="n/a"
    )
    private_ip = "54.0.0.1"
    eni = ec2.create_network_interface(
        SubnetId=subnet.id,
        PrivateIpAddress=private_ip,
        Groups=[security_group1.group_id],
    )

    instance = ec2.create_instances(
        ImageId=EXAMPLE_AMI_ID,
        MinCount=1,
        MaxCount=1,
        NetworkInterfaces=[{"DeviceIndex": 0, "NetworkInterfaceId": eni.id,}],
        SubnetId=subnet.id,
        SecurityGroupIds=[security_group2.group_id],
    )[0]

    instance.subnet_id.should.equal(subnet.id)

    nii = instance.network_interfaces_attribute[0]["NetworkInterfaceId"]

    all_enis = client.describe_network_interfaces(NetworkInterfaceIds=[nii])[
        "NetworkInterfaces"
    ]
    all_enis.should.have.length_of(1)

    instance_enis = instance.network_interfaces_attribute
    instance_enis.should.have.length_of(1)
    instance_eni = instance_enis[0]
    instance_eni["NetworkInterfaceId"].should.equal(eni.id)

    instance_eni["SubnetId"].should.equal(subnet.id)
    instance_eni["Groups"].should.have.length_of(2)
    set([group["GroupId"] for group in instance_eni["Groups"]]).should.equal(
        set([security_group1.id, security_group2.id])
    )
    instance_eni["PrivateIpAddresses"].should.have.length_of(1)
    instance_eni["PrivateIpAddresses"][0]["PrivateIpAddress"].should.equal(private_ip)


@mock_ec2
def test_instance_with_nic_attach_detach_boto3():
    ec2 = boto3.resource("ec2", "us-west-1")
    client = boto3.client("ec2", "us-west-1")
    vpc = ec2.create_vpc(CidrBlock="10.0.0.0/16")
    subnet = ec2.create_subnet(VpcId=vpc.id, CidrBlock="10.0.0.0/18")
    security_group1 = ec2.create_security_group(
        GroupName=str(uuid4()), Description="n/a"
    )
    security_group2 = ec2.create_security_group(
        GroupName=str(uuid4()), Description="n/a"
    )

    instance = ec2.create_instances(
        ImageId=EXAMPLE_AMI_ID,
        MinCount=1,
        MaxCount=1,
        SecurityGroupIds=[security_group1.group_id],
    )[0]

    eni = ec2.create_network_interface(SubnetId=subnet.id, Groups=[security_group2.id])
    eni_id = eni.id

    # Check initial instance and ENI data
    instance.network_interfaces_attribute.should.have.length_of(1)

    eni.groups.should.have.length_of(1)
    set([group["GroupId"] for group in eni.groups]).should.equal(
        set([security_group2.id])
    )

    # Attach
    with pytest.raises(ClientError) as ex:
        client.attach_network_interface(
            NetworkInterfaceId=eni_id,
            InstanceId=instance.id,
            DeviceIndex=1,
            DryRun=True,
        )
    ex.value.response["ResponseMetadata"]["HTTPStatusCode"].should.equal(412)
    ex.value.response["Error"]["Code"].should.equal("DryRunOperation")
    ex.value.response["Error"]["Message"].should.equal(
        "An error occurred (DryRunOperation) when calling the AttachNetworkInterface operation: Request would have succeeded, but DryRun flag is set"
    )

    client.attach_network_interface(
        NetworkInterfaceId=eni_id, InstanceId=instance.id, DeviceIndex=1
    )

    # Check attached instance and ENI data
    instance.reload()
    instance.network_interfaces_attribute.should.have.length_of(2)
    instance_eni = instance.network_interfaces_attribute[1]
    instance_eni["NetworkInterfaceId"].should.equal(eni_id)
    instance_eni["Groups"].should.have.length_of(2)
    set([group["GroupId"] for group in instance_eni["Groups"]]).should.equal(
        set([security_group1.id, security_group2.id])
    )

    eni = client.describe_network_interfaces(
        Filters=[{"Name": "network-interface-id", "Values": [eni_id]}]
    )["NetworkInterfaces"][0]
    eni["Groups"].should.have.length_of(2)
    set([group["GroupId"] for group in eni["Groups"]]).should.equal(
        set([security_group1.id, security_group2.id])
    )

    # Detach
    with pytest.raises(ClientError) as ex:
        client.detach_network_interface(
            AttachmentId=instance_eni["Attachment"]["AttachmentId"], DryRun=True
        )
    ex.value.response["ResponseMetadata"]["HTTPStatusCode"].should.equal(412)
    ex.value.response["Error"]["Code"].should.equal("DryRunOperation")
    ex.value.response["Error"]["Message"].should.equal(
        "An error occurred (DryRunOperation) when calling the DetachNetworkInterface operation: Request would have succeeded, but DryRun flag is set"
    )

    client.detach_network_interface(
        AttachmentId=instance_eni["Attachment"]["AttachmentId"]
    )

    # Check detached instance and ENI data
    instance.reload()
    instance.network_interfaces_attribute.should.have.length_of(1)

    eni = client.describe_network_interfaces(
        Filters=[{"Name": "network-interface-id", "Values": [eni_id]}]
    )["NetworkInterfaces"][0]
    eni["Groups"].should.have.length_of(1)
    set([group["GroupId"] for group in eni["Groups"]]).should.equal(
        set([security_group2.id])
    )

    # Detach with invalid attachment ID
    with pytest.raises(ClientError) as ex:
        client.detach_network_interface(AttachmentId="eni-attach-1234abcd")
    ex.value.response["ResponseMetadata"]["HTTPStatusCode"].should.equal(400)
    ex.value.response["ResponseMetadata"].should.have.key("RequestId")
    ex.value.response["Error"]["Code"].should.equal("InvalidAttachmentID.NotFound")


@mock_ec2
def test_ec2_classic_has_public_ip_address_boto3():
    ec2 = boto3.resource("ec2", region_name="us-east-1")
    instance = ec2.create_instances(ImageId=EXAMPLE_AMI_ID, MinCount=1, MaxCount=1)[0]
    instance.public_ip_address.should_not.equal(None)
    instance.public_dns_name.should.contain(
        instance.public_ip_address.replace(".", "-")
    )
    instance.private_ip_address.should_not.equal(None)
    instance.private_dns_name.should.contain(
        instance.private_ip_address.replace(".", "-")
    )


@mock_ec2
def test_run_instance_with_keypair_boto3():
    ec2 = boto3.resource("ec2", region_name="us-east-1")
    instance = ec2.create_instances(
        ImageId=EXAMPLE_AMI_ID, MinCount=1, MaxCount=1, KeyName="keypair_name"
    )[0]

    instance.key_name.should.equal("keypair_name")


@mock_ec2
def test_run_instance_with_block_device_mappings():
    ec2_client = boto3.client("ec2", region_name="us-east-1")

    kwargs = {
        "MinCount": 1,
        "MaxCount": 1,
        "ImageId": EXAMPLE_AMI_ID,
        "KeyName": "the_key",
        "InstanceType": "t1.micro",
        "BlockDeviceMappings": [{"DeviceName": "/dev/sda2", "Ebs": {"VolumeSize": 50}}],
    }

    instance_id = ec2_client.run_instances(**kwargs)["Instances"][0]["InstanceId"]

    instances = ec2_client.describe_instances(InstanceIds=[instance_id])
    volume = instances["Reservations"][0]["Instances"][0]["BlockDeviceMappings"][0][
        "Ebs"
    ]

    volumes = ec2_client.describe_volumes(VolumeIds=[volume["VolumeId"]])
    volumes["Volumes"][0]["Size"].should.equal(50)


@mock_ec2
def test_run_instance_with_block_device_mappings_missing_ebs():
    ec2_client = boto3.client("ec2", region_name="us-east-1")

    kwargs = {
        "MinCount": 1,
        "MaxCount": 1,
        "ImageId": EXAMPLE_AMI_ID,
        "KeyName": "the_key",
        "InstanceType": "t1.micro",
        "BlockDeviceMappings": [{"DeviceName": "/dev/sda2"}],
    }
    with pytest.raises(ClientError) as ex:
        ec2_client.run_instances(**kwargs)

    ex.value.response["Error"]["Code"].should.equal("MissingParameter")
    ex.value.response["ResponseMetadata"]["HTTPStatusCode"].should.equal(400)
    ex.value.response["Error"]["Message"].should.equal(
        "The request must contain the parameter ebs"
    )


@mock_ec2
def test_run_instance_with_block_device_mappings_missing_size():
    ec2_client = boto3.client("ec2", region_name="us-east-1")

    kwargs = {
        "MinCount": 1,
        "MaxCount": 1,
        "ImageId": EXAMPLE_AMI_ID,
        "KeyName": "the_key",
        "InstanceType": "t1.micro",
        "BlockDeviceMappings": [
            {"DeviceName": "/dev/sda2", "Ebs": {"VolumeType": "standard"}}
        ],
    }
    with pytest.raises(ClientError) as ex:
        ec2_client.run_instances(**kwargs)

    ex.value.response["Error"]["Code"].should.equal("MissingParameter")
    ex.value.response["ResponseMetadata"]["HTTPStatusCode"].should.equal(400)
    ex.value.response["Error"]["Message"].should.equal(
        "The request must contain the parameter size or snapshotId"
    )


@mock_ec2
def test_run_instance_with_block_device_mappings_from_snapshot():
    ec2_client = boto3.client("ec2", region_name="us-east-1")
    ec2_resource = boto3.resource("ec2", region_name="us-east-1")
    volume_details = {
        "AvailabilityZone": "1a",
        "Size": 30,
    }

    volume = ec2_resource.create_volume(**volume_details)
    snapshot = volume.create_snapshot()
    kwargs = {
        "MinCount": 1,
        "MaxCount": 1,
        "ImageId": EXAMPLE_AMI_ID,
        "KeyName": "the_key",
        "InstanceType": "t1.micro",
        "BlockDeviceMappings": [
            {"DeviceName": "/dev/sda2", "Ebs": {"SnapshotId": snapshot.snapshot_id}}
        ],
    }

    resp = ec2_client.run_instances(**kwargs)
    instance_id = resp["Instances"][0]["InstanceId"]

    instances = ec2_client.describe_instances(InstanceIds=[instance_id])
    volume = instances["Reservations"][0]["Instances"][0]["BlockDeviceMappings"][0][
        "Ebs"
    ]

    volumes = ec2_client.describe_volumes(VolumeIds=[volume["VolumeId"]])

    volumes["Volumes"][0]["Size"].should.equal(30)
    volumes["Volumes"][0]["SnapshotId"].should.equal(snapshot.snapshot_id)


@mock_ec2
def test_describe_instance_status_no_instances_boto3():
    if settings.TEST_SERVER_MODE:
        raise SkipTest("ServerMode is not guaranteed to be empty")
    client = boto3.client("ec2", region_name="us-east-1")
    all_status = client.describe_instance_status()["InstanceStatuses"]
    all_status.should.have.length_of(0)


@mock_ec2
def test_describe_instance_status_with_instances_boto3():
    client = boto3.client("ec2", region_name="us-east-1")
    ec2 = boto3.resource("ec2", region_name="us-east-1")
    instance = ec2.create_instances(ImageId=EXAMPLE_AMI_ID, MinCount=1, MaxCount=1)[0]

    all_status = client.describe_instance_status()["InstanceStatuses"]
    instance_ids = [s["InstanceId"] for s in all_status]
    instance_ids.should.contain(instance.id)

    my_status = [s for s in all_status if s["InstanceId"] == instance.id][0]
    my_status["InstanceStatus"]["Status"].should.equal("ok")
    my_status["SystemStatus"]["Status"].should.equal("ok")


@mock_ec2
def test_describe_instance_status_with_instance_filter_deprecated_boto3():
    ec2 = boto3.resource("ec2", region_name="us-east-1")
    client = boto3.client("ec2", region_name="us-east-1")

    # We want to filter based on this one
    instance = ec2.create_instances(ImageId=EXAMPLE_AMI_ID, MinCount=1, MaxCount=1)[0]

    # This is just to setup the test
    ec2.create_instances(ImageId=EXAMPLE_AMI_ID, MinCount=1, MaxCount=1)

    all_status = client.describe_instance_status(InstanceIds=[instance.id])[
        "InstanceStatuses"
    ]
    all_status.should.have.length_of(1)
    all_status[0]["InstanceId"].should.equal(instance.id)

    # Call get_all_instance_status with a bad id should raise an error
    with pytest.raises(ClientError) as ex:
        client.describe_instance_status(InstanceIds=[instance.id, "i-1234abcd"])
    ex.value.response["ResponseMetadata"]["HTTPStatusCode"].should.equal(400)
    ex.value.response["ResponseMetadata"].should.have.key("RequestId")
    ex.value.response["Error"]["Code"].should.equal("InvalidInstanceID.NotFound")


@mock_ec2
def test_describe_instance_credit_specifications():
    conn = boto3.client("ec2", region_name="us-west-1")

    # We want to filter based on this one
    reservation = conn.run_instances(ImageId=EXAMPLE_AMI_ID, MinCount=1, MaxCount=1)
    result = conn.describe_instance_credit_specifications(
        InstanceIds=[reservation["Instances"][0]["InstanceId"]]
    )
    assert (
        result["InstanceCreditSpecifications"][0]["InstanceId"]
        == reservation["Instances"][0]["InstanceId"]
    )


@mock_ec2
def test_describe_instance_status_with_instance_filter():
    conn = boto3.client("ec2", region_name="us-west-1")

    # We want to filter based on this one
    reservation = conn.run_instances(ImageId=EXAMPLE_AMI_ID, MinCount=3, MaxCount=3)
    instance1 = reservation["Instances"][0]
    instance2 = reservation["Instances"][1]
    instance3 = reservation["Instances"][2]
    conn.stop_instances(InstanceIds=[instance1["InstanceId"]])
    stopped_instance_ids = [instance1["InstanceId"]]
    running_instance_ids = sorted([instance2["InstanceId"], instance3["InstanceId"]])
    all_instance_ids = sorted(stopped_instance_ids + running_instance_ids)

    # Filter instance using the state name
    state_name_filter = {
        "running_and_stopped": [
            {"Name": "instance-state-name", "Values": ["running", "stopped"]}
        ],
        "running": [{"Name": "instance-state-name", "Values": ["running"]}],
        "stopped": [{"Name": "instance-state-name", "Values": ["stopped"]}],
    }

    found_statuses = conn.describe_instance_status(
        IncludeAllInstances=True, Filters=state_name_filter["running_and_stopped"]
    )["InstanceStatuses"]
    found_instance_ids = [status["InstanceId"] for status in found_statuses]
    for _id in all_instance_ids:
        found_instance_ids.should.contain(_id)

    found_statuses = conn.describe_instance_status(
        IncludeAllInstances=True, Filters=state_name_filter["running"]
    )["InstanceStatuses"]
    found_instance_ids = [status["InstanceId"] for status in found_statuses]
    for _id in stopped_instance_ids:
        found_instance_ids.shouldnt.contain(_id)
    for _id in running_instance_ids:
        found_instance_ids.should.contain(_id)

    found_statuses = conn.describe_instance_status(
        IncludeAllInstances=True, Filters=state_name_filter["stopped"]
    )["InstanceStatuses"]
    found_instance_ids = [status["InstanceId"] for status in found_statuses]
    for _id in stopped_instance_ids:
        found_instance_ids.should.contain(_id)
    for _id in running_instance_ids:
        found_instance_ids.shouldnt.contain(_id)

    # Filter instance using the state code
    state_code_filter = {
        "running_and_stopped": [
            {"Name": "instance-state-code", "Values": ["16", "80"]}
        ],
        "running": [{"Name": "instance-state-code", "Values": ["16"]}],
        "stopped": [{"Name": "instance-state-code", "Values": ["80"]}],
    }

    found_statuses = conn.describe_instance_status(
        IncludeAllInstances=True, Filters=state_code_filter["running_and_stopped"]
    )["InstanceStatuses"]
    found_instance_ids = [status["InstanceId"] for status in found_statuses]
    for _id in all_instance_ids:
        found_instance_ids.should.contain(_id)

    found_statuses = conn.describe_instance_status(
        IncludeAllInstances=True, Filters=state_code_filter["running"]
    )["InstanceStatuses"]
    found_instance_ids = [status["InstanceId"] for status in found_statuses]
    for _id in stopped_instance_ids:
        found_instance_ids.shouldnt.contain(_id)
    for _id in running_instance_ids:
        found_instance_ids.should.contain(_id)

    found_statuses = conn.describe_instance_status(
        IncludeAllInstances=True, Filters=state_code_filter["stopped"]
    )["InstanceStatuses"]
    found_instance_ids = [status["InstanceId"] for status in found_statuses]
    for _id in stopped_instance_ids:
        found_instance_ids.should.contain(_id)
    for _id in running_instance_ids:
        found_instance_ids.shouldnt.contain(_id)


@mock_ec2
def test_describe_instance_status_with_non_running_instances_boto3():
    client = boto3.client("ec2", region_name="us-east-1")
    ec2 = boto3.resource("ec2", region_name="us-east-1")
    reservation = ec2.create_instances(ImageId=EXAMPLE_AMI_ID, MinCount=3, MaxCount=3)
    instance1, instance2, instance3 = reservation
    instance1.stop()
    instance2.terminate()

    all_running_status = client.describe_instance_status()["InstanceStatuses"]
    [status["InstanceId"] for status in all_running_status].shouldnt.contain(
        instance1.id
    )
    [status["InstanceId"] for status in all_running_status].shouldnt.contain(
        instance2.id
    )
    [status["InstanceId"] for status in all_running_status].should.contain(instance3.id)

    my_status = [s for s in all_running_status if s["InstanceId"] == instance3.id][0]
    my_status["InstanceState"].should.equal({"Code": 16, "Name": "running"})

    all_status = client.describe_instance_status(IncludeAllInstances=True)[
        "InstanceStatuses"
    ]
    [status["InstanceId"] for status in all_status].should.contain(instance1.id)
    [status["InstanceId"] for status in all_status].should.contain(instance2.id)
    [status["InstanceId"] for status in all_status].should.contain(instance3.id)

    status1 = next((s for s in all_status if s["InstanceId"] == instance1.id), None)
    status1["InstanceState"].should.equal({"Code": 80, "Name": "stopped"})

    status2 = next((s for s in all_status if s["InstanceId"] == instance2.id), None)
    status2["InstanceState"].should.equal({"Code": 48, "Name": "terminated"})

    status3 = next((s for s in all_status if s["InstanceId"] == instance3.id), None)
    status3["InstanceState"].should.equal({"Code": 16, "Name": "running"})


@mock_ec2
def test_get_instance_by_security_group_boto3():
    client = boto3.client("ec2", region_name="us-east-1")
    ec2 = boto3.resource("ec2", region_name="us-east-1")

    instance = ec2.create_instances(ImageId=EXAMPLE_AMI_ID, MinCount=1, MaxCount=1)[0]

    security_group = ec2.create_security_group(
        GroupName=str(uuid4())[0:6], Description="test"
    )

    with pytest.raises(ClientError) as ex:
        client.modify_instance_attribute(
            InstanceId=instance.id, Groups=[security_group.id], DryRun=True
        )
    ex.value.response["Error"]["Code"].should.equal("DryRunOperation")
    ex.value.response["ResponseMetadata"]["HTTPStatusCode"].should.equal(412)
    ex.value.response["Error"]["Message"].should.equal(
        "An error occurred (DryRunOperation) when calling the ModifyInstanceSecurityGroups operation: Request would have succeeded, but DryRun flag is set"
    )

    client.modify_instance_attribute(InstanceId=instance.id, Groups=[security_group.id])

    instance.reload()
    security_group_instances = instance.describe_attribute(Attribute="groupSet")[
        "Groups"
    ]

    security_group_instances.should.have.length_of(1)
    security_group_instances.should.equal([{"GroupId": security_group.id}])


@mock_ec2
def test_modify_delete_on_termination():
    ec2_client = boto3.resource("ec2", region_name="us-west-1")
    result = ec2_client.create_instances(ImageId=EXAMPLE_AMI_ID, MinCount=1, MaxCount=1)
    instance = result[0]
    instance.load()
    instance.block_device_mappings[0]["Ebs"]["DeleteOnTermination"].should.be(True)
    instance.modify_attribute(
        BlockDeviceMappings=[
            {"DeviceName": "/dev/sda1", "Ebs": {"DeleteOnTermination": False}}
        ]
    )
    instance.load()
    instance.block_device_mappings[0]["Ebs"]["DeleteOnTermination"].should.be(False)


@mock_ec2
def test_create_instance_ebs_optimized():
    ec2_resource = boto3.resource("ec2", region_name="eu-west-1")

    instance = ec2_resource.create_instances(
        ImageId=EXAMPLE_AMI_ID, MaxCount=1, MinCount=1, EbsOptimized=True
    )[0]
    instance.load()
    instance.ebs_optimized.should.be(True)

    instance.modify_attribute(EbsOptimized={"Value": False})
    instance.load()
    instance.ebs_optimized.should.be(False)

    instance = ec2_resource.create_instances(
        ImageId=EXAMPLE_AMI_ID, MaxCount=1, MinCount=1,
    )[0]
    instance.load()
    instance.ebs_optimized.should.be(False)


@mock_ec2
def test_run_multiple_instances_in_same_command():
    instance_count = 4
    client = boto3.client("ec2", region_name="us-east-1")
    instances = client.run_instances(
        ImageId=EXAMPLE_AMI_ID, MinCount=instance_count, MaxCount=instance_count
    )
    reservation_id = instances["ReservationId"]

    # TODO: use this filter when implemented
    # client.describe_instances(Filters=[{"Name": "reservation-id", "Values": [instances["ReservationId"]]}])["Reservations"]
    all_reservations = retrieve_all_reservations(client)
    my_reservation = [
        r for r in all_reservations if r["ReservationId"] == reservation_id
    ][0]

    my_reservation["Instances"].should.have.length_of(instance_count)

    instances = my_reservation["Instances"]
    for i in range(0, instance_count):
        instances[i]["AmiLaunchIndex"].should.be(i)


@mock_ec2
def test_describe_instance_attribute():
    client = boto3.client("ec2", region_name="us-east-1")
    security_group_id = client.create_security_group(
        GroupName=str(uuid4()), Description="this is a test security group"
    )["GroupId"]
    resp = client.run_instances(
        ImageId=EXAMPLE_AMI_ID,
        MinCount=1,
        MaxCount=1,
        SecurityGroupIds=[security_group_id],
    )
    instance_id = resp["Instances"][0]["InstanceId"]

    valid_instance_attributes = [
        "instanceType",
        "kernel",
        "ramdisk",
        "userData",
        "disableApiTermination",
        "instanceInitiatedShutdownBehavior",
        "rootDeviceName",
        "blockDeviceMapping",
        "productCodes",
        "sourceDestCheck",
        "groupSet",
        "ebsOptimized",
        "sriovNetSupport",
    ]

    for valid_instance_attribute in valid_instance_attributes:
        response = client.describe_instance_attribute(
            InstanceId=instance_id, Attribute=valid_instance_attribute
        )
        if valid_instance_attribute == "groupSet":
            response.should.have.key("Groups")
            response["Groups"].should.have.length_of(1)
            response["Groups"][0]["GroupId"].should.equal(security_group_id)
        elif valid_instance_attribute == "userData":
            response.should.have.key("UserData")
            response["UserData"].should.be.empty

    invalid_instance_attributes = [
        "abc",
        "Kernel",
        "RamDisk",
        "userdata",
        "iNsTaNcEtYpE",
    ]

    for invalid_instance_attribute in invalid_instance_attributes:
        with pytest.raises(ClientError) as ex:
            client.describe_instance_attribute(
                InstanceId=instance_id, Attribute=invalid_instance_attribute
            )
        ex.value.response["Error"]["Code"].should.equal("InvalidParameterValue")
        ex.value.response["ResponseMetadata"]["HTTPStatusCode"].should.equal(400)
        message = "Value ({invalid_instance_attribute}) for parameter attribute is invalid. Unknown attribute.".format(
            invalid_instance_attribute=invalid_instance_attribute
        )
        ex.value.response["Error"]["Message"].should.equal(message)


@mock_ec2
def test_warn_on_invalid_ami():
    if settings.TEST_SERVER_MODE:
        raise SkipTest("Can't capture warnings in server mode.")
    ec2 = boto3.resource("ec2", "us-east-1")
    with pytest.warns(
        PendingDeprecationWarning,
        match=r"Could not find AMI with image-id:invalid-ami.+",
    ):
        ec2.create_instances(ImageId="invalid-ami", MinCount=1, MaxCount=1)


@mock_ec2
def test_filter_wildcard_in_specified_tag_only():
    ec2_client = boto3.client("ec2", region_name="us-west-1")

    name = str(uuid4())[0:6]
    tags_name = [{"Key": "Name", "Value": f"{name} in wonderland"}]
    ec2_client.run_instances(
        ImageId=EXAMPLE_AMI_ID,
        MaxCount=1,
        MinCount=1,
        TagSpecifications=[{"ResourceType": "instance", "Tags": tags_name}],
    )

    tags_owner = [{"Key": "Owner", "Value": f"{name} in wonderland"}]
    ec2_client.run_instances(
        ImageId=EXAMPLE_AMI_ID,
        MaxCount=1,
        MinCount=1,
        TagSpecifications=[{"ResourceType": "instance", "Tags": tags_owner}],
    )

    # should only match the Name tag
    response = ec2_client.describe_instances(
        Filters=[{"Name": "tag:Name", "Values": [f"*{name}*"]}]
    )
    instances = [i for r in response["Reservations"] for i in r["Instances"]]
    instances.should.have.length_of(1)
    instances[0]["Tags"][0].should.have.key("Key").should.equal("Name")


@mock_ec2
def test_instance_termination_protection():
    client = boto3.client("ec2", region_name="us-west-1")

    resp = client.run_instances(ImageId=EXAMPLE_AMI_ID, MinCount=1, MaxCount=1)
    instance_id = resp["Instances"][0]["InstanceId"]

    client.modify_instance_attribute(
        InstanceId=instance_id, DisableApiTermination={"Value": True}
    )
    client.stop_instances(InstanceIds=[instance_id], Force=True)

    with pytest.raises(ClientError) as ex:
        client.terminate_instances(InstanceIds=[instance_id])
    error = ex.value.response["Error"]
    error["Code"].should.equal("OperationNotPermitted")
    ex.value.response["Error"]["Message"].should.match(
        r"The instance '{}' may not be terminated.*$".format(instance_id)
    )

    # Use alternate request syntax for setting attribute.
    client.modify_instance_attribute(
        InstanceId=instance_id, Attribute="disableApiTermination", Value="false"
    )
    client.terminate_instances(InstanceIds=[instance_id])

    resp = client.describe_instances(InstanceIds=[instance_id])
    instances = resp["Reservations"][0]["Instances"]
    instances.should.have.length_of(1)
    instance = instances[0]
    instance["State"]["Name"].should.equal("terminated")


@mock_ec2
def test_instance_lifecycle():
    ec2_resource = boto3.resource("ec2", "us-west-1")

    result = ec2_resource.create_instances(
        ImageId=EXAMPLE_AMI_ID,
        MinCount=1,
        MaxCount=1,
        BlockDeviceMappings=[
            {
                "DeviceName": "/dev/sda1",
                "Ebs": {"VolumeSize": 50, "DeleteOnTermination": True},
            }
        ],
    )
    instance = result[0]

    assert instance.instance_lifecycle is None


@mock_ec2
@pytest.mark.parametrize(
    "launch_template_kind", ("LaunchTemplateId", "LaunchTemplateName")
)
def test_create_instance_with_launch_template_id_produces_no_warning(
    launch_template_kind,
):
    client, resource = (
        boto3.client("ec2", region_name="us-west-1"),
        boto3.resource("ec2", region_name="us-west-1"),
    )

    template = client.create_launch_template(
        LaunchTemplateName=str(uuid4()), LaunchTemplateData={"ImageId": EXAMPLE_AMI_ID},
    )["LaunchTemplate"]

    with pytest.warns(None) as captured_warnings:
        resource.create_instances(
            MinCount=1,
            MaxCount=1,
            LaunchTemplate={launch_template_kind: template[launch_template_kind]},
        )

    assert len(captured_warnings) == 0


@mock_ec2
def test_run_instance_and_associate_public_ip():
    ec2 = boto3.resource("ec2", "us-west-1")
    vpc = ec2.create_vpc(CidrBlock="10.0.0.0/16")
    subnet = ec2.create_subnet(VpcId=vpc.id, CidrBlock="10.0.0.0/18")

    # Do not pass AssociatePublicIpAddress-argument
    instance = ec2.create_instances(
        ImageId=EXAMPLE_AMI_ID,
        MinCount=1,
        MaxCount=1,
        NetworkInterfaces=[{"DeviceIndex": 0}],
        SubnetId=subnet.id,
    )[0]
    interfaces = instance.network_interfaces_attribute
    addresses = interfaces[0]["PrivateIpAddresses"][0]
    addresses.should.have.key("Primary").equal(True)
    addresses.should.have.key("PrivateIpAddress")
    addresses.shouldnt.have.key("Association")

    # Pass AssociatePublicIpAddress=False
    instance = ec2.create_instances(
        ImageId=EXAMPLE_AMI_ID,
        MinCount=1,
        MaxCount=1,
        NetworkInterfaces=[{"DeviceIndex": 0, "AssociatePublicIpAddress": False}],
        SubnetId=subnet.id,
    )[0]
    interfaces = instance.network_interfaces_attribute
    addresses = interfaces[0]["PrivateIpAddresses"][0]
    addresses.should.have.key("Primary").equal(True)
    addresses.should.have.key("PrivateIpAddress")
    addresses.shouldnt.have.key("Association")

    # Pass AssociatePublicIpAddress=True
    instance = ec2.create_instances(
        ImageId=EXAMPLE_AMI_ID,
        MinCount=1,
        MaxCount=1,
        NetworkInterfaces=[{"DeviceIndex": 0, "AssociatePublicIpAddress": True}],
        SubnetId=subnet.id,
    )[0]
    interfaces = instance.network_interfaces_attribute
    addresses = interfaces[0]["PrivateIpAddresses"][0]
    addresses.should.have.key("Primary").equal(True)
    addresses.should.have.key("PrivateIpAddress")
    addresses.should.have.key("Association")
    # Only now should we have a PublicIp
    addresses["Association"].should.have.key("IpOwnerId").equal(ACCOUNT_ID)
    addresses["Association"].should.have.key("PublicIp")


@mock_ec2
def test_describe_instances_dryrun():
    client = boto3.client("ec2", region_name="us-east-1")

    with pytest.raises(ClientError) as ex:
        client.describe_instances(DryRun=True)
    ex.value.response["ResponseMetadata"]["HTTPStatusCode"].should.equal(412)
    ex.value.response["Error"]["Code"].should.equal("DryRunOperation")
    ex.value.response["Error"]["Message"].should.equal(
        "An error occurred (DryRunOperation) when calling the DescribeInstances operation: Request would have succeeded, but DryRun flag is set"
    )


def retrieve_all_reservations(client, filters=[]):  # pylint: disable=W0102
    resp = client.describe_instances(Filters=filters)
    all_reservations = resp["Reservations"]
    next_token = resp.get("NextToken")
    while next_token:
        resp = client.describe_instances(Filters=filters, NextToken=next_token)
        all_reservations.extend(resp["Reservations"])
        next_token = resp.get("NextToken")
    return all_reservations


def retrieve_all_instances(client, filters=[]):  # pylint: disable=W0102
    reservations = retrieve_all_reservations(client, filters)
    return [i for r in reservations for i in r["Instances"]]<|MERGE_RESOLUTION|>--- conflicted
+++ resolved
@@ -18,27 +18,6 @@
 
 decode_method = base64.decodebytes
 
-<<<<<<< HEAD
-=======
-################ Test Readme ###############
-def add_servers(ami_id, count):
-    conn = boto.connect_ec2()
-    for _ in range(count):
-        conn.run_instances(ami_id)
-
-
-# Has boto3 equivalent
-@mock_ec2_deprecated
-def test_add_servers():
-    add_servers(EXAMPLE_AMI_ID, 2)
-
-    conn = boto.connect_ec2()
-    reservations = conn.get_all_reservations()
-    assert len(reservations) == 2
-    instance1 = reservations[0].instances[0]
-    assert instance1.image_id == EXAMPLE_AMI_ID
-
->>>>>>> 14a69c75
 
 @mock_ec2
 def test_add_servers_boto3():
@@ -458,31 +437,6 @@
         )
 
 
-<<<<<<< HEAD
-=======
-# Has boto3 equivalent
-@mock_ec2_deprecated
-def test_get_instances_filtering_by_instance_id():
-    conn = boto.connect_ec2()
-    reservation = conn.run_instances(EXAMPLE_AMI_ID, min_count=3)
-    instance1, instance2, _ = reservation.instances
-
-    reservations = conn.get_all_reservations(filters={"instance-id": instance1.id})
-    # get_all_reservations should return just instance1
-    reservations[0].instances.should.have.length_of(1)
-    reservations[0].instances[0].id.should.equal(instance1.id)
-
-    reservations = conn.get_all_reservations(
-        filters={"instance-id": [instance1.id, instance2.id]}
-    )
-    # get_all_reservations should return two
-    reservations[0].instances.should.have.length_of(2)
-
-    reservations = conn.get_all_reservations(filters={"instance-id": "non-existing-id"})
-    reservations.should.have.length_of(0)
-
-
->>>>>>> 14a69c75
 @mock_ec2
 def test_get_instances_filtering_by_instance_id_boto3():
     ec2 = boto3.resource("ec2", "us-west-1")
@@ -634,20 +588,6 @@
     res2[0]["Instances"][0]["SubnetId"].should.equal(subnet2.id)
 
 
-<<<<<<< HEAD
-=======
-# Has boto3 equivalent
-@mock_ec2_deprecated
-def test_get_instances_filtering_by_architecture():
-    conn = boto.connect_ec2()
-    conn.run_instances(EXAMPLE_AMI_ID, min_count=1)
-
-    reservations = conn.get_all_reservations(filters={"architecture": "x86_64"})
-    # get_all_reservations should return the instance
-    reservations[0].instances.should.have.length_of(1)
-
-
->>>>>>> 14a69c75
 @mock_ec2
 def test_get_instances_filtering_by_architecture_boto3():
     ec2 = boto3.resource("ec2", region_name="us-west-1")
