--- conflicted
+++ resolved
@@ -1,9 +1,5 @@
 import pytest
 
-<<<<<<< HEAD
-=======
-import boto
->>>>>>> 14a69c75
 import boto3
 
 from botocore.exceptions import ClientError
@@ -171,31 +167,6 @@
     ex.value.response["Error"]["Code"].should.equal("Gateway.NotAttached")
 
 
-<<<<<<< HEAD
-=======
-# Has boto3 equivalent
-@mock_ec2_deprecated
-def test_igw_delete():
-    """internet gateway delete"""
-    conn = boto.connect_vpc("the_key", "the_secret")
-    conn.create_vpc(VPC_CIDR)
-    conn.get_all_internet_gateways().should.have.length_of(0)
-    igw = conn.create_internet_gateway()
-    conn.get_all_internet_gateways().should.have.length_of(1)
-
-    with pytest.raises(EC2ResponseError) as ex:
-        conn.delete_internet_gateway(igw.id, dry_run=True)
-    ex.value.error_code.should.equal("DryRunOperation")
-    ex.value.status.should.equal(412)
-    ex.value.message.should.equal(
-        "An error occurred (DryRunOperation) when calling the DeleteInternetGateway operation: Request would have succeeded, but DryRun flag is set"
-    )
-
-    conn.delete_internet_gateway(igw.id)
-    conn.get_all_internet_gateways().should.have.length_of(0)
-
-
->>>>>>> 14a69c75
 @mock_ec2
 def test_igw_delete_boto3():
     """ internet gateway delete"""
@@ -257,25 +228,6 @@
     ex.value.response["Error"]["Code"].should.equal("InvalidInternetGatewayID.NotFound")
 
 
-<<<<<<< HEAD
-=======
-# Has boto3 equivalent
-@mock_ec2_deprecated
-def test_igw_filter_by_vpc_id():
-    """internet gateway filter by vpc id"""
-    conn = boto.connect_vpc("the_key", "the_secret")
-
-    igw1 = conn.create_internet_gateway()
-    conn.create_internet_gateway()
-    vpc = conn.create_vpc(VPC_CIDR)
-    conn.attach_internet_gateway(igw1.id, vpc.id)
-
-    result = conn.get_all_internet_gateways(filters={"attachment.vpc-id": vpc.id})
-    result.should.have.length_of(1)
-    result[0].id.should.equal(igw1.id)
-
-
->>>>>>> 14a69c75
 @mock_ec2
 def test_igw_filter_by_vpc_id_boto3():
     """ internet gateway filter by vpc id """
@@ -294,24 +246,6 @@
     result["InternetGateways"][0]["InternetGatewayId"].should.equal(igw1.id)
 
 
-<<<<<<< HEAD
-=======
-# Has boto3 equivalent
-@mock_ec2_deprecated
-def test_igw_filter_by_tags():
-    """internet gateway filter by vpc id"""
-    conn = boto.connect_vpc("the_key", "the_secret")
-
-    igw1 = conn.create_internet_gateway()
-    conn.create_internet_gateway()
-    igw1.add_tag("tests", "yes")
-
-    result = conn.get_all_internet_gateways(filters={"tag:tests": "yes"})
-    result.should.have.length_of(1)
-    result[0].id.should.equal(igw1.id)
-
-
->>>>>>> 14a69c75
 @mock_ec2
 def test_igw_filter_by_tags_boto3():
     """ internet gateway filter by vpc id """
@@ -328,23 +262,6 @@
     result[0]["InternetGatewayId"].should.equal(igw1.id)
 
 
-<<<<<<< HEAD
-=======
-# Has boto3 equivalent
-@mock_ec2_deprecated
-def test_igw_filter_by_internet_gateway_id():
-    """internet gateway filter by internet gateway id"""
-    conn = boto.connect_vpc("the_key", "the_secret")
-
-    igw1 = conn.create_internet_gateway()
-    conn.create_internet_gateway()
-
-    result = conn.get_all_internet_gateways(filters={"internet-gateway-id": igw1.id})
-    result.should.have.length_of(1)
-    result[0].id.should.equal(igw1.id)
-
-
->>>>>>> 14a69c75
 @mock_ec2
 def test_igw_filter_by_internet_gateway_id_boto3():
     """ internet gateway filter by internet gateway id """
@@ -361,25 +278,6 @@
     result["InternetGateways"][0]["InternetGatewayId"].should.equal(igw1.id)
 
 
-<<<<<<< HEAD
-=======
-# Has boto3 equivalent
-@mock_ec2_deprecated
-def test_igw_filter_by_attachment_state():
-    """internet gateway filter by attachment state"""
-    conn = boto.connect_vpc("the_key", "the_secret")
-
-    igw1 = conn.create_internet_gateway()
-    conn.create_internet_gateway()
-    vpc = conn.create_vpc(VPC_CIDR)
-    conn.attach_internet_gateway(igw1.id, vpc.id)
-
-    result = conn.get_all_internet_gateways(filters={"attachment.state": "available"})
-    result.should.have.length_of(1)
-    result[0].id.should.equal(igw1.id)
-
-
->>>>>>> 14a69c75
 @mock_ec2
 def test_igw_filter_by_attachment_state_boto3():
     """ internet gateway filter by attachment state """
