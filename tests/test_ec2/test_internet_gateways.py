--- conflicted
+++ resolved
@@ -1,5 +1,5 @@
-<<<<<<< HEAD
 from __future__ import unicode_literals
+
 # Ensure 'assert_raises' context manager support for Python 2.6
 import tests.backport_assert_raises
 from nose.tools import assert_raises
@@ -22,20 +22,21 @@
 @mock_ec2_deprecated
 def test_igw_create():
     """ internet gateway create """
-    conn = boto.connect_vpc('the_key', 'the_secret')
+    conn = boto.connect_vpc("the_key", "the_secret")
 
     conn.get_all_internet_gateways().should.have.length_of(0)
 
     with assert_raises(EC2ResponseError) as ex:
         igw = conn.create_internet_gateway(dry_run=True)
-    ex.exception.error_code.should.equal('DryRunOperation')
-    ex.exception.status.should.equal(400)
-    ex.exception.message.should.equal(
-        'An error occurred (DryRunOperation) when calling the CreateInternetGateway operation: Request would have succeeded, but DryRun flag is set')
+    ex.exception.error_code.should.equal("DryRunOperation")
+    ex.exception.status.should.equal(400)
+    ex.exception.message.should.equal(
+        "An error occurred (DryRunOperation) when calling the CreateInternetGateway operation: Request would have succeeded, but DryRun flag is set"
+    )
 
     igw = conn.create_internet_gateway()
     conn.get_all_internet_gateways().should.have.length_of(1)
-    igw.id.should.match(r'igw-[0-9a-f]+')
+    igw.id.should.match(r"igw-[0-9a-f]+")
 
     igw = conn.get_all_internet_gateways()[0]
     igw.attachments.should.have.length_of(0)
@@ -44,16 +45,17 @@
 @mock_ec2_deprecated
 def test_igw_attach():
     """ internet gateway attach """
-    conn = boto.connect_vpc('the_key', 'the_secret')
+    conn = boto.connect_vpc("the_key", "the_secret")
     igw = conn.create_internet_gateway()
     vpc = conn.create_vpc(VPC_CIDR)
 
     with assert_raises(EC2ResponseError) as ex:
         conn.attach_internet_gateway(igw.id, vpc.id, dry_run=True)
-    ex.exception.error_code.should.equal('DryRunOperation')
-    ex.exception.status.should.equal(400)
-    ex.exception.message.should.equal(
-        'An error occurred (DryRunOperation) when calling the AttachInternetGateway operation: Request would have succeeded, but DryRun flag is set')
+    ex.exception.error_code.should.equal("DryRunOperation")
+    ex.exception.status.should.equal(400)
+    ex.exception.message.should.equal(
+        "An error occurred (DryRunOperation) when calling the AttachInternetGateway operation: Request would have succeeded, but DryRun flag is set"
+    )
 
     conn.attach_internet_gateway(igw.id, vpc.id)
 
@@ -64,12 +66,12 @@
 @mock_ec2_deprecated
 def test_igw_attach_bad_vpc():
     """ internet gateway fail to attach w/ bad vpc """
-    conn = boto.connect_vpc('the_key', 'the_secret')
+    conn = boto.connect_vpc("the_key", "the_secret")
     igw = conn.create_internet_gateway()
 
     with assert_raises(EC2ResponseError) as cm:
         conn.attach_internet_gateway(igw.id, BAD_VPC)
-    cm.exception.code.should.equal('InvalidVpcID.NotFound')
+    cm.exception.code.should.equal("InvalidVpcID.NotFound")
     cm.exception.status.should.equal(400)
     cm.exception.request_id.should_not.be.none
 
@@ -77,7 +79,7 @@
 @mock_ec2_deprecated
 def test_igw_attach_twice():
     """ internet gateway fail to attach twice """
-    conn = boto.connect_vpc('the_key', 'the_secret')
+    conn = boto.connect_vpc("the_key", "the_secret")
     igw = conn.create_internet_gateway()
     vpc1 = conn.create_vpc(VPC_CIDR)
     vpc2 = conn.create_vpc(VPC_CIDR)
@@ -85,7 +87,7 @@
 
     with assert_raises(EC2ResponseError) as cm:
         conn.attach_internet_gateway(igw.id, vpc2.id)
-    cm.exception.code.should.equal('Resource.AlreadyAssociated')
+    cm.exception.code.should.equal("Resource.AlreadyAssociated")
     cm.exception.status.should.equal(400)
     cm.exception.request_id.should_not.be.none
 
@@ -93,17 +95,18 @@
 @mock_ec2_deprecated
 def test_igw_detach():
     """ internet gateway detach"""
-    conn = boto.connect_vpc('the_key', 'the_secret')
+    conn = boto.connect_vpc("the_key", "the_secret")
     igw = conn.create_internet_gateway()
     vpc = conn.create_vpc(VPC_CIDR)
     conn.attach_internet_gateway(igw.id, vpc.id)
 
     with assert_raises(EC2ResponseError) as ex:
         conn.detach_internet_gateway(igw.id, vpc.id, dry_run=True)
-    ex.exception.error_code.should.equal('DryRunOperation')
-    ex.exception.status.should.equal(400)
-    ex.exception.message.should.equal(
-        'An error occurred (DryRunOperation) when calling the DetachInternetGateway operation: Request would have succeeded, but DryRun flag is set')
+    ex.exception.error_code.should.equal("DryRunOperation")
+    ex.exception.status.should.equal(400)
+    ex.exception.message.should.equal(
+        "An error occurred (DryRunOperation) when calling the DetachInternetGateway operation: Request would have succeeded, but DryRun flag is set"
+    )
 
     conn.detach_internet_gateway(igw.id, vpc.id)
     igw = conn.get_all_internet_gateways()[0]
@@ -113,7 +116,7 @@
 @mock_ec2_deprecated
 def test_igw_detach_wrong_vpc():
     """ internet gateway fail to detach w/ wrong vpc """
-    conn = boto.connect_vpc('the_key', 'the_secret')
+    conn = boto.connect_vpc("the_key", "the_secret")
     igw = conn.create_internet_gateway()
     vpc1 = conn.create_vpc(VPC_CIDR)
     vpc2 = conn.create_vpc(VPC_CIDR)
@@ -121,7 +124,7 @@
 
     with assert_raises(EC2ResponseError) as cm:
         conn.detach_internet_gateway(igw.id, vpc2.id)
-    cm.exception.code.should.equal('Gateway.NotAttached')
+    cm.exception.code.should.equal("Gateway.NotAttached")
     cm.exception.status.should.equal(400)
     cm.exception.request_id.should_not.be.none
 
@@ -129,14 +132,14 @@
 @mock_ec2_deprecated
 def test_igw_detach_invalid_vpc():
     """ internet gateway fail to detach w/ invalid vpc """
-    conn = boto.connect_vpc('the_key', 'the_secret')
+    conn = boto.connect_vpc("the_key", "the_secret")
     igw = conn.create_internet_gateway()
     vpc = conn.create_vpc(VPC_CIDR)
     conn.attach_internet_gateway(igw.id, vpc.id)
 
     with assert_raises(EC2ResponseError) as cm:
         conn.detach_internet_gateway(igw.id, BAD_VPC)
-    cm.exception.code.should.equal('Gateway.NotAttached')
+    cm.exception.code.should.equal("Gateway.NotAttached")
     cm.exception.status.should.equal(400)
     cm.exception.request_id.should_not.be.none
 
@@ -144,13 +147,13 @@
 @mock_ec2_deprecated
 def test_igw_detach_unattached():
     """ internet gateway fail to detach unattached """
-    conn = boto.connect_vpc('the_key', 'the_secret')
+    conn = boto.connect_vpc("the_key", "the_secret")
     igw = conn.create_internet_gateway()
     vpc = conn.create_vpc(VPC_CIDR)
 
     with assert_raises(EC2ResponseError) as cm:
         conn.detach_internet_gateway(igw.id, vpc.id)
-    cm.exception.code.should.equal('Gateway.NotAttached')
+    cm.exception.code.should.equal("Gateway.NotAttached")
     cm.exception.status.should.equal(400)
     cm.exception.request_id.should_not.be.none
 
@@ -158,7 +161,7 @@
 @mock_ec2_deprecated
 def test_igw_delete():
     """ internet gateway delete"""
-    conn = boto.connect_vpc('the_key', 'the_secret')
+    conn = boto.connect_vpc("the_key", "the_secret")
     vpc = conn.create_vpc(VPC_CIDR)
     conn.get_all_internet_gateways().should.have.length_of(0)
     igw = conn.create_internet_gateway()
@@ -166,10 +169,11 @@
 
     with assert_raises(EC2ResponseError) as ex:
         conn.delete_internet_gateway(igw.id, dry_run=True)
-    ex.exception.error_code.should.equal('DryRunOperation')
-    ex.exception.status.should.equal(400)
-    ex.exception.message.should.equal(
-        'An error occurred (DryRunOperation) when calling the DeleteInternetGateway operation: Request would have succeeded, but DryRun flag is set')
+    ex.exception.error_code.should.equal("DryRunOperation")
+    ex.exception.status.should.equal(400)
+    ex.exception.message.should.equal(
+        "An error occurred (DryRunOperation) when calling the DeleteInternetGateway operation: Request would have succeeded, but DryRun flag is set"
+    )
 
     conn.delete_internet_gateway(igw.id)
     conn.get_all_internet_gateways().should.have.length_of(0)
@@ -178,14 +182,14 @@
 @mock_ec2_deprecated
 def test_igw_delete_attached():
     """ internet gateway fail to delete attached """
-    conn = boto.connect_vpc('the_key', 'the_secret')
+    conn = boto.connect_vpc("the_key", "the_secret")
     igw = conn.create_internet_gateway()
     vpc = conn.create_vpc(VPC_CIDR)
     conn.attach_internet_gateway(igw.id, vpc.id)
 
     with assert_raises(EC2ResponseError) as cm:
         conn.delete_internet_gateway(igw.id)
-    cm.exception.code.should.equal('DependencyViolation')
+    cm.exception.code.should.equal("DependencyViolation")
     cm.exception.status.should.equal(400)
     cm.exception.request_id.should_not.be.none
 
@@ -193,7 +197,7 @@
 @mock_ec2_deprecated
 def test_igw_desribe():
     """ internet gateway fetch by id """
-    conn = boto.connect_vpc('the_key', 'the_secret')
+    conn = boto.connect_vpc("the_key", "the_secret")
     igw = conn.create_internet_gateway()
     igw_by_search = conn.get_all_internet_gateways([igw.id])[0]
     igw.id.should.equal(igw_by_search.id)
@@ -202,10 +206,10 @@
 @mock_ec2_deprecated
 def test_igw_describe_bad_id():
     """ internet gateway fail to fetch by bad id """
-    conn = boto.connect_vpc('the_key', 'the_secret')
+    conn = boto.connect_vpc("the_key", "the_secret")
     with assert_raises(EC2ResponseError) as cm:
         conn.get_all_internet_gateways([BAD_IGW])
-    cm.exception.code.should.equal('InvalidInternetGatewayID.NotFound')
+    cm.exception.code.should.equal("InvalidInternetGatewayID.NotFound")
     cm.exception.status.should.equal(400)
     cm.exception.request_id.should_not.be.none
 
@@ -213,15 +217,14 @@
 @mock_ec2_deprecated
 def test_igw_filter_by_vpc_id():
     """ internet gateway filter by vpc id """
-    conn = boto.connect_vpc('the_key', 'the_secret')
+    conn = boto.connect_vpc("the_key", "the_secret")
 
     igw1 = conn.create_internet_gateway()
     igw2 = conn.create_internet_gateway()
     vpc = conn.create_vpc(VPC_CIDR)
     conn.attach_internet_gateway(igw1.id, vpc.id)
 
-    result = conn.get_all_internet_gateways(
-        filters={"attachment.vpc-id": vpc.id})
+    result = conn.get_all_internet_gateways(filters={"attachment.vpc-id": vpc.id})
     result.should.have.length_of(1)
     result[0].id.should.equal(igw1.id)
 
@@ -229,7 +232,7 @@
 @mock_ec2_deprecated
 def test_igw_filter_by_tags():
     """ internet gateway filter by vpc id """
-    conn = boto.connect_vpc('the_key', 'the_secret')
+    conn = boto.connect_vpc("the_key", "the_secret")
 
     igw1 = conn.create_internet_gateway()
     igw2 = conn.create_internet_gateway()
@@ -243,13 +246,12 @@
 @mock_ec2_deprecated
 def test_igw_filter_by_internet_gateway_id():
     """ internet gateway filter by internet gateway id """
-    conn = boto.connect_vpc('the_key', 'the_secret')
-
-    igw1 = conn.create_internet_gateway()
-    igw2 = conn.create_internet_gateway()
-
-    result = conn.get_all_internet_gateways(
-        filters={"internet-gateway-id": igw1.id})
+    conn = boto.connect_vpc("the_key", "the_secret")
+
+    igw1 = conn.create_internet_gateway()
+    igw2 = conn.create_internet_gateway()
+
+    result = conn.get_all_internet_gateways(filters={"internet-gateway-id": igw1.id})
     result.should.have.length_of(1)
     result[0].id.should.equal(igw1.id)
 
@@ -257,287 +259,13 @@
 @mock_ec2_deprecated
 def test_igw_filter_by_attachment_state():
     """ internet gateway filter by attachment state """
-    conn = boto.connect_vpc('the_key', 'the_secret')
+    conn = boto.connect_vpc("the_key", "the_secret")
 
     igw1 = conn.create_internet_gateway()
     igw2 = conn.create_internet_gateway()
     vpc = conn.create_vpc(VPC_CIDR)
     conn.attach_internet_gateway(igw1.id, vpc.id)
 
-    result = conn.get_all_internet_gateways(
-        filters={"attachment.state": "available"})
-    result.should.have.length_of(1)
-    result[0].id.should.equal(igw1.id)
-=======
-from __future__ import unicode_literals
-
-# Ensure 'assert_raises' context manager support for Python 2.6
-import tests.backport_assert_raises
-from nose.tools import assert_raises
-
-import re
-
-import boto
-from boto.exception import EC2ResponseError
-
-import sure  # noqa
-
-from moto import mock_ec2_deprecated
-
-
-VPC_CIDR = "10.0.0.0/16"
-BAD_VPC = "vpc-deadbeef"
-BAD_IGW = "igw-deadbeef"
-
-
-@mock_ec2_deprecated
-def test_igw_create():
-    """ internet gateway create """
-    conn = boto.connect_vpc("the_key", "the_secret")
-
-    conn.get_all_internet_gateways().should.have.length_of(0)
-
-    with assert_raises(EC2ResponseError) as ex:
-        igw = conn.create_internet_gateway(dry_run=True)
-    ex.exception.error_code.should.equal("DryRunOperation")
-    ex.exception.status.should.equal(400)
-    ex.exception.message.should.equal(
-        "An error occurred (DryRunOperation) when calling the CreateInternetGateway operation: Request would have succeeded, but DryRun flag is set"
-    )
-
-    igw = conn.create_internet_gateway()
-    conn.get_all_internet_gateways().should.have.length_of(1)
-    igw.id.should.match(r"igw-[0-9a-f]+")
-
-    igw = conn.get_all_internet_gateways()[0]
-    igw.attachments.should.have.length_of(0)
-
-
-@mock_ec2_deprecated
-def test_igw_attach():
-    """ internet gateway attach """
-    conn = boto.connect_vpc("the_key", "the_secret")
-    igw = conn.create_internet_gateway()
-    vpc = conn.create_vpc(VPC_CIDR)
-
-    with assert_raises(EC2ResponseError) as ex:
-        conn.attach_internet_gateway(igw.id, vpc.id, dry_run=True)
-    ex.exception.error_code.should.equal("DryRunOperation")
-    ex.exception.status.should.equal(400)
-    ex.exception.message.should.equal(
-        "An error occurred (DryRunOperation) when calling the AttachInternetGateway operation: Request would have succeeded, but DryRun flag is set"
-    )
-
-    conn.attach_internet_gateway(igw.id, vpc.id)
-
-    igw = conn.get_all_internet_gateways()[0]
-    igw.attachments[0].vpc_id.should.be.equal(vpc.id)
-
-
-@mock_ec2_deprecated
-def test_igw_attach_bad_vpc():
-    """ internet gateway fail to attach w/ bad vpc """
-    conn = boto.connect_vpc("the_key", "the_secret")
-    igw = conn.create_internet_gateway()
-
-    with assert_raises(EC2ResponseError) as cm:
-        conn.attach_internet_gateway(igw.id, BAD_VPC)
-    cm.exception.code.should.equal("InvalidVpcID.NotFound")
-    cm.exception.status.should.equal(400)
-    cm.exception.request_id.should_not.be.none
-
-
-@mock_ec2_deprecated
-def test_igw_attach_twice():
-    """ internet gateway fail to attach twice """
-    conn = boto.connect_vpc("the_key", "the_secret")
-    igw = conn.create_internet_gateway()
-    vpc1 = conn.create_vpc(VPC_CIDR)
-    vpc2 = conn.create_vpc(VPC_CIDR)
-    conn.attach_internet_gateway(igw.id, vpc1.id)
-
-    with assert_raises(EC2ResponseError) as cm:
-        conn.attach_internet_gateway(igw.id, vpc2.id)
-    cm.exception.code.should.equal("Resource.AlreadyAssociated")
-    cm.exception.status.should.equal(400)
-    cm.exception.request_id.should_not.be.none
-
-
-@mock_ec2_deprecated
-def test_igw_detach():
-    """ internet gateway detach"""
-    conn = boto.connect_vpc("the_key", "the_secret")
-    igw = conn.create_internet_gateway()
-    vpc = conn.create_vpc(VPC_CIDR)
-    conn.attach_internet_gateway(igw.id, vpc.id)
-
-    with assert_raises(EC2ResponseError) as ex:
-        conn.detach_internet_gateway(igw.id, vpc.id, dry_run=True)
-    ex.exception.error_code.should.equal("DryRunOperation")
-    ex.exception.status.should.equal(400)
-    ex.exception.message.should.equal(
-        "An error occurred (DryRunOperation) when calling the DetachInternetGateway operation: Request would have succeeded, but DryRun flag is set"
-    )
-
-    conn.detach_internet_gateway(igw.id, vpc.id)
-    igw = conn.get_all_internet_gateways()[0]
-    igw.attachments.should.have.length_of(0)
-
-
-@mock_ec2_deprecated
-def test_igw_detach_wrong_vpc():
-    """ internet gateway fail to detach w/ wrong vpc """
-    conn = boto.connect_vpc("the_key", "the_secret")
-    igw = conn.create_internet_gateway()
-    vpc1 = conn.create_vpc(VPC_CIDR)
-    vpc2 = conn.create_vpc(VPC_CIDR)
-    conn.attach_internet_gateway(igw.id, vpc1.id)
-
-    with assert_raises(EC2ResponseError) as cm:
-        conn.detach_internet_gateway(igw.id, vpc2.id)
-    cm.exception.code.should.equal("Gateway.NotAttached")
-    cm.exception.status.should.equal(400)
-    cm.exception.request_id.should_not.be.none
-
-
-@mock_ec2_deprecated
-def test_igw_detach_invalid_vpc():
-    """ internet gateway fail to detach w/ invalid vpc """
-    conn = boto.connect_vpc("the_key", "the_secret")
-    igw = conn.create_internet_gateway()
-    vpc = conn.create_vpc(VPC_CIDR)
-    conn.attach_internet_gateway(igw.id, vpc.id)
-
-    with assert_raises(EC2ResponseError) as cm:
-        conn.detach_internet_gateway(igw.id, BAD_VPC)
-    cm.exception.code.should.equal("Gateway.NotAttached")
-    cm.exception.status.should.equal(400)
-    cm.exception.request_id.should_not.be.none
-
-
-@mock_ec2_deprecated
-def test_igw_detach_unattached():
-    """ internet gateway fail to detach unattached """
-    conn = boto.connect_vpc("the_key", "the_secret")
-    igw = conn.create_internet_gateway()
-    vpc = conn.create_vpc(VPC_CIDR)
-
-    with assert_raises(EC2ResponseError) as cm:
-        conn.detach_internet_gateway(igw.id, vpc.id)
-    cm.exception.code.should.equal("Gateway.NotAttached")
-    cm.exception.status.should.equal(400)
-    cm.exception.request_id.should_not.be.none
-
-
-@mock_ec2_deprecated
-def test_igw_delete():
-    """ internet gateway delete"""
-    conn = boto.connect_vpc("the_key", "the_secret")
-    vpc = conn.create_vpc(VPC_CIDR)
-    conn.get_all_internet_gateways().should.have.length_of(0)
-    igw = conn.create_internet_gateway()
-    conn.get_all_internet_gateways().should.have.length_of(1)
-
-    with assert_raises(EC2ResponseError) as ex:
-        conn.delete_internet_gateway(igw.id, dry_run=True)
-    ex.exception.error_code.should.equal("DryRunOperation")
-    ex.exception.status.should.equal(400)
-    ex.exception.message.should.equal(
-        "An error occurred (DryRunOperation) when calling the DeleteInternetGateway operation: Request would have succeeded, but DryRun flag is set"
-    )
-
-    conn.delete_internet_gateway(igw.id)
-    conn.get_all_internet_gateways().should.have.length_of(0)
-
-
-@mock_ec2_deprecated
-def test_igw_delete_attached():
-    """ internet gateway fail to delete attached """
-    conn = boto.connect_vpc("the_key", "the_secret")
-    igw = conn.create_internet_gateway()
-    vpc = conn.create_vpc(VPC_CIDR)
-    conn.attach_internet_gateway(igw.id, vpc.id)
-
-    with assert_raises(EC2ResponseError) as cm:
-        conn.delete_internet_gateway(igw.id)
-    cm.exception.code.should.equal("DependencyViolation")
-    cm.exception.status.should.equal(400)
-    cm.exception.request_id.should_not.be.none
-
-
-@mock_ec2_deprecated
-def test_igw_desribe():
-    """ internet gateway fetch by id """
-    conn = boto.connect_vpc("the_key", "the_secret")
-    igw = conn.create_internet_gateway()
-    igw_by_search = conn.get_all_internet_gateways([igw.id])[0]
-    igw.id.should.equal(igw_by_search.id)
-
-
-@mock_ec2_deprecated
-def test_igw_describe_bad_id():
-    """ internet gateway fail to fetch by bad id """
-    conn = boto.connect_vpc("the_key", "the_secret")
-    with assert_raises(EC2ResponseError) as cm:
-        conn.get_all_internet_gateways([BAD_IGW])
-    cm.exception.code.should.equal("InvalidInternetGatewayID.NotFound")
-    cm.exception.status.should.equal(400)
-    cm.exception.request_id.should_not.be.none
-
-
-@mock_ec2_deprecated
-def test_igw_filter_by_vpc_id():
-    """ internet gateway filter by vpc id """
-    conn = boto.connect_vpc("the_key", "the_secret")
-
-    igw1 = conn.create_internet_gateway()
-    igw2 = conn.create_internet_gateway()
-    vpc = conn.create_vpc(VPC_CIDR)
-    conn.attach_internet_gateway(igw1.id, vpc.id)
-
-    result = conn.get_all_internet_gateways(filters={"attachment.vpc-id": vpc.id})
-    result.should.have.length_of(1)
-    result[0].id.should.equal(igw1.id)
-
-
-@mock_ec2_deprecated
-def test_igw_filter_by_tags():
-    """ internet gateway filter by vpc id """
-    conn = boto.connect_vpc("the_key", "the_secret")
-
-    igw1 = conn.create_internet_gateway()
-    igw2 = conn.create_internet_gateway()
-    igw1.add_tag("tests", "yes")
-
-    result = conn.get_all_internet_gateways(filters={"tag:tests": "yes"})
-    result.should.have.length_of(1)
-    result[0].id.should.equal(igw1.id)
-
-
-@mock_ec2_deprecated
-def test_igw_filter_by_internet_gateway_id():
-    """ internet gateway filter by internet gateway id """
-    conn = boto.connect_vpc("the_key", "the_secret")
-
-    igw1 = conn.create_internet_gateway()
-    igw2 = conn.create_internet_gateway()
-
-    result = conn.get_all_internet_gateways(filters={"internet-gateway-id": igw1.id})
-    result.should.have.length_of(1)
-    result[0].id.should.equal(igw1.id)
-
-
-@mock_ec2_deprecated
-def test_igw_filter_by_attachment_state():
-    """ internet gateway filter by attachment state """
-    conn = boto.connect_vpc("the_key", "the_secret")
-
-    igw1 = conn.create_internet_gateway()
-    igw2 = conn.create_internet_gateway()
-    vpc = conn.create_vpc(VPC_CIDR)
-    conn.attach_internet_gateway(igw1.id, vpc.id)
-
     result = conn.get_all_internet_gateways(filters={"attachment.state": "available"})
     result.should.have.length_of(1)
-    result[0].id.should.equal(igw1.id)
->>>>>>> b8a1f852
+    result[0].id.should.equal(igw1.id)