import boto3

<<<<<<< HEAD
import sure  # noqa # pylint: disable=unused-import
from moto import mock_ec2
=======
import sure  # noqa
from moto import mock_ec2, settings
from unittest import SkipTest
>>>>>>> f50d80ed


@mock_ec2
def test_describe_nat_gateways():
    if settings.TEST_SERVER_MODE:
        raise SkipTest("ServerMode is not guaranteed to have no resources")
    conn = boto3.client("ec2", "us-east-1")

    response = conn.describe_nat_gateways()

    response["NatGateways"].should.have.length_of(0)


@mock_ec2
def test_create_nat_gateway():
    conn = boto3.client("ec2", "us-east-1")
    vpc = conn.create_vpc(CidrBlock="10.0.0.0/16")
    vpc_id = vpc["Vpc"]["VpcId"]
    subnet = conn.create_subnet(
        VpcId=vpc_id, CidrBlock="10.0.1.0/27", AvailabilityZone="us-east-1a"
    )
    allocation_id = conn.allocate_address(Domain="vpc")["AllocationId"]
    subnet_id = subnet["Subnet"]["SubnetId"]

    response = conn.create_nat_gateway(SubnetId=subnet_id, AllocationId=allocation_id)

    response["NatGateway"]["VpcId"].should.equal(vpc_id)
    response["NatGateway"]["SubnetId"].should.equal(subnet_id)
    response["NatGateway"]["State"].should.equal("available")


@mock_ec2
def test_describe_nat_gateway_tags():
    conn = boto3.client("ec2", "us-east-1")
    vpc = conn.create_vpc(CidrBlock="10.0.0.0/16")
    vpc_id = vpc["Vpc"]["VpcId"]
    subnet = conn.create_subnet(
        VpcId=vpc_id, CidrBlock="10.0.1.0/27", AvailabilityZone="us-east-1a"
    )
    allocation_id = conn.allocate_address(Domain="vpc")["AllocationId"]
    subnet_id = subnet["Subnet"]["SubnetId"]

    gateway = conn.create_nat_gateway(
        SubnetId=subnet_id,
        AllocationId=allocation_id,
        TagSpecifications=[
            {
                "ResourceType": "nat-gateway",
                "Tags": [
                    {"Key": "name", "Value": "some-nat-gateway"},
                    {"Key": "name1", "Value": "some-nat-gateway-1"},
                ],
            }
        ],
    )["NatGateway"]

    describe_all = retrieve_all_gateways(conn)
    [gw["VpcId"] for gw in describe_all].should.contain(vpc_id)
    describe_gateway = [gw for gw in describe_all if gw["VpcId"] == vpc_id]

    assert describe_gateway[0]["NatGatewayId"] == gateway["NatGatewayId"]
    assert describe_gateway[0]["VpcId"] == vpc_id
    assert describe_gateway[0]["Tags"] == [
        {"Key": "name", "Value": "some-nat-gateway"},
        {"Key": "name1", "Value": "some-nat-gateway-1"},
    ]


@mock_ec2
def test_delete_nat_gateway():
    conn = boto3.client("ec2", "us-east-1")
    vpc = conn.create_vpc(CidrBlock="10.0.0.0/16")
    vpc_id = vpc["Vpc"]["VpcId"]
    subnet = conn.create_subnet(
        VpcId=vpc_id, CidrBlock="10.0.1.0/27", AvailabilityZone="us-east-1a"
    )
    allocation_id = conn.allocate_address(Domain="vpc")["AllocationId"]
    subnet_id = subnet["Subnet"]["SubnetId"]

    nat_gateway = conn.create_nat_gateway(
        SubnetId=subnet_id, AllocationId=allocation_id
    )
    nat_gateway_id = nat_gateway["NatGateway"]["NatGatewayId"]
    response = conn.delete_nat_gateway(NatGatewayId=nat_gateway_id)

    # this is hard to match against, so remove it
    response["ResponseMetadata"].pop("HTTPHeaders", None)
    response["ResponseMetadata"].pop("RetryAttempts", None)
    response.should.equal(
        {
            "NatGatewayId": nat_gateway_id,
            "ResponseMetadata": {
                "HTTPStatusCode": 200,
                "RequestId": "741fc8ab-6ebe-452b-b92b-example",
            },
        }
    )


@mock_ec2
def test_create_and_describe_nat_gateway():
    conn = boto3.client("ec2", "us-east-1")
    vpc = conn.create_vpc(CidrBlock="10.0.0.0/16")
    vpc_id = vpc["Vpc"]["VpcId"]
    subnet = conn.create_subnet(
        VpcId=vpc_id, CidrBlock="10.0.1.0/27", AvailabilityZone="us-east-1a"
    )
    allocation_id = conn.allocate_address(Domain="vpc")["AllocationId"]
    subnet_id = subnet["Subnet"]["SubnetId"]

    create_response = conn.create_nat_gateway(
        SubnetId=subnet_id, AllocationId=allocation_id
    )
    nat_gateway_id = create_response["NatGateway"]["NatGatewayId"]
    net_interface_id = create_response["NatGateway"]["NatGatewayAddresses"][0][
        "NetworkInterfaceId"
    ]

    public_ip = conn.describe_addresses(AllocationIds=[allocation_id])["Addresses"][0][
        "PublicIp"
    ]

    describe = conn.describe_nat_gateways(NatGatewayIds=[nat_gateway_id])["NatGateways"]

    describe.should.have.length_of(1)
    describe[0]["NatGatewayId"].should.equal(nat_gateway_id)
    describe[0]["State"].should.equal("available")
    describe[0]["SubnetId"].should.equal(subnet_id)
    describe[0]["VpcId"].should.equal(vpc_id)
    describe[0]["NatGatewayAddresses"][0]["AllocationId"].should.equal(allocation_id)
    describe[0]["NatGatewayAddresses"][0]["NetworkInterfaceId"].should.equal(
        net_interface_id
    )
    assert describe[0]["NatGatewayAddresses"][0]["PrivateIp"].startswith("10.")
    describe[0]["NatGatewayAddresses"][0]["PublicIp"].should.equal(public_ip)


@mock_ec2
def test_describe_nat_gateway_filter_by_net_gateway_id_and_state():
    conn = boto3.client("ec2", "us-east-1")
    vpc = conn.create_vpc(CidrBlock="10.0.0.0/16")
    vpc_id = vpc["Vpc"]["VpcId"]
    subnet = conn.create_subnet(
        VpcId=vpc_id, CidrBlock="10.0.1.0/27", AvailabilityZone="us-east-1a"
    )
    allocation_id = conn.allocate_address(Domain="vpc")["AllocationId"]
    subnet_id = subnet["Subnet"]["SubnetId"]

    create_response = conn.create_nat_gateway(
        SubnetId=subnet_id, AllocationId=allocation_id
    )
    nat_gateway_id = create_response["NatGateway"]["NatGatewayId"]

    describe_response = conn.describe_nat_gateways(
        Filters=[
            {"Name": "nat-gateway-id", "Values": ["non-existent-id"]},
            {"Name": "state", "Values": ["available"]},
        ]
    )
    describe_response["NatGateways"].should.have.length_of(0)

    describe_response = conn.describe_nat_gateways(
        Filters=[
            {"Name": "nat-gateway-id", "Values": [nat_gateway_id]},
            {"Name": "state", "Values": ["available"]},
        ]
    )

    describe_response["NatGateways"].should.have.length_of(1)
    describe_response["NatGateways"][0]["NatGatewayId"].should.equal(nat_gateway_id)
    describe_response["NatGateways"][0]["State"].should.equal("available")
    describe_response["NatGateways"][0]["SubnetId"].should.equal(subnet_id)
    describe_response["NatGateways"][0]["VpcId"].should.equal(vpc_id)
    describe_response["NatGateways"][0]["NatGatewayAddresses"][0][
        "AllocationId"
    ].should.equal(allocation_id)


@mock_ec2
def test_describe_nat_gateway_filter_by_subnet_id():
    conn = boto3.client("ec2", "us-east-1")
    vpc = conn.create_vpc(CidrBlock="10.0.0.0/16")
    vpc_id = vpc["Vpc"]["VpcId"]
    subnet_1 = conn.create_subnet(
        VpcId=vpc_id, CidrBlock="10.0.1.0/27", AvailabilityZone="us-east-1a"
    )
    subnet_2 = conn.create_subnet(
        VpcId=vpc_id, CidrBlock="10.0.2.0/27", AvailabilityZone="us-east-1a"
    )
    allocation_id_1 = conn.allocate_address(Domain="vpc")["AllocationId"]
    allocation_id_2 = conn.allocate_address(Domain="vpc")["AllocationId"]
    subnet_id_1 = subnet_1["Subnet"]["SubnetId"]
    subnet_id_2 = subnet_2["Subnet"]["SubnetId"]

    create_response_1 = conn.create_nat_gateway(
        SubnetId=subnet_id_1, AllocationId=allocation_id_1
    )
    # create_response_2 =
    conn.create_nat_gateway(SubnetId=subnet_id_2, AllocationId=allocation_id_2)
    nat_gateway_id_1 = create_response_1["NatGateway"]["NatGatewayId"]
    # nat_gateway_id_2 = create_response_2["NatGateway"]["NatGatewayId"]

    all_gws = retrieve_all_gateways(conn)
    all_gw_ids = [gw["NatGatewayId"] for gw in all_gws]
    all_gw_ids.should.contain(nat_gateway_id_1)

    describe_response = conn.describe_nat_gateways(
        Filters=[{"Name": "subnet-id", "Values": [subnet_id_1]}]
    )
    describe_response["NatGateways"].should.have.length_of(1)
    describe_response["NatGateways"][0]["NatGatewayId"].should.equal(nat_gateway_id_1)
    describe_response["NatGateways"][0]["State"].should.equal("available")
    describe_response["NatGateways"][0]["SubnetId"].should.equal(subnet_id_1)
    describe_response["NatGateways"][0]["VpcId"].should.equal(vpc_id)
    describe_response["NatGateways"][0]["NatGatewayAddresses"][0][
        "AllocationId"
    ].should.equal(allocation_id_1)


@mock_ec2
def test_describe_nat_gateway_filter_vpc_id():
    conn = boto3.client("ec2", "us-east-1")
    vpc_1 = conn.create_vpc(CidrBlock="10.0.0.0/16")
    vpc_id_1 = vpc_1["Vpc"]["VpcId"]
    vpc_2 = conn.create_vpc(CidrBlock="10.1.0.0/16")
    vpc_id_2 = vpc_2["Vpc"]["VpcId"]
    subnet_1 = conn.create_subnet(
        VpcId=vpc_id_1, CidrBlock="10.0.1.0/27", AvailabilityZone="us-east-1a"
    )
    subnet_2 = conn.create_subnet(
        VpcId=vpc_id_2, CidrBlock="10.1.1.0/27", AvailabilityZone="us-east-1a"
    )
    allocation_id_1 = conn.allocate_address(Domain="vpc")["AllocationId"]
    allocation_id_2 = conn.allocate_address(Domain="vpc")["AllocationId"]
    subnet_id_1 = subnet_1["Subnet"]["SubnetId"]
    subnet_id_2 = subnet_2["Subnet"]["SubnetId"]

    create_response_1 = conn.create_nat_gateway(
        SubnetId=subnet_id_1, AllocationId=allocation_id_1
    )
    conn.create_nat_gateway(SubnetId=subnet_id_2, AllocationId=allocation_id_2)
    nat_gateway_id_1 = create_response_1["NatGateway"]["NatGatewayId"]

    describe_response = conn.describe_nat_gateways(
        Filters=[{"Name": "vpc-id", "Values": [vpc_id_1]}]
    )
    describe_response["NatGateways"].should.have.length_of(1)
    describe_response["NatGateways"][0]["NatGatewayId"].should.equal(nat_gateway_id_1)
    describe_response["NatGateways"][0]["State"].should.equal("available")
    describe_response["NatGateways"][0]["SubnetId"].should.equal(subnet_id_1)
    describe_response["NatGateways"][0]["VpcId"].should.equal(vpc_id_1)
    describe_response["NatGateways"][0]["NatGatewayAddresses"][0][
        "AllocationId"
    ].should.equal(allocation_id_1)


def retrieve_all_gateways(client, filters=[]):
    resp = client.describe_nat_gateways(Filters=filters)
    all_gws = resp["NatGateways"]
    token = resp.get("NextToken")
    while token:
        resp = client.describe_nat_gateways(Filters=filters, NextToken=token)
        all_gws.extend(resp["NatGateways"])
        token = resp.get("NextToken")
    return all_gws<|MERGE_RESOLUTION|>--- conflicted
+++ resolved
@@ -1,13 +1,8 @@
 import boto3
 
-<<<<<<< HEAD
 import sure  # noqa # pylint: disable=unused-import
-from moto import mock_ec2
-=======
-import sure  # noqa
 from moto import mock_ec2, settings
 from unittest import SkipTest
->>>>>>> f50d80ed
 
 
 @mock_ec2
@@ -264,7 +259,7 @@
     ].should.equal(allocation_id_1)
 
 
-def retrieve_all_gateways(client, filters=[]):
+def retrieve_all_gateways(client, filters=[]):  # pylint: disable=W0102
     resp = client.describe_nat_gateways(Filters=filters)
     all_gws = resp["NatGateways"]
     token = resp.get("NextToken")
