--- conflicted
+++ resolved
@@ -381,29 +381,6 @@
     eip.release()
 
 
-<<<<<<< HEAD
-=======
-# Has boto3 equivalent
-@mock_ec2_deprecated
-def test_eip_associate_invalid_args():
-    """Associate EIP, invalid args"""
-    conn = boto.connect_ec2("the_key", "the_secret")
-
-    reservation = conn.run_instances(EXAMPLE_AMI_ID)
-    instance = reservation.instances[0]
-
-    conn.allocate_address()
-
-    with pytest.raises(EC2ResponseError) as cm:
-        conn.associate_address(instance_id=instance.id)
-    cm.value.code.should.equal("MissingParameter")
-    cm.value.status.should.equal(400)
-    cm.value.request_id.should_not.be.none
-
-    instance.terminate()
-
-
->>>>>>> 14a69c75
 @mock_ec2
 def test_eip_associate_invalid_args_boto3():
     """Associate EIP, invalid args """
