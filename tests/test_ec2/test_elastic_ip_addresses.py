--- conflicted
+++ resolved
@@ -1006,12 +1006,8 @@
 
     # Allocate one address and add tags
     alloc_tags = client.allocate_address(Domain="vpc")
-<<<<<<< HEAD
+    managed_by = str(uuid4())
     client.create_tags(
-=======
-    managed_by = str(uuid4())
-    with_tags = client.create_tags(
->>>>>>> f50d80ed
         Resources=[alloc_tags["AllocationId"]],
         Tags=[{"Key": "ManagedBy", "Value": managed_by}],
     )
