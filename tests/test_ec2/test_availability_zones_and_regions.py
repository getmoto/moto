import boto3
import pytest
import sure  # noqa

<<<<<<< HEAD
from moto import mock_ec2
=======
from botocore.exceptions import ClientError
from moto import mock_ec2, mock_ec2_deprecated


# Has boto3 equivalent
@mock_ec2_deprecated
def test_describe_regions():
    conn = boto.connect_ec2("the_key", "the_secret")
    regions = conn.get_all_regions()
    len(regions).should.be.greater_than(1)
    for region in regions:
        region.endpoint.should.contain(region.name)


# Has boto3 equivalent
@mock_ec2_deprecated
def test_availability_zones():
    conn = boto.connect_ec2("the_key", "the_secret")
    regions = conn.get_all_regions()
    for region in regions:
        conn = boto.ec2.connect_to_region(region.name)
        if conn is None:
            continue
        for zone in conn.get_all_zones():
            zone.name.should.contain(region.name)
>>>>>>> a23e507a


@mock_ec2
def test_boto3_describe_regions():
    ec2 = boto3.client("ec2", "us-east-1")
    resp = ec2.describe_regions()
    len(resp["Regions"]).should.be.greater_than(1)
    for rec in resp["Regions"]:
        rec["Endpoint"].should.contain(rec["RegionName"])

    test_region = "us-east-1"
    resp = ec2.describe_regions(RegionNames=[test_region])
    resp["Regions"].should.have.length_of(1)
    resp["Regions"][0].should.have.key("RegionName").which.should.equal(test_region)
    resp["Regions"][0].should.have.key("OptInStatus").which.should.equal(
        "opt-in-not-required"
    )

    test_region = "ap-east-1"
    resp = ec2.describe_regions(RegionNames=[test_region])
    resp["Regions"].should.have.length_of(1)
    resp["Regions"][0].should.have.key("RegionName").which.should.equal(test_region)
    resp["Regions"][0].should.have.key("OptInStatus").which.should.equal("not-opted-in")


@mock_ec2
def test_boto3_availability_zones():
    ec2 = boto3.client("ec2", "us-east-1")
    resp = ec2.describe_regions()
    regions = [r["RegionName"] for r in resp["Regions"]]
    for region in regions:
        conn = boto3.client("ec2", region)
        resp = conn.describe_availability_zones()
        for rec in resp["AvailabilityZones"]:
            rec["ZoneName"].should.contain(region)


@mock_ec2
def test_describe_availability_zones_dryrun():
    client = boto3.client("ec2", region_name="us-east-1")

    with pytest.raises(ClientError) as ex:
        client.describe_availability_zones(DryRun=True)
    ex.value.response["ResponseMetadata"]["HTTPStatusCode"].should.equal(412)
    ex.value.response["Error"]["Code"].should.equal("DryRunOperation")
    ex.value.response["Error"]["Message"].should.equal(
        "An error occurred (DryRunOperation) when calling the DescribeAvailabilityZones operation: Request would have succeeded, but DryRun flag is set"
    )


@mock_ec2
def test_boto3_zoneId_in_availability_zones():
    conn = boto3.client("ec2", "us-east-1")
    resp = conn.describe_availability_zones()
    for rec in resp["AvailabilityZones"]:
        rec.get("ZoneId").should.contain("use1")
    conn = boto3.client("ec2", "us-west-1")
    resp = conn.describe_availability_zones()
    for rec in resp["AvailabilityZones"]:
        rec.get("ZoneId").should.contain("usw1")<|MERGE_RESOLUTION|>--- conflicted
+++ resolved
@@ -2,35 +2,8 @@
 import pytest
 import sure  # noqa
 
-<<<<<<< HEAD
+from botocore.exceptions import ClientError
 from moto import mock_ec2
-=======
-from botocore.exceptions import ClientError
-from moto import mock_ec2, mock_ec2_deprecated
-
-
-# Has boto3 equivalent
-@mock_ec2_deprecated
-def test_describe_regions():
-    conn = boto.connect_ec2("the_key", "the_secret")
-    regions = conn.get_all_regions()
-    len(regions).should.be.greater_than(1)
-    for region in regions:
-        region.endpoint.should.contain(region.name)
-
-
-# Has boto3 equivalent
-@mock_ec2_deprecated
-def test_availability_zones():
-    conn = boto.connect_ec2("the_key", "the_secret")
-    regions = conn.get_all_regions()
-    for region in regions:
-        conn = boto.ec2.connect_to_region(region.name)
-        if conn is None:
-            continue
-        for zone in conn.get_all_zones():
-            zone.name.should.contain(region.name)
->>>>>>> a23e507a
 
 
 @mock_ec2
