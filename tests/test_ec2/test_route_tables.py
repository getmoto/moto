--- conflicted
+++ resolved
@@ -144,53 +144,6 @@
         )
 
 
-<<<<<<< HEAD
-=======
-# Has boto3 equivalent
-@mock_ec2_deprecated
-def test_route_tables_filters_associations():
-    conn = boto.connect_vpc("the_key", "the_secret")
-
-    vpc = conn.create_vpc("10.0.0.0/16")
-    subnet1 = conn.create_subnet(vpc.id, "10.0.0.0/24")
-    subnet2 = conn.create_subnet(vpc.id, "10.0.1.0/24")
-    subnet3 = conn.create_subnet(vpc.id, "10.0.2.0/24")
-    route_table1 = conn.create_route_table(vpc.id)
-    route_table2 = conn.create_route_table(vpc.id)
-
-    association_id1 = conn.associate_route_table(route_table1.id, subnet1.id)
-    conn.associate_route_table(route_table1.id, subnet2.id)
-    conn.associate_route_table(route_table2.id, subnet3.id)
-
-    all_route_tables = conn.get_all_route_tables()
-    all_route_tables.should.have.length_of(4)
-
-    # Filter by association ID
-    association1_route_tables = conn.get_all_route_tables(
-        filters={"association.route-table-association-id": association_id1}
-    )
-    association1_route_tables.should.have.length_of(1)
-    association1_route_tables[0].id.should.equal(route_table1.id)
-    association1_route_tables[0].associations.should.have.length_of(3)
-
-    # Filter by route table ID
-    route_table2_route_tables = conn.get_all_route_tables(
-        filters={"association.route-table-id": route_table2.id}
-    )
-    route_table2_route_tables.should.have.length_of(1)
-    route_table2_route_tables[0].id.should.equal(route_table2.id)
-    route_table2_route_tables[0].associations.should.have.length_of(2)
-
-    # Filter by subnet ID
-    subnet_route_tables = conn.get_all_route_tables(
-        filters={"association.subnet-id": subnet1.id}
-    )
-    subnet_route_tables.should.have.length_of(1)
-    subnet_route_tables[0].id.should.equal(route_table1.id)
-    association1_route_tables[0].associations.should.have.length_of(3)
-
-
->>>>>>> 4e5180a9
 @mock_ec2
 def test_route_tables_filters_associations_boto3():
     client = boto3.client("ec2", region_name="us-east-1")
@@ -239,76 +192,6 @@
     subnet_route_tables[0]["Associations"].should.have.length_of(3)
 
 
-<<<<<<< HEAD
-=======
-# Has boto3 equivalent
-@mock_ec2_deprecated
-def test_route_table_associations():
-    conn = boto.connect_vpc("the_key", "the_secret")
-    vpc = conn.create_vpc("10.0.0.0/16")
-    subnet = conn.create_subnet(vpc.id, "10.0.0.0/18")
-    route_table = conn.create_route_table(vpc.id)
-
-    all_route_tables = conn.get_all_route_tables()
-    all_route_tables.should.have.length_of(3)
-
-    # Refresh
-    route_table = conn.get_all_route_tables(route_table.id)[0]
-    route_table.associations.should.have.length_of(1)
-
-    # Associate
-    association_id = conn.associate_route_table(route_table.id, subnet.id)
-
-    # Refresh
-    route_table = conn.get_all_route_tables(route_table.id)[0]
-    route_table.associations.should.have.length_of(2)
-
-    route_table.associations[1].id.should.equal(association_id)
-    route_table.associations[1].main.should.equal(False)
-    route_table.associations[1].route_table_id.should.equal(route_table.id)
-    route_table.associations[1].subnet_id.should.equal(subnet.id)
-
-    # Associate is idempotent
-    association_id_idempotent = conn.associate_route_table(route_table.id, subnet.id)
-    association_id_idempotent.should.equal(association_id)
-
-    # Error: Attempt delete associated route table.
-    with pytest.raises(EC2ResponseError) as cm:
-        conn.delete_route_table(route_table.id)
-    cm.value.code.should.equal("DependencyViolation")
-    cm.value.status.should.equal(400)
-    cm.value.request_id.should_not.be.none
-
-    # Disassociate
-    conn.disassociate_route_table(association_id)
-
-    # Refresh
-    route_table = conn.get_all_route_tables(route_table.id)[0]
-    route_table.associations.should.have.length_of(1)
-
-    # Error: Disassociate with invalid association ID
-    with pytest.raises(EC2ResponseError) as cm:
-        conn.disassociate_route_table(association_id)
-    cm.value.code.should.equal("InvalidAssociationID.NotFound")
-    cm.value.status.should.equal(400)
-    cm.value.request_id.should_not.be.none
-
-    # Error: Associate with invalid subnet ID
-    with pytest.raises(EC2ResponseError) as cm:
-        conn.associate_route_table(route_table.id, "subnet-1234abcd")
-    cm.value.code.should.equal("InvalidSubnetID.NotFound")
-    cm.value.status.should.equal(400)
-    cm.value.request_id.should_not.be.none
-
-    # Error: Associate with invalid route table ID
-    with pytest.raises(EC2ResponseError) as cm:
-        conn.associate_route_table("rtb-1234abcd", subnet.id)
-    cm.value.code.should.equal("InvalidRouteTableID.NotFound")
-    cm.value.status.should.equal(400)
-    cm.value.request_id.should_not.be.none
-
-
->>>>>>> 4e5180a9
 @mock_ec2
 def test_route_table_associations_boto3():
     client = boto3.client("ec2", region_name="us-east-1")
@@ -388,87 +271,6 @@
     ex.value.response["Error"]["Code"].should.equal("InvalidRouteTableID.NotFound")
 
 
-<<<<<<< HEAD
-=======
-# Has boto3 equivalent
-@requires_boto_gte("2.16.0")
-@mock_ec2_deprecated
-def test_route_table_replace_route_table_association():
-    """
-    Note: Boto has deprecated replace_route_table_association (which returns status)
-      and now uses replace_route_table_association_with_assoc (which returns association ID).
-    """
-    conn = boto.connect_vpc("the_key", "the_secret")
-    vpc = conn.create_vpc("10.0.0.0/16")
-    subnet = conn.create_subnet(vpc.id, "10.0.0.0/18")
-    route_table1 = conn.create_route_table(vpc.id)
-    route_table2 = conn.create_route_table(vpc.id)
-
-    all_route_tables = conn.get_all_route_tables()
-    all_route_tables.should.have.length_of(4)
-
-    # Refresh
-    route_table1 = conn.get_all_route_tables(route_table1.id)[0]
-    route_table1.associations.should.have.length_of(1)
-
-    # Associate
-    association_id1 = conn.associate_route_table(route_table1.id, subnet.id)
-
-    # Refresh
-    route_table1 = conn.get_all_route_tables(route_table1.id)[0]
-    route_table2 = conn.get_all_route_tables(route_table2.id)[0]
-
-    # Validate
-    route_table1.associations.should.have.length_of(2)
-    route_table2.associations.should.have.length_of(1)
-
-    route_table1.associations[1].id.should.equal(association_id1)
-    route_table1.associations[1].main.should.equal(False)
-    route_table1.associations[1].route_table_id.should.equal(route_table1.id)
-    route_table1.associations[1].subnet_id.should.equal(subnet.id)
-
-    # Replace Association
-    association_id2 = conn.replace_route_table_association_with_assoc(
-        association_id1, route_table2.id
-    )
-
-    # Refresh
-    route_table1 = conn.get_all_route_tables(route_table1.id)[0]
-    route_table2 = conn.get_all_route_tables(route_table2.id)[0]
-
-    # Validate
-    route_table1.associations.should.have.length_of(1)
-    route_table2.associations.should.have.length_of(2)
-
-    route_table2.associations[1].id.should.equal(association_id2)
-    route_table2.associations[1].main.should.equal(False)
-    route_table2.associations[1].route_table_id.should.equal(route_table2.id)
-    route_table2.associations[1].subnet_id.should.equal(subnet.id)
-
-    # Replace Association is idempotent
-    association_id_idempotent = conn.replace_route_table_association_with_assoc(
-        association_id2, route_table2.id
-    )
-    association_id_idempotent.should.equal(association_id2)
-
-    # Error: Replace association with invalid association ID
-    with pytest.raises(EC2ResponseError) as cm:
-        conn.replace_route_table_association_with_assoc(
-            "rtbassoc-1234abcd", route_table1.id
-        )
-    cm.value.code.should.equal("InvalidAssociationID.NotFound")
-    cm.value.status.should.equal(400)
-    cm.value.request_id.should_not.be.none
-
-    # Error: Replace association with invalid route table ID
-    with pytest.raises(EC2ResponseError) as cm:
-        conn.replace_route_table_association_with_assoc(association_id2, "rtb-1234abcd")
-    cm.value.code.should.equal("InvalidRouteTableID.NotFound")
-    cm.value.status.should.equal(400)
-    cm.value.request_id.should_not.be.none
-
-
->>>>>>> 4e5180a9
 @mock_ec2
 def test_route_table_replace_route_table_association_boto3():
     client = boto3.client("ec2", region_name="us-east-1")
