--- conflicted
+++ resolved
@@ -1,24 +1,10 @@
-<<<<<<< HEAD
 import boto3
+import sure  # noqa # pylint: disable=unused-import
+import pytest
+
 from botocore.exceptions import ClientError
-import sure  # noqa
-
 from moto import mock_ec2
-import pytest
-=======
-import pytest
-
-import itertools
-
-import boto
-import boto3
-from botocore.exceptions import ClientError
-from boto.exception import EC2ResponseError
-from boto.ec2.instance import Reservation
-import sure  # noqa # pylint: disable=unused-import
-
-from moto import mock_ec2_deprecated, mock_ec2
->>>>>>> 14a69c75
+
 from tests import EXAMPLE_AMI_ID
 from .test_instances import retrieve_all_instances
 from uuid import uuid4
@@ -273,47 +259,9 @@
     filter_by_value("some*value", [instance_a.id, instance_b.id, image.id])
     filter_by_value("*some*value", [instance_a.id, instance_b.id, image.id])
     filter_by_value("*some*value*", [instance_a.id, instance_b.id, image.id])
-<<<<<<< HEAD
-    filter_by_value("*value\\*", [instance_c.id])
-    filter_by_value("*value\\*\\*", [instance_d.id])
-    filter_by_value("*value\\*\\?", [instance_e.id])
-=======
     filter_by_value(r"*value\*", [instance_c.id])
     filter_by_value(r"*value\*\*", [instance_d.id])
     filter_by_value(r"*value\*\?", [instance_e.id])
-
-
-# Has boto3 equivalent
-@mock_ec2_deprecated
-def test_retrieved_instances_must_contain_their_tags():
-    tag_key = "Tag name"
-    tag_value = "Tag value"
-    tags_to_be_set = {tag_key: tag_value}
-
-    conn = boto.connect_ec2("the_key", "the_secret")
-    reservation = conn.run_instances(EXAMPLE_AMI_ID)
-    reservation.should.be.a(Reservation)
-    reservation.instances.should.have.length_of(1)
-    instance = reservation.instances[0]
-
-    reservations = conn.get_all_reservations()
-    reservations.should.have.length_of(1)
-    reservations[0].id.should.equal(reservation.id)
-    instances = reservations[0].instances
-    instances.should.have.length_of(1)
-    instances[0].id.should.equal(instance.id)
-
-    conn.create_tags([instance.id], tags_to_be_set)
-    reservations = conn.get_all_reservations()
-    instance = reservations[0].instances[0]
-    retrieved_tags = instance.tags
-
-    # Cleanup of instance
-    conn.terminate_instances([instances[0].id])
-
-    # Check whether tag is present with correct value
-    retrieved_tags[tag_key].should.equal(tag_value)
->>>>>>> 14a69c75
 
 
 @mock_ec2
