--- conflicted
+++ resolved
@@ -1,10 +1,6 @@
 import pytest
 
-<<<<<<< HEAD
-=======
-import boto
 import sure  # noqa # pylint: disable=unused-import
->>>>>>> 14a69c75
 import boto3
 
 from botocore.exceptions import ClientError
