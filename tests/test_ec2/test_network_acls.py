--- conflicted
+++ resolved
@@ -1,8 +1,3 @@
-<<<<<<< HEAD
-from __future__ import unicode_literals
-=======
-import boto
->>>>>>> 14a69c75
 import boto3
 import sure  # noqa # pylint: disable=unused-import
 import pytest
@@ -14,18 +9,6 @@
 from unittest import SkipTest
 
 
-<<<<<<< HEAD
-=======
-# Has boto3 equivalent
-@mock_ec2_deprecated
-def test_default_network_acl_created_with_vpc():
-    conn = boto.connect_vpc("the_key", "the secret")
-    conn.create_vpc("10.0.0.0/16")
-    all_network_acls = conn.get_all_network_acls()
-    all_network_acls.should.have.length_of(2)
-
-
->>>>>>> 14a69c75
 @mock_ec2
 def test_default_network_acl_created_with_vpc_boto3():
     client = boto3.client("ec2", region_name="us-east-1")
@@ -38,19 +21,6 @@
     our_acl[0].should.have.key("IsDefault").equals(True)
 
 
-<<<<<<< HEAD
-=======
-# Has boto3 equivalent
-@mock_ec2_deprecated
-def test_network_acls():
-    conn = boto.connect_vpc("the_key", "the secret")
-    vpc = conn.create_vpc("10.0.0.0/16")
-    conn.create_network_acl(vpc.id)
-    all_network_acls = conn.get_all_network_acls()
-    all_network_acls.should.have.length_of(3)
-
-
->>>>>>> 14a69c75
 @mock_ec2
 def test_network_create_and_list_acls_boto3():
     client = boto3.client("ec2", region_name="us-east-1")
@@ -85,39 +55,6 @@
     [a["SubnetId"] for a in acl["Associations"]].should.contain(subnet.id)
 
 
-<<<<<<< HEAD
-=======
-# Has boto3 equivalent
-@mock_ec2_deprecated
-def test_network_acl_entries():
-    conn = boto.connect_vpc("the_key", "the secret")
-    vpc = conn.create_vpc("10.0.0.0/16")
-
-    network_acl = conn.create_network_acl(vpc.id)
-
-    conn.create_network_acl_entry(
-        network_acl.id,
-        110,
-        6,
-        "ALLOW",
-        "0.0.0.0/0",
-        False,
-        port_range_from="443",
-        port_range_to="443",
-    )
-
-    all_network_acls = conn.get_all_network_acls()
-    all_network_acls.should.have.length_of(3)
-
-    test_network_acl = next(na for na in all_network_acls if na.id == network_acl.id)
-    entries = test_network_acl.network_acl_entries
-    entries.should.have.length_of(1)
-    entries[0].rule_number.should.equal("110")
-    entries[0].protocol.should.equal("6")
-    entries[0].rule_action.should.equal("ALLOW")
-
-
->>>>>>> 14a69c75
 @mock_ec2
 def test_network_acl_entries_boto3():
     client = boto3.client("ec2", region_name="us-east-1")
@@ -222,49 +159,6 @@
     entries[0]["PortRange"].should.equal({"To": 22, "From": 22})
 
 
-<<<<<<< HEAD
-=======
-# TODO: How to convert 'associate_network_acl' to boto3?
-@mock_ec2_deprecated
-def test_associate_new_network_acl_with_subnet():
-    conn = boto.connect_vpc("the_key", "the secret")
-    vpc = conn.create_vpc("10.0.0.0/16")
-    subnet = conn.create_subnet(vpc.id, "10.0.0.0/18")
-    network_acl = conn.create_network_acl(vpc.id)
-
-    conn.associate_network_acl(network_acl.id, subnet.id)
-
-    all_network_acls = conn.get_all_network_acls()
-    all_network_acls.should.have.length_of(3)
-
-    test_network_acl = next(na for na in all_network_acls if na.id == network_acl.id)
-
-    test_network_acl.associations.should.have.length_of(1)
-    test_network_acl.associations[0].subnet_id.should.equal(subnet.id)
-
-
-# Has boto3 equivalent
-@mock_ec2_deprecated
-def test_delete_network_acl():
-    conn = boto.connect_vpc("the_key", "the secret")
-    vpc = conn.create_vpc("10.0.0.0/16")
-    conn.create_subnet(vpc.id, "10.0.0.0/18")
-    network_acl = conn.create_network_acl(vpc.id)
-
-    all_network_acls = conn.get_all_network_acls()
-    all_network_acls.should.have.length_of(3)
-
-    any(acl.id == network_acl.id for acl in all_network_acls).should.be.ok
-
-    conn.delete_network_acl(network_acl.id)
-
-    updated_network_acls = conn.get_all_network_acls()
-    updated_network_acls.should.have.length_of(2)
-
-    any(acl.id == network_acl.id for acl in updated_network_acls).shouldnt.be.ok
-
-
->>>>>>> 14a69c75
 @mock_ec2
 def test_delete_network_acl_boto3():
     client = boto3.client("ec2", region_name="us-east-1")
