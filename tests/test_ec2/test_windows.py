<<<<<<< HEAD
import sure  # noqa
=======
import sure  # noqa # pylint: disable=unused-import
>>>>>>> 14a69c75

from moto import mock_ec2


@mock_ec2
def test_windows():
    pass
<|MERGE_RESOLUTION|>--- conflicted
+++ resolved
@@ -1,12 +1,8 @@
-<<<<<<< HEAD
-import sure  # noqa
-=======
-import sure  # noqa # pylint: disable=unused-import
->>>>>>> 14a69c75
-
-from moto import mock_ec2
-
-
-@mock_ec2
-def test_windows():
-    pass
+import sure  # noqa # pylint: disable=unused-import
+
+from moto import mock_ec2
+
+
+@mock_ec2
+def test_windows():
+    pass