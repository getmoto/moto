import boto
<<<<<<< HEAD
import sure  # pylint: disable=unused-import
=======
import boto3
import sure  # noqa
>>>>>>> f50d80ed
import pytest
from boto.exception import EC2ResponseError
from botocore.exceptions import ClientError

from moto import mock_ec2_deprecated, mock_ec2


# Has boto3 equivalent
@mock_ec2_deprecated
def test_create_customer_gateways():
    conn = boto.connect_vpc("the_key", "the_secret")

    customer_gateway = conn.create_customer_gateway("ipsec.1", "205.251.242.54", 65534)
    customer_gateway.should_not.be.none
    customer_gateway.id.should.match(r"cgw-\w+")
    customer_gateway.type.should.equal("ipsec.1")
    customer_gateway.bgp_asn.should.equal(65534)
    customer_gateway.ip_address.should.equal("205.251.242.54")


@mock_ec2
def test_create_customer_gateways_boto3():
    ec2 = boto3.client("ec2", region_name="us-east-1")

    customer_gateway = create_customer_gateway(ec2)
    customer_gateway.should.have.key("CustomerGatewayId").match(r"cgw-\w+")
    customer_gateway.should.have.key("Type").equal("ipsec.1")
    customer_gateway.should.have.key("BgpAsn").equal("65534")
    customer_gateway.should.have.key("IpAddress").equal("205.251.242.54")


# Has boto3 equivalent
@mock_ec2_deprecated
def test_describe_customer_gateways():
    conn = boto.connect_vpc("the_key", "the_secret")
    customer_gateway = conn.create_customer_gateway("ipsec.1", "205.251.242.54", 65534)
    cgws = conn.get_all_customer_gateways()
    cgws.should.have.length_of(1)
    cgws[0].id.should.match(customer_gateway.id)


@mock_ec2
def test_describe_customer_gateways_dryrun():
    client = boto3.client("ec2", region_name="us-east-1")

    with pytest.raises(ClientError) as ex:
        client.describe_customer_gateways(DryRun=True)
    ex.value.response["ResponseMetadata"]["HTTPStatusCode"].should.equal(412)
    ex.value.response["Error"]["Code"].should.equal("DryRunOperation")
    ex.value.response["Error"]["Message"].should.equal(
        "An error occurred (DryRunOperation) when calling the DescribeCustomerGateways operation: Request would have succeeded, but DryRun flag is set"
    )


@mock_ec2
def test_describe_customer_gateways_boto3():
    ec2 = boto3.client("ec2", region_name="us-east-1")

    customer_gateway = create_customer_gateway(ec2)
    cg_id = customer_gateway["CustomerGatewayId"]

    cgws = ec2.describe_customer_gateways()["CustomerGateways"]
    cg_ids = [cg["CustomerGatewayId"] for cg in cgws]
    cg_ids.should.contain(cg_id)

    cgw = ec2.describe_customer_gateways(CustomerGatewayIds=[cg_id])[
        "CustomerGateways"
    ][0]
    cgw.should.have.key("BgpAsn")
    cgw.should.have.key("CustomerGatewayId").equal(cg_id)
    cgw.should.have.key("IpAddress")
    cgw.should.have.key("State").equal("available")
    cgw.should.have.key("Type").equal("ipsec.1")

    all_cgws = ec2.describe_customer_gateways()["CustomerGateways"]
    assert (
        len(all_cgws) >= 1
    ), "Should have at least the one CustomerGateway we just created"


# Has boto3 equivalent
@mock_ec2_deprecated
def test_delete_customer_gateways():
    conn = boto.connect_vpc("the_key", "the_secret")

    customer_gateway = conn.create_customer_gateway("ipsec.1", "205.251.242.54", 65534)
    customer_gateway.should_not.be.none
    cgws = conn.get_all_customer_gateways()
    cgws[0].id.should.match(customer_gateway.id)
    conn.delete_customer_gateway(customer_gateway.id)
    cgws = conn.get_all_customer_gateways()
    cgws[0].state.should.equal("deleted")
    cgws.should.have.length_of(1)


@mock_ec2
def test_delete_customer_gateways_boto3():
    ec2 = boto3.client("ec2", region_name="us-east-1")

    customer_gateway = create_customer_gateway(ec2)
    cg_id = customer_gateway["CustomerGatewayId"]

    cgws = ec2.describe_customer_gateways(CustomerGatewayIds=[cg_id])[
        "CustomerGateways"
    ]
    cgws.should.have.length_of(1)
    cgws[0].should.have.key("State").equal("available")

    ec2.delete_customer_gateway(CustomerGatewayId=customer_gateway["CustomerGatewayId"])

    cgws = ec2.describe_customer_gateways(CustomerGatewayIds=[cg_id])[
        "CustomerGateways"
    ]
    cgws.should.have.length_of(1)
    cgws[0].should.have.key("State").equal("deleted")


# Has boto3 equivalent
@mock_ec2_deprecated
def test_delete_customer_gateways_bad_id():
    conn = boto.connect_vpc("the_key", "the_secret")
<<<<<<< HEAD
    with pytest.raises(EC2ResponseError):
        conn.delete_customer_gateway("cgw-0123abcd")
=======
    with pytest.raises(EC2ResponseError) as cm:
        conn.delete_customer_gateway("cgw-0123abcd")


@mock_ec2
def test_delete_customer_gateways_bad_id_boto3():
    ec2 = boto3.client("ec2", region_name="us-east-1")
    with pytest.raises(ClientError) as ex:
        ec2.delete_customer_gateway(CustomerGatewayId="cgw-0123abcd")
    ex.value.response["ResponseMetadata"]["HTTPStatusCode"].should.equal(400)
    ex.value.response["ResponseMetadata"].should.have.key("RequestId")
    ex.value.response["Error"]["Code"].should.equal("InvalidCustomerGatewayID.NotFound")


def create_customer_gateway(ec2):
    return ec2.create_customer_gateway(
        Type="ipsec.1", PublicIp="205.251.242.54", BgpAsn=65534
    )["CustomerGateway"]
>>>>>>> f50d80ed
<|MERGE_RESOLUTION|>--- conflicted
+++ resolved
@@ -1,10 +1,6 @@
 import boto
-<<<<<<< HEAD
-import sure  # pylint: disable=unused-import
-=======
+import sure  # noqa # pylint: disable=unused-import
 import boto3
-import sure  # noqa
->>>>>>> f50d80ed
 import pytest
 from boto.exception import EC2ResponseError
 from botocore.exceptions import ClientError
@@ -126,11 +122,7 @@
 @mock_ec2_deprecated
 def test_delete_customer_gateways_bad_id():
     conn = boto.connect_vpc("the_key", "the_secret")
-<<<<<<< HEAD
     with pytest.raises(EC2ResponseError):
-        conn.delete_customer_gateway("cgw-0123abcd")
-=======
-    with pytest.raises(EC2ResponseError) as cm:
         conn.delete_customer_gateway("cgw-0123abcd")
 
 
@@ -147,5 +139,4 @@
 def create_customer_gateway(ec2):
     return ec2.create_customer_gateway(
         Type="ipsec.1", PublicIp="205.251.242.54", BgpAsn=65534
-    )["CustomerGateway"]
->>>>>>> f50d80ed
+    )["CustomerGateway"]