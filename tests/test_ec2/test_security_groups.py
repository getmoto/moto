import copy
import json
import unittest
from random import randint
from unittest import SkipTest
from uuid import uuid4

import boto3
import pytest
from botocore.exceptions import ClientError

from moto import mock_aws, settings
from moto.core import DEFAULT_ACCOUNT_ID
from moto.ec2 import ec2_backends
from tests import aws_verified
from tests.test_ec2 import ec2_aws_verified

REGION = "us-east-1"


@mock_aws
def test_create_and_describe_security_group():
    ec2 = boto3.resource("ec2", REGION)
    client = boto3.client("ec2", REGION)

    with pytest.raises(ClientError) as ex:
        client.create_security_group(GroupName="test", Description="test", DryRun=True)
    assert ex.value.response["ResponseMetadata"]["HTTPStatusCode"] == 412
    assert ex.value.response["Error"]["Code"] == "DryRunOperation"
    assert (
        ex.value.response["Error"]["Message"]
        == "An error occurred (DryRunOperation) when calling the CreateSecurityGroup operation: Request would have succeeded, but DryRun flag is set"
    )

    sec_name = str(uuid4())
    security_group = ec2.create_security_group(GroupName=sec_name, Description="test")

    assert security_group.group_name == sec_name
    assert security_group.description == "test"

    # Trying to create another group with the same name should throw an error
    with pytest.raises(ClientError) as ex:
        client.create_security_group(GroupName=sec_name, Description="n/a")
    assert ex.value.response["ResponseMetadata"]["HTTPStatusCode"] == 400
    assert "RequestId" in ex.value.response["ResponseMetadata"]
    assert ex.value.response["Error"]["Code"] == "InvalidGroup.Duplicate"

    all_groups = retrieve_all_sgs(client)
    # The default group gets created automatically
    assert security_group.id in [g["GroupId"] for g in all_groups]
    group_names = set([group["GroupName"] for group in all_groups])
    assert "default" in group_names
    assert sec_name in group_names


@mock_aws
def test_create_security_group_without_description_raises_error():
    ec2 = boto3.resource("ec2", REGION)

    with pytest.raises(ClientError) as ex:
        ec2.create_security_group(GroupName="test security group", Description="")
    assert ex.value.response["ResponseMetadata"]["HTTPStatusCode"] == 400
    assert "RequestId" in ex.value.response["ResponseMetadata"]
    assert ex.value.response["Error"]["Code"] == "MissingParameter"


@mock_aws
def test_default_security_group():
    client = boto3.client("ec2", REGION)
    groups = retrieve_all_sgs(client)
    assert "default" in [g["GroupName"] for g in groups]


@mock_aws
def test_create_and_describe_vpc_security_group():
    ec2 = boto3.resource("ec2", REGION)
    client = boto3.client("ec2", REGION)

    name = str(uuid4())
    vpc_id = f"vpc-{str(uuid4())[0:6]}"
    group_with = ec2.create_security_group(
        GroupName=name, Description="test", VpcId=vpc_id
    )

    assert group_with.vpc_id == vpc_id

    assert group_with.group_name == name
    assert group_with.description == "test"
    assert group_with.security_group_arn.startswith(
        f"arn:aws:ec2:{REGION}:{DEFAULT_ACCOUNT_ID}:security-group/sg-"
    )

    # Trying to create another group with the same name in the same VPC should
    # throw an error
    with pytest.raises(ClientError) as ex:
        ec2.create_security_group(GroupName=name, Description="n/a", VpcId=vpc_id)
    assert ex.value.response["ResponseMetadata"]["HTTPStatusCode"] == 400
    assert "RequestId" in ex.value.response["ResponseMetadata"]
    assert ex.value.response["Error"]["Code"] == "InvalidGroup.Duplicate"

    # Trying to create another group in the same name without VPC should pass
    group_without = ec2.create_security_group(
        GroupName=name, Description="non-vpc-group"
    )

    all_groups = retrieve_all_sgs(client)
    assert group_with.id in [a["GroupId"] for a in all_groups]
    assert group_without.id in [a["GroupId"] for a in all_groups]

    all_groups = client.describe_security_groups(
        Filters=[{"Name": "vpc-id", "Values": [vpc_id]}]
    )["SecurityGroups"]

    assert len(all_groups) == 1
    assert all_groups[0]["VpcId"] == vpc_id
    assert all_groups[0]["GroupName"] == name


@mock_aws
def test_create_two_security_groups_with_same_name_in_different_vpc():
    ec2 = boto3.resource("ec2", REGION)
    client = boto3.client("ec2", REGION)

    name = str(uuid4())
    vpc_id = "vpc-5300000c"
    vpc_id2 = "vpc-5300000d"

    sg1 = ec2.create_security_group(GroupName=name, Description="n/a 1", VpcId=vpc_id)
    sg2 = ec2.create_security_group(GroupName=name, Description="n/a 2", VpcId=vpc_id2)

    all_groups = retrieve_all_sgs(client)
    group_ids = [group["GroupId"] for group in all_groups]
    assert sg1.id in group_ids
    assert sg2.id in group_ids

    group_names = [group["GroupName"] for group in all_groups]
    assert name in group_names


@aws_verified
@pytest.mark.aws_verified
def test_create_two_security_groups_in_vpc_with_ipv6_enabled():
    ec2 = boto3.resource("ec2", region_name=REGION)
    vpc = ec2.create_vpc(CidrBlock="10.0.0.0/16", AmazonProvidedIpv6CidrBlock=True)
    security_group = None

    try:
        security_group = ec2.create_security_group(
            GroupName=str(uuid4()), Description="Test", VpcId=vpc.id
        )

        # The security group must have one egress rule with an IP range for ipv4 and ipv6
        assert len(security_group.ip_permissions_egress) == 1
        assert security_group.ip_permissions_egress[0]["IpRanges"] == [
            {"CidrIp": "0.0.0.0/0"}
        ]
        assert security_group.ip_permissions_egress[0]["Ipv6Ranges"] == [
            {"CidrIpv6": "::/0"}
        ]
    finally:
        if security_group:
            security_group.delete()
        vpc.delete()


@mock_aws
def test_deleting_security_groups():
    ec2 = boto3.resource("ec2", REGION)
    client = boto3.client("ec2", REGION)
    sg_name1 = str(uuid4())
    sg_name2 = str(uuid4())
    group1 = ec2.create_security_group(GroupName=sg_name1, Description="test desc 1")
    group2 = ec2.create_security_group(GroupName=sg_name2, Description="test desc 2")

    all_groups = retrieve_all_sgs(client)
    assert group1.id in [g["GroupId"] for g in all_groups]
    assert group2.id in [g["GroupId"] for g in all_groups]

    # Deleting a group that doesn't exist should throw an error
    with pytest.raises(ClientError) as ex:
        client.delete_security_group(GroupName="foobar")
    assert ex.value.response["ResponseMetadata"]["HTTPStatusCode"] == 400
    assert "RequestId" in ex.value.response["ResponseMetadata"]
    assert ex.value.response["Error"]["Code"] == "InvalidGroup.NotFound"

    # Delete by name
    with pytest.raises(ClientError) as ex:
        client.delete_security_group(GroupName=sg_name2, DryRun=True)
    assert ex.value.response["ResponseMetadata"]["HTTPStatusCode"] == 412
    assert ex.value.response["Error"]["Code"] == "DryRunOperation"
    assert (
        ex.value.response["Error"]["Message"]
        == "An error occurred (DryRunOperation) when calling the DeleteSecurityGroup operation: Request would have succeeded, but DryRun flag is set"
    )

    client.delete_security_group(GroupName=sg_name2)

    all_groups = retrieve_all_sgs(client)
    assert group1.id in [g["GroupId"] for g in all_groups]
    assert group2.id not in [g["GroupId"] for g in all_groups]

    # Delete by group id
    client.delete_security_group(GroupId=group1.id)

    all_groups = retrieve_all_sgs(client)
    assert group1.id not in [g["GroupId"] for g in all_groups]


@mock_aws
def test_delete_security_group_in_vpc():
    ec2 = boto3.resource("ec2", REGION)
    client = boto3.client("ec2", REGION)

    group = ec2.create_security_group(
        GroupName=str(uuid4()), Description="test1", VpcId="vpc-12345"
    )

    all_groups = retrieve_all_sgs(client)
    assert group.id in [g["GroupId"] for g in all_groups]

    # this should not throw an exception
    client.delete_security_group(GroupId=group.id)

    all_groups = retrieve_all_sgs(client)
    assert group.id not in [g["GroupId"] for g in all_groups]


@mock_aws
def test_authorize_ip_range_and_revoke():
    ec2 = boto3.resource("ec2", REGION)
    client = boto3.client("ec2", REGION)
    security_group = ec2.create_security_group(
        GroupName=str(uuid4()), Description="test"
    )

    with pytest.raises(ClientError) as ex:
        security_group.authorize_ingress(
            IpProtocol="tcp",
            FromPort=22,
            ToPort=2222,
            CidrIp="123.123.123.123/32",
            DryRun=True,
        )
    assert ex.value.response["ResponseMetadata"]["HTTPStatusCode"] == 412
    assert ex.value.response["Error"]["Code"] == "DryRunOperation"
    assert (
        ex.value.response["Error"]["Message"]
        == "An error occurred (DryRunOperation) when calling the AuthorizeSecurityGroupIngress operation: Request would have succeeded, but DryRun flag is set"
    )

    ingress_permissions = [
        {
            "IpProtocol": "tcp",
            "FromPort": 22,
            "ToPort": 2222,
            "IpRanges": [{"CidrIp": "123.123.123.123/32"}],
        }
    ]

    security_group.authorize_ingress(IpPermissions=ingress_permissions)

    assert len(security_group.ip_permissions) == 1
    assert security_group.ip_permissions[0]["ToPort"] == 2222
    assert security_group.ip_permissions[0]["IpProtocol"] == "tcp"
    assert security_group.ip_permissions[0]["IpRanges"] == [
        {"CidrIp": "123.123.123.123/32"}
    ]

    # Wrong Cidr should throw error
    with pytest.raises(ClientError) as ex:
        wrong_permissions = copy.deepcopy(ingress_permissions)
        wrong_permissions[0]["IpRanges"][0]["CidrIp"] = "123.123.123.122/32"
        security_group.revoke_ingress(IpPermissions=wrong_permissions)
    assert ex.value.response["ResponseMetadata"]["HTTPStatusCode"] == 400
    assert "RequestId" in ex.value.response["ResponseMetadata"]
    assert ex.value.response["Error"]["Code"] == "InvalidPermission.NotFound"

    # Actually revoke
    with pytest.raises(ClientError) as ex:
        security_group.revoke_ingress(IpPermissions=ingress_permissions, DryRun=True)
    assert ex.value.response["ResponseMetadata"]["HTTPStatusCode"] == 412
    assert ex.value.response["Error"]["Code"] == "DryRunOperation"
    assert (
        ex.value.response["Error"]["Message"]
        == "An error occurred (DryRunOperation) when calling the RevokeSecurityGroupIngress operation: Request would have succeeded, but DryRun flag is set"
    )

    security_group.revoke_ingress(IpPermissions=ingress_permissions)

    assert len(security_group.ip_permissions) == 0

    # Test for egress as well
    egress_security_group = ec2.create_security_group(
        GroupName=str(uuid4()), Description="desc", VpcId="vpc-3432589"
    )
    egress_permissions = [
        {
            "IpProtocol": "tcp",
            "FromPort": 22,
            "ToPort": 2222,
            "IpRanges": [{"CidrIp": "123.123.123.123/32"}],
        }
    ]

    with pytest.raises(ClientError) as ex:
        egress_security_group.authorize_egress(
            IpPermissions=egress_permissions, DryRun=True
        )
    assert ex.value.response["ResponseMetadata"]["HTTPStatusCode"] == 412
    assert ex.value.response["Error"]["Code"] == "DryRunOperation"
    assert (
        ex.value.response["Error"]["Message"]
        == "An error occurred (DryRunOperation) when calling the AuthorizeSecurityGroupEgress operation: Request would have succeeded, but DryRun flag is set"
    )

    egress_security_group.authorize_egress(IpPermissions=egress_permissions)

    assert egress_security_group.ip_permissions_egress[0]["FromPort"] == 22
    assert egress_security_group.ip_permissions_egress[0]["IpProtocol"] == "tcp"
    assert egress_security_group.ip_permissions_egress[0]["ToPort"] == 2222
    assert egress_security_group.ip_permissions_egress[0]["IpRanges"] == [
        {"CidrIp": "123.123.123.123/32"}
    ]

    # Bad group must produce error
    with pytest.raises(ClientError) as ex:
        client.revoke_security_group_egress(GroupId="badcompany")
    assert ex.value.response["ResponseMetadata"]["HTTPStatusCode"] == 400
    assert "RequestId" in ex.value.response["ResponseMetadata"]
    assert ex.value.response["Error"]["Code"] == "InvalidGroup.NotFound"

    # Wrong Cidr should throw error
    with pytest.raises(ClientError) as ex:
        wrong_permissions = copy.deepcopy(egress_permissions)
        wrong_permissions[0]["IpRanges"][0]["CidrIp"] = "123.123.123.122/32"
        security_group.revoke_egress(IpPermissions=wrong_permissions)
    assert ex.value.response["ResponseMetadata"]["HTTPStatusCode"] == 400
    assert "RequestId" in ex.value.response["ResponseMetadata"]
    assert ex.value.response["Error"]["Code"] == "InvalidPermission.NotFound"

    # Actually revoke
    with pytest.raises(ClientError) as ex:
        egress_security_group.revoke_egress(
            IpPermissions=egress_permissions, DryRun=True
        )
    assert ex.value.response["ResponseMetadata"]["HTTPStatusCode"] == 412
    assert ex.value.response["Error"]["Code"] == "DryRunOperation"
    assert (
        ex.value.response["Error"]["Message"]
        == "An error occurred (DryRunOperation) when calling the RevokeSecurityGroupEgress operation: Request would have succeeded, but DryRun flag is set"
    )

    egress_security_group.revoke_egress(IpPermissions=egress_permissions)

    egress_security_group = client.describe_security_groups()["SecurityGroups"][0]
    # There is still the default outbound rule
    assert len(egress_security_group["IpPermissionsEgress"]) == 1


@mock_aws
def test_authorize_other_group_and_revoke():
    ec2 = boto3.resource("ec2", REGION)
    client = boto3.client("ec2", REGION)
    sg_name = str(uuid4())
    security_group = ec2.create_security_group(
        GroupName=sg_name, Description="test desc"
    )
    other_security_group = ec2.create_security_group(
        GroupName=str(uuid4()), Description="other"
    )
    ec2.create_security_group(GroupName=str(uuid4()), Description="wrong")

    # Note: Should be easier to use the SourceSecurityGroupNames-parameter, but that's not supported atm
    permissions = [
        {
            "IpProtocol": "tcp",
            "FromPort": 22,
            "ToPort": 2222,
            "UserIdGroupPairs": [
                {
                    "GroupId": other_security_group.id,
                    "GroupName": other_security_group.group_name,
                    "UserId": other_security_group.owner_id,
                }
            ],
        }
    ]
    security_group.authorize_ingress(IpPermissions=permissions)

    found_sec_group = client.describe_security_groups(GroupNames=[sg_name])[
        "SecurityGroups"
    ][0]
    assert found_sec_group["IpPermissions"][0]["ToPort"] == 2222
    assert (
        found_sec_group["IpPermissions"][0]["UserIdGroupPairs"][0]["GroupId"]
        == other_security_group.id
    )

    # Wrong source group should throw error
    with pytest.raises(ClientError) as ex:
        wrong_permissions = copy.deepcopy(permissions)
        wrong_permissions[0]["UserIdGroupPairs"][0]["GroupId"] = "unknown"
        security_group.revoke_ingress(IpPermissions=wrong_permissions)
    assert ex.value.response["ResponseMetadata"]["HTTPStatusCode"] == 400
    assert "RequestId" in ex.value.response["ResponseMetadata"]
    assert ex.value.response["Error"]["Code"] == "InvalidGroup.NotFound"

    # Bad group must produce error
    with pytest.raises(ClientError) as ex:
        client.revoke_security_group_ingress(GroupId="badcompany")
    assert ex.value.response["ResponseMetadata"]["HTTPStatusCode"] == 400
    assert "RequestId" in ex.value.response["ResponseMetadata"]
    assert ex.value.response["Error"]["Code"] == "InvalidGroup.NotFound"

    # Actually revoke
    security_group.revoke_ingress(IpPermissions=permissions)

    found_sec_group = client.describe_security_groups(GroupNames=[sg_name])[
        "SecurityGroups"
    ][0]
    assert len(found_sec_group["IpPermissions"]) == 0


@mock_aws
def test_authorize_other_group_egress_and_revoke():
    ec2 = boto3.resource("ec2", region_name=REGION)

    vpc = ec2.create_vpc(CidrBlock="10.0.0.0/16")

    sg01 = ec2.create_security_group(
        GroupName=str(uuid4()), Description="Test security group sg01", VpcId=vpc.id
    )
    sg02 = ec2.create_security_group(
        GroupName=str(uuid4()), Description="Test security group sg02", VpcId=vpc.id
    )

    ip_permission = {
        "IpProtocol": "tcp",
        "FromPort": 27017,
        "ToPort": 27017,
        "UserIdGroupPairs": [
            {"GroupId": sg02.id, "GroupName": "sg02", "UserId": sg02.owner_id}
        ],
        "IpRanges": [],
        "Ipv6Ranges": [],
        "PrefixListIds": [],
    }
    org_ip_permission = ip_permission.copy()
    ip_permission["UserIdGroupPairs"][0].pop("GroupName")

    sg01.authorize_egress(IpPermissions=[org_ip_permission])
    assert len(sg01.ip_permissions_egress) == 2
    assert ip_permission in sg01.ip_permissions_egress

    sg01.revoke_egress(IpPermissions=[org_ip_permission])
    assert len(sg01.ip_permissions_egress) == 1


@mock_aws
def test_authorize_group_in_vpc():
    ec2 = boto3.resource("ec2", "ap-south-1")
    client = boto3.client("ec2", region_name="ap-south-1")
    vpc_id = "vpc-12345"

    # create 2 groups in a vpc
    sec_name1 = str(uuid4())
    sec_name2 = str(uuid4())
    security_group = ec2.create_security_group(
        GroupName=sec_name1, Description="test desc 1", VpcId=vpc_id
    )
    other_security_group = ec2.create_security_group(
        GroupName=sec_name2, Description="test desc 2", VpcId=vpc_id
    )

    permissions = [
        {
            "IpProtocol": "tcp",
            "FromPort": 22,
            "ToPort": 2222,
            "UserIdGroupPairs": [
                {
                    "GroupId": other_security_group.id,
                    "GroupName": other_security_group.group_name,
                    "UserId": other_security_group.owner_id,
                }
            ],
        }
    ]
    security_group.authorize_ingress(IpPermissions=permissions)

    # Check that the rule is accurate
    found_sec_group = client.describe_security_groups(GroupNames=[sec_name1])[
        "SecurityGroups"
    ][0]
    assert found_sec_group["IpPermissions"][0]["ToPort"] == 2222
    assert (
        found_sec_group["IpPermissions"][0]["UserIdGroupPairs"][0]["GroupId"]
        == other_security_group.id
    )

    # Now remove the rule
    security_group.revoke_ingress(IpPermissions=permissions)

    # And check that it gets revoked
    found_sec_group = client.describe_security_groups(GroupNames=[sec_name1])[
        "SecurityGroups"
    ][0]
    assert len(found_sec_group["IpPermissions"]) == 0


@mock_aws
def test_describe_security_groups():
    ec2 = boto3.resource("ec2", REGION)
    client = boto3.client("ec2", REGION)
    vpc_id = f"vpc-{str(uuid4())[0:6]}"
    name_1 = str(uuid4())
    desc_1 = str(uuid4())
    sg1 = ec2.create_security_group(GroupName=name_1, Description=desc_1, VpcId=vpc_id)
    sg2 = ec2.create_security_group(GroupName=str(uuid4()), Description="test desc 2")

    resp = client.describe_security_groups(GroupNames=[name_1])["SecurityGroups"]
    assert len(resp) == 1
    assert resp[0]["GroupId"] == sg1.id

    with pytest.raises(ClientError) as ex:
        client.describe_security_groups(GroupNames=["does_not_exist"])
    assert ex.value.response["ResponseMetadata"]["HTTPStatusCode"] == 400
    assert "RequestId" in ex.value.response["ResponseMetadata"]
    assert ex.value.response["Error"]["Code"] == "InvalidGroup.NotFound"

    resp = client.describe_security_groups(
        Filters=[{"Name": "vpc-id", "Values": [vpc_id]}]
    )["SecurityGroups"]
    assert len(resp) == 1
    assert resp[0]["GroupId"] == sg1.id

    resp = client.describe_security_groups(
        Filters=[{"Name": "description", "Values": [desc_1]}]
    )["SecurityGroups"]
    assert len(resp) == 1
    assert resp[0]["GroupId"] == sg1.id

    all_sgs = retrieve_all_sgs(client)
    sg_ids = [sg["GroupId"] for sg in all_sgs]
    assert sg1.id in sg_ids
    assert sg2.id in sg_ids


@mock_aws
def test_authorize_bad_cidr_throws_invalid_parameter_value():
    ec2 = boto3.resource("ec2", REGION)
    sec_group = ec2.create_security_group(GroupName=str(uuid4()), Description="test")
    with pytest.raises(ClientError) as ex:
        permissions = [
            {
                "IpProtocol": "tcp",
                "FromPort": 22,
                "ToPort": 2222,
                "IpRanges": [{"CidrIp": "123.123.123.123"}],
            }
        ]
        sec_group.authorize_ingress(IpPermissions=permissions)
    assert ex.value.response["ResponseMetadata"]["HTTPStatusCode"] == 400
    assert "RequestId" in ex.value.response["ResponseMetadata"]
    assert ex.value.response["Error"]["Code"] == "InvalidParameterValue"


@mock_aws
def test_security_group_tag_filtering():
    ec2 = boto3.resource("ec2", region_name=REGION)
    client = boto3.client("ec2", region_name=REGION)
    sg = ec2.create_security_group(GroupName=str(uuid4()), Description="Test SG")
    tag_name = str(uuid4())[0:6]
    tag_val = str(uuid4())
    sg.create_tags(Tags=[{"Key": tag_name, "Value": tag_val}])

    groups = client.describe_security_groups(
        Filters=[{"Name": f"tag:{tag_name}", "Values": [tag_val]}]
    )["SecurityGroups"]
    assert len(groups) == 1

    groups = client.describe_security_groups(
        Filters=[{"Name": f"tag:{tag_name}", "Values": ["unknown"]}]
    )["SecurityGroups"]
    assert len(groups) == 0


@mock_aws
def test_authorize_all_protocols_with_no_port_specification():
    ec2 = boto3.resource("ec2", region_name=REGION)
    client = boto3.client("ec2", region_name=REGION)
    sg_name = str(uuid4())
    sg = ec2.create_security_group(GroupName=sg_name, Description="test desc")

    permissions = [{"IpProtocol": "-1", "IpRanges": [{"CidrIp": "0.0.0.0/0"}]}]
    sg.authorize_ingress(IpPermissions=permissions)

    sg = client.describe_security_groups(GroupNames=[sg_name])["SecurityGroups"][0]
    permission = sg["IpPermissions"][0]
    assert permission["IpProtocol"] == "-1"
    assert permission["IpRanges"] == [{"CidrIp": "0.0.0.0/0"}]
    assert "FromPort" not in permission
    assert "ToPort" not in permission


@mock_aws
def test_security_group_rule_filtering_group_id():
    ec2 = boto3.resource("ec2", REGION)
    client = boto3.client("ec2", REGION)
    vpc = ec2.create_vpc(CidrBlock="10.0.0.0/16")

    sg_name = str(uuid4())
    sg = client.create_security_group(
        Description="Test SG", GroupName=sg_name, VpcId=vpc.id
    )

    response = client.describe_security_group_rules(
        Filters=[{"Name": "group-id", "Values": [sg["GroupId"]]}]
    )
    rule_id = response["SecurityGroupRules"][0]["SecurityGroupRuleId"]

    tag_name = str(uuid4())[0:6]
    tag_val = str(uuid4())

    client.create_tags(Resources=[rule_id], Tags=[{"Key": tag_name, "Value": tag_val}])

    response = client.describe_security_group_rules(
        Filters=[{"Name": "group-id", "Values": [sg["GroupId"]]}]
    )
    assert "Tags" in response["SecurityGroupRules"][0]
    assert response["SecurityGroupRules"][0]["Tags"][0]["Key"] == tag_name
    assert response["SecurityGroupRules"][0]["Tags"][0]["Value"] == tag_val


@mock_aws
def test_security_group_rule_filtering_tags():
    # Setup
    ec2 = boto3.resource("ec2", REGION)
    client = boto3.client("ec2", REGION)
    vpc = ec2.create_vpc(CidrBlock="10.0.0.0/16")
    tags = [
        {"Key": "Automation", "Value": "Lambda"},
        {"Key": "Partner", "Value": "test"},
    ]

    sg_name = str(uuid4())
    sg = client.create_security_group(
        Description="Test SG",
        GroupName=sg_name,
        VpcId=vpc.id,
    )

    # Execute
    response1 = client.authorize_security_group_ingress(
        GroupId=sg["GroupId"],
        IpPermissions=[
            {
                "IpProtocol": "tcp",
                "FromPort": 80,
                "ToPort": 80,
                "IpRanges": [
                    {"CidrIp": "1.2.3.4/32", "Description": "Test description"}
                ],
            }
        ],
        TagSpecifications=[{"ResourceType": "security-group-rule", "Tags": tags}],
    )

    response2 = client.describe_security_group_rules(
        Filters=[{"Name": "tag:Partner", "Values": ["test"]}]
    )

    # Verify
    assert response1["SecurityGroupRules"][0]["Tags"] == tags
    assert "Tags" in response2["SecurityGroupRules"][0]
    assert response2["SecurityGroupRules"][0]["Tags"][1]["Key"] == "Partner"
    assert response2["SecurityGroupRules"][0]["Tags"][1]["Value"] == "test"


@mock_aws
def test_create_and_describe_security_grp_rule():
    ec2 = boto3.resource("ec2", REGION)
    client = boto3.client("ec2", REGION)
    vpc = ec2.create_vpc(CidrBlock="10.0.0.0/16")

    sg_name = str(uuid4())
    sg = client.create_security_group(
        Description="Test SG", GroupName=sg_name, VpcId=vpc.id
    )

    # check that the default rule is present using filters
    response = client.describe_security_group_rules(
        Filters=[{"Name": "group-id", "Values": [sg["GroupId"]]}]
    )
    rules = response["SecurityGroupRules"]

    # Only the default rule is present
    assert len(rules) == 1

    def _verify_egress_rule(rule):
        assert rule["IsEgress"] is True
        assert rule["IpProtocol"] == "-1"
        assert rule["CidrIpv4"] == "0.0.0.0/0"
        assert "GroupId" in rule

    # Test default egress rule content
    _verify_egress_rule(rules[0])

    # check that the default rule is present using security group rule ids
    response = client.describe_security_group_rules(
        SecurityGroupRuleIds=[rules[0]["SecurityGroupRuleId"]]
    )
    rules = response["SecurityGroupRules"]
    _verify_egress_rule(rules[0])


@mock_aws
@pytest.mark.parametrize("use_vpc", [True, False], ids=["Use VPC", "Without VPC"])
def test_sec_group_rule_limit(use_vpc):
    ec2 = boto3.resource("ec2", region_name=REGION)
    client = boto3.client("ec2", region_name=REGION)

    limit = 60
    if use_vpc:
        vpc = ec2.create_vpc(CidrBlock="10.0.0.0/16")
        sg = ec2.create_security_group(
            GroupName=str(uuid4()), Description="test", VpcId=vpc.id
        )
        other_sg = ec2.create_security_group(
            GroupName=str(uuid4()), Description="test_other", VpcId=vpc.id
        )
    else:
        sg = ec2.create_security_group(GroupName=str(uuid4()), Description="test")
        other_sg = ec2.create_security_group(
            GroupName=str(uuid4()), Description="test_other"
        )

    # INGRESS
    with pytest.raises(ClientError) as ex:
        ip_permissions = [
            {
                "IpProtocol": "-1",
                "IpRanges": [{"CidrIp": f"{i}.0.0.0/0"} for i in range(110)],
            }
        ]
        client.authorize_security_group_ingress(
            GroupId=sg.id, IpPermissions=ip_permissions
        )
    assert ex.value.response["Error"]["Code"] == "RulesPerSecurityGroupLimitExceeded"

    sg.reload()
    assert sg.ip_permissions == []
    # authorize a rule targeting a different sec group (because this count too)
    other_permissions = [
        {
            "IpProtocol": "-1",
            "UserIdGroupPairs": [
                {
                    "GroupId": other_sg.id,
                    "GroupName": other_sg.group_name,
                    "UserId": other_sg.owner_id,
                }
            ],
        }
    ]
    client.authorize_security_group_ingress(
        GroupId=sg.id, IpPermissions=other_permissions
    )
    # fill the rules up the limit
    permissions = [
        {
            "IpProtocol": "-1",
            "IpRanges": [{"CidrIp": f"{i}.0.0.0/0"} for i in range(limit - 1)],
        }
    ]
    client.authorize_security_group_ingress(GroupId=sg.id, IpPermissions=permissions)
    # verify that we cannot authorize past the limit for a CIDR IP
    with pytest.raises(ClientError) as ex:
        permissions = [{"IpProtocol": "-1", "IpRanges": [{"CidrIp": "100.0.0.0/0"}]}]
        client.authorize_security_group_ingress(
            GroupId=sg.id, IpPermissions=permissions
        )
    assert ex.value.response["Error"]["Code"] == "RulesPerSecurityGroupLimitExceeded"
    # verify that we cannot authorize past the limit for a different sec group
    with pytest.raises(ClientError) as ex:
        client.authorize_security_group_ingress(
            GroupId=sg.id, IpPermissions=other_permissions
        )
    assert ex.value.response["Error"]["Code"] == "RulesPerSecurityGroupLimitExceeded"

    # EGRESS
    # authorize a rule targeting a different sec group (because this count too)
    client.authorize_security_group_egress(
        GroupId=sg.id, IpPermissions=other_permissions
    )
    # fill the rules up the limit
    # remember that by default, when created a sec group contains 1 egress rule
    # so our other_sg rule + 98 CIDR IP rules + 1 by default == 100 the limit
    permissions = [
        {
            "IpProtocol": "-1",
            "IpRanges": [{"CidrIp": f"{i}.0.0.0/0"} for i in range(1, limit - 1)],
        }
    ]
    client.authorize_security_group_egress(GroupId=sg.id, IpPermissions=permissions)
    # verify that we cannot authorize past the limit for a CIDR IP
    with pytest.raises(ClientError) as ex:
        permissions = [{"IpProtocol": "-1", "IpRanges": [{"CidrIp": "101.0.0.0/0"}]}]
        client.authorize_security_group_egress(GroupId=sg.id, IpPermissions=permissions)
    assert ex.value.response["Error"]["Code"] == "RulesPerSecurityGroupLimitExceeded"
    # verify that we cannot authorize past the limit for a different sec group
    with pytest.raises(ClientError) as ex:
        client.authorize_security_group_egress(
            GroupId=sg.id, IpPermissions=other_permissions
        )
    assert ex.value.response["Error"]["Code"] == "RulesPerSecurityGroupLimitExceeded"


@mock_aws
def test_add_same_rule_twice_throws_error():
    ec2 = boto3.resource("ec2", region_name=REGION)

    vpc = ec2.create_vpc(CidrBlock="10.0.0.0/16")
    sg = ec2.create_security_group(
        GroupName="sg1", Description="Test security group sg1", VpcId=vpc.id
    )

    # Ingress
    ip_permissions = [
        {
            "IpProtocol": "tcp",
            "FromPort": 27017,
            "ToPort": 27017,
            "IpRanges": [{"CidrIp": "1.2.3.4/32"}],
        }
    ]
    sg.authorize_ingress(IpPermissions=ip_permissions)

    with pytest.raises(ClientError) as ex:
        sg.authorize_ingress(IpPermissions=ip_permissions)
    assert ex.value.response["Error"]["Code"] == "InvalidPermission.Duplicate"

    # Egress
    ip_permissions = [
        {
            "IpProtocol": "-1",
            "IpRanges": [{"CidrIp": "0.0.0.0/0"}],
            "Ipv6Ranges": [],
            "PrefixListIds": [],
            "UserIdGroupPairs": [],
        }
    ]

    with pytest.raises(ClientError) as ex:
        sg.authorize_egress(IpPermissions=ip_permissions)
    assert ex.value.response["Error"]["Code"] == "InvalidPermission.Duplicate"


@mock_aws
def test_description_in_ip_permissions():
    ec2 = boto3.resource("ec2", region_name=REGION)
    conn = boto3.client("ec2", region_name=REGION)
    vpc = ec2.create_vpc(CidrBlock="10.0.0.0/16")
    sg = conn.create_security_group(
        GroupName="sg1", Description="Test security group sg1", VpcId=vpc.id
    )

    ip_permissions = [
        {
            "IpProtocol": "tcp",
            "FromPort": 27017,
            "ToPort": 27018,
            "IpRanges": [
                {"CidrIp": "1.2.3.4/32", "Description": "austin"},
                {"CidrIp": "2.3.4.5/32", "Description": "powers"},
            ],
        }
    ]
    conn.authorize_security_group_ingress(
        GroupId=sg["GroupId"], IpPermissions=ip_permissions
    )

    result = conn.describe_security_group_rules(
        Filters=[{"Name": "group-id", "Values": [sg["GroupId"]]}]
    )
    assert len(result["SecurityGroupRules"]) == 3

    assert result["SecurityGroupRules"][0]["Description"] == "austin"
    assert result["SecurityGroupRules"][0]["CidrIpv4"] == "1.2.3.4/32"
    assert result["SecurityGroupRules"][0]["IsEgress"] is False
    assert result["SecurityGroupRules"][0]["FromPort"] == 27017
    assert result["SecurityGroupRules"][0]["ToPort"] == 27018

    assert result["SecurityGroupRules"][1]["Description"] == "powers"
    assert result["SecurityGroupRules"][1]["CidrIpv4"] == "2.3.4.5/32"
    assert result["SecurityGroupRules"][1]["IsEgress"] is False
    assert result["SecurityGroupRules"][1]["FromPort"] == 27017
    assert result["SecurityGroupRules"][1]["ToPort"] == 27018

    assert result["SecurityGroupRules"][2]["IsEgress"] is True
    assert result["SecurityGroupRules"][2]["FromPort"] == -1
    assert result["SecurityGroupRules"][2]["ToPort"] == -1

    result = conn.describe_security_groups(GroupIds=[sg["GroupId"]])
    group = result["SecurityGroups"][0]

    assert group["IpPermissions"][0]["IpRanges"][0]["Description"] == "austin"
    assert group["IpPermissions"][0]["IpRanges"][0]["CidrIp"] == "1.2.3.4/32"

    assert group["IpPermissions"][0]["IpRanges"][1]["Description"] == "powers"
    assert group["IpPermissions"][0]["IpRanges"][1]["CidrIp"] == "2.3.4.5/32"

    sg = conn.create_security_group(
        GroupName="sg2", Description="Test security group sg1", VpcId=vpc.id
    )

    ip_permissions = [
        {
            "IpProtocol": "tcp",
            "FromPort": 27019,
            "ToPort": 27019,
            "IpRanges": [{"CidrIp": "3.4.5.6/32"}],
        }
    ]
    conn.authorize_security_group_ingress(
        GroupId=sg["GroupId"], IpPermissions=ip_permissions
    )

    result = conn.describe_security_groups(GroupIds=[sg["GroupId"]])
    group = result["SecurityGroups"][0]

    assert group["IpPermissions"][0]["IpRanges"][0].get("Description") is None
    assert group["IpPermissions"][0]["IpRanges"][0]["CidrIp"] == "3.4.5.6/32"


@mock_aws
def test_security_group_tagging():
    conn = boto3.client("ec2", region_name=REGION)

    sg = conn.create_security_group(GroupName=str(uuid4()), Description="Test SG")

    with pytest.raises(ClientError) as ex:
        conn.create_tags(
            Resources=[sg["GroupId"]],
            Tags=[{"Key": "Test", "Value": "Tag"}],
            DryRun=True,
        )
    assert ex.value.response["Error"]["Code"] == "DryRunOperation"
    assert ex.value.response["ResponseMetadata"]["HTTPStatusCode"] == 412
    assert (
        ex.value.response["Error"]["Message"]
        == "An error occurred (DryRunOperation) when calling the CreateTags operation: Request would have succeeded, but DryRun flag is set"
    )

    tag_val = str(uuid4())
    conn.create_tags(
        Resources=[sg["GroupId"]], Tags=[{"Key": "Test", "Value": tag_val}]
    )
    describe = conn.describe_security_groups(
        Filters=[{"Name": "tag-value", "Values": [tag_val]}]
    )
    tag = describe["SecurityGroups"][0]["Tags"][0]
    assert tag["Value"] == tag_val
    assert tag["Key"] == "Test"


@mock_aws
def test_security_group_wildcard_tag_filter():
    conn = boto3.client("ec2", region_name=REGION)
    sg = conn.create_security_group(GroupName=str(uuid4()), Description="Test SG")

    rand_name = str(uuid4())[0:6]
    tag_val = f"random {rand_name} things"
    conn.create_tags(
        Resources=[sg["GroupId"]], Tags=[{"Key": "Test", "Value": tag_val}]
    )
    describe = conn.describe_security_groups(
        Filters=[{"Name": "tag-value", "Values": [f"*{rand_name}*"]}]
    )

    tag = describe["SecurityGroups"][0]["Tags"][0]
    assert tag["Value"] == tag_val
    assert tag["Key"] == "Test"


@mock_aws
def test_security_group_filter_ip_permission():
    ec2 = boto3.resource("ec2", region_name=REGION)
    vpc = ec2.create_vpc(CidrBlock="10.0.0.0/16")

    conn = boto3.client("ec2", region_name=REGION)
    sg_name = str(uuid4())[0:6]
    sg = ec2.create_security_group(
        GroupName=sg_name, Description="Test SG", VpcId=vpc.id
    )

    from_port = randint(0, 65535)
    to_port = randint(0, 65535)
    ip_permissions = [
        {
            "IpProtocol": "tcp",
            "FromPort": from_port,
            "ToPort": to_port,
            "IpRanges": [{"CidrIp": "0.0.0.0/0"}],
        },
    ]

    sg.authorize_ingress(IpPermissions=ip_permissions)

    filters = [{"Name": "ip-permission.from-port", "Values": [f"{from_port}"]}]
    describe = retrieve_all_sgs(conn, filters)
    assert len(describe) == 1

    assert describe[0]["GroupName"] == sg_name


def retrieve_all_sgs(conn, filters=[]):  # pylint: disable=W0102
    res = conn.describe_security_groups(Filters=filters)
    all_groups = res["SecurityGroups"]
    next_token = res.get("NextToken")
    while next_token:
        res = conn.describe_security_groups(Filters=filters)
        all_groups.extend(res["SecurityGroups"])
        next_token = res.get("NextToken")
    return all_groups


@mock_aws
def test_authorize_and_revoke_in_bulk():
    ec2 = boto3.resource("ec2", region_name=REGION)

    vpc = ec2.create_vpc(CidrBlock="10.0.0.0/16")

    sg01 = ec2.create_security_group(
        GroupName=str(uuid4()), Description="Test sg01", VpcId=vpc.id
    )
    sg02 = ec2.create_security_group(
        GroupName=str(uuid4()), Description="Test sg02", VpcId=vpc.id
    )
    sg03 = ec2.create_security_group(GroupName=str(uuid4()), Description="Test sg03")
    sg04 = ec2.create_security_group(GroupName=str(uuid4()), Description="Test sg04")
    ip_permissions = [
        {
            "IpProtocol": "tcp",
            "FromPort": 27017,
            "ToPort": 27017,
            "UserIdGroupPairs": [{"GroupId": sg02.id, "UserId": sg02.owner_id}],
            "IpRanges": [],
            "Ipv6Ranges": [],
            "PrefixListIds": [],
        },
        {
            "IpProtocol": "tcp",
            "FromPort": 27018,
            "ToPort": 27018,
            "UserIdGroupPairs": [{"GroupId": sg02.id, "UserId": sg02.owner_id}],
            "IpRanges": [],
            "Ipv6Ranges": [],
            "PrefixListIds": [],
        },
        {
            "IpProtocol": "tcp",
            "FromPort": 27017,
            "ToPort": 27017,
            "UserIdGroupPairs": [{"GroupId": sg03.id, "UserId": sg03.owner_id}],
            "IpRanges": [],
            "Ipv6Ranges": [],
            "PrefixListIds": [],
        },
        {
            "IpProtocol": "tcp",
            "FromPort": 27015,
            "ToPort": 27015,
            "UserIdGroupPairs": [{"GroupId": sg04.id, "UserId": sg04.owner_id}],
            "IpRanges": [
                {"CidrIp": "10.10.10.0/24", "Description": "Some Description"}
            ],
            "Ipv6Ranges": [],
            "PrefixListIds": [],
        },
        {
            "IpProtocol": "tcp",
            "FromPort": 27016,
            "ToPort": 27016,
            "UserIdGroupPairs": [{"GroupId": sg04.id, "UserId": sg04.owner_id}],
            "IpRanges": [{"CidrIp": "10.10.10.0/24"}],
            "Ipv6Ranges": [],
            "PrefixListIds": [],
        },
    ]

    org_ip_permissions = copy.deepcopy(ip_permissions)

    for rule in ip_permissions.copy():
        for other_rule in ip_permissions.copy():
            if (
                rule is not other_rule
                and rule.get("IpProtocol") == other_rule.get("IpProtocol")
                and rule.get("FromPort") == other_rule.get("FromPort")
                and rule.get("ToPort") == other_rule.get("ToPort")
            ):
                if rule in ip_permissions:
                    ip_permissions.remove(rule)
                if other_rule in ip_permissions:
                    ip_permissions.remove(other_rule)

                rule["UserIdGroupPairs"].extend(
                    [
                        item
                        for item in other_rule["UserIdGroupPairs"]
                        if item not in rule["UserIdGroupPairs"]
                    ]
                )
                rule["IpRanges"].extend(
                    [
                        item
                        for item in other_rule["IpRanges"]
                        if item not in rule["IpRanges"]
                    ]
                )
                rule["Ipv6Ranges"].extend(
                    [
                        item
                        for item in other_rule["Ipv6Ranges"]
                        if item not in rule["Ipv6Ranges"]
                    ]
                )
                rule["PrefixListIds"].extend(
                    [
                        item
                        for item in other_rule["PrefixListIds"]
                        if item not in rule["PrefixListIds"]
                    ]
                )
                if rule not in ip_permissions:
                    ip_permissions.append(json.loads(json.dumps(rule, sort_keys=True)))

    expected_ip_permissions = copy.deepcopy(ip_permissions)
    expected_ip_permissions[1]["UserIdGroupPairs"][0]["GroupId"] = sg04.id
    expected_ip_permissions[3]["UserIdGroupPairs"][0]["GroupId"] = sg03.id
    expected_ip_permissions = json.dumps(expected_ip_permissions, sort_keys=True)

    sg01.authorize_ingress(IpPermissions=org_ip_permissions)
    # Due to drift property of the Security Group,
    # rules with same Ip protocol, FromPort and ToPort will be merged together
    assert len(sg01.ip_permissions) == 4
    sorted_sg01_ip_permissions = json.dumps(sg01.ip_permissions, sort_keys=True)
    for ip_permission in expected_ip_permissions:
        assert ip_permission in sorted_sg01_ip_permissions

    sg01.revoke_ingress(IpPermissions=ip_permissions)
    assert sg01.ip_permissions == []
    for ip_permission in expected_ip_permissions:
        assert ip_permission not in sg01.ip_permissions

    sg01.authorize_egress(IpPermissions=org_ip_permissions)
    # Due to drift property of the Security Group,
    # rules with same Ip protocol, FromPort and ToPort will be merged together
    assert len(sg01.ip_permissions_egress) == 5
    sorted_sg01_ip_permissions_egress = json.dumps(
        sg01.ip_permissions_egress, sort_keys=True
    )
    for ip_permission in expected_ip_permissions:
        assert ip_permission in sorted_sg01_ip_permissions_egress

    sg01.revoke_egress(IpPermissions=ip_permissions)
    assert len(sg01.ip_permissions_egress) == 1
    for ip_permission in expected_ip_permissions:
        assert ip_permission not in sg01.ip_permissions_egress


@mock_aws
def test_security_group_ingress_without_multirule():
    ec2 = boto3.resource("ec2", "ca-central-1")
    client = boto3.client("ec2", "ca-central-1")
    sg = ec2.create_security_group(Description="Test SG", GroupName=str(uuid4()))

    assert len(sg.ip_permissions) == 0
    rule_id = sg.authorize_ingress(
        CidrIp="192.168.0.1/32", FromPort=22, ToPort=22, IpProtocol="tcp"
    )["SecurityGroupRules"][0]["SecurityGroupRuleId"]

    assert len(sg.ip_permissions) == 1

    rules = client.describe_security_group_rules(SecurityGroupRuleIds=[rule_id])[
        "SecurityGroupRules"
    ]
    ingress = [rule for rule in rules if rule["SecurityGroupRuleId"] == rule_id]
    assert len(ingress) == 1
    assert ingress[0]["IsEgress"] is False


@mock_aws
def test_security_group_ingress_without_multirule_after_reload():
    ec2 = boto3.resource("ec2", "ca-central-1")
    sg = ec2.create_security_group(Description="Test SG", GroupName=str(uuid4()))

    assert len(sg.ip_permissions) == 0
    sg.authorize_ingress(
        CidrIp="192.168.0.1/32", FromPort=22, ToPort=22, IpProtocol="tcp"
    )

    # Also Fails
    sg_after = ec2.SecurityGroup(sg.id)
    assert len(sg_after.ip_permissions) == 1


@mock_aws
def test_get_all_security_groups_filter_with_same_vpc_id():
    ec2 = boto3.resource("ec2", region_name=REGION)
    client = boto3.client("ec2", region_name=REGION)
    vpc_id = "vpc-5300000c"
    security_group = ec2.create_security_group(
        GroupName=str(uuid4()), Description="test1", VpcId=vpc_id
    )
    security_group2 = ec2.create_security_group(
        GroupName=str(uuid4()), Description="test2", VpcId=vpc_id
    )

    assert security_group.vpc_id == vpc_id
    assert security_group2.vpc_id == vpc_id

    security_groups = client.describe_security_groups(
        GroupIds=[security_group.id], Filters=[{"Name": "vpc-id", "Values": [vpc_id]}]
    )["SecurityGroups"]
    assert len(security_groups) == 1

    with pytest.raises(ClientError) as ex:
        client.describe_security_groups(GroupIds=["does_not_exist"])
    assert ex.value.response["ResponseMetadata"]["HTTPStatusCode"] == 400
    assert "RequestId" in ex.value.response["ResponseMetadata"]
    assert ex.value.response["Error"]["Code"] == "InvalidGroup.NotFound"


@mock_aws
def test_revoke_security_group_egress():
    ec2 = boto3.resource("ec2", REGION)
    vpc = ec2.create_vpc(CidrBlock="10.0.0.0/16")
    sg = ec2.create_security_group(
        Description="Test SG", GroupName=str(uuid4()), VpcId=vpc.id
    )

    assert sg.ip_permissions_egress == [
        {
            "IpProtocol": "-1",
            "IpRanges": [{"CidrIp": "0.0.0.0/0"}],
            "UserIdGroupPairs": [],
            "Ipv6Ranges": [],
            "PrefixListIds": [],
        }
    ]

    sg.revoke_egress(
        IpPermissions=[
            {
                "IpProtocol": "-1",
                "IpRanges": [{"CidrIp": "0.0.0.0/0"}],
                "UserIdGroupPairs": [],
                "Ipv6Ranges": [],
                "PrefixListIds": [],
            }
        ]
    )

    sg.reload()
    assert len(sg.ip_permissions_egress) == 0


@mock_aws
def test_revoke_security_group_egress__without_ipprotocol():
    ec2 = boto3.resource("ec2", "eu-west-2")
    client = boto3.client("ec2", region_name="eu-west-2")
    vpc = ec2.create_vpc(CidrBlock="10.0.0.0/16")
    sec_group = client.describe_security_groups(
        Filters=[
            {"Name": "group-name", "Values": ["default"]},
            {"Name": "vpc-id", "Values": [vpc.id]},
        ]
    )["SecurityGroups"][0]["GroupId"]

    rule_id = client.describe_security_group_rules(
        Filters=[{"Name": "group-id", "Values": [sec_group]}]
    )["SecurityGroupRules"][0]["SecurityGroupRuleId"]

    client.revoke_security_group_egress(
        GroupId=sec_group, SecurityGroupRuleIds=[rule_id]
    )

    remaining_rules = client.describe_security_group_rules(
        Filters=[{"Name": "group-id", "Values": [sec_group]}]
    )["SecurityGroupRules"]
    assert len(remaining_rules) == 0


@mock_aws
def test_update_security_group_rule_descriptions_egress():
    ec2 = boto3.resource("ec2", REGION)
    client = boto3.client("ec2", REGION)
    vpc = ec2.create_vpc(CidrBlock="10.0.0.0/16")
    sg_name = str(uuid4())
    sg = ec2.create_security_group(
        Description="Test SG", GroupName=sg_name, VpcId=vpc.id
    )
    sg_id = sg.id

    ip_ranges = client.describe_security_groups(GroupIds=[sg_id])["SecurityGroups"][0][
        "IpPermissionsEgress"
    ][0]["IpRanges"]
    assert len(ip_ranges) == 1
    assert ip_ranges[0] == {"CidrIp": "0.0.0.0/0"}

    client.update_security_group_rule_descriptions_egress(
        GroupName=sg_name,
        IpPermissions=[
            {
                "IpProtocol": "-1",
                "IpRanges": [{"CidrIp": "0.0.0.0/0", "Description": "my d3scription"}],
                "UserIdGroupPairs": [],
                "Ipv6Ranges": [],
                "PrefixListIds": [],
            }
        ],
    )

    ip_ranges = client.describe_security_groups(GroupIds=[sg_id])["SecurityGroups"][0][
        "IpPermissionsEgress"
    ][0]["IpRanges"]
    assert len(ip_ranges) == 1
    assert ip_ranges[0] == {"CidrIp": "0.0.0.0/0", "Description": "my d3scription"}


@mock_aws
def test_update_security_group_rule_descriptions_ingress():
    ec2 = boto3.resource("ec2", REGION)
    client = boto3.client("ec2", REGION)
    vpc = ec2.create_vpc(CidrBlock="10.0.0.0/16")
    sg_name = str(uuid4())
    sg = ec2.create_security_group(
        Description="Test SG", GroupName=sg_name, VpcId=vpc.id
    )
    sg_id = sg.id

    expected_ip_ranges = [
        {"CidrIp": "1.2.3.4/32", "Description": "first desc"},
        {"CidrIp": "1.2.3.5/32", "Description": "first desc"},
        {"CidrIp": "1.2.3.6/32", "Description": "first desc"},
    ]
    ip_permissions = [
        {
            "IpProtocol": "tcp",
            "FromPort": 27017,
            "ToPort": 27017,
            "IpRanges": expected_ip_ranges,
        }
    ]
    client.authorize_security_group_ingress(
        GroupId=sg_id,
        IpPermissions=ip_permissions,
    )
    client.describe_security_group_rules(
        Filters=[{"Name": "tag:Partner", "Values": ["test"]}]
    )
    ip_ranges = client.describe_security_groups(GroupIds=[sg_id])["SecurityGroups"][0][
        "IpPermissions"
    ][0]["IpRanges"]
    assert ip_ranges == expected_ip_ranges

    client.update_security_group_rule_descriptions_ingress(
        GroupName=sg_name,
        IpPermissions=[
            {
                "IpProtocol": "tcp",
                "FromPort": 27017,
                "ToPort": 27017,
                "IpRanges": [
                    {"CidrIp": "1.2.3.4/32", "Description": "second desc"},
                    {"CidrIp": "1.2.3.6/32", "Description": "third desc"},
                ],
            }
        ],
    )
    expected_ip_ranges[0]["Description"] = "second desc"
    expected_ip_ranges[2]["Description"] = "third desc"

    ip_ranges = client.describe_security_groups(GroupIds=[sg_id])["SecurityGroups"][0][
        "IpPermissions"
    ][0]["IpRanges"]
    assert ip_ranges == expected_ip_ranges


@mock_aws
def test_non_existent_security_group_raises_error_on_authorize():
    client = boto3.client("ec2", REGION)
    non_existent_sg = "sg-123abc"
    expected_error = f"The security group '{non_existent_sg}' does not exist"
    authorize_funcs = [
        client.authorize_security_group_egress,
        client.authorize_security_group_ingress,
    ]
    for authorize_func in authorize_funcs:
        with pytest.raises(ClientError) as ex:
            authorize_func(GroupId=non_existent_sg, IpPermissions=[{}])
        assert ex.value.response["Error"]["Code"] == "InvalidGroup.NotFound"
        assert ex.value.response["Error"]["Message"] == expected_error


@mock_aws
def test_security_group_rules_added_via_the_backend_can_be_revoked_via_the_api():
    if settings.TEST_SERVER_MODE:
        raise unittest.SkipTest("Can't test backend directly in server mode.")
    ec2_backend = ec2_backends[DEFAULT_ACCOUNT_ID][REGION]
    ec2_resource = boto3.resource("ec2", region_name=REGION)
    ec2_client = boto3.client("ec2", region_name=REGION)
    vpc = ec2_resource.create_vpc(CidrBlock="10.0.0.0/16")
    group_name = str(uuid4())
    sg = ec2_resource.create_security_group(
        GroupName=group_name, Description="test", VpcId=vpc.id
    )
    # Add an ingress/egress rule using the EC2 backend directly.
    rule_ingress = {
        "group_name_or_id": sg.id,
        "security_rule_ids": None,
        "from_port": 0,
        "ip_protocol": "udp",
        "ip_ranges": [],
        "to_port": 65535,
        "source_groups": [{"GroupId": sg.id}],
    }
    ec2_backend.authorize_security_group_ingress(**rule_ingress)
    rule_egress = {
        "group_name_or_id": sg.id,
        "security_rule_ids": None,
        "from_port": 8443,
        "ip_protocol": "tcp",
        "ip_ranges": [],
        "to_port": 8443,
        "source_groups": [{"GroupId": sg.id}],
    }
    ec2_backend.authorize_security_group_egress(**rule_egress)
    # Both rules (plus the default egress) should now be present.
    sg = ec2_client.describe_security_groups(
        Filters=[{"Name": "group-name", "Values": [group_name]}]
    ).get("SecurityGroups")[0]
    assert len(sg["IpPermissions"]) == 1
    assert len(sg["IpPermissionsEgress"]) == 2
    # Revoking via the API should work for all rules (even those we added directly).
    ec2_client.revoke_security_group_egress(
        GroupId=sg["GroupId"], IpPermissions=sg["IpPermissionsEgress"]
    )
    ec2_client.revoke_security_group_ingress(
        GroupId=sg["GroupId"], IpPermissions=sg["IpPermissions"]
    )
    sg = ec2_client.describe_security_groups(
        Filters=[{"Name": "group-name", "Values": [group_name]}]
    ).get("SecurityGroups")[0]
    assert len(sg["IpPermissions"]) == 0
    assert len(sg["IpPermissionsEgress"]) == 0


@mock_aws
def test_filter_description():
    ec2r = boto3.resource("ec2", region_name=REGION)
    vpc = ec2r.create_vpc(CidrBlock="10.250.0.0/16")

    unique = str(uuid4())
    sg1 = vpc.create_security_group(
        Description=(f"A {unique} Description"), GroupName="test-1"
    )
    vpc.create_security_group(
        Description="Another Description That Awes The Human Mind", GroupName="test-2"
    )

    filter_to_match_group_1_description = {
        "Name": "description",
        "Values": [f"*{unique}*"],
    }

    security_groups = ec2r.security_groups.filter(
        Filters=[filter_to_match_group_1_description]
    )

    security_groups = list(security_groups)
    assert len(security_groups) == 1
    assert security_groups[0].group_id == sg1.group_id


@mock_aws
def test_filter_ip_permission__cidr():
    if settings.TEST_SERVER_MODE:
        raise SkipTest(
            "CIDR's might already exist due to other tests creating IP ranges"
        )
    ec2r = boto3.resource("ec2", region_name=REGION)
    vpc = ec2r.create_vpc(CidrBlock="10.250.1.0/16")

    sg1 = vpc.create_security_group(
        Description="A Described Description Descriptor", GroupName="test-1"
    )
    sg2 = vpc.create_security_group(
        Description="Another Description That Awes The Human Mind", GroupName="test-2"
    )

    sg1.authorize_ingress(
        IpPermissions=[
            {
                "FromPort": 7357,
                "ToPort": 7357,
                "IpProtocol": "tcp",
                "IpRanges": [{"CidrIp": "10.250.0.0/16"}, {"CidrIp": "10.251.0.0/16"}],
            }
        ]
    )
    sg2.authorize_ingress(
        IpPermissions=[
            {
                "FromPort": 7357,
                "ToPort": 7357,
                "IpProtocol": "tcp",
                "IpRanges": [{"CidrIp": "172.16.0.0/16"}, {"CidrIp": "172.17.0.0/16"}],
            }
        ]
    )
    filter_to_match_group_1 = {
        "Name": "ip-permission.cidr",
        "Values": ["10.250.0.0/16"],
    }
    security_groups = ec2r.security_groups.filter(Filters=[filter_to_match_group_1])

    security_groups = list(security_groups)
    assert len(security_groups) == 1
    assert security_groups[0].group_id == sg1.group_id


@mock_aws
def test_filter_egress__ip_permission__cidr():
    if settings.TEST_SERVER_MODE:
        raise SkipTest(
            "CIDR's might already exist due to other tests creating IP ranges"
        )
    ec2r = boto3.resource("ec2", region_name=REGION)
    vpc = ec2r.create_vpc(CidrBlock="10.250.1.0/16")

    sg1 = vpc.create_security_group(
        Description="A Described Description Descriptor", GroupName="test-1"
    )
    sg2 = vpc.create_security_group(
        Description="Another Description That Awes The Human Mind", GroupName="test-2"
    )

    sg1.authorize_egress(
        IpPermissions=[
            {
                "FromPort": 7357,
                "ToPort": 7357,
                "IpProtocol": "tcp",
                "IpRanges": [{"CidrIp": "10.250.0.0/16"}, {"CidrIp": "10.251.0.0/16"}],
            }
        ]
    )
    sg2.authorize_egress(
        IpPermissions=[
            {
                "FromPort": 7357,
                "ToPort": 7357,
                "IpProtocol": "tcp",
                "IpRanges": [{"CidrIp": "172.16.0.0/16"}, {"CidrIp": "172.17.0.0/16"}],
            }
        ]
    )
    filter_to_match_group_1 = {
        "Name": "egress.ip-permission.cidr",
        "Values": ["10.250.0.0/16"],
    }
    security_groups = ec2r.security_groups.filter(Filters=[filter_to_match_group_1])

    security_groups = list(security_groups)
    assert len(security_groups) == 1
    assert security_groups[0].group_id == sg1.group_id


@mock_aws
def test_filter_egress__ip_permission__from_port():
    ec2r = boto3.resource("ec2", region_name=REGION)
    vpc = ec2r.create_vpc(CidrBlock="10.250.1.0/16")

    sg1 = vpc.create_security_group(
        Description="A Described Description Descriptor", GroupName="test-1"
    )
    sg2 = vpc.create_security_group(
        Description="Another Description That Awes The Human Mind", GroupName="test-2"
    )

    from_port = randint(9999, 59999)
    sg1.authorize_egress(
        IpPermissions=[
            {
                "FromPort": from_port,
                "ToPort": 7359,
                "IpProtocol": "tcp",
                "IpRanges": [{"CidrIp": "10.250.0.0/16"}, {"CidrIp": "10.251.0.0/16"}],
            }
        ]
    )
    sg2.authorize_egress(
        IpPermissions=[
            {
                "FromPort": 8000,
                "ToPort": 8020,
                "IpProtocol": "tcp",
                "IpRanges": [{"CidrIp": "172.16.0.0/16"}, {"CidrIp": "172.17.0.0/16"}],
            }
        ]
    )
    filter_to_match_group_1 = {
        "Name": "egress.ip-permission.from-port",
        "Values": [f"{from_port}"],
    }
    security_groups = ec2r.security_groups.filter(Filters=[filter_to_match_group_1])

    security_groups = list(security_groups)
    assert sg1.group_id in [s.group_id for s in security_groups]
    assert sg2.group_id not in [s.group_id for s in security_groups]


@mock_aws
def test_filter_egress__ip_permission__group_id():
    ec2r = boto3.resource("ec2", region_name=REGION)
    vpc = ec2r.create_vpc(CidrBlock="10.250.1.0/16")

    sg1 = vpc.create_security_group(
        Description="A Described Description Descriptor", GroupName="test-1"
    )
    sg2 = vpc.create_security_group(
        Description="Another Description That Awes The Human Mind", GroupName="test-2"
    )
    sg3 = vpc.create_security_group(
        Description="Yet Another Descriptive Description", GroupName="test-3"
    )
    sg4 = vpc.create_security_group(
        Description="Such Description Much Described", GroupName="test-4"
    )

    sg1.authorize_egress(
        IpPermissions=[
            {
                "FromPort": 7357,
                "ToPort": 7359,
                "IpProtocol": "tcp",
                "UserIdGroupPairs": [{"GroupId": sg3.group_id}],
            }
        ]
    )
    sg2.authorize_egress(
        IpPermissions=[
            {
                "FromPort": 8000,
                "ToPort": 8020,
                "IpProtocol": "tcp",
                "UserIdGroupPairs": [{"GroupId": sg4.group_id}],
            }
        ]
    )

    filter_to_match_group_1 = {
        "Name": "egress.ip-permission.group-id",
        "Values": [sg3.group_id],
    }
    security_groups = ec2r.security_groups.filter(Filters=[filter_to_match_group_1])

    security_groups = list(security_groups)
    assert len(security_groups) == 1
    assert security_groups[0].group_id == sg1.group_id


@mock_aws
def test_filter_egress__ip_permission__group_name_create_with_id_filter_by_name():
    """
    this fails to find the group in the AWS API, so we should also fail to find it
    """
    ec2r = boto3.resource("ec2", region_name=REGION)
    vpc = ec2r.create_vpc(CidrBlock="10.250.1.0/16")

    sg1 = vpc.create_security_group(
        Description="A Described Description Descriptor", GroupName="test-1"
    )
    sg2 = vpc.create_security_group(
        Description="Another Description That Awes The Human Mind", GroupName="test-2"
    )
    sg3 = vpc.create_security_group(
        Description="Yet Another Descriptive Description", GroupName="test-3"
    )
    sg4 = vpc.create_security_group(
        Description="Such Description Much Described", GroupName="test-4"
    )

    sg1.authorize_egress(
        IpPermissions=[
            {
                "FromPort": 7357,
                "ToPort": 7359,
                "IpProtocol": "tcp",
                "UserIdGroupPairs": [{"GroupId": sg3.group_id}],
            }
        ]
    )
    sg2.authorize_egress(
        IpPermissions=[
            {
                "FromPort": 8000,
                "ToPort": 8020,
                "IpProtocol": "tcp",
                "UserIdGroupPairs": [{"GroupId": sg4.group_id}],
            }
        ]
    )

    filter_to_match_group_1 = {
        "Name": "egress.ip-permission.group-name",
        "Values": [sg3.group_name],
    }
    sg1.load()
    sg2.load()

    security_groups = ec2r.security_groups.filter(Filters=[filter_to_match_group_1])

    security_groups = list(security_groups)
    assert len(security_groups) == 0


@mock_aws
def test_filter_egress__ip_permission__group_name_create_with_id_filter_by_id():
    ec2r = boto3.resource("ec2", region_name=REGION)
    vpc = ec2r.create_vpc(CidrBlock="10.250.1.0/16")

    sg1 = vpc.create_security_group(
        Description="A Described Description Descriptor", GroupName="test-1"
    )
    sg2 = vpc.create_security_group(
        Description="Another Description That Awes The Human Mind", GroupName="test-2"
    )
    sg3 = vpc.create_security_group(
        Description="Yet Another Descriptive Description", GroupName="test-3"
    )
    sg4 = vpc.create_security_group(
        Description="Such Description Much Described", GroupName="test-4"
    )

    sg1.authorize_egress(
        IpPermissions=[
            {
                "FromPort": 7357,
                "ToPort": 7359,
                "IpProtocol": "tcp",
                "UserIdGroupPairs": [{"GroupId": sg3.group_id}],
            }
        ]
    )
    sg2.authorize_egress(
        IpPermissions=[
            {
                "FromPort": 8000,
                "ToPort": 8020,
                "IpProtocol": "tcp",
                "UserIdGroupPairs": [{"GroupId": sg4.group_id}],
            }
        ]
    )

    filter_to_match_group_1 = {
        "Name": "egress.ip-permission.group-id",
        "Values": [sg3.group_id],
    }
    sg1.load()
    sg2.load()

    security_groups = ec2r.security_groups.filter(Filters=[filter_to_match_group_1])

    security_groups = list(security_groups)
    assert len(security_groups) == 1
    assert security_groups[0].group_id == sg1.group_id


@mock_aws
def test_filter_egress__ip_permission__protocol():
    ec2r = boto3.resource("ec2", region_name=REGION)
    vpc = ec2r.create_vpc(CidrBlock="10.250.1.0/16")

    sg1 = vpc.create_security_group(
        Description="A Described Description Descriptor", GroupName="test-1"
    )
    sg2 = vpc.create_security_group(
        Description="Another Description That Awes The Human Mind", GroupName="test-2"
    )

    sg1.authorize_egress(
        IpPermissions=[
            {
                "FromPort": 7357,
                "ToPort": 7359,
                "IpProtocol": "tcp",
                "IpRanges": [{"CidrIp": "10.250.0.0/16"}, {"CidrIp": "10.251.0.0/16"}],
            }
        ]
    )
    sg2.authorize_egress(
        IpPermissions=[
            {
                "FromPort": 7357,
                "ToPort": 7359,
                "IpProtocol": "udp",
                "IpRanges": [{"CidrIp": "10.250.0.0/16"}, {"CidrIp": "10.251.0.0/16"}],
            }
        ]
    )
    filter_to_match_group_1 = {
        "Name": "egress.ip-permission.protocol",
        "Values": ["tcp"],
    }
    security_groups = ec2r.security_groups.filter(Filters=[filter_to_match_group_1])

    group_ids = [sg.group_id for sg in security_groups]
    assert sg1.group_id in group_ids
    assert sg2.group_id not in group_ids


@mock_aws
def test_filter_egress__ip_permission__to_port():
    ec2r = boto3.resource("ec2", region_name=REGION)
    vpc = ec2r.create_vpc(CidrBlock="10.250.1.0/16")

    sg1 = vpc.create_security_group(
        Description="A Described Description Descriptor", GroupName="test-1"
    )
    sg2 = vpc.create_security_group(
        Description="Another Description That Awes The Human Mind", GroupName="test-2"
    )

    to_port = randint(9999, 59999)
    sg1.authorize_egress(
        IpPermissions=[
            {
                "FromPort": 7357,
                "ToPort": to_port,
                "IpProtocol": "tcp",
                "IpRanges": [{"CidrIp": "10.250.0.0/16"}, {"CidrIp": "10.251.0.0/16"}],
            }
        ]
    )
    sg2.authorize_egress(
        IpPermissions=[
            {
                "FromPort": 7357,
                "ToPort": 7360,
                "IpProtocol": "tcp",
                "IpRanges": [{"CidrIp": "172.16.0.0/16"}, {"CidrIp": "172.17.0.0/16"}],
            }
        ]
    )
    filter_to_match_group_1 = {
        "Name": "egress.ip-permission.to-port",
        "Values": [f"{to_port}"],
    }
    security_groups = ec2r.security_groups.filter(Filters=[filter_to_match_group_1])

    security_groups = list(security_groups)
    assert sg1.group_id in [s.group_id for s in security_groups]
    assert sg2.group_id not in [s.group_id for s in security_groups]


@mock_aws
def test_get_groups_by_ippermissions_group_id_filter():
    ec2r = boto3.resource("ec2", region_name=REGION)
    vpc = ec2r.create_vpc(CidrBlock="10.250.0.0/16")
    sg1 = vpc.create_security_group(Description="test", GroupName="test-1")
    sg2 = vpc.create_security_group(Description="test", GroupName="test-2")

    sg1_allows_sg2_ingress_rule = {
        "IpProtocol": "tcp",
        "FromPort": 31337,
        "ToPort": 31337,
        "UserIdGroupPairs": [{"GroupId": sg2.group_id, "VpcId": sg2.vpc_id}],
    }
    sg1.authorize_ingress(IpPermissions=[sg1_allows_sg2_ingress_rule])

    # we should be able to describe security groups and filter for all the ones that contain
    # a reference to another group ID

    match_only_groups_whose_ingress_rules_refer_to_group_2 = {
        "Name": "ip-permission.group-id",
        "Values": [sg2.group_id],
    }
    security_groups = ec2r.security_groups.filter(
        Filters=[match_only_groups_whose_ingress_rules_refer_to_group_2]
    )

    security_groups = list(security_groups)
    assert len(security_groups) == 1
    assert security_groups[0].group_id == sg1.group_id


@mock_aws
def test_get_groups_by_ippermissions_group_id_filter_across_vpcs():
    # setup 2 VPCs, each with a single Security Group
    # where one security group authorizes the other sg (in another vpc) via GroupId
    ec2r = boto3.resource("ec2", region_name=REGION)

    vpc1 = ec2r.create_vpc(CidrBlock="10.250.0.0/16")
    vpc2 = ec2r.create_vpc(CidrBlock="10.251.0.0/16")

    sg1 = vpc1.create_security_group(Description="test", GroupName="test-1")
    sg2 = vpc2.create_security_group(Description="test", GroupName="test-2")

    sg1_allows_sg2_ingress_rule = {
        "IpProtocol": "tcp",
        "FromPort": 31337,
        "ToPort": 31337,
        "UserIdGroupPairs": [{"GroupId": sg2.group_id, "VpcId": sg2.vpc_id}],
    }
    sg1.authorize_ingress(IpPermissions=[sg1_allows_sg2_ingress_rule])

    # we should be able to describe security groups and filter for all the ones that contain
    # a reference to another group ID

    match_only_groups_whose_ingress_rules_refer_to_group_2 = {
        "Name": "ip-permission.group-id",
        "Values": [sg2.group_id],
    }
    security_groups = ec2r.security_groups.filter(
        Filters=[match_only_groups_whose_ingress_rules_refer_to_group_2]
    )

    security_groups = list(security_groups)
    assert len(security_groups) == 1
    assert security_groups[0].group_id == sg1.group_id


@mock_aws
def test_filter_group_name():
    """
    this filter is an exact match, not a glob
    """
    ec2r = boto3.resource("ec2", region_name=REGION)
    vpc = ec2r.create_vpc(CidrBlock="10.250.1.0/16")

    uniq_sg_name_prefix = str(uuid4())[0:6]
    sg1 = vpc.create_security_group(
        Description="A Described Description Descriptor",
        GroupName=f"{uniq_sg_name_prefix}-test-1",
    )
    vpc.create_security_group(
        Description="Another Description That Awes The Human Mind",
        GroupName=f"{uniq_sg_name_prefix}-test-12",
    )
    vpc.create_security_group(
        Description="Yet Another Descriptive Description",
        GroupName=f"{uniq_sg_name_prefix}-test-13",
    )
    vpc.create_security_group(
        Description="Such Description Much Described",
        GroupName=f"{uniq_sg_name_prefix}-test-14",
    )

    filter_to_match_group_1 = {
        "Name": "group-name",
        "Values": [sg1.group_name],
    }
    security_groups = ec2r.security_groups.filter(Filters=[filter_to_match_group_1])

    security_groups = list(security_groups)
    assert len(security_groups) == 1
    assert security_groups[0].group_name == sg1.group_name


@ec2_aws_verified(create_vpc=True, create_sg=True)
def test_revoke_security_group_ingress(ec2_client=None, vpc_id=None, sg_id=None):
    ec2 = ec2_client

    ec2.authorize_security_group_ingress(
        GroupId=sg_id,
        IpPermissions=[
            {
                "FromPort": 3000,
                "ToPort": 3300,
                "IpProtocol": "TCP",
                "IpRanges": [{"CidrIp": "10.0.0.1/32"}],
            },
            {
                "FromPort": 8080,
                "ToPort": 8080,
                "IpProtocol": "TCP",
                "IpRanges": [{"CidrIp": "10.0.0.1/32"}, {"CidrIp": "10.0.0.10/32"}],
            },
        ],
    )

    response = ec2.describe_security_group_rules(
        Filters=[{"Name": "group-id", "Values": [sg_id]}]
    )

    ingress_rules = [r for r in response["SecurityGroupRules"] if not r["IsEgress"]]
    assert len(ingress_rules) == 3

    # revoke 1 of the 3 ingress rules
    ec2.revoke_security_group_ingress(
        GroupId=sg_id, SecurityGroupRuleIds=[ingress_rules[-1]["SecurityGroupRuleId"]]
    )

    response = ec2.describe_security_group_rules(
        Filters=[{"Name": "group-id", "Values": [sg_id]}]
    )

    ingress_rules = [r for r in response["SecurityGroupRules"] if not r["IsEgress"]]
    assert len(ingress_rules) == 2


@ec2_aws_verified(create_vpc=True, create_sg=True)
def test_invalid_security_group_id_in_rules_search(
    ec2_client=None, vpc_id=None, sg_id=None
):
    # assert error with invalid sg id
    with pytest.raises(ClientError) as e:
        ec2_client.describe_security_group_rules(
            Filters=[{"Name": "group-id", "Values": ["foobar"]}]
        )
    error = e.value.response["Error"]
    assert "InvalidGroupId.Malformed" == error["Code"]
    assert "The security group ID 'foobar' is malformed" in error["Message"]

    # assert with non-existent sg
    response = ec2_client.describe_security_group_rules(
        Filters=[{"Name": "group-id", "Values": ["sg-005216b55886f0fdc"]}]
    )
    assert len(response["SecurityGroupRules"]) == 0

    # assert with no rules
    response = ec2_client.describe_security_group_rules(
        Filters=[{"Name": "group-id", "Values": [sg_id]}]
    )
    assert len(response["SecurityGroupRules"]) == 1


@ec2_aws_verified(create_vpc=True, create_sg=True)
@pytest.mark.aws_verified
@pytest.mark.parametrize("is_ingress", [True, False], ids=["ingress", "egress"])
def test_authorize_security_group_rules_with_different_ipranges_or_prefixes(
    is_ingress, ec2_client=None, vpc_id=None, sg_id=None
):
    is_egress = not is_ingress
    sts = boto3.client("sts", "us-east-1")
    account_id = sts.get_caller_identity()["Account"]

    pl_id = None

    try:
        prefix_list = ec2_client.create_managed_prefix_list(
            PrefixListName=f"test{str(uuid4())[0:6]}",
            AddressFamily="IPv4",
            MaxEntries=1,
        )
        pl_id = prefix_list["PrefixList"]["PrefixListId"]

        rules = [
            # starting rule with tcp/22
            (22, "tcp", {"IpRanges": [{"CidrIp": "10.0.0.0/24"}]}),
            # keeping the port/protocol the same but changing the CIDR will NOT show up in describe_security_group_rules
            (22, "tcp", {"IpRanges": [{"CidrIp": "10.0.1.0/24"}]}),
            # changing just the port will show up in describe_security_group_rules
            (80, "tcp", {"IpRanges": [{"CidrIp": "10.0.0.0/24"}]}),
            # changing just the protocol will show up in describe_security_group_rules
            (22, "udp", {"IpRanges": [{"CidrIp": "10.0.0.0/24"}]}),
            # changing the port and protocol will show up in describe_security_group_rules
            (-1, "-1", {"IpRanges": [{"CidrIp": "10.0.0.0/24"}]}),
            #
            # The same issues are present with IPv6 in that, with matching port/protocol to the original rule, it will be omitted from describe_security_group_rules
            (22, "tcp", {"Ipv6Ranges": [{"CidrIpv6": "2001:db8::/32"}]}),
            # changing the port to a new port will cause it to show up in describe_security_group_rules
            # however, a the value cannot be seen. An empty `CidrIpv4` key is returned and the `CidrIpv6` key is not returned.
            (443, "tcp", {"Ipv6Ranges": [{"CidrIpv6": "2001:db8::/64"}]}),
            #
            # The same issues are present with PrefixListIds in that, with matching port/protocol to the original rule, it will be omitted from describe_security_group_rules
            (22, "tcp", {"PrefixListIds": [{"PrefixListId": pl_id}]}),
            # changing the port to a new port will cause it to show up in describe_security_group_rules
            # however there is no indication that the rule is for a prefix list.
            (8080, "tcp", {"PrefixListIds": [{"PrefixListId": pl_id}]}),
            #
            # the same issues are present with security group references in that, with matching port/protocol to the original rule, it will be omitted from describe_security_group_rules
            (22, "tcp", {"UserIdGroupPairs": [{"GroupId": sg_id}]}),
            # changing the port to a new port will cause it to show up in describe_security_group_rules
            # however there is no indication of this pointing to itself as a target.
            (25, "tcp", {"UserIdGroupPairs": [{"GroupId": sg_id}]}),
        ]
        method = (
            ec2_client.authorize_security_group_ingress
            if is_ingress
            else ec2_client.authorize_security_group_egress
        )
        for rule in rules:
            method(
                GroupId=sg_id,
                IpPermissions=[
                    {
                        "FromPort": rule[0],
                        "IpProtocol": rule[1],
                        "ToPort": rule[0],
                        **rule[2],
                    }
                ],
            )
        created_rules = ec2_client.describe_security_group_rules(
            Filters=[{"Name": "group-id", "Values": [sg_id]}]
        )["SecurityGroupRules"]
        for rule in created_rules:
            rule.pop("GroupOwnerId", None)
            rule.pop("Tags", None)
            rule.pop("SecurityGroupRuleArn", None)
            rule.pop("SecurityGroupRuleId", None)
            del rule["GroupId"]

        assert {
            "CidrIpv6": "2001:db8::/64",
            "FromPort": 443,
            "IpProtocol": "tcp",
            "IsEgress": is_egress,
            "ToPort": 443,
        } in created_rules
        assert {
            "FromPort": 22,
            "IpProtocol": "tcp",
            "IsEgress": is_egress,
            "ReferencedGroupInfo": {"GroupId": sg_id, "UserId": account_id},
            "ToPort": 22,
        } in created_rules
        assert {
            "FromPort": 25,
            "IpProtocol": "tcp",
            "IsEgress": is_egress,
            "ReferencedGroupInfo": {"GroupId": sg_id, "UserId": account_id},
            "ToPort": 25,
        } in created_rules
        assert {
            "CidrIpv4": "10.0.0.0/24",
            "FromPort": 22,
            "IpProtocol": "tcp",
            "IsEgress": is_egress,
            "ToPort": 22,
        } in created_rules
        assert {
            "CidrIpv4": "10.0.0.0/24",
            "FromPort": -1,
            "IpProtocol": "-1",
            "IsEgress": is_egress,
            "ToPort": -1,
        } in created_rules
        assert {
            "FromPort": 8080,
            "IpProtocol": "tcp",
            "IsEgress": is_egress,
            "PrefixListId": pl_id,
            "ToPort": 8080,
        } in created_rules
        assert {
            "CidrIpv6": "2001:db8::/32",
            "FromPort": 22,
            "IpProtocol": "tcp",
            "IsEgress": is_egress,
            "ToPort": 22,
        } in created_rules
        assert {
            "FromPort": 22,
            "IpProtocol": "tcp",
            "IsEgress": is_egress,
            "PrefixListId": pl_id,
            "ToPort": 22,
        } in created_rules
        assert {
            "CidrIpv4": "10.0.0.0/24",
            "FromPort": 80,
            "IpProtocol": "tcp",
            "IsEgress": is_egress,
            "ToPort": 80,
        } in created_rules
        assert {
            "CidrIpv4": "10.0.1.0/24",
            "FromPort": 22,
            "IpProtocol": "tcp",
            "IsEgress": is_egress,
            "ToPort": 22,
        } in created_rules
        assert {
            "CidrIpv4": "0.0.0.0/0",
            "FromPort": -1,
            "IpProtocol": "-1",
            "IsEgress": True,
            "ToPort": -1,
        } in created_rules
        assert {
            "CidrIpv4": "10.0.0.0/24",
            "FromPort": 22,
            "IpProtocol": "udp",
            "IsEgress": is_egress,
            "ToPort": 22,
        } in created_rules

        groups = ec2_client.describe_security_groups(GroupIds=[sg_id])[
            "SecurityGroups"
        ][0]
        permissions = groups["IpPermissions"]
        permissions_egress = groups["IpPermissionsEgress"]
        # Drop empty fields
        permissions = [{k: p[k] for k in p if p[k]} for p in permissions]
        permissions_egress = [{k: p[k] for k in p if p[k]} for p in permissions_egress]

        if is_ingress:
            assert len(permissions) == 7
            assert {
                "FromPort": 80,
                "IpProtocol": "tcp",
                "IpRanges": [{"CidrIp": "10.0.0.0/24"}],
                "ToPort": 80,
            } in permissions
            assert {
                "FromPort": 8080,
                "IpProtocol": "tcp",
                "PrefixListIds": [{"PrefixListId": pl_id}],
                "ToPort": 8080,
            } in permissions
            assert {
                "IpProtocol": "-1",
                "IpRanges": [{"CidrIp": "10.0.0.0/24"}],
            } in permissions
            assert {
                "FromPort": 22,
                "IpProtocol": "udp",
                "IpRanges": [{"CidrIp": "10.0.0.0/24"}],
                "ToPort": 22,
            } in permissions
            assert {
                "FromPort": 22,
                "IpProtocol": "tcp",
                "IpRanges": [{"CidrIp": "10.0.0.0/24"}, {"CidrIp": "10.0.1.0/24"}],
                "Ipv6Ranges": [{"CidrIpv6": "2001:db8::/32"}],
                "PrefixListIds": [{"PrefixListId": pl_id}],
                "ToPort": 22,
                "UserIdGroupPairs": [{"GroupId": sg_id, "UserId": account_id}],
            } in permissions
            assert {
                "FromPort": 25,
                "IpProtocol": "tcp",
                "ToPort": 25,
                "UserIdGroupPairs": [{"GroupId": sg_id, "UserId": account_id}],
            } in permissions
            assert {
                "FromPort": 443,
                "IpProtocol": "tcp",
                "Ipv6Ranges": [{"CidrIpv6": "2001:db8::/64"}],
                "ToPort": 443,
            } in permissions

            assert permissions_egress == [
                {"IpProtocol": "-1", "IpRanges": [{"CidrIp": "0.0.0.0/0"}]}
            ]
        if is_egress:
            assert len(permissions) == 0
            assert len(permissions_egress) == 7

            assert {
                "FromPort": 80,
                "IpProtocol": "tcp",
                "IpRanges": [{"CidrIp": "10.0.0.0/24"}],
                "ToPort": 80,
            } in permissions_egress
            assert {
                "FromPort": 8080,
                "IpProtocol": "tcp",
                "PrefixListIds": [{"PrefixListId": pl_id}],
                "ToPort": 8080,
            } in permissions_egress
            assert {
                "IpProtocol": "-1",
                "IpRanges": [{"CidrIp": "0.0.0.0/0"}, {"CidrIp": "10.0.0.0/24"}],
            } in permissions_egress
            assert {
                "FromPort": 22,
                "IpProtocol": "udp",
                "IpRanges": [{"CidrIp": "10.0.0.0/24"}],
                "ToPort": 22,
            } in permissions_egress
            assert {
                "FromPort": 22,
                "IpProtocol": "tcp",
                "IpRanges": [{"CidrIp": "10.0.0.0/24"}, {"CidrIp": "10.0.1.0/24"}],
                "Ipv6Ranges": [{"CidrIpv6": "2001:db8::/32"}],
                "PrefixListIds": [{"PrefixListId": pl_id}],
                "ToPort": 22,
                "UserIdGroupPairs": [{"GroupId": sg_id, "UserId": account_id}],
            } in permissions_egress
            assert {
                "FromPort": 25,
                "IpProtocol": "tcp",
                "ToPort": 25,
                "UserIdGroupPairs": [{"GroupId": sg_id, "UserId": account_id}],
            } in permissions_egress
            assert {
                "FromPort": 443,
                "IpProtocol": "tcp",
                "Ipv6Ranges": [{"CidrIpv6": "2001:db8::/64"}],
                "ToPort": 443,
            } in permissions_egress

    finally:
        if pl_id:
<<<<<<< HEAD
            ec2_client.delete_managed_prefix_list(PrefixListId=pl_id)
        if sg_id:
            ec2_client.delete_security_group(GroupId=sg_id)
        ec2_client.delete_vpc(VpcId=vpc_id)


@mock_aws()
def test_create_and_modify_ingress_rule():

    ec2 = boto3.resource("ec2", REGION)
    client = boto3.client("ec2", REGION)

    with pytest.raises(ClientError) as ex:
        client.create_security_group(GroupName="test", Description="test", DryRun=True)
    assert ex.value.response["ResponseMetadata"]["HTTPStatusCode"] == 412
    assert ex.value.response["Error"]["Code"] == "DryRunOperation"
    assert (
        ex.value.response["Error"]["Message"]
        == "An error occurred (DryRunOperation) when calling the CreateSecurityGroup operation: Request would have succeeded, but DryRun flag is set"
    )

    sec_name = str(uuid4())
    security_group = ec2.create_security_group(GroupName=sec_name, Description="test")

    assert security_group.group_name == sec_name
    assert security_group.description == "test"

    ingress_permissions = [
        {
            "IpProtocol": "tcp",
            "FromPort": 22,
            "ToPort": 2222,
            "IpRanges": [{"CidrIp": "123.123.123.123/32"}],
        }
    ]

    auth_response = security_group.authorize_ingress(IpPermissions=ingress_permissions)

    assert len(security_group.ip_permissions) == 1
    assert security_group.ip_permissions[0]["ToPort"] == 2222
    assert security_group.ip_permissions[0]["IpProtocol"] == "tcp"
    assert security_group.ip_permissions[0]["IpRanges"] == [
        {"CidrIp": "123.123.123.123/32"}
    ]

    response = client.modify_security_group_rules(
        GroupId=security_group.id,
        SecurityGroupRules=[{
            "SecurityGroupRuleId": auth_response["SecurityGroupRules"][0]["SecurityGroupRuleId"],
            "SecurityGroupRule": {
                "IpProtocol": "tcp",
                "FromPort": 23,
                "ToPort": 2232,
                "CidrIpv4": "123.123.123.123/32",
            }
        }],
        DryRun=False,
    )

    updated_security_group = client.describe_security_group_rules(
        Filters=[
            {"Name": "group-id", "Values": [security_group.id]},
        ],
        SecurityGroupRuleIds=[
            auth_response["SecurityGroupRules"][0]["SecurityGroupRuleId"],
        ]
    )

    assert response
    assert len(updated_security_group["SecurityGroupRules"]) == 1
    assert updated_security_group["SecurityGroupRules"][0]["ToPort"] == 2232
    assert updated_security_group["SecurityGroupRules"][0]["IpProtocol"] == "tcp"
=======
            ec2_client.delete_managed_prefix_list(PrefixListId=pl_id)
>>>>>>> b29a9c84
<|MERGE_RESOLUTION|>--- conflicted
+++ resolved
@@ -2309,7 +2309,6 @@
 
     finally:
         if pl_id:
-<<<<<<< HEAD
             ec2_client.delete_managed_prefix_list(PrefixListId=pl_id)
         if sg_id:
             ec2_client.delete_security_group(GroupId=sg_id)
@@ -2381,7 +2380,4 @@
     assert response
     assert len(updated_security_group["SecurityGroupRules"]) == 1
     assert updated_security_group["SecurityGroupRules"][0]["ToPort"] == 2232
-    assert updated_security_group["SecurityGroupRules"][0]["IpProtocol"] == "tcp"
-=======
-            ec2_client.delete_managed_prefix_list(PrefixListId=pl_id)
->>>>>>> b29a9c84
+    assert updated_security_group["SecurityGroupRules"][0]["IpProtocol"] == "tcp"