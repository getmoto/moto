import pytest
import random

import boto3
from botocore.exceptions import ClientError
import sure  # noqa # pylint: disable=unused-import

from moto import mock_ec2, settings
from uuid import uuid4


<<<<<<< HEAD
=======
# Has boto3 equivalent
@mock_ec2_deprecated
def test_elastic_network_interfaces():
    conn = boto.connect_vpc("the_key", "the_secret")
    vpc = conn.create_vpc("10.0.0.0/16")
    subnet = conn.create_subnet(vpc.id, "10.0.0.0/18")

    with pytest.raises(EC2ResponseError) as ex:
        eni = conn.create_network_interface(subnet.id, dry_run=True)
    ex.value.error_code.should.equal("DryRunOperation")
    ex.value.status.should.equal(412)
    ex.value.message.should.equal(
        "An error occurred (DryRunOperation) when calling the CreateNetworkInterface operation: Request would have succeeded, but DryRun flag is set"
    )

    conn.create_network_interface(subnet.id)

    all_enis = conn.get_all_network_interfaces()
    all_enis.should.have.length_of(1)
    eni = all_enis[0]
    eni.groups.should.have.length_of(1)
    eni.private_ip_addresses.should.have.length_of(1)
    eni.private_ip_addresses[0].private_ip_address.startswith("10.").should.be.true

    with pytest.raises(EC2ResponseError) as ex:
        conn.delete_network_interface(eni.id, dry_run=True)
    ex.value.error_code.should.equal("DryRunOperation")
    ex.value.status.should.equal(412)
    ex.value.message.should.equal(
        "An error occurred (DryRunOperation) when calling the DeleteNetworkInterface operation: Request would have succeeded, but DryRun flag is set"
    )

    conn.delete_network_interface(eni.id)

    all_enis = conn.get_all_network_interfaces()
    all_enis.should.have.length_of(0)

    with pytest.raises(EC2ResponseError) as cm:
        conn.delete_network_interface(eni.id)
    cm.value.error_code.should.equal("InvalidNetworkInterfaceID.NotFound")
    cm.value.status.should.equal(400)
    cm.value.request_id.should_not.be.none


>>>>>>> 701465df
@mock_ec2
def test_elastic_network_interfaces_boto3():
    ec2 = boto3.resource("ec2", region_name="us-east-1")
    client = boto3.client("ec2", "us-east-1")

    vpc = ec2.create_vpc(CidrBlock="10.0.0.0/16")
    subnet = ec2.create_subnet(VpcId=vpc.id, CidrBlock="10.0.0.0/18")

    with pytest.raises(ClientError) as ex:
        ec2.create_network_interface(SubnetId=subnet.id, DryRun=True)
    ex.value.response["ResponseMetadata"]["HTTPStatusCode"].should.equal(412)
    ex.value.response["Error"]["Code"].should.equal("DryRunOperation")
    ex.value.response["Error"]["Message"].should.equal(
        "An error occurred (DryRunOperation) when calling the CreateNetworkInterface operation: Request would have succeeded, but DryRun flag is set"
    )

    eni_id = ec2.create_network_interface(SubnetId=subnet.id).id

    my_enis = client.describe_network_interfaces(NetworkInterfaceIds=[eni_id])[
        "NetworkInterfaces"
    ]
    my_enis.should.have.length_of(1)
    eni = my_enis[0]
    eni["Groups"].should.have.length_of(1)
    eni["PrivateIpAddresses"].should.have.length_of(1)
    eni["PrivateIpAddresses"][0]["PrivateIpAddress"].startswith("10.").should.be.true

    with pytest.raises(ClientError) as ex:
        client.delete_network_interface(NetworkInterfaceId=eni_id, DryRun=True)
    ex.value.response["ResponseMetadata"]["HTTPStatusCode"].should.equal(412)
    ex.value.response["Error"]["Code"].should.equal("DryRunOperation")
    ex.value.response["Error"]["Message"].should.equal(
        "An error occurred (DryRunOperation) when calling the DeleteNetworkInterface operation: Request would have succeeded, but DryRun flag is set"
    )

    client.delete_network_interface(NetworkInterfaceId=eni_id)

    all_enis = client.describe_network_interfaces()["NetworkInterfaces"]
    [eni["NetworkInterfaceId"] for eni in all_enis].shouldnt.contain(eni_id)

    with pytest.raises(ClientError) as ex:
        client.describe_network_interfaces(NetworkInterfaceIds=[eni_id])
    ex.value.response["ResponseMetadata"]["HTTPStatusCode"].should.equal(400)
    ex.value.response["ResponseMetadata"].should.have.key("RequestId")
    ex.value.response["Error"]["Code"].should.equal(
        "InvalidNetworkInterfaceID.NotFound"
    )

    with pytest.raises(ClientError) as ex:
        client.delete_network_interface(NetworkInterfaceId=eni_id)
    ex.value.response["ResponseMetadata"]["HTTPStatusCode"].should.equal(400)
    ex.value.response["ResponseMetadata"].should.have.key("RequestId")
    ex.value.response["Error"]["Code"].should.equal(
        "InvalidNetworkInterfaceID.NotFound"
    )


@mock_ec2
def test_elastic_network_interfaces_subnet_validation_boto3():
    client = boto3.client("ec2", "us-east-1")

    with pytest.raises(ClientError) as ex:
        client.create_network_interface(SubnetId="subnet-abcd1234")
    ex.value.response["ResponseMetadata"]["HTTPStatusCode"].should.equal(400)
    ex.value.response["ResponseMetadata"].should.have.key("RequestId")
    ex.value.response["Error"]["Code"].should.equal("InvalidSubnetID.NotFound")


<<<<<<< HEAD
=======
# Has boto3 equivalent
@mock_ec2_deprecated
def test_elastic_network_interfaces_with_private_ip():
    conn = boto.connect_vpc("the_key", "the_secret")
    vpc = conn.create_vpc("10.0.0.0/16")
    subnet = conn.create_subnet(vpc.id, "10.0.0.0/18")
    private_ip = "54.0.0.1"
    eni = conn.create_network_interface(subnet.id, private_ip)

    all_enis = conn.get_all_network_interfaces()
    all_enis.should.have.length_of(1)

    eni = all_enis[0]
    eni.groups.should.have.length_of(1)

    eni.private_ip_addresses.should.have.length_of(1)
    eni.private_ip_addresses[0].private_ip_address.should.equal(private_ip)


>>>>>>> 701465df
@mock_ec2
def test_elastic_network_interfaces_with_private_ip_boto3():
    ec2 = boto3.resource("ec2", region_name="us-east-1")
    client = boto3.client("ec2", "us-east-1")

    vpc = ec2.create_vpc(CidrBlock="10.0.0.0/16")
    subnet = ec2.create_subnet(VpcId=vpc.id, CidrBlock="10.0.0.0/18")

    private_ip = "54.0.0.1"
    eni = ec2.create_network_interface(SubnetId=subnet.id, PrivateIpAddress=private_ip)

    all_enis = client.describe_network_interfaces()["NetworkInterfaces"]
    [eni["NetworkInterfaceId"] for eni in all_enis].should.contain(eni.id)

    my_enis = client.describe_network_interfaces(NetworkInterfaceIds=[eni.id])[
        "NetworkInterfaces"
    ]

    eni = my_enis[0]
    eni["Groups"].should.have.length_of(1)

    eni["PrivateIpAddresses"].should.have.length_of(1)
    eni["PrivateIpAddresses"][0]["PrivateIpAddress"].should.equal(private_ip)


@mock_ec2
def test_elastic_network_interfaces_with_groups_boto3():
    ec2 = boto3.resource("ec2", region_name="us-east-1")
    client = boto3.client("ec2", "us-east-1")

    vpc = ec2.create_vpc(CidrBlock="10.0.0.0/16")
    subnet = ec2.create_subnet(VpcId=vpc.id, CidrBlock="10.0.0.0/18")

    sec_group1 = ec2.create_security_group(GroupName=str(uuid4()), Description="n/a")
    sec_group2 = ec2.create_security_group(GroupName=str(uuid4()), Description="n/a")
    my_eni = subnet.create_network_interface(Groups=[sec_group1.id, sec_group2.id])

    all_enis = client.describe_network_interfaces()["NetworkInterfaces"]
    [eni["NetworkInterfaceId"] for eni in all_enis].should.contain(my_eni.id)

    my_eni = [eni for eni in all_enis if eni["NetworkInterfaceId"] == my_eni.id][0]
    my_eni["Groups"].should.have.length_of(2)
    set([group["GroupId"] for group in my_eni["Groups"]]).should.equal(
        set([sec_group1.id, sec_group2.id])
    )


@mock_ec2
def test_elastic_network_interfaces_modify_attribute_boto3():
    ec2 = boto3.resource("ec2", region_name="us-east-1")
    client = boto3.client("ec2", "us-east-1")

    vpc = ec2.create_vpc(CidrBlock="10.0.0.0/16")
    subnet = ec2.create_subnet(VpcId=vpc.id, CidrBlock="10.0.0.0/18")
    sec_group1 = ec2.create_security_group(GroupName=str(uuid4()), Description="n/a")
    sec_group2 = ec2.create_security_group(GroupName=str(uuid4()), Description="n/a")
    eni_id = subnet.create_network_interface(Groups=[sec_group1.id]).id

    my_eni = client.describe_network_interfaces(NetworkInterfaceIds=[eni_id])[
        "NetworkInterfaces"
    ][0]

    my_eni["Groups"].should.have.length_of(1)
    my_eni["Groups"][0]["GroupId"].should.equal(sec_group1.id)

    with pytest.raises(ClientError) as ex:
        client.modify_network_interface_attribute(
            NetworkInterfaceId=eni_id, Groups=[sec_group2.id], DryRun=True
        )
    ex.value.response["Error"]["Code"].should.equal("DryRunOperation")
    ex.value.response["ResponseMetadata"]["HTTPStatusCode"].should.equal(412)
    ex.value.response["Error"]["Message"].should.equal(
        "An error occurred (DryRunOperation) when calling the ModifyNetworkInterface operation: Request would have succeeded, but DryRun flag is set"
    )

    client.modify_network_interface_attribute(
        NetworkInterfaceId=eni_id, Groups=[sec_group2.id]
    )

    my_eni = client.describe_network_interfaces(NetworkInterfaceIds=[eni_id])[
        "NetworkInterfaces"
    ][0]
    my_eni["Groups"].should.have.length_of(1)
    my_eni["Groups"][0]["GroupId"].should.equal(sec_group2.id)


@mock_ec2
def test_elastic_network_interfaces_filtering_boto3():
    ec2 = boto3.resource("ec2", region_name="us-east-1")
    client = boto3.client("ec2", "us-east-1")

    vpc = ec2.create_vpc(CidrBlock="10.0.0.0/16")
    subnet = ec2.create_subnet(VpcId=vpc.id, CidrBlock="10.0.0.0/18")

    sec_group1 = ec2.create_security_group(GroupName=str(uuid4()), Description="n/a")
    sec_group2 = ec2.create_security_group(GroupName=str(uuid4()), Description="n/a")

    eni1 = subnet.create_network_interface(Groups=[sec_group1.id, sec_group2.id])
    eni2 = subnet.create_network_interface(Groups=[sec_group1.id])
    eni3 = subnet.create_network_interface(Description=str(uuid4()))

    all_enis = client.describe_network_interfaces()["NetworkInterfaces"]
    [eni["NetworkInterfaceId"] for eni in all_enis].should.contain(eni1.id)
    [eni["NetworkInterfaceId"] for eni in all_enis].should.contain(eni2.id)
    [eni["NetworkInterfaceId"] for eni in all_enis].should.contain(eni3.id)

    # Filter by NetworkInterfaceId
    enis_by_id = client.describe_network_interfaces(NetworkInterfaceIds=[eni1.id])[
        "NetworkInterfaces"
    ]
    enis_by_id.should.have.length_of(1)
    set([eni["NetworkInterfaceId"] for eni in enis_by_id]).should.equal(set([eni1.id]))

    # Filter by ENI ID
    enis_by_id = client.describe_network_interfaces(
        Filters=[{"Name": "network-interface-id", "Values": [eni1.id]}]
    )["NetworkInterfaces"]
    enis_by_id.should.have.length_of(1)
    set([eni["NetworkInterfaceId"] for eni in enis_by_id]).should.equal(set([eni1.id]))

    # Filter by Security Group
    enis_by_group = client.describe_network_interfaces(
        Filters=[{"Name": "group-id", "Values": [sec_group1.id]}]
    )["NetworkInterfaces"]
    enis_by_group.should.have.length_of(2)
    set([eni["NetworkInterfaceId"] for eni in enis_by_group]).should.equal(
        set([eni1.id, eni2.id])
    )

    # Filter by ENI ID and Security Group
    enis_by_group = client.describe_network_interfaces(
        Filters=[
            {"Name": "network-interface-id", "Values": [eni1.id]},
            {"Name": "group-id", "Values": [sec_group1.id]},
        ]
    )["NetworkInterfaces"]
    enis_by_group.should.have.length_of(1)
    set([eni["NetworkInterfaceId"] for eni in enis_by_group]).should.equal(
        set([eni1.id])
    )

    # Filter by Description
    enis_by_description = client.describe_network_interfaces(
        Filters=[{"Name": "description", "Values": [eni3.description]}]
    )["NetworkInterfaces"]
    enis_by_description.should.have.length_of(1)
    enis_by_description[0]["Description"].should.equal(eni3.description)

    # Unsupported filter
    if not settings.TEST_SERVER_MODE:
        # ServerMode will just throw a generic 500
        filters = [{"Name": "not-implemented-filter", "Values": ["foobar"]}]
        client.describe_network_interfaces.when.called_with(
            Filters=filters
        ).should.throw(NotImplementedError)


@mock_ec2
def test_elastic_network_interfaces_get_by_tag_name():
    ec2 = boto3.resource("ec2", region_name="us-west-2")
    ec2_client = boto3.client("ec2", region_name="us-west-2")

    vpc = ec2.create_vpc(CidrBlock="10.0.0.0/16")
    subnet = ec2.create_subnet(
        VpcId=vpc.id, CidrBlock="10.0.0.0/24", AvailabilityZone="us-west-2a"
    )

    eni1 = ec2.create_network_interface(
        SubnetId=subnet.id, PrivateIpAddress="10.0.10.5"
    )

    with pytest.raises(ClientError) as ex:
        eni1.create_tags(Tags=[{"Key": "Name", "Value": "eni1"}], DryRun=True)
    ex.value.response["Error"]["Code"].should.equal("DryRunOperation")
    ex.value.response["ResponseMetadata"]["HTTPStatusCode"].should.equal(412)
    ex.value.response["Error"]["Message"].should.equal(
        "An error occurred (DryRunOperation) when calling the CreateTags operation: Request would have succeeded, but DryRun flag is set"
    )

    tag_value = str(uuid4())
    eni1.create_tags(Tags=[{"Key": "Name", "Value": tag_value}])

    # The status of the new interface should be 'available'
    waiter = ec2_client.get_waiter("network_interface_available")
    waiter.wait(NetworkInterfaceIds=[eni1.id])

    filters = [{"Name": "tag:Name", "Values": [tag_value]}]
    enis = list(ec2.network_interfaces.filter(Filters=filters))
    enis.should.have.length_of(1)

    filters = [{"Name": "tag:Name", "Values": ["wrong-name"]}]
    enis = list(ec2.network_interfaces.filter(Filters=filters))
    enis.should.have.length_of(0)


@mock_ec2
def test_elastic_network_interfaces_get_by_availability_zone():
    ec2 = boto3.resource("ec2", region_name="us-west-2")
    ec2_client = boto3.client("ec2", region_name="us-west-2")

    vpc = ec2.create_vpc(CidrBlock="10.0.0.0/16")
    subnet1 = ec2.create_subnet(
        VpcId=vpc.id, CidrBlock="10.0.0.0/24", AvailabilityZone="us-west-2a"
    )

    subnet2 = ec2.create_subnet(
        VpcId=vpc.id, CidrBlock="10.0.1.0/24", AvailabilityZone="us-west-2b"
    )

    eni1 = ec2.create_network_interface(
        SubnetId=subnet1.id, PrivateIpAddress="10.0.0.15"
    )

    eni2 = ec2.create_network_interface(
        SubnetId=subnet2.id, PrivateIpAddress="10.0.1.15"
    )

    # The status of the new interface should be 'available'
    waiter = ec2_client.get_waiter("network_interface_available")
    waiter.wait(NetworkInterfaceIds=[eni1.id, eni2.id])

    filters = [{"Name": "availability-zone", "Values": ["us-west-2a"]}]
    enis = list(ec2.network_interfaces.filter(Filters=filters))
    [eni.id for eni in enis].should.contain(eni1.id)
    [eni.id for eni in enis].shouldnt.contain(eni2.id)

    filters = [{"Name": "availability-zone", "Values": ["us-west-2c"]}]
    enis = list(ec2.network_interfaces.filter(Filters=filters))
    [eni.id for eni in enis].shouldnt.contain(eni1.id)
    [eni.id for eni in enis].shouldnt.contain(eni2.id)


@mock_ec2
def test_elastic_network_interfaces_get_by_private_ip():
    ec2 = boto3.resource("ec2", region_name="us-west-2")
    ec2_client = boto3.client("ec2", region_name="us-west-2")
    random_ip = ".".join(map(str, (random.randint(0, 99) for _ in range(4))))

    vpc = ec2.create_vpc(CidrBlock="10.0.0.0/16")
    subnet = ec2.create_subnet(
        VpcId=vpc.id, CidrBlock="10.0.0.0/24", AvailabilityZone="us-west-2a"
    )

    eni1 = ec2.create_network_interface(SubnetId=subnet.id, PrivateIpAddress=random_ip)

    # The status of the new interface should be 'available'
    waiter = ec2_client.get_waiter("network_interface_available")
    waiter.wait(NetworkInterfaceIds=[eni1.id])

    filters = [{"Name": "private-ip-address", "Values": [random_ip]}]
    enis = list(ec2.network_interfaces.filter(Filters=filters))
    enis.should.have.length_of(1)

    filters = [{"Name": "private-ip-address", "Values": ["10.0.10.10"]}]
    enis = list(ec2.network_interfaces.filter(Filters=filters))
    enis.should.have.length_of(0)

    filters = [{"Name": "addresses.private-ip-address", "Values": [random_ip]}]
    enis = list(ec2.network_interfaces.filter(Filters=filters))
    enis.should.have.length_of(1)

    filters = [{"Name": "addresses.private-ip-address", "Values": ["10.0.10.10"]}]
    enis = list(ec2.network_interfaces.filter(Filters=filters))
    enis.should.have.length_of(0)


@mock_ec2
def test_elastic_network_interfaces_get_by_vpc_id():
    ec2 = boto3.resource("ec2", region_name="us-west-2")
    ec2_client = boto3.client("ec2", region_name="us-west-2")

    vpc = ec2.create_vpc(CidrBlock="10.0.0.0/16")
    subnet = ec2.create_subnet(
        VpcId=vpc.id, CidrBlock="10.0.0.0/24", AvailabilityZone="us-west-2a"
    )

    eni1 = ec2.create_network_interface(
        SubnetId=subnet.id, PrivateIpAddress="10.0.10.5"
    )

    # The status of the new interface should be 'available'
    waiter = ec2_client.get_waiter("network_interface_available")
    waiter.wait(NetworkInterfaceIds=[eni1.id])

    filters = [{"Name": "vpc-id", "Values": [subnet.vpc_id]}]
    enis = list(ec2.network_interfaces.filter(Filters=filters))
    enis.should.have.length_of(1)

    filters = [{"Name": "vpc-id", "Values": ["vpc-aaaa1111"]}]
    enis = list(ec2.network_interfaces.filter(Filters=filters))
    enis.should.have.length_of(0)


@mock_ec2
def test_elastic_network_interfaces_get_by_subnet_id():
    ec2 = boto3.resource("ec2", region_name="us-west-2")
    ec2_client = boto3.client("ec2", region_name="us-west-2")

    vpc = ec2.create_vpc(CidrBlock="10.0.0.0/16")
    subnet = ec2.create_subnet(
        VpcId=vpc.id, CidrBlock="10.0.0.0/24", AvailabilityZone="us-west-2a"
    )

    eni1 = ec2.create_network_interface(
        SubnetId=subnet.id, PrivateIpAddress="10.0.10.5"
    )

    # The status of the new interface should be 'available'
    waiter = ec2_client.get_waiter("network_interface_available")
    waiter.wait(NetworkInterfaceIds=[eni1.id])

    filters = [{"Name": "subnet-id", "Values": [subnet.id]}]
    enis = list(ec2.network_interfaces.filter(Filters=filters))
    enis.should.have.length_of(1)

    filters = [{"Name": "subnet-id", "Values": ["subnet-aaaa1111"]}]
    enis = list(ec2.network_interfaces.filter(Filters=filters))
    enis.should.have.length_of(0)


@mock_ec2
def test_elastic_network_interfaces_get_by_description():
    ec2 = boto3.resource("ec2", region_name="us-west-2")
    ec2_client = boto3.client("ec2", region_name="us-west-2")

    vpc = ec2.create_vpc(CidrBlock="10.0.0.0/16")
    subnet = ec2.create_subnet(
        VpcId=vpc.id, CidrBlock="10.0.0.0/24", AvailabilityZone="us-west-2a"
    )

    desc = str(uuid4())
    eni1 = ec2.create_network_interface(
        SubnetId=subnet.id, PrivateIpAddress="10.0.10.5", Description=desc
    )

    # The status of the new interface should be 'available'
    waiter = ec2_client.get_waiter("network_interface_available")
    waiter.wait(NetworkInterfaceIds=[eni1.id])

    filters = [{"Name": "description", "Values": [eni1.description]}]
    enis = list(ec2.network_interfaces.filter(Filters=filters))
    enis.should.have.length_of(1)

    filters = [{"Name": "description", "Values": ["bad description"]}]
    enis = list(ec2.network_interfaces.filter(Filters=filters))
    enis.should.have.length_of(0)


@mock_ec2
def test_elastic_network_interfaces_describe_network_interfaces_with_filter():
    ec2 = boto3.resource("ec2", region_name="us-west-2")
    ec2_client = boto3.client("ec2", region_name="us-west-2")

    random_ip = ".".join(map(str, (random.randint(0, 99) for _ in range(4))))

    vpc = ec2.create_vpc(CidrBlock="10.0.0.0/16")
    subnet = ec2.create_subnet(
        VpcId=vpc.id, CidrBlock="10.0.0.0/24", AvailabilityZone="us-west-2a"
    )

    sg = ec2_client.create_security_group(Description="test", GroupName=str(uuid4()))
    sg_id = sg["GroupId"]

    eni1 = ec2.create_network_interface(
        SubnetId=subnet.id,
        PrivateIpAddress=random_ip,
        Description=str(uuid4()),
        Groups=[sg_id],
    )

    # The status of the new interface should be 'available'
    waiter = ec2_client.get_waiter("network_interface_available")
    waiter.wait(NetworkInterfaceIds=[eni1.id])

    # Filter by network-interface-id
    response = ec2_client.describe_network_interfaces(
        Filters=[{"Name": "network-interface-id", "Values": [eni1.id]}]
    )
    response["NetworkInterfaces"].should.have.length_of(1)
    response["NetworkInterfaces"][0]["NetworkInterfaceId"].should.equal(eni1.id)
    response["NetworkInterfaces"][0]["PrivateIpAddress"].should.equal(
        eni1.private_ip_address
    )
    response["NetworkInterfaces"][0]["Description"].should.equal(eni1.description)

    # Filter by network-interface-id
    response = ec2_client.describe_network_interfaces(
        Filters=[{"Name": "group-id", "Values": [sg_id]}]
    )
    response["NetworkInterfaces"].should.have.length_of(1)
    response["NetworkInterfaces"][0]["NetworkInterfaceId"].should.equal(eni1.id)

    response = ec2_client.describe_network_interfaces(
        Filters=[{"Name": "network-interface-id", "Values": ["bad-id"]}]
    )
    response["NetworkInterfaces"].should.have.length_of(0)

    # Filter by private-ip-address
    response = ec2_client.describe_network_interfaces(
        Filters=[{"Name": "private-ip-address", "Values": [eni1.private_ip_address]}]
    )
    response["NetworkInterfaces"].should.have.length_of(1)
    response["NetworkInterfaces"][0]["NetworkInterfaceId"].should.equal(eni1.id)
    response["NetworkInterfaces"][0]["PrivateIpAddress"].should.equal(
        eni1.private_ip_address
    )
    response["NetworkInterfaces"][0]["Description"].should.equal(eni1.description)

    response = ec2_client.describe_network_interfaces(
        Filters=[{"Name": "private-ip-address", "Values": ["11.11.11.11"]}]
    )
    response["NetworkInterfaces"].should.have.length_of(0)

    # Filter by sunet-id
    response = ec2_client.describe_network_interfaces(
        Filters=[{"Name": "subnet-id", "Values": [eni1.subnet.id]}]
    )
    response["NetworkInterfaces"].should.have.length_of(1)
    response["NetworkInterfaces"][0]["NetworkInterfaceId"].should.equal(eni1.id)
    response["NetworkInterfaces"][0]["PrivateIpAddress"].should.equal(
        eni1.private_ip_address
    )
    response["NetworkInterfaces"][0]["Description"].should.equal(eni1.description)

    response = ec2_client.describe_network_interfaces(
        Filters=[{"Name": "subnet-id", "Values": ["sn-bad-id"]}]
    )
    response["NetworkInterfaces"].should.have.length_of(0)

    # Filter by description
    response = ec2_client.describe_network_interfaces(
        Filters=[{"Name": "description", "Values": [eni1.description]}]
    )
    response["NetworkInterfaces"].should.have.length_of(1)
    response["NetworkInterfaces"][0]["NetworkInterfaceId"].should.equal(eni1.id)
    response["NetworkInterfaces"][0]["PrivateIpAddress"].should.equal(
        eni1.private_ip_address
    )
    response["NetworkInterfaces"][0]["Description"].should.equal(eni1.description)

    response = ec2_client.describe_network_interfaces(
        Filters=[{"Name": "description", "Values": ["bad description"]}]
    )
    response["NetworkInterfaces"].should.have.length_of(0)

    # Filter by multiple filters
    response = ec2_client.describe_network_interfaces(
        Filters=[
            {"Name": "private-ip-address", "Values": [eni1.private_ip_address]},
            {"Name": "network-interface-id", "Values": [eni1.id]},
            {"Name": "subnet-id", "Values": [eni1.subnet.id]},
        ]
    )
    response["NetworkInterfaces"].should.have.length_of(1)
    response["NetworkInterfaces"][0]["NetworkInterfaceId"].should.equal(eni1.id)
    response["NetworkInterfaces"][0]["PrivateIpAddress"].should.equal(
        eni1.private_ip_address
    )
    response["NetworkInterfaces"][0]["Description"].should.equal(eni1.description)


@mock_ec2
def test_elastic_network_interfaces_filter_by_tag():
    ec2 = boto3.resource("ec2", region_name="us-west-2")
    ec2_client = boto3.client("ec2", region_name="us-west-2")

    vpc = ec2.create_vpc(CidrBlock="10.0.0.0/16")
    subnet = ec2.create_subnet(
        VpcId=vpc.id, CidrBlock="10.0.0.0/24", AvailabilityZone="us-west-2a"
    )

    dev_env = f"dev-{str(uuid4())[0:4]}"
    prod_env = f"prod-{str(uuid4())[0:4]}"

    eni_dev = ec2.create_network_interface(
        SubnetId=subnet.id,
        PrivateIpAddress="10.0.10.5",
        Description="dev interface",
        TagSpecifications=[
            {
                "ResourceType": "network-interface",
                "Tags": [{"Key": "environment", "Value": dev_env}],
            },
        ],
    )

    eni_prod = ec2.create_network_interface(
        SubnetId=subnet.id,
        PrivateIpAddress="10.0.10.6",
        Description="prod interface",
        TagSpecifications=[
            {
                "ResourceType": "network-interface",
                "Tags": [{"Key": "environment", "Value": prod_env}],
            },
        ],
    )

    for eni in [eni_dev, eni_prod]:
        waiter = ec2_client.get_waiter("network_interface_available")
        waiter.wait(NetworkInterfaceIds=[eni.id])

    resp = ec2_client.describe_network_interfaces(
        Filters=[{"Name": "tag:environment", "Values": ["staging"]}]
    )
    resp["NetworkInterfaces"].should.have.length_of(0)

    resp = ec2_client.describe_network_interfaces(
        Filters=[{"Name": "tag:environment", "Values": [dev_env]}]
    )
    resp["NetworkInterfaces"].should.have.length_of(1)
    resp["NetworkInterfaces"][0]["Description"].should.equal("dev interface")

    resp = ec2_client.describe_network_interfaces(
        Filters=[{"Name": "tag:environment", "Values": [prod_env]}]
    )
    resp["NetworkInterfaces"].should.have.length_of(1)
    resp["NetworkInterfaces"][0]["Description"].should.equal("prod interface")

    resp = ec2_client.describe_network_interfaces(
        Filters=[{"Name": "tag:environment", "Values": [dev_env, prod_env]}]
    )
    resp["NetworkInterfaces"].should.have.length_of(2)


@mock_ec2
def test_elastic_network_interfaces_auto_create_securitygroup():
    ec2 = boto3.resource("ec2", region_name="us-west-2")
    ec2_client = boto3.client("ec2", region_name="us-west-2")

    vpc = ec2.create_vpc(CidrBlock="10.0.0.0/16")
    subnet = ec2.create_subnet(
        VpcId=vpc.id, CidrBlock="10.0.0.0/24", AvailabilityZone="us-west-2a"
    )

    eni1 = ec2.create_network_interface(
        SubnetId=subnet.id, PrivateIpAddress="10.0.10.5", Groups=["testgroup"]
    )

    # The status of the new interface should be 'available'
    waiter = ec2_client.get_waiter("network_interface_available")
    waiter.wait(NetworkInterfaceIds=[eni1.id])

    sgs = ec2_client.describe_security_groups()["SecurityGroups"]
    found_sg = [sg for sg in sgs if sg["GroupId"] == "testgroup"]
    found_sg.should.have.length_of(1)

    found_sg[0]["GroupName"].should.equal("testgroup")
    found_sg[0]["Description"].should.equal("testgroup")<|MERGE_RESOLUTION|>--- conflicted
+++ resolved
@@ -9,53 +9,6 @@
 from uuid import uuid4
 
 
-<<<<<<< HEAD
-=======
-# Has boto3 equivalent
-@mock_ec2_deprecated
-def test_elastic_network_interfaces():
-    conn = boto.connect_vpc("the_key", "the_secret")
-    vpc = conn.create_vpc("10.0.0.0/16")
-    subnet = conn.create_subnet(vpc.id, "10.0.0.0/18")
-
-    with pytest.raises(EC2ResponseError) as ex:
-        eni = conn.create_network_interface(subnet.id, dry_run=True)
-    ex.value.error_code.should.equal("DryRunOperation")
-    ex.value.status.should.equal(412)
-    ex.value.message.should.equal(
-        "An error occurred (DryRunOperation) when calling the CreateNetworkInterface operation: Request would have succeeded, but DryRun flag is set"
-    )
-
-    conn.create_network_interface(subnet.id)
-
-    all_enis = conn.get_all_network_interfaces()
-    all_enis.should.have.length_of(1)
-    eni = all_enis[0]
-    eni.groups.should.have.length_of(1)
-    eni.private_ip_addresses.should.have.length_of(1)
-    eni.private_ip_addresses[0].private_ip_address.startswith("10.").should.be.true
-
-    with pytest.raises(EC2ResponseError) as ex:
-        conn.delete_network_interface(eni.id, dry_run=True)
-    ex.value.error_code.should.equal("DryRunOperation")
-    ex.value.status.should.equal(412)
-    ex.value.message.should.equal(
-        "An error occurred (DryRunOperation) when calling the DeleteNetworkInterface operation: Request would have succeeded, but DryRun flag is set"
-    )
-
-    conn.delete_network_interface(eni.id)
-
-    all_enis = conn.get_all_network_interfaces()
-    all_enis.should.have.length_of(0)
-
-    with pytest.raises(EC2ResponseError) as cm:
-        conn.delete_network_interface(eni.id)
-    cm.value.error_code.should.equal("InvalidNetworkInterfaceID.NotFound")
-    cm.value.status.should.equal(400)
-    cm.value.request_id.should_not.be.none
-
-
->>>>>>> 701465df
 @mock_ec2
 def test_elastic_network_interfaces_boto3():
     ec2 = boto3.resource("ec2", region_name="us-east-1")
@@ -124,28 +77,6 @@
     ex.value.response["Error"]["Code"].should.equal("InvalidSubnetID.NotFound")
 
 
-<<<<<<< HEAD
-=======
-# Has boto3 equivalent
-@mock_ec2_deprecated
-def test_elastic_network_interfaces_with_private_ip():
-    conn = boto.connect_vpc("the_key", "the_secret")
-    vpc = conn.create_vpc("10.0.0.0/16")
-    subnet = conn.create_subnet(vpc.id, "10.0.0.0/18")
-    private_ip = "54.0.0.1"
-    eni = conn.create_network_interface(subnet.id, private_ip)
-
-    all_enis = conn.get_all_network_interfaces()
-    all_enis.should.have.length_of(1)
-
-    eni = all_enis[0]
-    eni.groups.should.have.length_of(1)
-
-    eni.private_ip_addresses.should.have.length_of(1)
-    eni.private_ip_addresses[0].private_ip_address.should.equal(private_ip)
-
-
->>>>>>> 701465df
 @mock_ec2
 def test_elastic_network_interfaces_with_private_ip_boto3():
     ec2 = boto3.resource("ec2", region_name="us-east-1")
