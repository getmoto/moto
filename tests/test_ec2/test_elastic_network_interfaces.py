--- conflicted
+++ resolved
@@ -126,8 +126,6 @@
     )
 
 
-<<<<<<< HEAD
-=======
 @mock_ec2
 def test_elastic_network_interfaces_without_group():
     # ENI should use the default SecurityGroup if not provided
@@ -147,52 +145,6 @@
     my_eni["Groups"][0]["GroupName"].should.equal("default")
 
 
-# Has boto3 equivalent
-@requires_boto_gte("2.12.0")
-@mock_ec2_deprecated
-def test_elastic_network_interfaces_modify_attribute():
-    conn = boto.connect_vpc("the_key", "the_secret")
-    vpc = conn.create_vpc("10.0.0.0/16")
-    subnet = conn.create_subnet(vpc.id, "10.0.0.0/18")
-    security_group1 = conn.create_security_group(
-        "test security group #1", "this is a test security group"
-    )
-    security_group2 = conn.create_security_group(
-        "test security group #2", "this is a test security group"
-    )
-    conn.create_network_interface(subnet.id, groups=[security_group1.id])
-
-    all_enis = conn.get_all_network_interfaces()
-    all_enis.should.have.length_of(1)
-
-    eni = all_enis[0]
-    eni.groups.should.have.length_of(1)
-    eni.groups[0].id.should.equal(security_group1.id)
-
-    with pytest.raises(EC2ResponseError) as ex:
-        conn.modify_network_interface_attribute(
-            eni.id, "groupset", [security_group1.id, security_group2.id], dry_run=True
-        )
-    ex.value.error_code.should.equal("DryRunOperation")
-    ex.value.status.should.equal(412)
-    ex.value.message.should.equal(
-        "An error occurred (DryRunOperation) when calling the ModifyNetworkInterface operation: Request would have succeeded, but DryRun flag is set"
-    )
-
-    conn.modify_network_interface_attribute(
-        eni.id, "groupset", [security_group1.id, security_group2.id]
-    )
-
-    all_enis = conn.get_all_network_interfaces()
-    all_enis.should.have.length_of(1)
-
-    eni = all_enis[0]
-    eni.groups.should.have.length_of(2)
-    eni.groups[0].id.should.equal(security_group1.id)
-    eni.groups[1].id.should.equal(security_group2.id)
-
-
->>>>>>> 4e5180a9
 @mock_ec2
 def test_elastic_network_interfaces_modify_attribute_boto3():
     ec2 = boto3.resource("ec2", region_name="us-east-1")
