import pytest
import random

import boto3
from botocore.exceptions import ClientError
<<<<<<< HEAD
import sure  # noqa
=======
import boto
import boto.ec2
from boto.exception import EC2ResponseError
import sure  # noqa # pylint: disable=unused-import
>>>>>>> 14a69c75

from moto import mock_ec2, settings
from uuid import uuid4


@mock_ec2
def test_elastic_network_interfaces_boto3():
    ec2 = boto3.resource("ec2", region_name="us-east-1")
    client = boto3.client("ec2", "us-east-1")

    vpc = ec2.create_vpc(CidrBlock="10.0.0.0/16")
    subnet = ec2.create_subnet(VpcId=vpc.id, CidrBlock="10.0.0.0/18")

    with pytest.raises(ClientError) as ex:
        ec2.create_network_interface(SubnetId=subnet.id, DryRun=True)
    ex.value.response["ResponseMetadata"]["HTTPStatusCode"].should.equal(412)
    ex.value.response["Error"]["Code"].should.equal("DryRunOperation")
    ex.value.response["Error"]["Message"].should.equal(
        "An error occurred (DryRunOperation) when calling the CreateNetworkInterface operation: Request would have succeeded, but DryRun flag is set"
    )

    eni_id = ec2.create_network_interface(SubnetId=subnet.id).id

    my_enis = client.describe_network_interfaces(NetworkInterfaceIds=[eni_id])[
        "NetworkInterfaces"
    ]
    my_enis.should.have.length_of(1)
    eni = my_enis[0]
    eni["Groups"].should.have.length_of(0)
    eni["PrivateIpAddresses"].should.have.length_of(1)
    eni["PrivateIpAddresses"][0]["PrivateIpAddress"].startswith("10.").should.be.true

    with pytest.raises(ClientError) as ex:
        client.delete_network_interface(NetworkInterfaceId=eni_id, DryRun=True)
    ex.value.response["ResponseMetadata"]["HTTPStatusCode"].should.equal(412)
    ex.value.response["Error"]["Code"].should.equal("DryRunOperation")
    ex.value.response["Error"]["Message"].should.equal(
        "An error occurred (DryRunOperation) when calling the DeleteNetworkInterface operation: Request would have succeeded, but DryRun flag is set"
    )

    client.delete_network_interface(NetworkInterfaceId=eni_id)

    all_enis = client.describe_network_interfaces()["NetworkInterfaces"]
    [eni["NetworkInterfaceId"] for eni in all_enis].shouldnt.contain(eni_id)

    with pytest.raises(ClientError) as ex:
        client.describe_network_interfaces(NetworkInterfaceIds=[eni_id])
    ex.value.response["ResponseMetadata"]["HTTPStatusCode"].should.equal(400)
    ex.value.response["ResponseMetadata"].should.have.key("RequestId")
    ex.value.response["Error"]["Code"].should.equal(
        "InvalidNetworkInterfaceID.NotFound"
    )

    with pytest.raises(ClientError) as ex:
        client.delete_network_interface(NetworkInterfaceId=eni_id)
    ex.value.response["ResponseMetadata"]["HTTPStatusCode"].should.equal(400)
    ex.value.response["ResponseMetadata"].should.have.key("RequestId")
    ex.value.response["Error"]["Code"].should.equal(
        "InvalidNetworkInterfaceID.NotFound"
    )


@mock_ec2
def test_elastic_network_interfaces_subnet_validation_boto3():
    client = boto3.client("ec2", "us-east-1")

    with pytest.raises(ClientError) as ex:
        client.create_network_interface(SubnetId="subnet-abcd1234")
    ex.value.response["ResponseMetadata"]["HTTPStatusCode"].should.equal(400)
    ex.value.response["ResponseMetadata"].should.have.key("RequestId")
    ex.value.response["Error"]["Code"].should.equal("InvalidSubnetID.NotFound")


@mock_ec2
def test_elastic_network_interfaces_with_private_ip_boto3():
    ec2 = boto3.resource("ec2", region_name="us-east-1")
    client = boto3.client("ec2", "us-east-1")

    vpc = ec2.create_vpc(CidrBlock="10.0.0.0/16")
    subnet = ec2.create_subnet(VpcId=vpc.id, CidrBlock="10.0.0.0/18")

    private_ip = "54.0.0.1"
    eni = ec2.create_network_interface(SubnetId=subnet.id, PrivateIpAddress=private_ip)

    all_enis = client.describe_network_interfaces()["NetworkInterfaces"]
    [eni["NetworkInterfaceId"] for eni in all_enis].should.contain(eni.id)

    my_enis = client.describe_network_interfaces(NetworkInterfaceIds=[eni.id])[
        "NetworkInterfaces"
    ]

    eni = my_enis[0]
    eni["Groups"].should.have.length_of(0)

    eni["PrivateIpAddresses"].should.have.length_of(1)
    eni["PrivateIpAddresses"][0]["PrivateIpAddress"].should.equal(private_ip)


@mock_ec2
def test_elastic_network_interfaces_with_groups_boto3():
    ec2 = boto3.resource("ec2", region_name="us-east-1")
    client = boto3.client("ec2", "us-east-1")

    vpc = ec2.create_vpc(CidrBlock="10.0.0.0/16")
    subnet = ec2.create_subnet(VpcId=vpc.id, CidrBlock="10.0.0.0/18")

    sec_group1 = ec2.create_security_group(GroupName=str(uuid4()), Description="n/a")
    sec_group2 = ec2.create_security_group(GroupName=str(uuid4()), Description="n/a")
    my_eni = subnet.create_network_interface(Groups=[sec_group1.id, sec_group2.id])

    all_enis = client.describe_network_interfaces()["NetworkInterfaces"]
    [eni["NetworkInterfaceId"] for eni in all_enis].should.contain(my_eni.id)

    my_eni = [eni for eni in all_enis if eni["NetworkInterfaceId"] == my_eni.id][0]
    my_eni["Groups"].should.have.length_of(2)
    set([group["GroupId"] for group in my_eni["Groups"]]).should.equal(
        set([sec_group1.id, sec_group2.id])
    )


@mock_ec2
def test_elastic_network_interfaces_modify_attribute_boto3():
    ec2 = boto3.resource("ec2", region_name="us-east-1")
    client = boto3.client("ec2", "us-east-1")

    vpc = ec2.create_vpc(CidrBlock="10.0.0.0/16")
    subnet = ec2.create_subnet(VpcId=vpc.id, CidrBlock="10.0.0.0/18")
    sec_group1 = ec2.create_security_group(GroupName=str(uuid4()), Description="n/a")
    sec_group2 = ec2.create_security_group(GroupName=str(uuid4()), Description="n/a")
    eni_id = subnet.create_network_interface(Groups=[sec_group1.id]).id

    my_eni = client.describe_network_interfaces(NetworkInterfaceIds=[eni_id])[
        "NetworkInterfaces"
    ][0]

    my_eni["Groups"].should.have.length_of(1)
    my_eni["Groups"][0]["GroupId"].should.equal(sec_group1.id)

    with pytest.raises(ClientError) as ex:
        client.modify_network_interface_attribute(
            NetworkInterfaceId=eni_id, Groups=[sec_group2.id], DryRun=True
        )
    ex.value.response["Error"]["Code"].should.equal("DryRunOperation")
    ex.value.response["ResponseMetadata"]["HTTPStatusCode"].should.equal(412)
    ex.value.response["Error"]["Message"].should.equal(
        "An error occurred (DryRunOperation) when calling the ModifyNetworkInterface operation: Request would have succeeded, but DryRun flag is set"
    )

    client.modify_network_interface_attribute(
        NetworkInterfaceId=eni_id, Groups=[sec_group2.id]
    )

    my_eni = client.describe_network_interfaces(NetworkInterfaceIds=[eni_id])[
        "NetworkInterfaces"
    ][0]
    my_eni["Groups"].should.have.length_of(1)
    my_eni["Groups"][0]["GroupId"].should.equal(sec_group2.id)


@mock_ec2
def test_elastic_network_interfaces_filtering_boto3():
    ec2 = boto3.resource("ec2", region_name="us-east-1")
    client = boto3.client("ec2", "us-east-1")

    vpc = ec2.create_vpc(CidrBlock="10.0.0.0/16")
    subnet = ec2.create_subnet(VpcId=vpc.id, CidrBlock="10.0.0.0/18")

    sec_group1 = ec2.create_security_group(GroupName=str(uuid4()), Description="n/a")
    sec_group2 = ec2.create_security_group(GroupName=str(uuid4()), Description="n/a")

    eni1 = subnet.create_network_interface(Groups=[sec_group1.id, sec_group2.id])
    eni2 = subnet.create_network_interface(Groups=[sec_group1.id])
    eni3 = subnet.create_network_interface(Description=str(uuid4()))

    all_enis = client.describe_network_interfaces()["NetworkInterfaces"]
    [eni["NetworkInterfaceId"] for eni in all_enis].should.contain(eni1.id)
    [eni["NetworkInterfaceId"] for eni in all_enis].should.contain(eni2.id)
    [eni["NetworkInterfaceId"] for eni in all_enis].should.contain(eni3.id)

    # Filter by NetworkInterfaceId
    enis_by_id = client.describe_network_interfaces(NetworkInterfaceIds=[eni1.id])[
        "NetworkInterfaces"
    ]
    enis_by_id.should.have.length_of(1)
    set([eni["NetworkInterfaceId"] for eni in enis_by_id]).should.equal(set([eni1.id]))

    # Filter by ENI ID
    enis_by_id = client.describe_network_interfaces(
        Filters=[{"Name": "network-interface-id", "Values": [eni1.id]}]
    )["NetworkInterfaces"]
    enis_by_id.should.have.length_of(1)
    set([eni["NetworkInterfaceId"] for eni in enis_by_id]).should.equal(set([eni1.id]))

    # Filter by Security Group
    enis_by_group = client.describe_network_interfaces(
        Filters=[{"Name": "group-id", "Values": [sec_group1.id]}]
    )["NetworkInterfaces"]
    enis_by_group.should.have.length_of(2)
    set([eni["NetworkInterfaceId"] for eni in enis_by_group]).should.equal(
        set([eni1.id, eni2.id])
    )

    # Filter by ENI ID and Security Group
    enis_by_group = client.describe_network_interfaces(
        Filters=[
            {"Name": "network-interface-id", "Values": [eni1.id]},
            {"Name": "group-id", "Values": [sec_group1.id]},
        ]
    )["NetworkInterfaces"]
    enis_by_group.should.have.length_of(1)
    set([eni["NetworkInterfaceId"] for eni in enis_by_group]).should.equal(
        set([eni1.id])
    )

    # Filter by Description
    enis_by_description = client.describe_network_interfaces(
        Filters=[{"Name": "description", "Values": [eni3.description]}]
    )["NetworkInterfaces"]
    enis_by_description.should.have.length_of(1)
    enis_by_description[0]["Description"].should.equal(eni3.description)

    # Unsupported filter
    if not settings.TEST_SERVER_MODE:
        # ServerMode will just throw a generic 500
        filters = [{"Name": "not-implemented-filter", "Values": ["foobar"]}]
        client.describe_network_interfaces.when.called_with(
            Filters=filters
        ).should.throw(NotImplementedError)


@mock_ec2
def test_elastic_network_interfaces_get_by_tag_name():
    ec2 = boto3.resource("ec2", region_name="us-west-2")
    ec2_client = boto3.client("ec2", region_name="us-west-2")

    vpc = ec2.create_vpc(CidrBlock="10.0.0.0/16")
    subnet = ec2.create_subnet(
        VpcId=vpc.id, CidrBlock="10.0.0.0/24", AvailabilityZone="us-west-2a"
    )

    eni1 = ec2.create_network_interface(
        SubnetId=subnet.id, PrivateIpAddress="10.0.10.5"
    )

    with pytest.raises(ClientError) as ex:
        eni1.create_tags(Tags=[{"Key": "Name", "Value": "eni1"}], DryRun=True)
    ex.value.response["Error"]["Code"].should.equal("DryRunOperation")
    ex.value.response["ResponseMetadata"]["HTTPStatusCode"].should.equal(412)
    ex.value.response["Error"]["Message"].should.equal(
        "An error occurred (DryRunOperation) when calling the CreateTags operation: Request would have succeeded, but DryRun flag is set"
    )

    tag_value = str(uuid4())
    eni1.create_tags(Tags=[{"Key": "Name", "Value": tag_value}])

    # The status of the new interface should be 'available'
    waiter = ec2_client.get_waiter("network_interface_available")
    waiter.wait(NetworkInterfaceIds=[eni1.id])

    filters = [{"Name": "tag:Name", "Values": [tag_value]}]
    enis = list(ec2.network_interfaces.filter(Filters=filters))
    enis.should.have.length_of(1)

    filters = [{"Name": "tag:Name", "Values": ["wrong-name"]}]
    enis = list(ec2.network_interfaces.filter(Filters=filters))
    enis.should.have.length_of(0)


@mock_ec2
def test_elastic_network_interfaces_get_by_availability_zone():
    ec2 = boto3.resource("ec2", region_name="us-west-2")
    ec2_client = boto3.client("ec2", region_name="us-west-2")

    vpc = ec2.create_vpc(CidrBlock="10.0.0.0/16")
    subnet1 = ec2.create_subnet(
        VpcId=vpc.id, CidrBlock="10.0.0.0/24", AvailabilityZone="us-west-2a"
    )

    subnet2 = ec2.create_subnet(
        VpcId=vpc.id, CidrBlock="10.0.1.0/24", AvailabilityZone="us-west-2b"
    )

    eni1 = ec2.create_network_interface(
        SubnetId=subnet1.id, PrivateIpAddress="10.0.0.15"
    )

    eni2 = ec2.create_network_interface(
        SubnetId=subnet2.id, PrivateIpAddress="10.0.1.15"
    )

    # The status of the new interface should be 'available'
    waiter = ec2_client.get_waiter("network_interface_available")
    waiter.wait(NetworkInterfaceIds=[eni1.id, eni2.id])

    filters = [{"Name": "availability-zone", "Values": ["us-west-2a"]}]
    enis = list(ec2.network_interfaces.filter(Filters=filters))
    [eni.id for eni in enis].should.contain(eni1.id)
    [eni.id for eni in enis].shouldnt.contain(eni2.id)

    filters = [{"Name": "availability-zone", "Values": ["us-west-2c"]}]
    enis = list(ec2.network_interfaces.filter(Filters=filters))
    [eni.id for eni in enis].shouldnt.contain(eni1.id)
    [eni.id for eni in enis].shouldnt.contain(eni2.id)


@mock_ec2
def test_elastic_network_interfaces_get_by_private_ip():
    ec2 = boto3.resource("ec2", region_name="us-west-2")
    ec2_client = boto3.client("ec2", region_name="us-west-2")
    random_ip = ".".join(map(str, (random.randint(0, 99) for _ in range(4))))

    vpc = ec2.create_vpc(CidrBlock="10.0.0.0/16")
    subnet = ec2.create_subnet(
        VpcId=vpc.id, CidrBlock="10.0.0.0/24", AvailabilityZone="us-west-2a"
    )

    eni1 = ec2.create_network_interface(SubnetId=subnet.id, PrivateIpAddress=random_ip)

    # The status of the new interface should be 'available'
    waiter = ec2_client.get_waiter("network_interface_available")
    waiter.wait(NetworkInterfaceIds=[eni1.id])

    filters = [{"Name": "private-ip-address", "Values": [random_ip]}]
    enis = list(ec2.network_interfaces.filter(Filters=filters))
    enis.should.have.length_of(1)

    filters = [{"Name": "private-ip-address", "Values": ["10.0.10.10"]}]
    enis = list(ec2.network_interfaces.filter(Filters=filters))
    enis.should.have.length_of(0)

    filters = [{"Name": "addresses.private-ip-address", "Values": [random_ip]}]
    enis = list(ec2.network_interfaces.filter(Filters=filters))
    enis.should.have.length_of(1)

    filters = [{"Name": "addresses.private-ip-address", "Values": ["10.0.10.10"]}]
    enis = list(ec2.network_interfaces.filter(Filters=filters))
    enis.should.have.length_of(0)


@mock_ec2
def test_elastic_network_interfaces_get_by_vpc_id():
    ec2 = boto3.resource("ec2", region_name="us-west-2")
    ec2_client = boto3.client("ec2", region_name="us-west-2")

    vpc = ec2.create_vpc(CidrBlock="10.0.0.0/16")
    subnet = ec2.create_subnet(
        VpcId=vpc.id, CidrBlock="10.0.0.0/24", AvailabilityZone="us-west-2a"
    )

    eni1 = ec2.create_network_interface(
        SubnetId=subnet.id, PrivateIpAddress="10.0.10.5"
    )

    # The status of the new interface should be 'available'
    waiter = ec2_client.get_waiter("network_interface_available")
    waiter.wait(NetworkInterfaceIds=[eni1.id])

    filters = [{"Name": "vpc-id", "Values": [subnet.vpc_id]}]
    enis = list(ec2.network_interfaces.filter(Filters=filters))
    enis.should.have.length_of(1)

    filters = [{"Name": "vpc-id", "Values": ["vpc-aaaa1111"]}]
    enis = list(ec2.network_interfaces.filter(Filters=filters))
    enis.should.have.length_of(0)


@mock_ec2
def test_elastic_network_interfaces_get_by_subnet_id():
    ec2 = boto3.resource("ec2", region_name="us-west-2")
    ec2_client = boto3.client("ec2", region_name="us-west-2")

    vpc = ec2.create_vpc(CidrBlock="10.0.0.0/16")
    subnet = ec2.create_subnet(
        VpcId=vpc.id, CidrBlock="10.0.0.0/24", AvailabilityZone="us-west-2a"
    )

    eni1 = ec2.create_network_interface(
        SubnetId=subnet.id, PrivateIpAddress="10.0.10.5"
    )

    # The status of the new interface should be 'available'
    waiter = ec2_client.get_waiter("network_interface_available")
    waiter.wait(NetworkInterfaceIds=[eni1.id])

    filters = [{"Name": "subnet-id", "Values": [subnet.id]}]
    enis = list(ec2.network_interfaces.filter(Filters=filters))
    enis.should.have.length_of(1)

    filters = [{"Name": "subnet-id", "Values": ["subnet-aaaa1111"]}]
    enis = list(ec2.network_interfaces.filter(Filters=filters))
    enis.should.have.length_of(0)


@mock_ec2
def test_elastic_network_interfaces_get_by_description():
    ec2 = boto3.resource("ec2", region_name="us-west-2")
    ec2_client = boto3.client("ec2", region_name="us-west-2")

    vpc = ec2.create_vpc(CidrBlock="10.0.0.0/16")
    subnet = ec2.create_subnet(
        VpcId=vpc.id, CidrBlock="10.0.0.0/24", AvailabilityZone="us-west-2a"
    )

    desc = str(uuid4())
    eni1 = ec2.create_network_interface(
        SubnetId=subnet.id, PrivateIpAddress="10.0.10.5", Description=desc
    )

    # The status of the new interface should be 'available'
    waiter = ec2_client.get_waiter("network_interface_available")
    waiter.wait(NetworkInterfaceIds=[eni1.id])

    filters = [{"Name": "description", "Values": [eni1.description]}]
    enis = list(ec2.network_interfaces.filter(Filters=filters))
    enis.should.have.length_of(1)

    filters = [{"Name": "description", "Values": ["bad description"]}]
    enis = list(ec2.network_interfaces.filter(Filters=filters))
    enis.should.have.length_of(0)


@mock_ec2
def test_elastic_network_interfaces_describe_network_interfaces_with_filter():
    ec2 = boto3.resource("ec2", region_name="us-west-2")
    ec2_client = boto3.client("ec2", region_name="us-west-2")

    random_ip = ".".join(map(str, (random.randint(0, 99) for _ in range(4))))

    vpc = ec2.create_vpc(CidrBlock="10.0.0.0/16")
    subnet = ec2.create_subnet(
        VpcId=vpc.id, CidrBlock="10.0.0.0/24", AvailabilityZone="us-west-2a"
    )

    sg = ec2_client.create_security_group(Description="test", GroupName=str(uuid4()))
    sg_id = sg["GroupId"]

    eni1 = ec2.create_network_interface(
        SubnetId=subnet.id,
        PrivateIpAddress=random_ip,
        Description=str(uuid4()),
        Groups=[sg_id],
    )

    # The status of the new interface should be 'available'
    waiter = ec2_client.get_waiter("network_interface_available")
    waiter.wait(NetworkInterfaceIds=[eni1.id])

    # Filter by network-interface-id
    response = ec2_client.describe_network_interfaces(
        Filters=[{"Name": "network-interface-id", "Values": [eni1.id]}]
    )
    response["NetworkInterfaces"].should.have.length_of(1)
    response["NetworkInterfaces"][0]["NetworkInterfaceId"].should.equal(eni1.id)
    response["NetworkInterfaces"][0]["PrivateIpAddress"].should.equal(
        eni1.private_ip_address
    )
    response["NetworkInterfaces"][0]["Description"].should.equal(eni1.description)

    # Filter by network-interface-id
    response = ec2_client.describe_network_interfaces(
        Filters=[{"Name": "group-id", "Values": [sg_id]}]
    )
    response["NetworkInterfaces"].should.have.length_of(1)
    response["NetworkInterfaces"][0]["NetworkInterfaceId"].should.equal(eni1.id)

    response = ec2_client.describe_network_interfaces(
        Filters=[{"Name": "network-interface-id", "Values": ["bad-id"]}]
    )
    response["NetworkInterfaces"].should.have.length_of(0)

    # Filter by private-ip-address
    response = ec2_client.describe_network_interfaces(
        Filters=[{"Name": "private-ip-address", "Values": [eni1.private_ip_address]}]
    )
    response["NetworkInterfaces"].should.have.length_of(1)
    response["NetworkInterfaces"][0]["NetworkInterfaceId"].should.equal(eni1.id)
    response["NetworkInterfaces"][0]["PrivateIpAddress"].should.equal(
        eni1.private_ip_address
    )
    response["NetworkInterfaces"][0]["Description"].should.equal(eni1.description)

    response = ec2_client.describe_network_interfaces(
        Filters=[{"Name": "private-ip-address", "Values": ["11.11.11.11"]}]
    )
    response["NetworkInterfaces"].should.have.length_of(0)

    # Filter by sunet-id
    response = ec2_client.describe_network_interfaces(
        Filters=[{"Name": "subnet-id", "Values": [eni1.subnet.id]}]
    )
    response["NetworkInterfaces"].should.have.length_of(1)
    response["NetworkInterfaces"][0]["NetworkInterfaceId"].should.equal(eni1.id)
    response["NetworkInterfaces"][0]["PrivateIpAddress"].should.equal(
        eni1.private_ip_address
    )
    response["NetworkInterfaces"][0]["Description"].should.equal(eni1.description)

    response = ec2_client.describe_network_interfaces(
        Filters=[{"Name": "subnet-id", "Values": ["sn-bad-id"]}]
    )
    response["NetworkInterfaces"].should.have.length_of(0)

    # Filter by description
    response = ec2_client.describe_network_interfaces(
        Filters=[{"Name": "description", "Values": [eni1.description]}]
    )
    response["NetworkInterfaces"].should.have.length_of(1)
    response["NetworkInterfaces"][0]["NetworkInterfaceId"].should.equal(eni1.id)
    response["NetworkInterfaces"][0]["PrivateIpAddress"].should.equal(
        eni1.private_ip_address
    )
    response["NetworkInterfaces"][0]["Description"].should.equal(eni1.description)

    response = ec2_client.describe_network_interfaces(
        Filters=[{"Name": "description", "Values": ["bad description"]}]
    )
    response["NetworkInterfaces"].should.have.length_of(0)

    # Filter by multiple filters
    response = ec2_client.describe_network_interfaces(
        Filters=[
            {"Name": "private-ip-address", "Values": [eni1.private_ip_address]},
            {"Name": "network-interface-id", "Values": [eni1.id]},
            {"Name": "subnet-id", "Values": [eni1.subnet.id]},
        ]
    )
    response["NetworkInterfaces"].should.have.length_of(1)
    response["NetworkInterfaces"][0]["NetworkInterfaceId"].should.equal(eni1.id)
    response["NetworkInterfaces"][0]["PrivateIpAddress"].should.equal(
        eni1.private_ip_address
    )
    response["NetworkInterfaces"][0]["Description"].should.equal(eni1.description)


@mock_ec2
def test_elastic_network_interfaces_filter_by_tag():
    ec2 = boto3.resource("ec2", region_name="us-west-2")
    ec2_client = boto3.client("ec2", region_name="us-west-2")

    vpc = ec2.create_vpc(CidrBlock="10.0.0.0/16")
    subnet = ec2.create_subnet(
        VpcId=vpc.id, CidrBlock="10.0.0.0/24", AvailabilityZone="us-west-2a"
    )

    dev_env = f"dev-{str(uuid4())[0:4]}"
    prod_env = f"prod-{str(uuid4())[0:4]}"

    eni_dev = ec2.create_network_interface(
        SubnetId=subnet.id,
        PrivateIpAddress="10.0.10.5",
        Description="dev interface",
        TagSpecifications=[
            {
                "ResourceType": "network-interface",
                "Tags": [{"Key": "environment", "Value": dev_env}],
            },
        ],
    )

    eni_prod = ec2.create_network_interface(
        SubnetId=subnet.id,
        PrivateIpAddress="10.0.10.6",
        Description="prod interface",
        TagSpecifications=[
            {
                "ResourceType": "network-interface",
                "Tags": [{"Key": "environment", "Value": prod_env}],
            },
        ],
    )

    for eni in [eni_dev, eni_prod]:
        waiter = ec2_client.get_waiter("network_interface_available")
        waiter.wait(NetworkInterfaceIds=[eni.id])

    resp = ec2_client.describe_network_interfaces(
        Filters=[{"Name": "tag:environment", "Values": ["staging"]}]
    )
    resp["NetworkInterfaces"].should.have.length_of(0)

    resp = ec2_client.describe_network_interfaces(
        Filters=[{"Name": "tag:environment", "Values": [dev_env]}]
    )
    resp["NetworkInterfaces"].should.have.length_of(1)
    resp["NetworkInterfaces"][0]["Description"].should.equal("dev interface")

    resp = ec2_client.describe_network_interfaces(
        Filters=[{"Name": "tag:environment", "Values": [prod_env]}]
    )
    resp["NetworkInterfaces"].should.have.length_of(1)
    resp["NetworkInterfaces"][0]["Description"].should.equal("prod interface")

    resp = ec2_client.describe_network_interfaces(
        Filters=[{"Name": "tag:environment", "Values": [dev_env, prod_env]}]
    )
    resp["NetworkInterfaces"].should.have.length_of(2)


@mock_ec2
def test_elastic_network_interfaces_auto_create_securitygroup():
    ec2 = boto3.resource("ec2", region_name="us-west-2")
    ec2_client = boto3.client("ec2", region_name="us-west-2")

    vpc = ec2.create_vpc(CidrBlock="10.0.0.0/16")
    subnet = ec2.create_subnet(
        VpcId=vpc.id, CidrBlock="10.0.0.0/24", AvailabilityZone="us-west-2a"
    )

    eni1 = ec2.create_network_interface(
        SubnetId=subnet.id, PrivateIpAddress="10.0.10.5", Groups=["testgroup"]
    )

    # The status of the new interface should be 'available'
    waiter = ec2_client.get_waiter("network_interface_available")
    waiter.wait(NetworkInterfaceIds=[eni1.id])

    sgs = ec2_client.describe_security_groups()["SecurityGroups"]
    found_sg = [sg for sg in sgs if sg["GroupId"] == "testgroup"]
    found_sg.should.have.length_of(1)

    found_sg[0]["GroupName"].should.equal("testgroup")
    found_sg[0]["Description"].should.equal("testgroup")<|MERGE_RESOLUTION|>--- conflicted
+++ resolved
@@ -3,14 +3,7 @@
 
 import boto3
 from botocore.exceptions import ClientError
-<<<<<<< HEAD
-import sure  # noqa
-=======
-import boto
-import boto.ec2
-from boto.exception import EC2ResponseError
 import sure  # noqa # pylint: disable=unused-import
->>>>>>> 14a69c75
 
 from moto import mock_ec2, settings
 from uuid import uuid4
