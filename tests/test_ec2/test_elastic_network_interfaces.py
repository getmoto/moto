--- conflicted
+++ resolved
@@ -5,14 +5,9 @@
 from botocore.exceptions import ClientError
 import sure  # noqa # pylint: disable=unused-import
 
-<<<<<<< HEAD
 from moto import mock_ec2, settings
-=======
-from moto import mock_ec2, mock_ec2_deprecated, settings
 from moto.ec2.utils import random_private_ip
 from tests import EXAMPLE_AMI_ID
-from tests.helpers import requires_boto_gte
->>>>>>> 6376e151
 from uuid import uuid4
 
 
