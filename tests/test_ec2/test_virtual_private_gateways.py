<<<<<<< HEAD
from __future__ import unicode_literals
import boto
import sure  # noqa

from moto import mock_ec2_deprecated


@mock_ec2_deprecated
def test_virtual_private_gateways():
    conn = boto.connect_vpc('the_key', 'the_secret')

    vpn_gateway = conn.create_vpn_gateway('ipsec.1', 'us-east-1a')
    vpn_gateway.should_not.be.none
    vpn_gateway.id.should.match(r'vgw-\w+')
    vpn_gateway.type.should.equal('ipsec.1')
    vpn_gateway.state.should.equal('available')
    vpn_gateway.availability_zone.should.equal('us-east-1a')


@mock_ec2_deprecated
def test_describe_vpn_gateway():
    conn = boto.connect_vpc('the_key', 'the_secret')
    vpn_gateway = conn.create_vpn_gateway('ipsec.1', 'us-east-1a')

    vgws = conn.get_all_vpn_gateways()
    vgws.should.have.length_of(1)

    gateway = vgws[0]
    gateway.id.should.match(r'vgw-\w+')
    gateway.id.should.equal(vpn_gateway.id)
    vpn_gateway.type.should.equal('ipsec.1')
    vpn_gateway.state.should.equal('available')
    vpn_gateway.availability_zone.should.equal('us-east-1a')


@mock_ec2_deprecated
def test_vpn_gateway_vpc_attachment():
    conn = boto.connect_vpc('the_key', 'the_secret')
    vpc = conn.create_vpc("10.0.0.0/16")
    vpn_gateway = conn.create_vpn_gateway('ipsec.1', 'us-east-1a')

    conn.attach_vpn_gateway(
        vpn_gateway_id=vpn_gateway.id,
        vpc_id=vpc.id
    )

    gateway = conn.get_all_vpn_gateways()[0]
    attachments = gateway.attachments
    attachments.should.have.length_of(1)
    attachments[0].vpc_id.should.equal(vpc.id)
    attachments[0].state.should.equal('attached')


@mock_ec2_deprecated
def test_delete_vpn_gateway():
    conn = boto.connect_vpc('the_key', 'the_secret')
    vpn_gateway = conn.create_vpn_gateway('ipsec.1', 'us-east-1a')

    conn.delete_vpn_gateway(vpn_gateway.id)
    vgws = conn.get_all_vpn_gateways()
    vgws.should.have.length_of(0)


@mock_ec2_deprecated
def test_vpn_gateway_tagging():
    conn = boto.connect_vpc('the_key', 'the_secret')
    vpn_gateway = conn.create_vpn_gateway('ipsec.1', 'us-east-1a')
    vpn_gateway.add_tag("a key", "some value")

    tag = conn.get_all_tags()[0]
    tag.name.should.equal("a key")
    tag.value.should.equal("some value")

    # Refresh the subnet
    vpn_gateway = conn.get_all_vpn_gateways()[0]
    vpn_gateway.tags.should.have.length_of(1)
    vpn_gateway.tags["a key"].should.equal("some value")


@mock_ec2_deprecated
def test_detach_vpn_gateway():

    conn = boto.connect_vpc('the_key', 'the_secret')
    vpc = conn.create_vpc("10.0.0.0/16")
    vpn_gateway = conn.create_vpn_gateway('ipsec.1', 'us-east-1a')

    conn.attach_vpn_gateway(
        vpn_gateway_id=vpn_gateway.id,
        vpc_id=vpc.id
    )

    gateway = conn.get_all_vpn_gateways()[0]
    attachments = gateway.attachments
    attachments.should.have.length_of(1)
    attachments[0].vpc_id.should.equal(vpc.id)
    attachments[0].state.should.equal('attached')

    conn.detach_vpn_gateway(
        vpn_gateway_id=vpn_gateway.id,
        vpc_id=vpc.id
    )

    gateway = conn.get_all_vpn_gateways()[0]
    attachments = gateway.attachments
    attachments.should.have.length_of(0)
=======
from __future__ import unicode_literals
import boto
import sure  # noqa

from moto import mock_ec2_deprecated


@mock_ec2_deprecated
def test_virtual_private_gateways():
    conn = boto.connect_vpc("the_key", "the_secret")

    vpn_gateway = conn.create_vpn_gateway("ipsec.1", "us-east-1a")
    vpn_gateway.should_not.be.none
    vpn_gateway.id.should.match(r"vgw-\w+")
    vpn_gateway.type.should.equal("ipsec.1")
    vpn_gateway.state.should.equal("available")
    vpn_gateway.availability_zone.should.equal("us-east-1a")


@mock_ec2_deprecated
def test_describe_vpn_gateway():
    conn = boto.connect_vpc("the_key", "the_secret")
    vpn_gateway = conn.create_vpn_gateway("ipsec.1", "us-east-1a")

    vgws = conn.get_all_vpn_gateways()
    vgws.should.have.length_of(1)

    gateway = vgws[0]
    gateway.id.should.match(r"vgw-\w+")
    gateway.id.should.equal(vpn_gateway.id)
    vpn_gateway.type.should.equal("ipsec.1")
    vpn_gateway.state.should.equal("available")
    vpn_gateway.availability_zone.should.equal("us-east-1a")


@mock_ec2_deprecated
def test_vpn_gateway_vpc_attachment():
    conn = boto.connect_vpc("the_key", "the_secret")
    vpc = conn.create_vpc("10.0.0.0/16")
    vpn_gateway = conn.create_vpn_gateway("ipsec.1", "us-east-1a")

    conn.attach_vpn_gateway(vpn_gateway_id=vpn_gateway.id, vpc_id=vpc.id)

    gateway = conn.get_all_vpn_gateways()[0]
    attachments = gateway.attachments
    attachments.should.have.length_of(1)
    attachments[0].vpc_id.should.equal(vpc.id)
    attachments[0].state.should.equal("attached")


@mock_ec2_deprecated
def test_delete_vpn_gateway():
    conn = boto.connect_vpc("the_key", "the_secret")
    vpn_gateway = conn.create_vpn_gateway("ipsec.1", "us-east-1a")

    conn.delete_vpn_gateway(vpn_gateway.id)
    vgws = conn.get_all_vpn_gateways()
    vgws.should.have.length_of(0)


@mock_ec2_deprecated
def test_vpn_gateway_tagging():
    conn = boto.connect_vpc("the_key", "the_secret")
    vpn_gateway = conn.create_vpn_gateway("ipsec.1", "us-east-1a")
    vpn_gateway.add_tag("a key", "some value")

    tag = conn.get_all_tags()[0]
    tag.name.should.equal("a key")
    tag.value.should.equal("some value")

    # Refresh the subnet
    vpn_gateway = conn.get_all_vpn_gateways()[0]
    vpn_gateway.tags.should.have.length_of(1)
    vpn_gateway.tags["a key"].should.equal("some value")


@mock_ec2_deprecated
def test_detach_vpn_gateway():

    conn = boto.connect_vpc("the_key", "the_secret")
    vpc = conn.create_vpc("10.0.0.0/16")
    vpn_gateway = conn.create_vpn_gateway("ipsec.1", "us-east-1a")

    conn.attach_vpn_gateway(vpn_gateway_id=vpn_gateway.id, vpc_id=vpc.id)

    gateway = conn.get_all_vpn_gateways()[0]
    attachments = gateway.attachments
    attachments.should.have.length_of(1)
    attachments[0].vpc_id.should.equal(vpc.id)
    attachments[0].state.should.equal("attached")

    conn.detach_vpn_gateway(vpn_gateway_id=vpn_gateway.id, vpc_id=vpc.id)

    gateway = conn.get_all_vpn_gateways()[0]
    attachments = gateway.attachments
    attachments.should.have.length_of(0)
>>>>>>> b8a1f852
<|MERGE_RESOLUTION|>--- conflicted
+++ resolved
@@ -1,204 +1,96 @@
-<<<<<<< HEAD
-from __future__ import unicode_literals
-import boto
-import sure  # noqa
-
-from moto import mock_ec2_deprecated
-
-
-@mock_ec2_deprecated
-def test_virtual_private_gateways():
-    conn = boto.connect_vpc('the_key', 'the_secret')
-
-    vpn_gateway = conn.create_vpn_gateway('ipsec.1', 'us-east-1a')
-    vpn_gateway.should_not.be.none
-    vpn_gateway.id.should.match(r'vgw-\w+')
-    vpn_gateway.type.should.equal('ipsec.1')
-    vpn_gateway.state.should.equal('available')
-    vpn_gateway.availability_zone.should.equal('us-east-1a')
-
-
-@mock_ec2_deprecated
-def test_describe_vpn_gateway():
-    conn = boto.connect_vpc('the_key', 'the_secret')
-    vpn_gateway = conn.create_vpn_gateway('ipsec.1', 'us-east-1a')
-
-    vgws = conn.get_all_vpn_gateways()
-    vgws.should.have.length_of(1)
-
-    gateway = vgws[0]
-    gateway.id.should.match(r'vgw-\w+')
-    gateway.id.should.equal(vpn_gateway.id)
-    vpn_gateway.type.should.equal('ipsec.1')
-    vpn_gateway.state.should.equal('available')
-    vpn_gateway.availability_zone.should.equal('us-east-1a')
-
-
-@mock_ec2_deprecated
-def test_vpn_gateway_vpc_attachment():
-    conn = boto.connect_vpc('the_key', 'the_secret')
-    vpc = conn.create_vpc("10.0.0.0/16")
-    vpn_gateway = conn.create_vpn_gateway('ipsec.1', 'us-east-1a')
-
-    conn.attach_vpn_gateway(
-        vpn_gateway_id=vpn_gateway.id,
-        vpc_id=vpc.id
-    )
-
-    gateway = conn.get_all_vpn_gateways()[0]
-    attachments = gateway.attachments
-    attachments.should.have.length_of(1)
-    attachments[0].vpc_id.should.equal(vpc.id)
-    attachments[0].state.should.equal('attached')
-
-
-@mock_ec2_deprecated
-def test_delete_vpn_gateway():
-    conn = boto.connect_vpc('the_key', 'the_secret')
-    vpn_gateway = conn.create_vpn_gateway('ipsec.1', 'us-east-1a')
-
-    conn.delete_vpn_gateway(vpn_gateway.id)
-    vgws = conn.get_all_vpn_gateways()
-    vgws.should.have.length_of(0)
-
-
-@mock_ec2_deprecated
-def test_vpn_gateway_tagging():
-    conn = boto.connect_vpc('the_key', 'the_secret')
-    vpn_gateway = conn.create_vpn_gateway('ipsec.1', 'us-east-1a')
-    vpn_gateway.add_tag("a key", "some value")
-
-    tag = conn.get_all_tags()[0]
-    tag.name.should.equal("a key")
-    tag.value.should.equal("some value")
-
-    # Refresh the subnet
-    vpn_gateway = conn.get_all_vpn_gateways()[0]
-    vpn_gateway.tags.should.have.length_of(1)
-    vpn_gateway.tags["a key"].should.equal("some value")
-
-
-@mock_ec2_deprecated
-def test_detach_vpn_gateway():
-
-    conn = boto.connect_vpc('the_key', 'the_secret')
-    vpc = conn.create_vpc("10.0.0.0/16")
-    vpn_gateway = conn.create_vpn_gateway('ipsec.1', 'us-east-1a')
-
-    conn.attach_vpn_gateway(
-        vpn_gateway_id=vpn_gateway.id,
-        vpc_id=vpc.id
-    )
-
-    gateway = conn.get_all_vpn_gateways()[0]
-    attachments = gateway.attachments
-    attachments.should.have.length_of(1)
-    attachments[0].vpc_id.should.equal(vpc.id)
-    attachments[0].state.should.equal('attached')
-
-    conn.detach_vpn_gateway(
-        vpn_gateway_id=vpn_gateway.id,
-        vpc_id=vpc.id
-    )
-
-    gateway = conn.get_all_vpn_gateways()[0]
-    attachments = gateway.attachments
-    attachments.should.have.length_of(0)
-=======
-from __future__ import unicode_literals
-import boto
-import sure  # noqa
-
-from moto import mock_ec2_deprecated
-
-
-@mock_ec2_deprecated
-def test_virtual_private_gateways():
-    conn = boto.connect_vpc("the_key", "the_secret")
-
-    vpn_gateway = conn.create_vpn_gateway("ipsec.1", "us-east-1a")
-    vpn_gateway.should_not.be.none
-    vpn_gateway.id.should.match(r"vgw-\w+")
-    vpn_gateway.type.should.equal("ipsec.1")
-    vpn_gateway.state.should.equal("available")
-    vpn_gateway.availability_zone.should.equal("us-east-1a")
-
-
-@mock_ec2_deprecated
-def test_describe_vpn_gateway():
-    conn = boto.connect_vpc("the_key", "the_secret")
-    vpn_gateway = conn.create_vpn_gateway("ipsec.1", "us-east-1a")
-
-    vgws = conn.get_all_vpn_gateways()
-    vgws.should.have.length_of(1)
-
-    gateway = vgws[0]
-    gateway.id.should.match(r"vgw-\w+")
-    gateway.id.should.equal(vpn_gateway.id)
-    vpn_gateway.type.should.equal("ipsec.1")
-    vpn_gateway.state.should.equal("available")
-    vpn_gateway.availability_zone.should.equal("us-east-1a")
-
-
-@mock_ec2_deprecated
-def test_vpn_gateway_vpc_attachment():
-    conn = boto.connect_vpc("the_key", "the_secret")
-    vpc = conn.create_vpc("10.0.0.0/16")
-    vpn_gateway = conn.create_vpn_gateway("ipsec.1", "us-east-1a")
-
-    conn.attach_vpn_gateway(vpn_gateway_id=vpn_gateway.id, vpc_id=vpc.id)
-
-    gateway = conn.get_all_vpn_gateways()[0]
-    attachments = gateway.attachments
-    attachments.should.have.length_of(1)
-    attachments[0].vpc_id.should.equal(vpc.id)
-    attachments[0].state.should.equal("attached")
-
-
-@mock_ec2_deprecated
-def test_delete_vpn_gateway():
-    conn = boto.connect_vpc("the_key", "the_secret")
-    vpn_gateway = conn.create_vpn_gateway("ipsec.1", "us-east-1a")
-
-    conn.delete_vpn_gateway(vpn_gateway.id)
-    vgws = conn.get_all_vpn_gateways()
-    vgws.should.have.length_of(0)
-
-
-@mock_ec2_deprecated
-def test_vpn_gateway_tagging():
-    conn = boto.connect_vpc("the_key", "the_secret")
-    vpn_gateway = conn.create_vpn_gateway("ipsec.1", "us-east-1a")
-    vpn_gateway.add_tag("a key", "some value")
-
-    tag = conn.get_all_tags()[0]
-    tag.name.should.equal("a key")
-    tag.value.should.equal("some value")
-
-    # Refresh the subnet
-    vpn_gateway = conn.get_all_vpn_gateways()[0]
-    vpn_gateway.tags.should.have.length_of(1)
-    vpn_gateway.tags["a key"].should.equal("some value")
-
-
-@mock_ec2_deprecated
-def test_detach_vpn_gateway():
-
-    conn = boto.connect_vpc("the_key", "the_secret")
-    vpc = conn.create_vpc("10.0.0.0/16")
-    vpn_gateway = conn.create_vpn_gateway("ipsec.1", "us-east-1a")
-
-    conn.attach_vpn_gateway(vpn_gateway_id=vpn_gateway.id, vpc_id=vpc.id)
-
-    gateway = conn.get_all_vpn_gateways()[0]
-    attachments = gateway.attachments
-    attachments.should.have.length_of(1)
-    attachments[0].vpc_id.should.equal(vpc.id)
-    attachments[0].state.should.equal("attached")
-
-    conn.detach_vpn_gateway(vpn_gateway_id=vpn_gateway.id, vpc_id=vpc.id)
-
-    gateway = conn.get_all_vpn_gateways()[0]
-    attachments = gateway.attachments
-    attachments.should.have.length_of(0)
->>>>>>> b8a1f852
+from __future__ import unicode_literals
+import boto
+import sure  # noqa
+
+from moto import mock_ec2_deprecated
+
+
+@mock_ec2_deprecated
+def test_virtual_private_gateways():
+    conn = boto.connect_vpc("the_key", "the_secret")
+
+    vpn_gateway = conn.create_vpn_gateway("ipsec.1", "us-east-1a")
+    vpn_gateway.should_not.be.none
+    vpn_gateway.id.should.match(r"vgw-\w+")
+    vpn_gateway.type.should.equal("ipsec.1")
+    vpn_gateway.state.should.equal("available")
+    vpn_gateway.availability_zone.should.equal("us-east-1a")
+
+
+@mock_ec2_deprecated
+def test_describe_vpn_gateway():
+    conn = boto.connect_vpc("the_key", "the_secret")
+    vpn_gateway = conn.create_vpn_gateway("ipsec.1", "us-east-1a")
+
+    vgws = conn.get_all_vpn_gateways()
+    vgws.should.have.length_of(1)
+
+    gateway = vgws[0]
+    gateway.id.should.match(r"vgw-\w+")
+    gateway.id.should.equal(vpn_gateway.id)
+    vpn_gateway.type.should.equal("ipsec.1")
+    vpn_gateway.state.should.equal("available")
+    vpn_gateway.availability_zone.should.equal("us-east-1a")
+
+
+@mock_ec2_deprecated
+def test_vpn_gateway_vpc_attachment():
+    conn = boto.connect_vpc("the_key", "the_secret")
+    vpc = conn.create_vpc("10.0.0.0/16")
+    vpn_gateway = conn.create_vpn_gateway("ipsec.1", "us-east-1a")
+
+    conn.attach_vpn_gateway(vpn_gateway_id=vpn_gateway.id, vpc_id=vpc.id)
+
+    gateway = conn.get_all_vpn_gateways()[0]
+    attachments = gateway.attachments
+    attachments.should.have.length_of(1)
+    attachments[0].vpc_id.should.equal(vpc.id)
+    attachments[0].state.should.equal("attached")
+
+
+@mock_ec2_deprecated
+def test_delete_vpn_gateway():
+    conn = boto.connect_vpc("the_key", "the_secret")
+    vpn_gateway = conn.create_vpn_gateway("ipsec.1", "us-east-1a")
+
+    conn.delete_vpn_gateway(vpn_gateway.id)
+    vgws = conn.get_all_vpn_gateways()
+    vgws.should.have.length_of(0)
+
+
+@mock_ec2_deprecated
+def test_vpn_gateway_tagging():
+    conn = boto.connect_vpc("the_key", "the_secret")
+    vpn_gateway = conn.create_vpn_gateway("ipsec.1", "us-east-1a")
+    vpn_gateway.add_tag("a key", "some value")
+
+    tag = conn.get_all_tags()[0]
+    tag.name.should.equal("a key")
+    tag.value.should.equal("some value")
+
+    # Refresh the subnet
+    vpn_gateway = conn.get_all_vpn_gateways()[0]
+    vpn_gateway.tags.should.have.length_of(1)
+    vpn_gateway.tags["a key"].should.equal("some value")
+
+
+@mock_ec2_deprecated
+def test_detach_vpn_gateway():
+
+    conn = boto.connect_vpc("the_key", "the_secret")
+    vpc = conn.create_vpc("10.0.0.0/16")
+    vpn_gateway = conn.create_vpn_gateway("ipsec.1", "us-east-1a")
+
+    conn.attach_vpn_gateway(vpn_gateway_id=vpn_gateway.id, vpc_id=vpc.id)
+
+    gateway = conn.get_all_vpn_gateways()[0]
+    attachments = gateway.attachments
+    attachments.should.have.length_of(1)
+    attachments[0].vpc_id.should.equal(vpc.id)
+    attachments[0].state.should.equal("attached")
+
+    conn.detach_vpn_gateway(vpn_gateway_id=vpn_gateway.id, vpc_id=vpc.id)
+
+    gateway = conn.get_all_vpn_gateways()[0]
+    attachments = gateway.attachments
+    attachments.should.have.length_of(0)