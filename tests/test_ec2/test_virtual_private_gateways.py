--- conflicted
+++ resolved
@@ -1,4 +1,3 @@
-<<<<<<< HEAD
 import boto
 import boto3
 import pytest
@@ -6,34 +5,7 @@
 
 from moto import mock_ec2_deprecated, mock_ec2
 from botocore.exceptions import ClientError
-
-
-@mock_ec2_deprecated
-def test_virtual_private_gateways():
-    conn = boto.connect_vpc("the_key", "the_secret")
-
-    vpn_gateway = conn.create_vpn_gateway("ipsec.1", "us-east-1a")
-    vpn_gateway.should_not.be.none
-    vpn_gateway.id.should.match(r"vgw-\w+")
-    vpn_gateway.type.should.equal("ipsec.1")
-    vpn_gateway.state.should.equal("available")
-    vpn_gateway.availability_zone.should.equal("us-east-1a")
-
-
-@mock_ec2_deprecated
-def test_describe_vpn_gateway():
-    conn = boto.connect_vpc("the_key", "the_secret")
-    vpn_gateway = conn.create_vpn_gateway("ipsec.1", "us-east-1a")
-
-    vgws = conn.get_all_vpn_gateways()
-    vgws.should.have.length_of(1)
-
-    gateway = vgws[0]
-    gateway.id.should.match(r"vgw-\w+")
-    gateway.id.should.equal(vpn_gateway.id)
-    vpn_gateway.type.should.equal("ipsec.1")
-    vpn_gateway.state.should.equal("available")
-    vpn_gateway.availability_zone.should.equal("us-east-1a")
+from .test_tags import retrieve_all_tagged
 
 
 @mock_ec2
@@ -206,166 +178,6 @@
 
     gateways = ec2.describe_vpn_gateways(
         Filters=[{"Name": "type", "Values": ["unknown_type"]}]
-    )
-
-    gateways["VpnGateways"].should.have.length_of(0)
-
-
-@mock_ec2_deprecated
-def test_vpn_gateway_vpc_attachment():
-    conn = boto.connect_vpc("the_key", "the_secret")
-    vpc = conn.create_vpc("10.0.0.0/16")
-    vpn_gateway = conn.create_vpn_gateway("ipsec.1", "us-east-1a")
-
-    conn.attach_vpn_gateway(vpn_gateway_id=vpn_gateway.id, vpc_id=vpc.id)
-
-    gateway = conn.get_all_vpn_gateways()[0]
-    attachments = gateway.attachments
-    attachments.should.have.length_of(1)
-    attachments[0].vpc_id.should.equal(vpc.id)
-    attachments[0].state.should.equal("attached")
-
-
-@mock_ec2_deprecated
-def test_delete_vpn_gateway():
-    conn = boto.connect_vpc("the_key", "the_secret")
-    vpn_gateway = conn.create_vpn_gateway("ipsec.1", "us-east-1a")
-
-    conn.delete_vpn_gateway(vpn_gateway.id)
-    vgws = conn.get_all_vpn_gateways()
-    vgws.should.have.length_of(0)
-
-
-@mock_ec2_deprecated
-def test_vpn_gateway_tagging():
-    conn = boto.connect_vpc("the_key", "the_secret")
-    vpn_gateway = conn.create_vpn_gateway("ipsec.1", "us-east-1a")
-    vpn_gateway.add_tag("a key", "some value")
-
-    tag = conn.get_all_tags()[0]
-    tag.name.should.equal("a key")
-    tag.value.should.equal("some value")
-
-    # Refresh the subnet
-    vpn_gateway = conn.get_all_vpn_gateways()[0]
-    vpn_gateway.tags.should.have.length_of(1)
-    vpn_gateway.tags["a key"].should.equal("some value")
-
-
-@mock_ec2_deprecated
-def test_detach_vpn_gateway():
-
-    conn = boto.connect_vpc("the_key", "the_secret")
-    vpc = conn.create_vpc("10.0.0.0/16")
-    vpn_gateway = conn.create_vpn_gateway("ipsec.1", "us-east-1a")
-
-    conn.attach_vpn_gateway(vpn_gateway_id=vpn_gateway.id, vpc_id=vpc.id)
-
-    gateway = conn.get_all_vpn_gateways()[0]
-    attachments = gateway.attachments
-    attachments.should.have.length_of(1)
-    attachments[0].vpc_id.should.equal(vpc.id)
-    attachments[0].state.should.equal("attached")
-
-    conn.detach_vpn_gateway(vpn_gateway_id=vpn_gateway.id, vpc_id=vpc.id)
-
-    gateway = conn.get_all_vpn_gateways()[0]
-    attachments = gateway.attachments
-    attachments.should.have.length_of(0)
-=======
-from __future__ import unicode_literals
-import boto
-import boto3
-import pytest
-import sure  # noqa
-
-from moto import mock_ec2_deprecated, mock_ec2
-from botocore.exceptions import ClientError
-from .test_tags import retrieve_all_tagged
-
-
-@mock_ec2
-def test_attach_unknown_vpn_gateway():
-    """describe_vpn_gateways attachment.vpc-id filter"""
-
-    ec2 = boto3.client("ec2", region_name="us-east-1")
-
-    vpc = ec2.create_vpc(CidrBlock="10.0.0.0/16")["Vpc"]
-
-    with pytest.raises(ClientError) as ex:
-        ec2.attach_vpn_gateway(VpcId=vpc["VpcId"], VpnGatewayId="?")
-    err = ex.value.response["Error"]
-    err["Message"].should.equal("The virtual private gateway ID '?' does not exist")
-    err["Code"].should.equal("InvalidVpnGatewayID.NotFound")
-
-
-@mock_ec2
-def test_delete_unknown_vpn_gateway():
-    """describe_vpn_gateways attachment.vpc-id filter"""
-
-    ec2 = boto3.client("ec2", region_name="us-east-1")
-
-    with pytest.raises(ClientError) as ex:
-        ec2.delete_vpn_gateway(VpnGatewayId="?")
-    err = ex.value.response["Error"]
-    err["Message"].should.equal("The virtual private gateway ID '?' does not exist")
-    err["Code"].should.equal("InvalidVpnGatewayID.NotFound")
-
-
-@mock_ec2
-def test_detach_unknown_vpn_gateway():
-    """describe_vpn_gateways attachment.vpc-id filter"""
-
-    ec2 = boto3.client("ec2", region_name="us-east-1")
-
-    vpc = ec2.create_vpc(CidrBlock="10.0.0.0/16")["Vpc"]
-
-    with pytest.raises(ClientError) as ex:
-        ec2.detach_vpn_gateway(VpcId=vpc["VpcId"], VpnGatewayId="?")
-    err = ex.value.response["Error"]
-    err["Message"].should.equal("The virtual private gateway ID '?' does not exist")
-    err["Code"].should.equal("InvalidVpnGatewayID.NotFound")
-
-
-@mock_ec2
-def test_describe_vpn_connections_attachment_vpc_id_filter():
-    """describe_vpn_gateways attachment.vpc-id filter"""
-
-    ec2 = boto3.client("ec2", region_name="us-east-1")
-
-    vpc = ec2.create_vpc(CidrBlock="10.0.0.0/16")
-    vpc_id = vpc["Vpc"]["VpcId"]
-    gateway = ec2.create_vpn_gateway(AvailabilityZone="us-east-1a", Type="ipsec.1")
-    gateway_id = gateway["VpnGateway"]["VpnGatewayId"]
-
-    ec2.attach_vpn_gateway(VpcId=vpc_id, VpnGatewayId=gateway_id)
-
-    gateways = ec2.describe_vpn_gateways(
-        Filters=[{"Name": "attachment.vpc-id", "Values": [vpc_id]}]
-    )
-
-    gateways["VpnGateways"].should.have.length_of(1)
-    gateways["VpnGateways"][0]["VpnGatewayId"].should.equal(gateway_id)
-    gateways["VpnGateways"][0]["VpcAttachments"].should.contain(
-        {"State": "attached", "VpcId": vpc_id}
-    )
-
-
-@mock_ec2
-def test_describe_vpn_connections_state_filter_deatched():
-    """describe_vpn_gateways attachment.state filter - don't match detatched"""
-
-    ec2 = boto3.client("ec2", region_name="us-east-1")
-
-    vpc = ec2.create_vpc(CidrBlock="10.0.0.0/16")
-    vpc_id = vpc["Vpc"]["VpcId"]
-    gateway = ec2.create_vpn_gateway(AvailabilityZone="us-east-1a", Type="ipsec.1")
-    gateway_id = gateway["VpnGateway"]["VpnGatewayId"]
-
-    ec2.attach_vpn_gateway(VpcId=vpc_id, VpnGatewayId=gateway_id)
-
-    gateways = ec2.describe_vpn_gateways(
-        Filters=[{"Name": "attachment.state", "Values": ["detached"]}]
     )
 
     gateways["VpnGateways"].should.have.length_of(0)
@@ -436,91 +248,6 @@
     gateway["AvailabilityZone"].should.equal("us-east-1a")
 
 
-@mock_ec2
-def test_describe_vpn_connections_state_filter_attached():
-    """ describe_vpn_gateways attachment.state filter - match attached """
-
-    ec2 = boto3.client("ec2", region_name="us-east-1")
-
-    vpc = ec2.create_vpc(CidrBlock="10.0.0.0/16")
-    vpc_id = vpc["Vpc"]["VpcId"]
-    gateway = ec2.create_vpn_gateway(AvailabilityZone="us-east-1a", Type="ipsec.1")
-    gateway_id = gateway["VpnGateway"]["VpnGatewayId"]
-
-    ec2.attach_vpn_gateway(VpcId=vpc_id, VpnGatewayId=gateway_id)
-
-    all_gateways = retrieve_all(
-        ec2, [{"Name": "attachment.state", "Values": ["attached"]}]
-    )
-
-    [gw["VpnGatewayId"] for gw in all_gateways].should.contain(gateway_id)
-
-    my_gateway = [gw for gw in all_gateways if gw["VpnGatewayId"] == gateway_id][0]
-
-    my_gateway["VpcAttachments"].should.contain({"State": "attached", "VpcId": vpc_id})
-
-
-@mock_ec2
-def test_describe_vpn_connections_id_filter_match():
-    """ describe_vpn_gateways vpn-gateway-id filter - match correct id """
-
-    ec2 = boto3.client("ec2", region_name="us-east-1")
-
-    gateway = ec2.create_vpn_gateway(AvailabilityZone="us-east-1a", Type="ipsec.1")
-    gateway_id = gateway["VpnGateway"]["VpnGatewayId"]
-
-    gateways = ec2.describe_vpn_gateways(
-        Filters=[{"Name": "vpn-gateway-id", "Values": [gateway_id]}]
-    )
-
-    gateways["VpnGateways"].should.have.length_of(1)
-    gateways["VpnGateways"][0]["VpnGatewayId"].should.equal(gateway_id)
-
-
-@mock_ec2
-def test_describe_vpn_connections_id_filter_miss():
-    """ describe_vpn_gateways vpn-gateway-id filter - don't match """
-
-    ec2 = boto3.client("ec2", region_name="us-east-1")
-
-    ec2.create_vpn_gateway(AvailabilityZone="us-east-1a", Type="ipsec.1")
-
-    gateways = ec2.describe_vpn_gateways(
-        Filters=[{"Name": "vpn-gateway-id", "Values": ["unknown_gateway_id"]}]
-    )
-
-    gateways["VpnGateways"].should.have.length_of(0)
-
-
-@mock_ec2
-def test_describe_vpn_connections_type_filter_match():
-    """ describe_vpn_gateways type filter - match """
-
-    ec2 = boto3.client("ec2", region_name="us-east-1")
-
-    gateway = ec2.create_vpn_gateway(AvailabilityZone="us-east-1a", Type="ipsec.1")
-    gateway_id = gateway["VpnGateway"]["VpnGatewayId"]
-
-    my_gateways = retrieve_all(ec2, [{"Name": "type", "Values": ["ipsec.1"]}])
-
-    [gw["VpnGatewayId"] for gw in my_gateways].should.contain(gateway_id)
-
-
-@mock_ec2
-def test_describe_vpn_connections_type_filter_miss():
-    """ describe_vpn_gateways type filter - don't match """
-
-    ec2 = boto3.client("ec2", region_name="us-east-1")
-
-    ec2.create_vpn_gateway(AvailabilityZone="us-east-1a", Type="ipsec.1")
-
-    gateways = ec2.describe_vpn_gateways(
-        Filters=[{"Name": "type", "Values": ["unknown_type"]}]
-    )
-
-    gateways["VpnGateways"].should.have.length_of(0)
-
-
 # Has boto3 equivalent
 @mock_ec2_deprecated
 def test_vpn_gateway_vpc_attachment():
@@ -568,7 +295,6 @@
 
 @mock_ec2
 def test_delete_vpn_gateway_boto3():
-    ec2 = boto3.resource("ec2", region_name="us-west-1")
     client = boto3.client("ec2", region_name="us-west-1")
     vpn_gateway = client.create_vpn_gateway(
         Type="ipsec.1", AvailabilityZone="us-east-1a"
@@ -600,7 +326,6 @@
 
 @mock_ec2
 def test_vpn_gateway_tagging_boto3():
-    ec2 = boto3.resource("ec2", region_name="us-west-1")
     client = boto3.client("ec2", region_name="us-west-1")
     vpn_gateway = client.create_vpn_gateway(
         Type="ipsec.1", AvailabilityZone="us-east-1a"
@@ -669,7 +394,7 @@
     attachments.should.equal([{"State": "detached", "VpcId": vpc.id}])
 
 
-def retrieve_all(client, filters=[]):
+def retrieve_all(client, filters=[]):  # pylint: disable=W0102
     resp = client.describe_vpn_gateways(Filters=filters)
     all_gateways = resp["VpnGateways"]
     token = resp.get("NextToken")
@@ -677,5 +402,4 @@
         resp = client.describe_vpn_gateways(Filters=filters)
         all_gateways.extend(resp["VpnGateways"])
         token = resp.get("NextToken")
-    return all_gateways
->>>>>>> f50d80ed
+    return all_gateways