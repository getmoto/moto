import boto3
<<<<<<< HEAD
import sure  # noqa # pylint: disable=unused-import
from moto import mock_ec2
=======
import sure  # noqa
from moto import mock_ec2, settings
>>>>>>> f50d80ed
from moto.core import ACCOUNT_ID
from unittest import SkipTest


@mock_ec2
def test_describe_transit_gateways():
    if settings.TEST_SERVER_MODE:
        raise SkipTest("ServerMode is not guaranteed to be empty")
    ec2 = boto3.client("ec2", region_name="us-west-1")
    response = ec2.describe_transit_gateways()
    response.should.have.key("TransitGateways").equal([])


@mock_ec2
def test_create_transit_gateway():
    ec2 = boto3.client("ec2", region_name="us-west-1")
    response = ec2.create_transit_gateway(
        Description="my first gateway", Options={"DnsSupport": "disable"}
    )
    gateway = response["TransitGateway"]
    gateway.should.have.key("TransitGatewayId").match("tgw-[a-z0-9]+")
    gateway.should.have.key("State").equal("available")
    gateway.should.have.key("OwnerId").equal(ACCOUNT_ID)
    gateway.should.have.key("Description").equal("my first gateway")
    gateway.should.have.key("Tags").equal([])
    options = gateway["Options"]
    options.should.have.key("AmazonSideAsn").equal(64512)
    options.should.have.key("TransitGatewayCidrBlocks").equal([])
    options.should.have.key("AutoAcceptSharedAttachments").equal("disable")
    options.should.have.key("DefaultRouteTableAssociation").equal("enable")
    options.should.have.key("DefaultRouteTablePropagation").equal("enable")
    options.should.have.key("PropagationDefaultRouteTableId").match("tgw-rtb-[a-z0-9]+")
    options.should.have.key("VpnEcmpSupport").equal("enable")
    options.should.have.key("DnsSupport").equal("disable")
    #
    # Verify we can retrieve it
    all_gateways = retrieve_all_transit_gateways(ec2)
    [gw["TransitGatewayId"] for gw in all_gateways].should.contain(
        gateway["TransitGatewayId"]
    )
    gateways = ec2.describe_transit_gateways(
        TransitGatewayIds=[gateway["TransitGatewayId"]]
    )["TransitGateways"]

    gateways.should.have.length_of(1)
    gateways[0].should.have.key("CreationTime")
    gateways[0].should.have.key("TransitGatewayArn").equal(
        "arn:aws:ec2:us-east-1:{}:transit-gateway/{}".format(
            ACCOUNT_ID, gateway["TransitGatewayId"]
        )
    )
    gateways[0]["Options"].should.have.key("AssociationDefaultRouteTableId").equal(
        gateways[0]["Options"]["PropagationDefaultRouteTableId"]
    )
    del gateways[0]["CreationTime"]
    del gateways[0]["TransitGatewayArn"]
    del gateways[0]["Options"]["AssociationDefaultRouteTableId"]
    gateway.should.equal(gateways[0])


@mock_ec2
def test_create_transit_gateway_with_tags():
    ec2 = boto3.client("ec2", region_name="us-west-1")
    response = ec2.create_transit_gateway(
        Description="my first gateway",
        TagSpecifications=[
            {
                "ResourceType": "transit-gateway",
                "Tags": [
                    {"Key": "tag1", "Value": "val1"},
                    {"Key": "tag2", "Value": "val2"},
                ],
            }
        ],
    )
    gateway = response["TransitGateway"]
    gateway.should.have.key("TransitGatewayId").match("tgw-[a-z0-9]+")
    tags = gateway.get("Tags", [])
    tags.should.have.length_of(2)
    tags.should.contain({"Key": "tag1", "Value": "val1"})
    tags.should.contain({"Key": "tag2", "Value": "val2"})


@mock_ec2
def test_delete_transit_gateway():
    ec2 = boto3.client("ec2", region_name="us-west-1")
    g = ec2.create_transit_gateway(Description="my first gateway")["TransitGateway"]
    g_id = g["TransitGatewayId"]

    all_gateways = retrieve_all_transit_gateways(ec2)
    [g["TransitGatewayId"] for g in all_gateways].should.contain(g_id)

    ec2.delete_transit_gateway(TransitGatewayId=g_id)

    all_gateways = retrieve_all_transit_gateways(ec2)
    [g["TransitGatewayId"] for g in all_gateways].shouldnt.contain(g_id)


@mock_ec2
def test_describe_transit_gateway_by_id():
    ec2 = boto3.client("ec2", region_name="us-west-1")
    g1 = ec2.create_transit_gateway(Description="my first gatway")["TransitGateway"]
    g2 = ec2.create_transit_gateway(Description="my second gatway")["TransitGateway"]
    g2_id = g2["TransitGatewayId"]
    g3 = ec2.create_transit_gateway(Description="my third gatway")["TransitGateway"]

    my_gateway = ec2.describe_transit_gateways(TransitGatewayIds=[g2_id])[
        "TransitGateways"
    ][0]
    my_gateway["TransitGatewayId"].should.equal(g2_id)
    my_gateway["Description"].should.equal("my second gatway")


@mock_ec2
def test_modify_transit_gateway():
    ec2 = boto3.client("ec2", region_name="us-west-1")
    g = ec2.create_transit_gateway(Description="my first gatway")["TransitGateway"]
    g_id = g["TransitGatewayId"]

    my_gateway = ec2.describe_transit_gateways(TransitGatewayIds=[g_id])[
        "TransitGateways"
    ][0]
    my_gateway["Description"].should.equal("my first gatway")

    resp = ec2.modify_transit_gateway(
        TransitGatewayId=g_id, Description="my first gateway"
    )

    my_gateway = ec2.describe_transit_gateways(TransitGatewayIds=[g_id])[
        "TransitGateways"
    ][0]
    my_gateway["Description"].should.equal("my first gateway")


@mock_ec2
def test_describe_transit_gateway_vpc_attachments():
    if settings.TEST_SERVER_MODE:
        raise SkipTest("ServerMode is not guaranteed to be empty")
    ec2 = boto3.client("ec2", region_name="us-west-1")
    response = ec2.describe_transit_gateway_vpc_attachments()
    response.should.have.key("TransitGatewayVpcAttachments").equal([])


@mock_ec2
def test_describe_transit_gateway_attachments():
    if settings.TEST_SERVER_MODE:
        raise SkipTest("ServerMode is not guaranteed to be empty")
    ec2 = boto3.client("ec2", region_name="us-west-1")
    response = ec2.describe_transit_gateway_attachments()
    response.should.have.key("TransitGatewayAttachments").equal([])


def retrieve_all_transit_gateways(ec2):
    resp = ec2.describe_transit_gateways()
    all_tg = resp["TransitGateways"]
    token = resp.get("NextToken")
    while token:
        resp = ec2.describe_transit_gateways(NextToken=token)
        all_tg.extend(resp["TransitGateways"])
        token = resp.get("NextToken")
    return all_tg


@mock_ec2
def test_create_transit_gateway_vpn_attachment():
    ec2 = boto3.client("ec2", region_name="us-west-1")

    vpn_gateway = ec2.create_vpn_gateway(Type="ipsec.1").get("VpnGateway", {})
    customer_gateway = ec2.create_customer_gateway(
        Type="ipsec.1", PublicIp="205.251.242.54", BgpAsn=65534,
    ).get("CustomerGateway", {})
    vpn_connection = ec2.create_vpn_connection(
        Type="ipsec.1",
        VpnGatewayId=vpn_gateway["VpnGatewayId"],
        CustomerGatewayId=customer_gateway["CustomerGatewayId"],
        TransitGatewayId="gateway_id",
    )["VpnConnection"]
    vpn_conn_id = vpn_connection["VpnConnectionId"]

    #
    # Verify we can retrieve it as a general attachment
    attachments = retrieve_all_attachments(ec2)
    [a["ResourceId"] for a in attachments].should.contain(vpn_conn_id)

    my_attachments = [a for a in attachments if a["ResourceId"] == vpn_conn_id]
    my_attachments.should.have.length_of(1)

    my_attachments[0].should.have.key("ResourceType").equal("vpn")


def retrieve_all_attachments(client):
    resp = client.describe_transit_gateway_attachments()
    att = resp["TransitGatewayAttachments"]
    token = resp.get("NextToken")
    while token:
        resp = client.describe_transit_gateway_attachments(NextToken=token)
        att.extend(resp["TransitGatewayAttachments"])
        token = resp.get("NextToken")
    return att


@mock_ec2
def test_create_and_describe_transit_gateway_vpc_attachment():
    ec2 = boto3.client("ec2", region_name="us-west-1")
    response = ec2.create_transit_gateway_vpc_attachment(
        TransitGatewayId="gateway_id", VpcId="some-vpc-id", SubnetIds=["sub1"]
    )
    attachment = response["TransitGatewayVpcAttachment"]
    attachment.should.have.key("TransitGatewayAttachmentId").match("tgw-attach-*")
    attachment.should.have.key("TransitGatewayId").equal("gateway_id")
    attachment.should.have.key("VpcId").equal("some-vpc-id")
    attachment.should.have.key("VpcOwnerId").equal(ACCOUNT_ID)
    attachment.should.have.key("State").equal("available")
    attachment.should.have.key("SubnetIds").equal(["sub1"])
    attachment.should.have.key("Options").equal(
        {
            "DnsSupport": "enable",
            "Ipv6Support": "disable",
            "ApplianceModeSupport": "disable",
        }
    )
    attachment.should.have.key("Tags").equal([])
    #
    # Verify we can retrieve it as a VPC attachment
    attachments = ec2.describe_transit_gateway_vpc_attachments(
        TransitGatewayAttachmentIds=[attachment["TransitGatewayAttachmentId"]]
    )["TransitGatewayVpcAttachments"]
    attachments.should.have.length_of(1)
    attachments[0].should.have.key("CreationTime")
    del attachments[0]["CreationTime"]
    attachment.should.equal(attachments[0])
    #
    # Verify we can retrieve it as a general attachment
    attachments = ec2.describe_transit_gateway_attachments(
        TransitGatewayAttachmentIds=[attachment["TransitGatewayAttachmentId"]]
    )["TransitGatewayAttachments"]
    attachments.should.have.length_of(1)
    attachments[0].should.have.key("CreationTime")
    attachments[0].should.have.key("TransitGatewayOwnerId").equal(ACCOUNT_ID)
    attachments[0].should.have.key("ResourceOwnerId").equal(ACCOUNT_ID)
    attachments[0].should.have.key("ResourceType").equal("vpc")
    attachments[0].should.have.key("ResourceId").equal("some-vpc-id")
    attachments[0].should.have.key("State").equal("available")
    attachments[0].should.have.key("Tags").equal([])
    attachments[0].should.have.key("TransitGatewayAttachmentId").equal(
        attachment["TransitGatewayAttachmentId"]
    )
    attachments[0].should.have.key("TransitGatewayId").equal("gateway_id")


@mock_ec2
def test_describe_transit_gateway_route_tables():
    if settings.TEST_SERVER_MODE:
        raise SkipTest("ServerMode is not guaranteed to be empty")
    ec2 = boto3.client("ec2", region_name="us-west-1")
    response = ec2.describe_transit_gateway_route_tables()
    response.should.have.key("TransitGatewayRouteTables").equal([])


@mock_ec2
def test_create_transit_gateway_route_table():
    ec2 = boto3.client("ec2", region_name="us-west-1")

    gateway_id = ec2.create_transit_gateway(Description="g")["TransitGateway"][
        "TransitGatewayId"
    ]
    table = ec2.create_transit_gateway_route_table(TransitGatewayId=gateway_id)[
        "TransitGatewayRouteTable"
    ]
    table.should.have.key("TransitGatewayRouteTableId").match("tgw-rtb-[0-9a-z]+")
    table.should.have.key("TransitGatewayId").equals(gateway_id)
    table.should.have.key("State").equals("available")
    table.should.have.key("DefaultAssociationRouteTable").equals(False)
    table.should.have.key("DefaultPropagationRouteTable").equals(False)
    table.should.have.key("CreationTime")
    table.should.have.key("Tags").equals([])

    tables = ec2.describe_transit_gateway_route_tables(
        TransitGatewayRouteTableIds=[table["TransitGatewayRouteTableId"]]
    )["TransitGatewayRouteTables"]
    tables.should.have.length_of(1)


@mock_ec2
def test_create_transit_gateway_route_table_with_tags():
    ec2 = boto3.client("ec2", region_name="us-west-1")

    gateway_id = ec2.create_transit_gateway(Description="g")["TransitGateway"][
        "TransitGatewayId"
    ]
    response = ec2.create_transit_gateway_route_table(
        TransitGatewayId=gateway_id,
        TagSpecifications=[
            {
                "ResourceType": "transit-gateway-route-table",
                "Tags": [
                    {"Key": "tag1", "Value": "val1"},
                    {"Key": "tag2", "Value": "val2"},
                ],
            }
        ],
    )
    table = response["TransitGatewayRouteTable"]
    table["Tags"].should.have.length_of(2)
    table["Tags"].should.contain({"Key": "tag1", "Value": "val1"})
    table["Tags"].should.contain({"Key": "tag2", "Value": "val2"})


@mock_ec2
def test_delete_transit_gateway_route_table():
    ec2 = boto3.client("ec2", region_name="us-west-1")

    gateway_id = ec2.create_transit_gateway(Description="g")["TransitGateway"][
        "TransitGatewayId"
    ]
    table = ec2.create_transit_gateway_route_table(TransitGatewayId=gateway_id)[
        "TransitGatewayRouteTable"
    ]
    table_id = table["TransitGatewayRouteTableId"]

    tables = ec2.describe_transit_gateway_route_tables(
        TransitGatewayRouteTableIds=[table_id]
    )["TransitGatewayRouteTables"]
    tables.should.have.length_of(1)
    tables[0]["State"].should.equal("available")

    table = ec2.delete_transit_gateway_route_table(TransitGatewayRouteTableId=table_id)

    table["TransitGatewayRouteTable"].should.have.key("State").equals("deleted")

    tables = ec2.describe_transit_gateway_route_tables(
        TransitGatewayRouteTableIds=[table_id]
    )["TransitGatewayRouteTables"]
    tables.should.have.length_of(1)
    tables[0]["State"].should.equal("deleted")


@mock_ec2
def test_search_transit_gateway_routes_empty():
    ec2 = boto3.client("ec2", region_name="us-west-1")
    gateway_id = ec2.create_transit_gateway(Description="g")["TransitGateway"][
        "TransitGatewayId"
    ]
    table_id = ec2.create_transit_gateway_route_table(TransitGatewayId=gateway_id)[
        "TransitGatewayRouteTable"
    ]["TransitGatewayRouteTableId"]

    response = ec2.search_transit_gateway_routes(
        TransitGatewayRouteTableId=table_id,
        Filters=[{"Name": "state", "Values": ["active"]}],
    )
    response.should.have.key("Routes").equal([])
    response.should.have.key("AdditionalRoutesAvailable").equal(False)


@mock_ec2
def test_create_transit_gateway_route():
    ec2 = boto3.client("ec2", region_name="us-west-1")
    gateway_id = ec2.create_transit_gateway(Description="g")["TransitGateway"][
        "TransitGatewayId"
    ]
    table_id = ec2.create_transit_gateway_route_table(TransitGatewayId=gateway_id)[
        "TransitGatewayRouteTable"
    ]["TransitGatewayRouteTableId"]

    route = ec2.create_transit_gateway_route(
        DestinationCidrBlock="0.0.0.0", TransitGatewayRouteTableId=table_id
    )["Route"]

    route.should.have.key("DestinationCidrBlock").equal("0.0.0.0")
    route.should.have.key("Type").equal("static")
    route.should.have.key("State").equal("active")


@mock_ec2
def test_create_transit_gateway_route_as_blackhole():
    ec2 = boto3.client("ec2", region_name="us-west-1")
    gateway_id = ec2.create_transit_gateway(Description="g")["TransitGateway"][
        "TransitGatewayId"
    ]
    table_id = ec2.create_transit_gateway_route_table(TransitGatewayId=gateway_id)[
        "TransitGatewayRouteTable"
    ]["TransitGatewayRouteTableId"]

    route = ec2.create_transit_gateway_route(
        DestinationCidrBlock="192.168.0.1",
        TransitGatewayRouteTableId=table_id,
        Blackhole=True,
    )["Route"]

    route.should.have.key("DestinationCidrBlock").equal("192.168.0.1")
    route.should.have.key("Type").equal("static")
    route.should.have.key("State").equal("blackhole")


@mock_ec2
def test_search_transit_gateway_routes_by_state():
    ec2 = boto3.client("ec2", region_name="us-west-1")
    gateway_id = ec2.create_transit_gateway(Description="g")["TransitGateway"][
        "TransitGatewayId"
    ]
    table_id = ec2.create_transit_gateway_route_table(TransitGatewayId=gateway_id)[
        "TransitGatewayRouteTable"
    ]["TransitGatewayRouteTableId"]

    ec2.create_transit_gateway_route(
        DestinationCidrBlock="192.168.0.0", TransitGatewayRouteTableId=table_id
    )

    ec2.create_transit_gateway_route(
        DestinationCidrBlock="192.168.0.1",
        TransitGatewayRouteTableId=table_id,
        Blackhole=True,
    )

    routes = ec2.search_transit_gateway_routes(
        TransitGatewayRouteTableId=table_id,
        Filters=[{"Name": "state", "Values": ["active"]}],
    )["Routes"]

    routes.should.equal(
        [{"DestinationCidrBlock": "192.168.0.0", "Type": "static", "State": "active"}]
    )

    routes = ec2.search_transit_gateway_routes(
        TransitGatewayRouteTableId=table_id,
        Filters=[{"Name": "state", "Values": ["blackhole"]}],
    )["Routes"]

    routes.should.equal(
        [
            {
                "DestinationCidrBlock": "192.168.0.1",
                "Type": "static",
                "State": "blackhole",
            }
        ]
    )

    routes = ec2.search_transit_gateway_routes(
        TransitGatewayRouteTableId=table_id,
        Filters=[{"Name": "state", "Values": ["unknown"]}],
    )["Routes"]

    routes.should.equal([])


@mock_ec2
def test_delete_transit_gateway_route():
    ec2 = boto3.client("ec2", region_name="us-west-1")
    gateway_id = ec2.create_transit_gateway(Description="g")["TransitGateway"][
        "TransitGatewayId"
    ]
    table_id = ec2.create_transit_gateway_route_table(TransitGatewayId=gateway_id)[
        "TransitGatewayRouteTable"
    ]["TransitGatewayRouteTableId"]

    ec2.create_transit_gateway_route(
        DestinationCidrBlock="192.168.0.0", TransitGatewayRouteTableId=table_id
    )
    ec2.create_transit_gateway_route(
        DestinationCidrBlock="192.168.0.1", TransitGatewayRouteTableId=table_id
    )

    response = ec2.delete_transit_gateway_route(
        DestinationCidrBlock="192.168.0.0", TransitGatewayRouteTableId=table_id
    )

    response["Route"].should.equal(
        {"DestinationCidrBlock": "192.168.0.0", "Type": "static", "State": "deleted"}
    )

    routes = ec2.search_transit_gateway_routes(
        TransitGatewayRouteTableId=table_id,
        Filters=[{"Name": "state", "Values": ["active"]}],
    )["Routes"]

    routes.should.equal(
        [{"DestinationCidrBlock": "192.168.0.1", "Type": "static", "State": "active"}]
    )


@mock_ec2
def test_create_transit_gateway_vpc_attachment():
    ec2 = boto3.client("ec2", region_name="us-west-1")
    gateway_id = ec2.create_transit_gateway(Description="g")["TransitGateway"][
        "TransitGatewayId"
    ]
    response = ec2.create_transit_gateway_vpc_attachment(
        TransitGatewayId=gateway_id, VpcId="vpc-id", SubnetIds=["sub1"]
    )
    response.should.have.key("TransitGatewayVpcAttachment")
    attachment = response["TransitGatewayVpcAttachment"]
    attachment.should.have.key("TransitGatewayAttachmentId").match(
        "tgw-attach-[0-9a-z]+"
    )
    attachment.should.have.key("TransitGatewayId").equal(gateway_id)
    attachment.should.have.key("VpcId").equal("vpc-id")
    attachment.should.have.key("VpcOwnerId").equal(ACCOUNT_ID)
    attachment.should.have.key("SubnetIds").equal(["sub1"])
    attachment.should.have.key("State").equal("available")
    attachment.should.have.key("Tags").equal([])


@mock_ec2
def test_modify_transit_gateway_vpc_attachment_add_subnets():
    ec2 = boto3.client("ec2", region_name="us-west-1")
    gateway_id = ec2.create_transit_gateway(Description="g")["TransitGateway"][
        "TransitGatewayId"
    ]
    response = ec2.create_transit_gateway_vpc_attachment(
        TransitGatewayId=gateway_id, VpcId="vpc-id", SubnetIds=["sub1", "sub3"]
    )
    attchmnt_id = response["TransitGatewayVpcAttachment"]["TransitGatewayAttachmentId"]

    ec2.modify_transit_gateway_vpc_attachment(
        TransitGatewayAttachmentId=attchmnt_id, AddSubnetIds=["sub2"]
    )

    attachment = ec2.describe_transit_gateway_vpc_attachments(
        TransitGatewayAttachmentIds=[attchmnt_id]
    )["TransitGatewayVpcAttachments"][0]
    sorted(attachment["SubnetIds"]).should.equal(["sub1", "sub2", "sub3"])


@mock_ec2
def test_modify_transit_gateway_vpc_attachment_remove_subnets():
    ec2 = boto3.client("ec2", region_name="us-west-1")
    gateway_id = ec2.create_transit_gateway(Description="g")["TransitGateway"][
        "TransitGatewayId"
    ]
    response = ec2.create_transit_gateway_vpc_attachment(
        TransitGatewayId=gateway_id, VpcId="vpc-id", SubnetIds=["sub1", "sub2", "sub3"]
    )
    attchmnt_id = response["TransitGatewayVpcAttachment"]["TransitGatewayAttachmentId"]

    ec2.modify_transit_gateway_vpc_attachment(
        TransitGatewayAttachmentId=attchmnt_id, RemoveSubnetIds=["sub2"]
    )

    attachment = ec2.describe_transit_gateway_vpc_attachments(
        TransitGatewayAttachmentIds=[attchmnt_id]
    )["TransitGatewayVpcAttachments"][0]
    attachment["SubnetIds"].should.equal(["sub1", "sub3"])


@mock_ec2
def test_modify_transit_gateway_vpc_attachment_change_options():
    ec2 = boto3.client("ec2", region_name="us-west-1")
    gateway_id = ec2.create_transit_gateway(Description="g")["TransitGateway"][
        "TransitGatewayId"
    ]
    response = ec2.create_transit_gateway_vpc_attachment(
        TransitGatewayId=gateway_id,
        VpcId="vpc-id",
        SubnetIds=["sub1"],
        Options={
            "DnsSupport": "enable",
            "Ipv6Support": "enable",
            "ApplianceModeSupport": "enable",
        },
    )
    attchmnt_id = response["TransitGatewayVpcAttachment"]["TransitGatewayAttachmentId"]

    ec2.modify_transit_gateway_vpc_attachment(
        TransitGatewayAttachmentId=attchmnt_id,
        Options={"ApplianceModeSupport": "disabled"},
    )

    attachment = ec2.describe_transit_gateway_vpc_attachments(
        TransitGatewayAttachmentIds=[attchmnt_id]
    )["TransitGatewayVpcAttachments"][0]
    attachment["Options"]["ApplianceModeSupport"].should.equal("disabled")
    attachment["Options"]["DnsSupport"].should.equal("enable")
    attachment["Options"]["Ipv6Support"].should.equal("enable")


@mock_ec2
def test_delete_transit_gateway_vpc_attachment():
    ec2 = boto3.client("ec2", region_name="us-west-1")
    gateway_id = ec2.create_transit_gateway(Description="g")["TransitGateway"][
        "TransitGatewayId"
    ]
    a1 = ec2.create_transit_gateway_vpc_attachment(
        TransitGatewayId=gateway_id, VpcId="vpc-id", SubnetIds=["sub1"]
    )["TransitGatewayVpcAttachment"]["TransitGatewayAttachmentId"]
    a2 = ec2.create_transit_gateway_vpc_attachment(
        TransitGatewayId=gateway_id, VpcId="vpc-id", SubnetIds=["sub1"]
    )["TransitGatewayVpcAttachment"]["TransitGatewayAttachmentId"]

    available = ec2.describe_transit_gateway_vpc_attachments(
        TransitGatewayAttachmentIds=[a1, a2],
        Filters=[{"Name": "state", "Values": ["available"]}],
    )["TransitGatewayVpcAttachments"]
    available.should.have.length_of(2)

    a1_removed = ec2.delete_transit_gateway_vpc_attachment(
        TransitGatewayAttachmentId=a1
    )["TransitGatewayVpcAttachment"]
    a1_removed.should.have.key("TransitGatewayAttachmentId").equal(a1)
    a1_removed.should.have.key("State").equal("deleted")

    all_attchmnts = ec2.describe_transit_gateway_vpc_attachments(
        TransitGatewayAttachmentIds=[a1, a2]
    )["TransitGatewayVpcAttachments"]
    all_attchmnts.should.have.length_of(1)
    [a["TransitGatewayAttachmentId"] for a in all_attchmnts].should.equal([a2])


@mock_ec2
def test_associate_transit_gateway_route_table():
    ec2 = boto3.client("ec2", region_name="us-west-1")
    gateway_id = ec2.create_transit_gateway(Description="g")["TransitGateway"][
        "TransitGatewayId"
    ]
    attchmnt = ec2.create_transit_gateway_vpc_attachment(
        TransitGatewayId=gateway_id, VpcId="vpc-id", SubnetIds=["sub1"]
    )["TransitGatewayVpcAttachment"]
    table = ec2.create_transit_gateway_route_table(TransitGatewayId=gateway_id)[
        "TransitGatewayRouteTable"
    ]

    initial = ec2.get_transit_gateway_route_table_associations(
        TransitGatewayRouteTableId=table["TransitGatewayRouteTableId"]
    )
    initial["Associations"].should.equal(
        [
            {
                "TransitGatewayAttachmentId": "",
                "ResourceId": "",
                "ResourceType": "",
                "State": "",
            }
        ]
    )

    ec2.associate_transit_gateway_route_table(
        TransitGatewayAttachmentId=attchmnt["TransitGatewayAttachmentId"],
        TransitGatewayRouteTableId=table["TransitGatewayRouteTableId"],
    )

    updated = ec2.get_transit_gateway_route_table_associations(
        TransitGatewayRouteTableId=table["TransitGatewayRouteTableId"]
    )
    updated["Associations"].should.equal(
        [
            {
                "TransitGatewayAttachmentId": attchmnt["TransitGatewayAttachmentId"],
                "ResourceId": "vpc-id",
                "ResourceType": "vpc",
                "State": "associated",
            }
        ]
    )


@mock_ec2
def test_disassociate_transit_gateway_route_table():
    ec2 = boto3.client("ec2", region_name="us-west-1")
    gateway_id = ec2.create_transit_gateway(Description="g")["TransitGateway"][
        "TransitGatewayId"
    ]
    attchmnt = ec2.create_transit_gateway_vpc_attachment(
        TransitGatewayId=gateway_id, VpcId="vpc-id", SubnetIds=["sub1"]
    )["TransitGatewayVpcAttachment"]
    table = ec2.create_transit_gateway_route_table(TransitGatewayId=gateway_id)[
        "TransitGatewayRouteTable"
    ]

    initial = ec2.get_transit_gateway_route_table_associations(
        TransitGatewayRouteTableId=table["TransitGatewayRouteTableId"]
    )["Associations"][0]
    initial["TransitGatewayAttachmentId"].should.equal("")

    ec2.associate_transit_gateway_route_table(
        TransitGatewayAttachmentId=attchmnt["TransitGatewayAttachmentId"],
        TransitGatewayRouteTableId=table["TransitGatewayRouteTableId"],
    )

    updated = ec2.get_transit_gateway_route_table_associations(
        TransitGatewayRouteTableId=table["TransitGatewayRouteTableId"]
    )["Associations"][0]
    updated["TransitGatewayAttachmentId"].should.equal(
        attchmnt["TransitGatewayAttachmentId"]
    )
    updated["State"].should.equal("associated")

    dis = ec2.disassociate_transit_gateway_route_table(
        TransitGatewayAttachmentId=attchmnt["TransitGatewayAttachmentId"],
        TransitGatewayRouteTableId=table["TransitGatewayRouteTableId"],
    )["Association"]
    dis["State"].should.equal("disassociated")

    updated = ec2.get_transit_gateway_route_table_associations(
        TransitGatewayRouteTableId=table["TransitGatewayRouteTableId"]
    )["Associations"][0]
    updated["TransitGatewayAttachmentId"].should.equal("")
    updated["State"].should.equal("")


@mock_ec2
def test_enable_transit_gateway_route_table_propagation():
    ec2 = boto3.client("ec2", region_name="us-west-1")
    gateway_id = ec2.create_transit_gateway(Description="g")["TransitGateway"][
        "TransitGatewayId"
    ]
    attchmnt = ec2.create_transit_gateway_vpc_attachment(
        TransitGatewayId=gateway_id, VpcId="vpc-id", SubnetIds=["sub1"]
    )["TransitGatewayVpcAttachment"]
    table = ec2.create_transit_gateway_route_table(TransitGatewayId=gateway_id)[
        "TransitGatewayRouteTable"
    ]

    initial = ec2.get_transit_gateway_route_table_propagations(
        TransitGatewayRouteTableId=table["TransitGatewayRouteTableId"]
    )
    initial["TransitGatewayRouteTablePropagations"].should.equal(
        [
            {
                "TransitGatewayAttachmentId": "",
                "ResourceId": "",
                "ResourceType": "",
                "State": "",
            }
        ]
    )

    ec2.associate_transit_gateway_route_table(
        TransitGatewayAttachmentId=attchmnt["TransitGatewayAttachmentId"],
        TransitGatewayRouteTableId=table["TransitGatewayRouteTableId"],
    )

    ec2.enable_transit_gateway_route_table_propagation(
        TransitGatewayAttachmentId=attchmnt["TransitGatewayAttachmentId"],
        TransitGatewayRouteTableId=table["TransitGatewayRouteTableId"],
    )

    enabled = ec2.get_transit_gateway_route_table_propagations(
        TransitGatewayRouteTableId=table["TransitGatewayRouteTableId"]
    )
    enabled["TransitGatewayRouteTablePropagations"].should.equal(
        [
            {
                "TransitGatewayAttachmentId": attchmnt["TransitGatewayAttachmentId"],
                "ResourceId": "vpc-id",
                "ResourceType": "vpc",
                "State": "enabled",
            }
        ]
    )


@mock_ec2
def test_disable_transit_gateway_route_table_propagation_without_enabling_first():
    ec2 = boto3.client("ec2", region_name="us-west-1")
    gateway_id = ec2.create_transit_gateway(Description="g")["TransitGateway"][
        "TransitGatewayId"
    ]
    attchmnt = ec2.create_transit_gateway_vpc_attachment(
        TransitGatewayId=gateway_id, VpcId="vpc-id", SubnetIds=["sub1"]
    )["TransitGatewayVpcAttachment"]
    table = ec2.create_transit_gateway_route_table(TransitGatewayId=gateway_id)[
        "TransitGatewayRouteTable"
    ]

    initial = ec2.get_transit_gateway_route_table_propagations(
        TransitGatewayRouteTableId=table["TransitGatewayRouteTableId"]
    )
    initial["TransitGatewayRouteTablePropagations"].should.equal(
        [
            {
                "TransitGatewayAttachmentId": "",
                "ResourceId": "",
                "ResourceType": "",
                "State": "",
            }
        ]
    )

    ec2.associate_transit_gateway_route_table(
        TransitGatewayAttachmentId=attchmnt["TransitGatewayAttachmentId"],
        TransitGatewayRouteTableId=table["TransitGatewayRouteTableId"],
    )

    try:
        ec2.disable_transit_gateway_route_table_propagation(
            TransitGatewayAttachmentId=attchmnt["TransitGatewayAttachmentId"],
            TransitGatewayRouteTableId=table["TransitGatewayRouteTableId"],
        )
        assert False, "Should not be able to disable before enabling it"
    except Exception:
        pass


@mock_ec2
def test_disable_transit_gateway_route_table_propagation():
    ec2 = boto3.client("ec2", region_name="us-west-1")
    gateway_id = ec2.create_transit_gateway(Description="g")["TransitGateway"][
        "TransitGatewayId"
    ]
    attchmnt = ec2.create_transit_gateway_vpc_attachment(
        TransitGatewayId=gateway_id, VpcId="vpc-id", SubnetIds=["sub1"]
    )["TransitGatewayVpcAttachment"]
    table = ec2.create_transit_gateway_route_table(TransitGatewayId=gateway_id)[
        "TransitGatewayRouteTable"
    ]

    initial = ec2.get_transit_gateway_route_table_propagations(
        TransitGatewayRouteTableId=table["TransitGatewayRouteTableId"]
    )
    initial["TransitGatewayRouteTablePropagations"].should.equal(
        [
            {
                "TransitGatewayAttachmentId": "",
                "ResourceId": "",
                "ResourceType": "",
                "State": "",
            }
        ]
    )

    ec2.associate_transit_gateway_route_table(
        TransitGatewayAttachmentId=attchmnt["TransitGatewayAttachmentId"],
        TransitGatewayRouteTableId=table["TransitGatewayRouteTableId"],
    )

    ec2.enable_transit_gateway_route_table_propagation(
        TransitGatewayAttachmentId=attchmnt["TransitGatewayAttachmentId"],
        TransitGatewayRouteTableId=table["TransitGatewayRouteTableId"],
    )
    ec2.disable_transit_gateway_route_table_propagation(
        TransitGatewayAttachmentId=attchmnt["TransitGatewayAttachmentId"],
        TransitGatewayRouteTableId=table["TransitGatewayRouteTableId"],
    )

    disabled = ec2.get_transit_gateway_route_table_propagations(
        TransitGatewayRouteTableId=table["TransitGatewayRouteTableId"]
    )
    disabled["TransitGatewayRouteTablePropagations"].should.equal(
        [
            {
                "ResourceId": "",
                "ResourceType": "",
                "State": "",
                "TransitGatewayAttachmentId": "",
            }
        ]
    )<|MERGE_RESOLUTION|>--- conflicted
+++ resolved
@@ -1,11 +1,6 @@
 import boto3
-<<<<<<< HEAD
 import sure  # noqa # pylint: disable=unused-import
-from moto import mock_ec2
-=======
-import sure  # noqa
 from moto import mock_ec2, settings
->>>>>>> f50d80ed
 from moto.core import ACCOUNT_ID
 from unittest import SkipTest
 
@@ -107,10 +102,10 @@
 @mock_ec2
 def test_describe_transit_gateway_by_id():
     ec2 = boto3.client("ec2", region_name="us-west-1")
-    g1 = ec2.create_transit_gateway(Description="my first gatway")["TransitGateway"]
+    ec2.create_transit_gateway(Description="my first gatway")["TransitGateway"]
     g2 = ec2.create_transit_gateway(Description="my second gatway")["TransitGateway"]
     g2_id = g2["TransitGatewayId"]
-    g3 = ec2.create_transit_gateway(Description="my third gatway")["TransitGateway"]
+    ec2.create_transit_gateway(Description="my third gatway")["TransitGateway"]
 
     my_gateway = ec2.describe_transit_gateways(TransitGatewayIds=[g2_id])[
         "TransitGateways"
@@ -130,7 +125,7 @@
     ][0]
     my_gateway["Description"].should.equal("my first gatway")
 
-    resp = ec2.modify_transit_gateway(
+    ec2.modify_transit_gateway(
         TransitGatewayId=g_id, Description="my first gateway"
     )
 
