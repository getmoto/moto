from __future__ import unicode_literals
# Ensure 'assert_raises' context manager support for Python 2.6
import tests.backport_assert_raises  # noqa
from nose.tools import assert_raises

import boto
import boto3
import boto.ec2
import boto3
from boto.exception import EC2ResponseError, EC2ResponseError

import sure  # noqa

<<<<<<< HEAD
from moto import mock_ec2_deprecated, mock_emr_deprecated
=======
from moto import mock_emr_deprecated, mock_ec2
>>>>>>> 408a7099
from tests.helpers import requires_boto_gte


@mock_ec2_deprecated
def test_ami_create_and_delete():
    conn = boto.connect_ec2('the_key', 'the_secret')
    reservation = conn.run_instances('ami-1234abcd')
    instance = reservation.instances[0]

    with assert_raises(EC2ResponseError) as ex:
        image_id = conn.create_image(
            instance.id, "test-ami", "this is a test ami", dry_run=True)
    ex.exception.error_code.should.equal('DryRunOperation')
    ex.exception.status.should.equal(400)
    ex.exception.message.should.equal(
        'An error occurred (DryRunOperation) when calling the CreateImage operation: Request would have succeeded, but DryRun flag is set')

    image_id = conn.create_image(instance.id, "test-ami", "this is a test ami")

    all_images = conn.get_all_images()
    image = all_images[0]

    image.id.should.equal(image_id)
    image.virtualization_type.should.equal(instance.virtualization_type)
    image.architecture.should.equal(instance.architecture)
    image.kernel_id.should.equal(instance.kernel)
    image.platform.should.equal(instance.platform)
    image.creationDate.should_not.be.none
    instance.terminate()

    # Validate auto-created volume and snapshot
    volumes = conn.get_all_volumes()
    volumes.should.have.length_of(1)
    volume = volumes[0]

    snapshots = conn.get_all_snapshots()
    snapshots.should.have.length_of(1)
    snapshot = snapshots[0]

    image.block_device_mapping.current_value.snapshot_id.should.equal(
        snapshot.id)
    snapshot.description.should.equal(
        "Auto-created snapshot for AMI {0}".format(image.id))
    snapshot.volume_id.should.equal(volume.id)

    # Deregister
    with assert_raises(EC2ResponseError) as ex:
        success = conn.deregister_image(image_id, dry_run=True)
    ex.exception.error_code.should.equal('DryRunOperation')
    ex.exception.status.should.equal(400)
    ex.exception.message.should.equal(
        'An error occurred (DryRunOperation) when calling the DeregisterImage operation: Request would have succeeded, but DryRun flag is set')

    success = conn.deregister_image(image_id)
    success.should.be.true

    with assert_raises(EC2ResponseError) as cm:
        conn.deregister_image(image_id)
    cm.exception.code.should.equal('InvalidAMIID.NotFound')
    cm.exception.status.should.equal(400)
    cm.exception.request_id.should_not.be.none


@requires_boto_gte("2.14.0")
@mock_ec2_deprecated
def test_ami_copy():
    conn = boto.ec2.connect_to_region("us-west-1")
    reservation = conn.run_instances('ami-1234abcd')
    instance = reservation.instances[0]

    source_image_id = conn.create_image(
        instance.id, "test-ami", "this is a test ami")
    instance.terminate()
    source_image = conn.get_all_images(image_ids=[source_image_id])[0]

    # Boto returns a 'CopyImage' object with an image_id attribute here. Use
    # the image_id to fetch the full info.
    with assert_raises(EC2ResponseError) as ex:
        copy_image_ref = conn.copy_image(
            source_image.region.name, source_image.id, "test-copy-ami", "this is a test copy ami", dry_run=True)
    ex.exception.error_code.should.equal('DryRunOperation')
    ex.exception.status.should.equal(400)
    ex.exception.message.should.equal(
        'An error occurred (DryRunOperation) when calling the CopyImage operation: Request would have succeeded, but DryRun flag is set')

    copy_image_ref = conn.copy_image(
        source_image.region.name, source_image.id, "test-copy-ami", "this is a test copy ami")
    copy_image_id = copy_image_ref.image_id
    copy_image = conn.get_all_images(image_ids=[copy_image_id])[0]

    copy_image.id.should.equal(copy_image_id)
    copy_image.virtualization_type.should.equal(
        source_image.virtualization_type)
    copy_image.architecture.should.equal(source_image.architecture)
    copy_image.kernel_id.should.equal(source_image.kernel_id)
    copy_image.platform.should.equal(source_image.platform)

    # Validate auto-created volume and snapshot
    conn.get_all_volumes().should.have.length_of(2)
    conn.get_all_snapshots().should.have.length_of(2)

    copy_image.block_device_mapping.current_value.snapshot_id.should_not.equal(
        source_image.block_device_mapping.current_value.snapshot_id)

    # Copy from non-existent source ID.
    with assert_raises(EC2ResponseError) as cm:
        conn.copy_image(source_image.region.name, 'ami-abcd1234',
                        "test-copy-ami", "this is a test copy ami")
    cm.exception.code.should.equal('InvalidAMIID.NotFound')
    cm.exception.status.should.equal(400)
    cm.exception.request_id.should_not.be.none

    # Copy from non-existent source region.
    with assert_raises(EC2ResponseError) as cm:
        invalid_region = 'us-east-1' if (source_image.region.name !=
                                         'us-east-1') else 'us-west-1'
        conn.copy_image(invalid_region, source_image.id,
                        "test-copy-ami", "this is a test copy ami")
    cm.exception.code.should.equal('InvalidAMIID.NotFound')
    cm.exception.status.should.equal(400)
    cm.exception.request_id.should_not.be.none


@mock_ec2_deprecated
def test_ami_tagging():
    conn = boto.connect_vpc('the_key', 'the_secret')
    reservation = conn.run_instances('ami-1234abcd')
    instance = reservation.instances[0]
    conn.create_image(instance.id, "test-ami", "this is a test ami")
    image = conn.get_all_images()[0]

    with assert_raises(EC2ResponseError) as ex:
        image.add_tag("a key", "some value", dry_run=True)
    ex.exception.error_code.should.equal('DryRunOperation')
    ex.exception.status.should.equal(400)
    ex.exception.message.should.equal(
        'An error occurred (DryRunOperation) when calling the CreateTags operation: Request would have succeeded, but DryRun flag is set')

    image.add_tag("a key", "some value")

    tag = conn.get_all_tags()[0]
    tag.name.should.equal("a key")
    tag.value.should.equal("some value")

    # Refresh the DHCP options
    image = conn.get_all_images()[0]
    image.tags.should.have.length_of(1)
    image.tags["a key"].should.equal("some value")


@mock_ec2_deprecated
def test_ami_create_from_missing_instance():
    conn = boto.connect_ec2('the_key', 'the_secret')
    args = ["i-abcdefg", "test-ami", "this is a test ami"]

    with assert_raises(EC2ResponseError) as cm:
        conn.create_image(*args)
    cm.exception.code.should.equal('InvalidInstanceID.NotFound')
    cm.exception.status.should.equal(400)
    cm.exception.request_id.should_not.be.none


@mock_ec2_deprecated
def test_ami_pulls_attributes_from_instance():
    conn = boto.connect_ec2('the_key', 'the_secret')
    reservation = conn.run_instances('ami-1234abcd')
    instance = reservation.instances[0]
    instance.modify_attribute("kernel", "test-kernel")

    image_id = conn.create_image(instance.id, "test-ami", "this is a test ami")
    image = conn.get_image(image_id)
    image.kernel_id.should.equal('test-kernel')


@mock_ec2_deprecated
def test_ami_filters():
    conn = boto.connect_ec2('the_key', 'the_secret')

    reservationA = conn.run_instances('ami-1234abcd')
    instanceA = reservationA.instances[0]
    instanceA.modify_attribute("architecture", "i386")
    instanceA.modify_attribute("kernel", "k-1234abcd")
    instanceA.modify_attribute("platform", "windows")
    instanceA.modify_attribute("virtualization_type", "hvm")
    imageA_id = conn.create_image(
        instanceA.id, "test-ami-A", "this is a test ami")
    imageA = conn.get_image(imageA_id)

    reservationB = conn.run_instances('ami-abcd1234')
    instanceB = reservationB.instances[0]
    instanceB.modify_attribute("architecture", "x86_64")
    instanceB.modify_attribute("kernel", "k-abcd1234")
    instanceB.modify_attribute("platform", "linux")
    instanceB.modify_attribute("virtualization_type", "paravirtual")
    imageB_id = conn.create_image(
        instanceB.id, "test-ami-B", "this is a test ami")
    imageB = conn.get_image(imageB_id)
    imageB.set_launch_permissions(group_names=("all"))

    amis_by_architecture = conn.get_all_images(
        filters={'architecture': 'x86_64'})
    set([ami.id for ami in amis_by_architecture]).should.equal(set([imageB.id]))

    amis_by_kernel = conn.get_all_images(filters={'kernel-id': 'k-abcd1234'})
    set([ami.id for ami in amis_by_kernel]).should.equal(set([imageB.id]))

    amis_by_virtualization = conn.get_all_images(
        filters={'virtualization-type': 'paravirtual'})
    set([ami.id for ami in amis_by_virtualization]
        ).should.equal(set([imageB.id]))

    amis_by_platform = conn.get_all_images(filters={'platform': 'windows'})
    set([ami.id for ami in amis_by_platform]).should.equal(set([imageA.id]))

    amis_by_id = conn.get_all_images(filters={'image-id': imageA.id})
    set([ami.id for ami in amis_by_id]).should.equal(set([imageA.id]))

    amis_by_state = conn.get_all_images(filters={'state': 'available'})
    set([ami.id for ami in amis_by_state]).should.equal(
        set([imageA.id, imageB.id]))

    amis_by_name = conn.get_all_images(filters={'name': imageA.name})
    set([ami.id for ami in amis_by_name]).should.equal(set([imageA.id]))

    amis_by_public = conn.get_all_images(filters={'is-public': True})
    set([ami.id for ami in amis_by_public]).should.equal(set([imageB.id]))

    amis_by_nonpublic = conn.get_all_images(filters={'is-public': False})
    set([ami.id for ami in amis_by_nonpublic]).should.equal(set([imageA.id]))


@mock_ec2_deprecated
def test_ami_filtering_via_tag():
    conn = boto.connect_vpc('the_key', 'the_secret')

    reservationA = conn.run_instances('ami-1234abcd')
    instanceA = reservationA.instances[0]
    imageA_id = conn.create_image(
        instanceA.id, "test-ami-A", "this is a test ami")
    imageA = conn.get_image(imageA_id)
    imageA.add_tag("a key", "some value")

    reservationB = conn.run_instances('ami-abcd1234')
    instanceB = reservationB.instances[0]
    imageB_id = conn.create_image(
        instanceB.id, "test-ami-B", "this is a test ami")
    imageB = conn.get_image(imageB_id)
    imageB.add_tag("another key", "some other value")

    amis_by_tagA = conn.get_all_images(filters={'tag:a key': 'some value'})
    set([ami.id for ami in amis_by_tagA]).should.equal(set([imageA.id]))

    amis_by_tagB = conn.get_all_images(
        filters={'tag:another key': 'some other value'})
    set([ami.id for ami in amis_by_tagB]).should.equal(set([imageB.id]))


@mock_ec2_deprecated
def test_getting_missing_ami():
    conn = boto.connect_ec2('the_key', 'the_secret')

    with assert_raises(EC2ResponseError) as cm:
        conn.get_image('ami-missing')
    cm.exception.code.should.equal('InvalidAMIID.NotFound')
    cm.exception.status.should.equal(400)
    cm.exception.request_id.should_not.be.none


@mock_ec2_deprecated
def test_getting_malformed_ami():
    conn = boto.connect_ec2('the_key', 'the_secret')

    with assert_raises(EC2ResponseError) as cm:
        conn.get_image('foo-missing')
    cm.exception.code.should.equal('InvalidAMIID.Malformed')
    cm.exception.status.should.equal(400)
    cm.exception.request_id.should_not.be.none


@mock_ec2_deprecated
def test_ami_attribute_group_permissions():
    conn = boto.connect_ec2('the_key', 'the_secret')
    reservation = conn.run_instances('ami-1234abcd')
    instance = reservation.instances[0]
    image_id = conn.create_image(instance.id, "test-ami", "this is a test ami")
    image = conn.get_image(image_id)

    # Baseline
    attributes = conn.get_image_attribute(
        image.id, attribute='launchPermission')
    attributes.name.should.equal('launch_permission')
    attributes.attrs.should.have.length_of(0)

    ADD_GROUP_ARGS = {'image_id': image.id,
                      'attribute': 'launchPermission',
                      'operation': 'add',
                      'groups': 'all'}

    REMOVE_GROUP_ARGS = {'image_id': image.id,
                         'attribute': 'launchPermission',
                         'operation': 'remove',
                         'groups': 'all'}

    # Add 'all' group and confirm
    with assert_raises(EC2ResponseError) as ex:
        conn.modify_image_attribute(
            **dict(ADD_GROUP_ARGS, **{'dry_run': True}))
    ex.exception.error_code.should.equal('DryRunOperation')
    ex.exception.status.should.equal(400)
    ex.exception.message.should.equal(
        'An error occurred (DryRunOperation) when calling the ModifyImageAttribute operation: Request would have succeeded, but DryRun flag is set')

    conn.modify_image_attribute(**ADD_GROUP_ARGS)

    attributes = conn.get_image_attribute(
        image.id, attribute='launchPermission')
    attributes.attrs['groups'].should.have.length_of(1)
    attributes.attrs['groups'].should.equal(['all'])
    image = conn.get_image(image_id)
    image.is_public.should.equal(True)

    # Add is idempotent
    conn.modify_image_attribute.when.called_with(
        **ADD_GROUP_ARGS).should_not.throw(EC2ResponseError)

    # Remove 'all' group and confirm
    conn.modify_image_attribute(**REMOVE_GROUP_ARGS)

    attributes = conn.get_image_attribute(
        image.id, attribute='launchPermission')
    attributes.attrs.should.have.length_of(0)
    image = conn.get_image(image_id)
    image.is_public.should.equal(False)

    # Remove is idempotent
    conn.modify_image_attribute.when.called_with(
        **REMOVE_GROUP_ARGS).should_not.throw(EC2ResponseError)


@mock_ec2_deprecated
def test_ami_attribute_user_permissions():
    conn = boto.connect_ec2('the_key', 'the_secret')
    reservation = conn.run_instances('ami-1234abcd')
    instance = reservation.instances[0]
    image_id = conn.create_image(instance.id, "test-ami", "this is a test ami")
    image = conn.get_image(image_id)

    # Baseline
    attributes = conn.get_image_attribute(
        image.id, attribute='launchPermission')
    attributes.name.should.equal('launch_permission')
    attributes.attrs.should.have.length_of(0)

    # Both str and int values should work.
    USER1 = '123456789011'
    USER2 = 123456789022

    ADD_USERS_ARGS = {'image_id': image.id,
                      'attribute': 'launchPermission',
                      'operation': 'add',
                      'user_ids': [USER1, USER2]}

    REMOVE_USERS_ARGS = {'image_id': image.id,
                         'attribute': 'launchPermission',
                         'operation': 'remove',
                         'user_ids': [USER1, USER2]}

    REMOVE_SINGLE_USER_ARGS = {'image_id': image.id,
                               'attribute': 'launchPermission',
                               'operation': 'remove',
                               'user_ids': [USER1]}

    # Add multiple users and confirm
    conn.modify_image_attribute(**ADD_USERS_ARGS)

    attributes = conn.get_image_attribute(
        image.id, attribute='launchPermission')
    attributes.attrs['user_ids'].should.have.length_of(2)
    set(attributes.attrs['user_ids']).should.equal(
        set([str(USER1), str(USER2)]))
    image = conn.get_image(image_id)
    image.is_public.should.equal(False)

    # Add is idempotent
    conn.modify_image_attribute.when.called_with(
        **ADD_USERS_ARGS).should_not.throw(EC2ResponseError)

    # Remove single user and confirm
    conn.modify_image_attribute(**REMOVE_SINGLE_USER_ARGS)

    attributes = conn.get_image_attribute(
        image.id, attribute='launchPermission')
    attributes.attrs['user_ids'].should.have.length_of(1)
    set(attributes.attrs['user_ids']).should.equal(set([str(USER2)]))
    image = conn.get_image(image_id)
    image.is_public.should.equal(False)

    # Remove multiple users and confirm
    conn.modify_image_attribute(**REMOVE_USERS_ARGS)

    attributes = conn.get_image_attribute(
        image.id, attribute='launchPermission')
    attributes.attrs.should.have.length_of(0)
    image = conn.get_image(image_id)
    image.is_public.should.equal(False)

    # Remove is idempotent
    conn.modify_image_attribute.when.called_with(
        **REMOVE_USERS_ARGS).should_not.throw(EC2ResponseError)


@mock_ec2_deprecated
def test_ami_describe_executable_users():
    conn = boto3.client('ec2', region_name='us-east-1')
    ec2 = boto3.resource('ec2', 'us-east-1')
    ec2.create_instances(ImageId='',
                         MinCount=1,
                         MaxCount=1)
    response = conn.describe_instances(Filters=[{'Name': 'instance-state-name','Values': ['running']}])
    instance_id = response['Reservations'][0]['Instances'][0]['InstanceId']
    image_id = conn.create_image(InstanceId=instance_id,
                                 Name='TestImage',)['ImageId']


    USER1 = '123456789011'

    ADD_USER_ARGS = {'ImageId': image_id,
                     'Attribute': 'launchPermission',
                     'OperationType': 'add',
                     'UserIds': [USER1]}

    # Add users and get no images
    conn.modify_image_attribute(**ADD_USER_ARGS)

    attributes = conn.describe_image_attribute(ImageId=image_id,
                                               Attribute='LaunchPermissions',
                                               DryRun=False)
    attributes['LaunchPermissions'].should.have.length_of(1)
    attributes['LaunchPermissions'][0]['UserId'].should.equal(USER1)
    images = conn.describe_images(ExecutableUsers=[USER1])['Images']
    images.should.have.length_of(1)
    images[0]['ImageId'].should.equal(image_id)


@mock_ec2_deprecated
def test_ami_describe_executable_users_negative():
    conn = boto3.client('ec2', region_name='us-east-1')
    ec2 = boto3.resource('ec2', 'us-east-1')
    ec2.create_instances(ImageId='',
                         MinCount=1,
                         MaxCount=1)
    response = conn.describe_instances(Filters=[{'Name': 'instance-state-name','Values': ['running']}])
    instance_id = response['Reservations'][0]['Instances'][0]['InstanceId']
    image_id = conn.create_image(InstanceId=instance_id,
                                 Name='TestImage')['ImageId']


    USER1 = '123456789011'
    USER2 = '113355789012'

    ADD_USER_ARGS = {'ImageId': image_id,
                     'Attribute': 'launchPermission',
                     'OperationType': 'add',
                     'UserIds': [USER1]}

    # Add users and get no images
    conn.modify_image_attribute(**ADD_USER_ARGS)

    attributes = conn.describe_image_attribute(ImageId=image_id,
                                               Attribute='LaunchPermissions',
                                               DryRun=False)
    attributes['LaunchPermissions'].should.have.length_of(1)
    attributes['LaunchPermissions'][0]['UserId'].should.equal(USER1)
    images = conn.describe_images(ExecutableUsers=[USER2])['Images']
    images.should.have.length_of(0)


@mock_ec2_deprecated
def test_ami_describe_executable_users_and_filter():
    conn = boto3.client('ec2', region_name='us-east-1')
    ec2 = boto3.resource('ec2', 'us-east-1')
    ec2.create_instances(ImageId='',
                         MinCount=1,
                         MaxCount=1)
    response = conn.describe_instances(Filters=[{'Name': 'instance-state-name','Values': ['running']}])
    instance_id = response['Reservations'][0]['Instances'][0]['InstanceId']
    image_id = conn.create_image(InstanceId=instance_id,
                                 Name='ImageToDelete',)['ImageId']


    USER1 = '123456789011'

    ADD_USER_ARGS = {'ImageId': image_id,
                     'Attribute': 'launchPermission',
                     'OperationType': 'add',
                     'UserIds': [USER1]}

    # Add users and get no images
    conn.modify_image_attribute(**ADD_USER_ARGS)

    attributes = conn.describe_image_attribute(ImageId=image_id,
                                               Attribute='LaunchPermissions',
                                               DryRun=False)
    attributes['LaunchPermissions'].should.have.length_of(1)
    attributes['LaunchPermissions'][0]['UserId'].should.equal(USER1)
    images = conn.describe_images(ExecutableUsers=[USER1],
                                  Filters=[{'Name': 'state', 'Values': ['available']}])['Images']
    images.should.have.length_of(1)
    images[0]['ImageId'].should.equal(image_id)


@mock_ec2_deprecated
def test_ami_attribute_user_and_group_permissions():
    """
      Boto supports adding/removing both users and groups at the same time.
      Just spot-check this -- input variations, idempotency, etc are validated
        via user-specific and group-specific tests above.
    """
    conn = boto.connect_ec2('the_key', 'the_secret')
    reservation = conn.run_instances('ami-1234abcd')
    instance = reservation.instances[0]
    image_id = conn.create_image(instance.id, "test-ami", "this is a test ami")
    image = conn.get_image(image_id)

    # Baseline
    attributes = conn.get_image_attribute(
        image.id, attribute='launchPermission')
    attributes.name.should.equal('launch_permission')
    attributes.attrs.should.have.length_of(0)

    USER1 = '123456789011'
    USER2 = '123456789022'

    ADD_ARGS = {'image_id': image.id,
                'attribute': 'launchPermission',
                'operation': 'add',
                'groups': ['all'],
                'user_ids': [USER1, USER2]}

    REMOVE_ARGS = {'image_id': image.id,
                   'attribute': 'launchPermission',
                   'operation': 'remove',
                   'groups': ['all'],
                   'user_ids': [USER1, USER2]}

    # Add and confirm
    conn.modify_image_attribute(**ADD_ARGS)

    attributes = conn.get_image_attribute(
        image.id, attribute='launchPermission')
    attributes.attrs['user_ids'].should.have.length_of(2)
    set(attributes.attrs['user_ids']).should.equal(set([USER1, USER2]))
    set(attributes.attrs['groups']).should.equal(set(['all']))
    image = conn.get_image(image_id)
    image.is_public.should.equal(True)

    # Remove and confirm
    conn.modify_image_attribute(**REMOVE_ARGS)

    attributes = conn.get_image_attribute(
        image.id, attribute='launchPermission')
    attributes.attrs.should.have.length_of(0)
    image = conn.get_image(image_id)
    image.is_public.should.equal(False)


@mock_ec2_deprecated
def test_ami_attribute_error_cases():
    conn = boto.connect_ec2('the_key', 'the_secret')
    reservation = conn.run_instances('ami-1234abcd')
    instance = reservation.instances[0]
    image_id = conn.create_image(instance.id, "test-ami", "this is a test ami")
    image = conn.get_image(image_id)

    # Error: Add with group != 'all'
    with assert_raises(EC2ResponseError) as cm:
        conn.modify_image_attribute(image.id,
                                    attribute='launchPermission',
                                    operation='add',
                                    groups='everyone')
    cm.exception.code.should.equal('InvalidAMIAttributeItemValue')
    cm.exception.status.should.equal(400)
    cm.exception.request_id.should_not.be.none

    # Error: Add with user ID that isn't an integer.
    with assert_raises(EC2ResponseError) as cm:
        conn.modify_image_attribute(image.id,
                                    attribute='launchPermission',
                                    operation='add',
                                    user_ids='12345678901A')
    cm.exception.code.should.equal('InvalidAMIAttributeItemValue')
    cm.exception.status.should.equal(400)
    cm.exception.request_id.should_not.be.none

    # Error: Add with user ID that is > length 12.
    with assert_raises(EC2ResponseError) as cm:
        conn.modify_image_attribute(image.id,
                                    attribute='launchPermission',
                                    operation='add',
                                    user_ids='1234567890123')
    cm.exception.code.should.equal('InvalidAMIAttributeItemValue')
    cm.exception.status.should.equal(400)
    cm.exception.request_id.should_not.be.none

    # Error: Add with user ID that is < length 12.
    with assert_raises(EC2ResponseError) as cm:
        conn.modify_image_attribute(image.id,
                                    attribute='launchPermission',
                                    operation='add',
                                    user_ids='12345678901')
    cm.exception.code.should.equal('InvalidAMIAttributeItemValue')
    cm.exception.status.should.equal(400)
    cm.exception.request_id.should_not.be.none

    # Error: Add with one invalid user ID among other valid IDs, ensure no
    # partial changes.
    with assert_raises(EC2ResponseError) as cm:
        conn.modify_image_attribute(image.id,
                                    attribute='launchPermission',
                                    operation='add',
                                    user_ids=['123456789011', 'foo', '123456789022'])
    cm.exception.code.should.equal('InvalidAMIAttributeItemValue')
    cm.exception.status.should.equal(400)
    cm.exception.request_id.should_not.be.none

    attributes = conn.get_image_attribute(
        image.id, attribute='launchPermission')
    attributes.attrs.should.have.length_of(0)

    # Error: Add with invalid image ID
    with assert_raises(EC2ResponseError) as cm:
        conn.modify_image_attribute("ami-abcd1234",
                                    attribute='launchPermission',
                                    operation='add',
                                    groups='all')
    cm.exception.code.should.equal('InvalidAMIID.NotFound')
    cm.exception.status.should.equal(400)
    cm.exception.request_id.should_not.be.none

    # Error: Remove with invalid image ID
    with assert_raises(EC2ResponseError) as cm:
        conn.modify_image_attribute("ami-abcd1234",
                                    attribute='launchPermission',
                                    operation='remove',
                                    groups='all')
    cm.exception.code.should.equal('InvalidAMIID.NotFound')
    cm.exception.status.should.equal(400)
    cm.exception.request_id.should_not.be.none


"""
Boto3
"""

@mock_ec2
def test_ami_filter_wildcard():
    ec2 = boto3.resource('ec2', region_name='us-west-1')
    instance = ec2.create_instances(ImageId='ami-1234abcd', MinCount=1, MaxCount=1)[0]
    image = instance.create_image(Name='test-image')
    filter_result = list(ec2.images.filter(Owners=['111122223333'], Filters=[{'Name':'name', 'Values':['test*']}]))
    assert filter_result == [image]
<|MERGE_RESOLUTION|>--- conflicted
+++ resolved
@@ -11,11 +11,7 @@
 
 import sure  # noqa
 
-<<<<<<< HEAD
-from moto import mock_ec2_deprecated, mock_emr_deprecated
-=======
-from moto import mock_emr_deprecated, mock_ec2
->>>>>>> 408a7099
+from moto import mock_ec2_deprecated, mock_ec2
 from tests.helpers import requires_boto_gte
 
 
