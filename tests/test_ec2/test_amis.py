--- conflicted
+++ resolved
@@ -799,8 +799,6 @@
     image.public.should.equal(False)
 
 
-<<<<<<< HEAD
-=======
 @mock_ec2
 def test_filter_description():
     # https://github.com/spulec/moto/issues/4460
@@ -826,99 +824,6 @@
     resp.should.have.length_of(1)
 
 
-# Has boto3 equivalent
-@mock_ec2_deprecated
-def test_ami_attribute_error_cases():
-    conn = boto.connect_ec2("the_key", "the_secret")
-    reservation = conn.run_instances(EXAMPLE_AMI_ID)
-    instance = reservation.instances[0]
-    image_id = conn.create_image(instance.id, "test-ami", "this is a test ami")
-    image = conn.get_image(image_id)
-
-    # Error: Add with group != 'all'
-    with pytest.raises(EC2ResponseError) as cm:
-        conn.modify_image_attribute(
-            image.id, attribute="launchPermission", operation="add", groups="everyone"
-        )
-    cm.value.code.should.equal("InvalidAMIAttributeItemValue")
-    cm.value.status.should.equal(400)
-    cm.value.request_id.should_not.be.none
-
-    # Error: Add with user ID that isn't an integer.
-    with pytest.raises(EC2ResponseError) as cm:
-        conn.modify_image_attribute(
-            image.id,
-            attribute="launchPermission",
-            operation="add",
-            user_ids="12345678901A",
-        )
-    cm.value.code.should.equal("InvalidAMIAttributeItemValue")
-    cm.value.status.should.equal(400)
-    cm.value.request_id.should_not.be.none
-
-    # Error: Add with user ID that is > length 12.
-    with pytest.raises(EC2ResponseError) as cm:
-        conn.modify_image_attribute(
-            image.id,
-            attribute="launchPermission",
-            operation="add",
-            user_ids="1234567890123",
-        )
-    cm.value.code.should.equal("InvalidAMIAttributeItemValue")
-    cm.value.status.should.equal(400)
-    cm.value.request_id.should_not.be.none
-
-    # Error: Add with user ID that is < length 12.
-    with pytest.raises(EC2ResponseError) as cm:
-        conn.modify_image_attribute(
-            image.id,
-            attribute="launchPermission",
-            operation="add",
-            user_ids="12345678901",
-        )
-    cm.value.code.should.equal("InvalidAMIAttributeItemValue")
-    cm.value.status.should.equal(400)
-    cm.value.request_id.should_not.be.none
-
-    # Error: Add with one invalid user ID among other valid IDs, ensure no
-    # partial changes.
-    with pytest.raises(EC2ResponseError) as cm:
-        conn.modify_image_attribute(
-            image.id,
-            attribute="launchPermission",
-            operation="add",
-            user_ids=["123456789011", "foo", "123456789022"],
-        )
-    cm.value.code.should.equal("InvalidAMIAttributeItemValue")
-    cm.value.status.should.equal(400)
-    cm.value.request_id.should_not.be.none
-
-    attributes = conn.get_image_attribute(image.id, attribute="launchPermission")
-    attributes.attrs.should.have.length_of(0)
-
-    # Error: Add with invalid image ID
-    with pytest.raises(EC2ResponseError) as cm:
-        conn.modify_image_attribute(
-            "ami-abcd1234", attribute="launchPermission", operation="add", groups="all"
-        )
-    cm.value.code.should.equal("InvalidAMIID.NotFound")
-    cm.value.status.should.equal(400)
-    cm.value.request_id.should_not.be.none
-
-    # Error: Remove with invalid image ID
-    with pytest.raises(EC2ResponseError) as cm:
-        conn.modify_image_attribute(
-            "ami-abcd1234",
-            attribute="launchPermission",
-            operation="remove",
-            groups="all",
-        )
-    cm.value.code.should.equal("InvalidAMIID.NotFound")
-    cm.value.status.should.equal(400)
-    cm.value.request_id.should_not.be.none
-
-
->>>>>>> 7764a944
 @mock_ec2
 def test_ami_attribute_error_cases_boto3():
     ec2 = boto3.client("ec2", region_name="us-east-1")
