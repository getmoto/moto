--- conflicted
+++ resolved
@@ -5,13 +5,9 @@
 from boto.exception import EC2ResponseError
 from botocore.exceptions import ClientError
 
-<<<<<<< HEAD
-import sure  # pylint: disable=unused-import
-=======
-import sure  # noqa
+import sure  # noqa # pylint: disable=unused-import
 import random
 import uuid
->>>>>>> f50d80ed
 
 from moto import mock_ec2, mock_ec2_deprecated, settings
 from unittest import SkipTest
