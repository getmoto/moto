--- conflicted
+++ resolved
@@ -1,17 +1,6 @@
-<<<<<<< HEAD
-import boto3
-import pytest
-import sure  # noqa
-=======
-import boto.ec2
-import boto.ec2.autoscale
-import boto.ec2.elb
 import boto3
 import pytest
 import sure  # noqa # pylint: disable=unused-import
-from boto3 import Session
->>>>>>> 14a69c75
-
 from botocore.exceptions import ClientError
 from moto import mock_autoscaling, mock_ec2, mock_elb
 
@@ -20,28 +9,6 @@
 from .test_instances import retrieve_all_instances
 
 
-<<<<<<< HEAD
-=======
-def test_use_boto_regions():
-    boto_regions = set()
-    for region in Session().get_available_regions("ec2"):
-        boto_regions.add(region)
-    for region in Session().get_available_regions("ec2", partition_name="aws-us-gov"):
-        boto_regions.add(region)
-    for region in Session().get_available_regions("ec2", partition_name="aws-cn"):
-        boto_regions.add(region)
-    moto_regions = set(ec2_backends)
-
-    moto_regions.should.equal(boto_regions)
-
-
-def add_servers_to_region(ami_id, count, region):
-    conn = boto.ec2.connect_to_region(region)
-    for _ in range(count):
-        conn.run_instances(ami_id)
-
-
->>>>>>> 14a69c75
 def add_servers_to_region_boto3(ami_id, count, region):
     ec2 = boto3.resource("ec2", region_name=region)
     return ec2.create_instances(ImageId=ami_id, MinCount=count, MaxCount=count)
@@ -89,110 +56,6 @@
     ap_instance["ImageId"].should.equal(EXAMPLE_AMI_ID2)
 
 
-<<<<<<< HEAD
-=======
-# Has boto3 equivalent
-@mock_autoscaling_deprecated
-@mock_elb_deprecated
-def test_create_autoscaling_group():
-    elb_conn = boto.ec2.elb.connect_to_region("us-east-1")
-    elb_conn.create_load_balancer(
-        "us_test_lb", zones=[], listeners=[(80, 8080, "http")]
-    )
-    elb_conn = boto.ec2.elb.connect_to_region("ap-northeast-1")
-    elb_conn.create_load_balancer(
-        "ap_test_lb", zones=[], listeners=[(80, 8080, "http")]
-    )
-
-    us_conn = boto.ec2.autoscale.connect_to_region("us-east-1")
-    config = boto.ec2.autoscale.LaunchConfiguration(
-        name="us_tester", image_id=EXAMPLE_AMI_ID, instance_type="m1.small"
-    )
-    us_conn.create_launch_configuration(config)
-
-    us_subnet_id = list(ec2_backends["us-east-1"].subnets["us-east-1c"].keys())[0]
-    ap_subnet_id = list(
-        ec2_backends["ap-northeast-1"].subnets["ap-northeast-1a"].keys()
-    )[0]
-    group = boto.ec2.autoscale.AutoScalingGroup(
-        name="us_tester_group",
-        availability_zones=["us-east-1c"],
-        default_cooldown=60,
-        desired_capacity=2,
-        health_check_period=100,
-        health_check_type="EC2",
-        max_size=2,
-        min_size=2,
-        launch_config=config,
-        load_balancers=["us_test_lb"],
-        placement_group="us_test_placement",
-        vpc_zone_identifier=us_subnet_id,
-        termination_policies=["OldestInstance", "NewestInstance"],
-    )
-    us_conn.create_auto_scaling_group(group)
-
-    ap_conn = boto.ec2.autoscale.connect_to_region("ap-northeast-1")
-    config = boto.ec2.autoscale.LaunchConfiguration(
-        name="ap_tester", image_id=EXAMPLE_AMI_ID, instance_type="m1.small"
-    )
-    ap_conn.create_launch_configuration(config)
-
-    group = boto.ec2.autoscale.AutoScalingGroup(
-        name="ap_tester_group",
-        availability_zones=["ap-northeast-1a"],
-        default_cooldown=60,
-        desired_capacity=2,
-        health_check_period=100,
-        health_check_type="EC2",
-        max_size=2,
-        min_size=2,
-        launch_config=config,
-        load_balancers=["ap_test_lb"],
-        placement_group="ap_test_placement",
-        vpc_zone_identifier=ap_subnet_id,
-        termination_policies=["OldestInstance", "NewestInstance"],
-    )
-    ap_conn.create_auto_scaling_group(group)
-
-    len(us_conn.get_all_groups()).should.equal(1)
-    len(ap_conn.get_all_groups()).should.equal(1)
-
-    us_group = us_conn.get_all_groups()[0]
-    us_group.name.should.equal("us_tester_group")
-    list(us_group.availability_zones).should.equal(["us-east-1c"])
-    us_group.desired_capacity.should.equal(2)
-    us_group.max_size.should.equal(2)
-    us_group.min_size.should.equal(2)
-    us_group.vpc_zone_identifier.should.equal(us_subnet_id)
-    us_group.launch_config_name.should.equal("us_tester")
-    us_group.default_cooldown.should.equal(60)
-    us_group.health_check_period.should.equal(100)
-    us_group.health_check_type.should.equal("EC2")
-    list(us_group.load_balancers).should.equal(["us_test_lb"])
-    us_group.placement_group.should.equal("us_test_placement")
-    list(us_group.termination_policies).should.equal(
-        ["OldestInstance", "NewestInstance"]
-    )
-
-    ap_group = ap_conn.get_all_groups()[0]
-    ap_group.name.should.equal("ap_tester_group")
-    list(ap_group.availability_zones).should.equal(["ap-northeast-1a"])
-    ap_group.desired_capacity.should.equal(2)
-    ap_group.max_size.should.equal(2)
-    ap_group.min_size.should.equal(2)
-    ap_group.vpc_zone_identifier.should.equal(ap_subnet_id)
-    ap_group.launch_config_name.should.equal("ap_tester")
-    ap_group.default_cooldown.should.equal(60)
-    ap_group.health_check_period.should.equal(100)
-    ap_group.health_check_type.should.equal("EC2")
-    list(ap_group.load_balancers).should.equal(["ap_test_lb"])
-    ap_group.placement_group.should.equal("ap_test_placement")
-    list(ap_group.termination_policies).should.equal(
-        ["OldestInstance", "NewestInstance"]
-    )
-
-
->>>>>>> 14a69c75
 @mock_autoscaling
 @mock_elb
 @mock_ec2
