--- conflicted
+++ resolved
@@ -1,10 +1,7 @@
 import boto3
 import pytest
 import sure  # noqa # pylint: disable=unused-import
-<<<<<<< HEAD
-=======
 
->>>>>>> 4e5180a9
 from botocore.exceptions import ClientError
 from moto import mock_autoscaling, mock_ec2, mock_elb
 
@@ -13,15 +10,6 @@
 from .test_instances import retrieve_all_instances
 
 
-<<<<<<< HEAD
-=======
-def add_servers_to_region(ami_id, count, region):
-    conn = boto.ec2.connect_to_region(region)
-    for _ in range(count):
-        conn.run_instances(ami_id)
-
-
->>>>>>> 4e5180a9
 def add_servers_to_region_boto3(ami_id, count, region):
     ec2 = boto3.resource("ec2", region_name=region)
     return ec2.create_instances(ImageId=ami_id, MinCount=count, MaxCount=count)
