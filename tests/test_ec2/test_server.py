<<<<<<< HEAD
from __future__ import unicode_literals
import re
import sure  # noqa

import moto.server as server

'''
Test the different server responses
'''


def test_ec2_server_get():
    backend = server.create_backend_app("ec2")
    test_client = backend.test_client()

    res = test_client.get(
        '/?Action=RunInstances&ImageId=ami-60a54009',
        headers={"Host": "ec2.us-east-1.amazonaws.com"}
    )

    groups = re.search("<instanceId>(.*)</instanceId>",
                       res.data.decode('utf-8'))
    instance_id = groups.groups()[0]

    res = test_client.get('/?Action=DescribeInstances')
    res.data.decode('utf-8').should.contain(instance_id)
=======
from __future__ import unicode_literals
import re
import sure  # noqa

import moto.server as server

"""
Test the different server responses
"""


def test_ec2_server_get():
    backend = server.create_backend_app("ec2")
    test_client = backend.test_client()

    res = test_client.get(
        "/?Action=RunInstances&ImageId=ami-60a54009",
        headers={"Host": "ec2.us-east-1.amazonaws.com"},
    )

    groups = re.search("<instanceId>(.*)</instanceId>", res.data.decode("utf-8"))
    instance_id = groups.groups()[0]

    res = test_client.get("/?Action=DescribeInstances")
    res.data.decode("utf-8").should.contain(instance_id)
>>>>>>> b8a1f852
<|MERGE_RESOLUTION|>--- conflicted
+++ resolved
@@ -1,31 +1,3 @@
-<<<<<<< HEAD
-from __future__ import unicode_literals
-import re
-import sure  # noqa
-
-import moto.server as server
-
-'''
-Test the different server responses
-'''
-
-
-def test_ec2_server_get():
-    backend = server.create_backend_app("ec2")
-    test_client = backend.test_client()
-
-    res = test_client.get(
-        '/?Action=RunInstances&ImageId=ami-60a54009',
-        headers={"Host": "ec2.us-east-1.amazonaws.com"}
-    )
-
-    groups = re.search("<instanceId>(.*)</instanceId>",
-                       res.data.decode('utf-8'))
-    instance_id = groups.groups()[0]
-
-    res = test_client.get('/?Action=DescribeInstances')
-    res.data.decode('utf-8').should.contain(instance_id)
-=======
 from __future__ import unicode_literals
 import re
 import sure  # noqa
@@ -50,5 +22,4 @@
     instance_id = groups.groups()[0]
 
     res = test_client.get("/?Action=DescribeInstances")
-    res.data.decode("utf-8").should.contain(instance_id)
->>>>>>> b8a1f852
+    res.data.decode("utf-8").should.contain(instance_id)