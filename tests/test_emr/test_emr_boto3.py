--- conflicted
+++ resolved
@@ -190,7 +190,6 @@
 
 
 @mock_aws
-<<<<<<< HEAD
 def test_describe_cluster_master_public_dns():
     region_name = "us-east-1" if settings.TEST_SERVER_MODE else "ap-south-1"
 
@@ -206,7 +205,9 @@
     assert master_public_dns_name.startswith("ec2-")
     assert region_name in master_public_dns_name
     assert master_public_dns_name.endswith(".amazonaws.com")
-=======
+
+
+@mock_aws
 def test_describe_cluster_ebs_volume_fields():
     client = boto3.client("emr", region_name="ap-south-1")
 
@@ -232,7 +233,6 @@
     assert response["Cluster"]["EbsRootVolumeSize"] == 10
     assert response["Cluster"]["EbsRootVolumeIops"] == 3000
     assert response["Cluster"]["EbsRootVolumeThroughput"] == 125
->>>>>>> 49eda26e
 
 
 @mock_aws
