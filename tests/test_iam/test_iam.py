import json

import boto3
import csv
import sure  # noqa # pylint: disable=unused-import
from botocore.exceptions import ClientError

from moto import mock_config, mock_iam, settings
from moto.core import ACCOUNT_ID
from moto.iam.models import aws_managed_policies
from moto.backends import get_backend
import pytest

from datetime import datetime
from uuid import uuid4
from urllib import parse


MOCK_CERT = """-----BEGIN CERTIFICATE-----
MIIBpzCCARACCQCY5yOdxCTrGjANBgkqhkiG9w0BAQsFADAXMRUwEwYDVQQKDAxt
b3RvIHRlc3RpbmcwIBcNMTgxMTA1MTkwNTIwWhgPMjI5MjA4MTkxOTA1MjBaMBcx
FTATBgNVBAoMDG1vdG8gdGVzdGluZzCBnzANBgkqhkiG9w0BAQEFAAOBjQAwgYkC
gYEA1Jn3g2h7LD3FLqdpcYNbFXCS4V4eDpuTCje9vKFcC3pi/01147X3zdfPy8Mt
ZhKxcREOwm4NXykh23P9KW7fBovpNwnbYsbPqj8Hf1ZaClrgku1arTVhEnKjx8zO
vaR/bVLCss4uE0E0VM1tJn/QGQsfthFsjuHtwx8uIWz35tUCAwEAATANBgkqhkiG
9w0BAQsFAAOBgQBWdOQ7bDc2nWkUhFjZoNIZrqjyNdjlMUndpwREVD7FQ/DuxJMj
FyDHrtlrS80dPUQWNYHw++oACDpWO01LGLPPrGmuO/7cOdojPEd852q5gd+7W9xt
8vUH+pBa6IBLbvBp+szli51V3TLSWcoyy4ceJNQU2vCkTLoFdS0RLd/7tQ==
-----END CERTIFICATE-----"""

MOCK_POLICY = """
{
  "Version": "2012-10-17",
  "Statement":
    {
      "Effect": "Allow",
      "Action": "s3:ListBucket",
      "Resource": "arn:aws:s3:::example_bucket"
    }
}
"""

MOCK_POLICY_2 = """
{
  "Version": "2012-10-17",
  "Id": "2",
  "Statement":
    {
      "Effect": "Allow",
      "Action": "s3:ListBucket",
      "Resource": "arn:aws:s3:::example_bucket"
    }
}
"""

MOCK_POLICY_3 = """
{
  "Version": "2012-10-17",
  "Id": "3",
  "Statement":
    {
      "Effect": "Allow",
      "Action": "s3:ListBucket",
      "Resource": "arn:aws:s3:::example_bucket"
    }
}
"""


@mock_iam
def test_get_role__should_throw__when_role_does_not_exist_boto3():
    conn = boto3.client("iam", region_name="us-east-1")
    with pytest.raises(ClientError) as ex:
        conn.get_role(RoleName="unexisting_role")
    err = ex.value.response["Error"]
    err["Code"].should.equal("NoSuchEntity")
    err["Message"].should.contain("not found")


@mock_iam
def test_get_instance_profile__should_throw__when_instance_profile_does_not_exist_boto3():
    conn = boto3.client("iam", region_name="us-east-1")
    with pytest.raises(ClientError) as ex:
        conn.get_instance_profile(InstanceProfileName="unexisting_instance_profile")
    err = ex.value.response["Error"]
    err["Code"].should.equal("NoSuchEntity")
    err["Message"].should.contain("not found")


@mock_iam
def test_create_role_and_instance_profile_boto3():
    conn = boto3.client("iam", region_name="us-east-1")
    conn.create_instance_profile(InstanceProfileName="my-profile", Path="my-path")
    conn.create_role(
        RoleName="my-role", AssumeRolePolicyDocument="some policy", Path="/my-path/"
    )

    conn.add_role_to_instance_profile(
        InstanceProfileName="my-profile", RoleName="my-role"
    )

    role = conn.get_role(RoleName="my-role")["Role"]
    role["Path"].should.equal("/my-path/")
    role["AssumeRolePolicyDocument"].should.equal("some policy")

    profile = conn.get_instance_profile(InstanceProfileName="my-profile")[
        "InstanceProfile"
    ]
    profile["Path"].should.equal("my-path")

    profile["Roles"].should.have.length_of(1)
    role_from_profile = profile["Roles"][0]
    role_from_profile["RoleId"].should.equal(role["RoleId"])
    role_from_profile["RoleName"].should.equal("my-role")

    conn.list_roles()["Roles"][0]["RoleName"].should.equal("my-role")

    # Test with an empty path:
    profile = conn.create_instance_profile(InstanceProfileName="my-other-profile")
    profile["InstanceProfile"]["Path"].should.equal("/")


@mock_iam
def test_create_instance_profile_should_throw_when_name_is_not_unique():
    conn = boto3.client("iam", region_name="us-east-1")
    conn.create_instance_profile(InstanceProfileName="unique-instance-profile")
    with pytest.raises(ClientError):
        conn.create_instance_profile(InstanceProfileName="unique-instance-profile")


@mock_iam
def test_remove_role_from_instance_profile_boto3():
    conn = boto3.client("iam", region_name="us-east-1")
    conn.create_instance_profile(InstanceProfileName="my-profile", Path="my-path")
    conn.create_role(
        RoleName="my-role", AssumeRolePolicyDocument="some policy", Path="/my-path/"
    )
    conn.add_role_to_instance_profile(
        InstanceProfileName="my-profile", RoleName="my-role"
    )

    profile = conn.get_instance_profile(InstanceProfileName="my-profile")[
        "InstanceProfile"
    ]
    profile["Roles"].should.have.length_of(1)

    conn.remove_role_from_instance_profile(
        InstanceProfileName="my-profile", RoleName="my-role"
    )

    profile = conn.get_instance_profile(InstanceProfileName="my-profile")[
        "InstanceProfile"
    ]
    profile["Roles"].should.have.length_of(0)


@mock_iam()
def test_delete_instance_profile():
    conn = boto3.client("iam", region_name="us-east-1")
    conn.create_role(
        RoleName="my-role", AssumeRolePolicyDocument="some policy", Path="/my-path/",
    )
    conn.create_instance_profile(InstanceProfileName="my-profile")
    conn.add_role_to_instance_profile(
        InstanceProfileName="my-profile", RoleName="my-role"
    )
    with pytest.raises(conn.exceptions.DeleteConflictException):
        conn.delete_instance_profile(InstanceProfileName="my-profile")
    conn.remove_role_from_instance_profile(
        InstanceProfileName="my-profile", RoleName="my-role"
    )
    conn.delete_instance_profile(InstanceProfileName="my-profile")
    with pytest.raises(conn.exceptions.NoSuchEntityException):
        conn.get_instance_profile(InstanceProfileName="my-profile")


@mock_iam()
def test_get_login_profile():
    conn = boto3.client("iam", region_name="us-east-1")
    conn.create_user(UserName="my-user")
    conn.create_login_profile(UserName="my-user", Password="my-pass")

    response = conn.get_login_profile(UserName="my-user")
    response["LoginProfile"]["UserName"].should.equal("my-user")


@mock_iam()
def test_update_login_profile():
    conn = boto3.client("iam", region_name="us-east-1")
    conn.create_user(UserName="my-user")
    conn.create_login_profile(UserName="my-user", Password="my-pass")
    response = conn.get_login_profile(UserName="my-user")
    response["LoginProfile"].get("PasswordResetRequired").should.equal(None)

    conn.update_login_profile(
        UserName="my-user", Password="new-pass", PasswordResetRequired=True
    )
    response = conn.get_login_profile(UserName="my-user")
    response["LoginProfile"].get("PasswordResetRequired").should.equal(True)


@mock_iam()
def test_delete_role():
    conn = boto3.client("iam", region_name="us-east-1")

    with pytest.raises(conn.exceptions.NoSuchEntityException):
        conn.delete_role(RoleName="my-role")

    # Test deletion failure with a managed policy
    conn.create_role(
        RoleName="my-role", AssumeRolePolicyDocument="some policy", Path="/my-path/",
    )
    response = conn.create_policy(
        PolicyName="my-managed-policy", PolicyDocument=MOCK_POLICY
    )
    conn.attach_role_policy(PolicyArn=response["Policy"]["Arn"], RoleName="my-role")
    with pytest.raises(conn.exceptions.DeleteConflictException):
        conn.delete_role(RoleName="my-role")
    conn.detach_role_policy(PolicyArn=response["Policy"]["Arn"], RoleName="my-role")
    conn.delete_policy(PolicyArn=response["Policy"]["Arn"])
    conn.delete_role(RoleName="my-role")
    with pytest.raises(conn.exceptions.NoSuchEntityException):
        conn.get_role(RoleName="my-role")

    # Test deletion failure with an inline policy
    conn.create_role(
        RoleName="my-role", AssumeRolePolicyDocument="some policy", Path="/my-path/",
    )
    conn.put_role_policy(
        RoleName="my-role", PolicyName="my-role-policy", PolicyDocument=MOCK_POLICY,
    )
    with pytest.raises(conn.exceptions.DeleteConflictException):
        conn.delete_role(RoleName="my-role")
    conn.delete_role_policy(RoleName="my-role", PolicyName="my-role-policy")
    conn.delete_role(RoleName="my-role")
    with pytest.raises(conn.exceptions.NoSuchEntityException):
        conn.get_role(RoleName="my-role")

    # Test deletion failure with attachment to an instance profile
    conn.create_role(
        RoleName="my-role", AssumeRolePolicyDocument="some policy", Path="/my-path/",
    )
    conn.create_instance_profile(InstanceProfileName="my-profile")
    conn.add_role_to_instance_profile(
        InstanceProfileName="my-profile", RoleName="my-role"
    )
    with pytest.raises(conn.exceptions.DeleteConflictException):
        conn.delete_role(RoleName="my-role")
    conn.remove_role_from_instance_profile(
        InstanceProfileName="my-profile", RoleName="my-role"
    )
    conn.delete_role(RoleName="my-role")
    with pytest.raises(conn.exceptions.NoSuchEntityException):
        conn.get_role(RoleName="my-role")

    # Test deletion with no conflicts
    conn.create_role(
        RoleName="my-role", AssumeRolePolicyDocument="some policy", Path="/my-path/",
    )
    conn.delete_role(RoleName="my-role")
    with pytest.raises(conn.exceptions.NoSuchEntityException):
        conn.get_role(RoleName="my-role")


@mock_iam
def test_list_instance_profiles_boto3():
    conn = boto3.client("iam", region_name="us-east-1")
    conn.create_instance_profile(InstanceProfileName="my-profile", Path="my-path")
    conn.create_role(
        RoleName="my-role", AssumeRolePolicyDocument="some policy", Path="/my-path/"
    )

    conn.add_role_to_instance_profile(
        InstanceProfileName="my-profile", RoleName="my-role"
    )

    profiles = conn.list_instance_profiles()["InstanceProfiles"]

    len(profiles).should.equal(1)
    profiles[0]["InstanceProfileName"].should.equal("my-profile")
    profiles[0]["Roles"][0]["RoleName"].should.equal("my-role")


@mock_iam
def test_list_instance_profiles_for_role_boto3():
    conn = boto3.client("iam", region_name="us-east-1")

    conn.create_role(
        RoleName="my-role", AssumeRolePolicyDocument="some policy", Path="my-path",
    )
    conn.create_role(
        RoleName="my-role2", AssumeRolePolicyDocument="some policy2", Path="my-path2",
    )

    profile_name_list = ["my-profile", "my-profile2"]
    profile_path_list = ["my-path", "my-path2"]
    for profile_count in range(0, 2):
        conn.create_instance_profile(
            InstanceProfileName=profile_name_list[profile_count],
            Path=profile_path_list[profile_count],
        )

    for profile_count in range(0, 2):
        conn.add_role_to_instance_profile(
            InstanceProfileName=profile_name_list[profile_count], RoleName="my-role"
        )

    profile_dump = conn.list_instance_profiles_for_role(RoleName="my-role")
    profile_list = profile_dump["InstanceProfiles"]
    for profile_count in range(0, len(profile_list)):
        profile_name_list.remove(profile_list[profile_count]["InstanceProfileName"])
        profile_path_list.remove(profile_list[profile_count]["Path"])
        profile_list[profile_count]["Roles"][0]["RoleName"].should.equal("my-role")

    profile_name_list.should.have.length_of(0)
    profile_path_list.should.have.length_of(0)

    profile_dump2 = conn.list_instance_profiles_for_role(RoleName="my-role2")
    profile_list = profile_dump2["InstanceProfiles"]
    profile_list.should.have.length_of(0)


@mock_iam
def test_list_role_policies_boto3():
    conn = boto3.client("iam", region_name="us-east-1")

    conn.create_role(
        RoleName="my-role", AssumeRolePolicyDocument="some policy", Path="my-path",
    )
    conn.put_role_policy(
        RoleName="my-role", PolicyName="test policy", PolicyDocument=MOCK_POLICY
    )
    role = conn.list_role_policies(RoleName="my-role")
    role["PolicyNames"].should.equal(["test policy"])

    conn.put_role_policy(
        RoleName="my-role", PolicyName="test policy 2", PolicyDocument=MOCK_POLICY
    )
    role = conn.list_role_policies(RoleName="my-role")
    role["PolicyNames"].should.have.length_of(2)

    conn.delete_role_policy(RoleName="my-role", PolicyName="test policy")
    role = conn.list_role_policies(RoleName="my-role")
    role["PolicyNames"].should.equal(["test policy 2"])

    with pytest.raises(ClientError) as ex:
        conn.delete_role_policy(RoleName="my-role", PolicyName="test policy")
    err = ex.value.response["Error"]
    err["Code"].should.equal("NoSuchEntity")
    err["Message"].should.equal(
        "The role policy with name test policy cannot be found."
    )


@mock_iam
def test_put_role_policy_boto3():
    conn = boto3.client("iam", region_name="us-east-1")
    conn.create_role(
        RoleName="my-role", AssumeRolePolicyDocument="some policy", Path="my-path",
    )
    conn.put_role_policy(
        RoleName="my-role", PolicyName="test policy", PolicyDocument=MOCK_POLICY
    )
    policy = conn.get_role_policy(RoleName="my-role", PolicyName="test policy")
    policy["PolicyName"].should.equal("test policy")
    policy["PolicyDocument"].should.equal(json.loads(MOCK_POLICY))


@mock_iam
def test_get_role_policy():
    conn = boto3.client("iam", region_name="us-east-1")
    conn.create_role(
        RoleName="my-role", AssumeRolePolicyDocument="some policy", Path="my-path",
    )
    with pytest.raises(conn.exceptions.NoSuchEntityException):
        conn.get_role_policy(RoleName="my-role", PolicyName="does-not-exist")


@mock_iam
def test_update_assume_role_policy_boto3():
    conn = boto3.client("iam", region_name="us-east-1")
    conn.create_role(
        RoleName="my-role", AssumeRolePolicyDocument="some policy", Path="my-path",
    )
    conn.update_assume_role_policy(RoleName="my-role", PolicyDocument="new policy")
    role = conn.get_role(RoleName="my-role")["Role"]
    role["AssumeRolePolicyDocument"].should.equal("new policy")


@mock_iam
def test_create_policy():
    conn = boto3.client("iam", region_name="us-east-1")
    response = conn.create_policy(
        PolicyName="TestCreatePolicy", PolicyDocument=MOCK_POLICY
    )
    response["Policy"]["Arn"].should.equal(
        "arn:aws:iam::{}:policy/TestCreatePolicy".format(ACCOUNT_ID)
    )


@mock_iam
def test_create_policy_already_exists():
    conn = boto3.client("iam", region_name="us-east-1")
    conn.create_policy(PolicyName="TestCreatePolicy", PolicyDocument=MOCK_POLICY)
    with pytest.raises(conn.exceptions.EntityAlreadyExistsException) as ex:
        conn.create_policy(PolicyName="TestCreatePolicy", PolicyDocument=MOCK_POLICY)
    ex.value.response["Error"]["Code"].should.equal("EntityAlreadyExists")
    ex.value.response["ResponseMetadata"]["HTTPStatusCode"].should.equal(409)
    ex.value.response["Error"]["Message"].should.contain("TestCreatePolicy")


@mock_iam
def test_delete_policy():
    conn = boto3.client("iam", region_name="us-east-1")
    response = conn.create_policy(
        PolicyName="TestCreatePolicy", PolicyDocument=MOCK_POLICY
    )
    [
        pol["PolicyName"] for pol in conn.list_policies(Scope="Local")["Policies"]
    ].should.equal(["TestCreatePolicy"])
    conn.delete_policy(PolicyArn=response["Policy"]["Arn"])
    assert conn.list_policies(Scope="Local")["Policies"].should.be.empty


@mock_iam
def test_create_policy_versions():
    conn = boto3.client("iam", region_name="us-east-1")
    with pytest.raises(ClientError):
        conn.create_policy_version(
            PolicyArn="arn:aws:iam::{}:policy/TestCreatePolicyVersion".format(
                ACCOUNT_ID
            ),
            PolicyDocument='{"some":"policy"}',
        )
    conn.create_policy(PolicyName="TestCreatePolicyVersion", PolicyDocument=MOCK_POLICY)
    version = conn.create_policy_version(
        PolicyArn="arn:aws:iam::{}:policy/TestCreatePolicyVersion".format(ACCOUNT_ID),
        PolicyDocument=MOCK_POLICY,
        SetAsDefault=True,
    )
    version.get("PolicyVersion").get("Document").should.equal(json.loads(MOCK_POLICY))
    version.get("PolicyVersion").get("VersionId").should.equal("v2")
    version.get("PolicyVersion").get("IsDefaultVersion").should.be.ok
    conn.delete_policy_version(
        PolicyArn="arn:aws:iam::{}:policy/TestCreatePolicyVersion".format(ACCOUNT_ID),
        VersionId="v1",
    )
    version = conn.create_policy_version(
        PolicyArn="arn:aws:iam::{}:policy/TestCreatePolicyVersion".format(ACCOUNT_ID),
        PolicyDocument=MOCK_POLICY,
    )
    version.get("PolicyVersion").get("VersionId").should.equal("v3")
    version.get("PolicyVersion").get("IsDefaultVersion").shouldnt.be.ok


@mock_iam
def test_create_many_policy_versions():
    conn = boto3.client("iam", region_name="us-east-1")
    conn.create_policy(
        PolicyName="TestCreateManyPolicyVersions", PolicyDocument=MOCK_POLICY
    )
    for _ in range(0, 4):
        conn.create_policy_version(
            PolicyArn="arn:aws:iam::{}:policy/TestCreateManyPolicyVersions".format(
                ACCOUNT_ID
            ),
            PolicyDocument=MOCK_POLICY,
        )
    with pytest.raises(ClientError):
        conn.create_policy_version(
            PolicyArn="arn:aws:iam::{}:policy/TestCreateManyPolicyVersions".format(
                ACCOUNT_ID
            ),
            PolicyDocument=MOCK_POLICY,
        )


@mock_iam
def test_set_default_policy_version():
    conn = boto3.client("iam", region_name="us-east-1")
    conn.create_policy(
        PolicyName="TestSetDefaultPolicyVersion", PolicyDocument=MOCK_POLICY
    )
    conn.create_policy_version(
        PolicyArn="arn:aws:iam::{}:policy/TestSetDefaultPolicyVersion".format(
            ACCOUNT_ID
        ),
        PolicyDocument=MOCK_POLICY_2,
        SetAsDefault=True,
    )
    conn.create_policy_version(
        PolicyArn="arn:aws:iam::{}:policy/TestSetDefaultPolicyVersion".format(
            ACCOUNT_ID
        ),
        PolicyDocument=MOCK_POLICY_3,
        SetAsDefault=True,
    )
    versions = conn.list_policy_versions(
        PolicyArn="arn:aws:iam::{}:policy/TestSetDefaultPolicyVersion".format(
            ACCOUNT_ID
        )
    )
    versions.get("Versions")[0].get("Document").should.equal(json.loads(MOCK_POLICY))
    versions.get("Versions")[0].get("IsDefaultVersion").shouldnt.be.ok
    versions.get("Versions")[1].get("Document").should.equal(json.loads(MOCK_POLICY_2))
    versions.get("Versions")[1].get("IsDefaultVersion").shouldnt.be.ok
    versions.get("Versions")[2].get("Document").should.equal(json.loads(MOCK_POLICY_3))
    versions.get("Versions")[2].get("IsDefaultVersion").should.be.ok

    conn.set_default_policy_version(
        PolicyArn="arn:aws:iam::{}:policy/TestSetDefaultPolicyVersion".format(
            ACCOUNT_ID
        ),
        VersionId="v1",
    )
    versions = conn.list_policy_versions(
        PolicyArn="arn:aws:iam::{}:policy/TestSetDefaultPolicyVersion".format(
            ACCOUNT_ID
        )
    )
    versions.get("Versions")[0].get("Document").should.equal(json.loads(MOCK_POLICY))
    versions.get("Versions")[0].get("IsDefaultVersion").should.be.ok
    versions.get("Versions")[1].get("Document").should.equal(json.loads(MOCK_POLICY_2))
    versions.get("Versions")[1].get("IsDefaultVersion").shouldnt.be.ok
    versions.get("Versions")[2].get("Document").should.equal(json.loads(MOCK_POLICY_3))
    versions.get("Versions")[2].get("IsDefaultVersion").shouldnt.be.ok

    # Set default version for non-existing policy
    conn.set_default_policy_version.when.called_with(
        PolicyArn="arn:aws:iam::{}:policy/TestNonExistingPolicy".format(ACCOUNT_ID),
        VersionId="v1",
    ).should.throw(
        ClientError,
        "Policy arn:aws:iam::{}:policy/TestNonExistingPolicy not found".format(
            ACCOUNT_ID
        ),
    )

    # Set default version for incorrect version
    conn.set_default_policy_version.when.called_with(
        PolicyArn="arn:aws:iam::{}:policy/TestSetDefaultPolicyVersion".format(
            ACCOUNT_ID
        ),
        VersionId="wrong_version_id",
    ).should.throw(
        ClientError,
        r"Value 'wrong_version_id' at 'versionId' failed to satisfy constraint: Member must satisfy regular expression pattern: v[1-9][0-9]*(\.[A-Za-z0-9-]*)?",
    )

    # Set default version for non-existing version
    conn.set_default_policy_version.when.called_with(
        PolicyArn="arn:aws:iam::{}:policy/TestSetDefaultPolicyVersion".format(
            ACCOUNT_ID
        ),
        VersionId="v4",
    ).should.throw(
        ClientError,
        "Policy arn:aws:iam::{}:policy/TestSetDefaultPolicyVersion version v4 does not exist or is not attachable.".format(
            ACCOUNT_ID
        ),
    )


@mock_iam
def test_get_policy():
    conn = boto3.client("iam", region_name="us-east-1")
    conn.create_policy(PolicyName="TestGetPolicy", PolicyDocument=MOCK_POLICY)
    policy = conn.get_policy(
        PolicyArn="arn:aws:iam::{}:policy/TestGetPolicy".format(ACCOUNT_ID)
    )
    policy["Policy"]["Arn"].should.equal(
        "arn:aws:iam::{}:policy/TestGetPolicy".format(ACCOUNT_ID)
    )


@mock_iam
def test_get_aws_managed_policy():
    conn = boto3.client("iam", region_name="us-east-1")
    managed_policy_arn = "arn:aws:iam::aws:policy/IAMUserChangePassword"
    managed_policy_create_date = datetime.strptime(
        "2016-11-15T00:25:16+00:00", "%Y-%m-%dT%H:%M:%S+00:00"
    )
    policy = conn.get_policy(PolicyArn=managed_policy_arn)
    policy["Policy"]["Arn"].should.equal(managed_policy_arn)
    policy["Policy"]["CreateDate"].replace(tzinfo=None).should.equal(
        managed_policy_create_date
    )


@mock_iam
def test_get_policy_version():
    conn = boto3.client("iam", region_name="us-east-1")
    conn.create_policy(PolicyName="TestGetPolicyVersion", PolicyDocument=MOCK_POLICY)
    version = conn.create_policy_version(
        PolicyArn="arn:aws:iam::{}:policy/TestGetPolicyVersion".format(ACCOUNT_ID),
        PolicyDocument=MOCK_POLICY,
    )
    with pytest.raises(ClientError):
        conn.get_policy_version(
            PolicyArn="arn:aws:iam::{}:policy/TestGetPolicyVersion".format(ACCOUNT_ID),
            VersionId="v2-does-not-exist",
        )
    retrieved = conn.get_policy_version(
        PolicyArn="arn:aws:iam::{}:policy/TestGetPolicyVersion".format(ACCOUNT_ID),
        VersionId=version.get("PolicyVersion").get("VersionId"),
    )
    retrieved.get("PolicyVersion").get("Document").should.equal(json.loads(MOCK_POLICY))
    retrieved.get("PolicyVersion").get("IsDefaultVersion").shouldnt.be.ok


@mock_iam
def test_get_aws_managed_policy_version():
    conn = boto3.client("iam", region_name="us-east-1")
    managed_policy_arn = (
        "arn:aws:iam::aws:policy/service-role/AWSLambdaBasicExecutionRole"
    )
    managed_policy_version_create_date = datetime.strptime(
        "2015-04-09T15:03:43+00:00", "%Y-%m-%dT%H:%M:%S+00:00"
    )
    with pytest.raises(ClientError):
        conn.get_policy_version(
            PolicyArn=managed_policy_arn, VersionId="v2-does-not-exist"
        )
    retrieved = conn.get_policy_version(PolicyArn=managed_policy_arn, VersionId="v1")
    retrieved["PolicyVersion"]["CreateDate"].replace(tzinfo=None).should.equal(
        managed_policy_version_create_date
    )
    retrieved["PolicyVersion"]["Document"].should.be.an(dict)


@mock_iam
def test_get_aws_managed_policy_v6_version():
    conn = boto3.client("iam", region_name="us-east-1")
    managed_policy_arn = "arn:aws:iam::aws:policy/job-function/SystemAdministrator"
    with pytest.raises(ClientError):
        conn.get_policy_version(
            PolicyArn=managed_policy_arn, VersionId="v2-does-not-exist"
        )
    retrieved = conn.get_policy_version(PolicyArn=managed_policy_arn, VersionId="v6")
    retrieved["PolicyVersion"]["CreateDate"].replace(tzinfo=None).should.be.an(datetime)
    retrieved["PolicyVersion"]["Document"].should.be.an(dict)


@mock_iam
def test_list_policy_versions():
    conn = boto3.client("iam", region_name="us-east-1")
    with pytest.raises(ClientError):
        versions = conn.list_policy_versions(
            PolicyArn="arn:aws:iam::{}:policy/TestListPolicyVersions".format(ACCOUNT_ID)
        )
    conn.create_policy(PolicyName="TestListPolicyVersions", PolicyDocument=MOCK_POLICY)
    versions = conn.list_policy_versions(
        PolicyArn="arn:aws:iam::{}:policy/TestListPolicyVersions".format(ACCOUNT_ID)
    )
    versions.get("Versions")[0].get("VersionId").should.equal("v1")
    versions.get("Versions")[0].get("IsDefaultVersion").should.be.ok

    conn.create_policy_version(
        PolicyArn="arn:aws:iam::{}:policy/TestListPolicyVersions".format(ACCOUNT_ID),
        PolicyDocument=MOCK_POLICY_2,
    )
    conn.create_policy_version(
        PolicyArn="arn:aws:iam::{}:policy/TestListPolicyVersions".format(ACCOUNT_ID),
        PolicyDocument=MOCK_POLICY_3,
    )
    versions = conn.list_policy_versions(
        PolicyArn="arn:aws:iam::{}:policy/TestListPolicyVersions".format(ACCOUNT_ID)
    )
    versions.get("Versions")[1].get("Document").should.equal(json.loads(MOCK_POLICY_2))
    versions.get("Versions")[1].get("IsDefaultVersion").shouldnt.be.ok
    versions.get("Versions")[2].get("Document").should.equal(json.loads(MOCK_POLICY_3))
    versions.get("Versions")[2].get("IsDefaultVersion").shouldnt.be.ok


@mock_iam
def test_delete_policy_version():
    conn = boto3.client("iam", region_name="us-east-1")
    conn.create_policy(PolicyName="TestDeletePolicyVersion", PolicyDocument=MOCK_POLICY)
    conn.create_policy_version(
        PolicyArn="arn:aws:iam::{}:policy/TestDeletePolicyVersion".format(ACCOUNT_ID),
        PolicyDocument=MOCK_POLICY,
    )
    with pytest.raises(ClientError):
        conn.delete_policy_version(
            PolicyArn="arn:aws:iam::{}:policy/TestDeletePolicyVersion".format(
                ACCOUNT_ID
            ),
            VersionId="v2-nope-this-does-not-exist",
        )
    conn.delete_policy_version(
        PolicyArn="arn:aws:iam::{}:policy/TestDeletePolicyVersion".format(ACCOUNT_ID),
        VersionId="v2",
    )
    versions = conn.list_policy_versions(
        PolicyArn="arn:aws:iam::{}:policy/TestDeletePolicyVersion".format(ACCOUNT_ID)
    )
    len(versions.get("Versions")).should.equal(1)


@mock_iam
def test_delete_default_policy_version():
    conn = boto3.client("iam", region_name="us-east-1")
    conn.create_policy(PolicyName="TestDeletePolicyVersion", PolicyDocument=MOCK_POLICY)
    conn.create_policy_version(
        PolicyArn="arn:aws:iam::{}:policy/TestDeletePolicyVersion".format(ACCOUNT_ID),
        PolicyDocument=MOCK_POLICY_2,
    )
    with pytest.raises(ClientError):
        conn.delete_policy_version(
            PolicyArn="arn:aws:iam::{}:policy/TestDeletePolicyVersion".format(
                ACCOUNT_ID
            ),
            VersionId="v1",
        )


<<<<<<< HEAD
=======
@mock_iam()
def test_create_policy_with_tags():
    conn = boto3.client("iam", region_name="us-east-1")
    conn.create_policy(
        PolicyName="TestCreatePolicyWithTags1",
        PolicyDocument=MOCK_POLICY,
        Tags=[
            {"Key": "somekey", "Value": "somevalue"},
            {"Key": "someotherkey", "Value": "someothervalue"},
        ],
        Description="testing",
    )

    # Get policy:
    policy = conn.get_policy(
        PolicyArn="arn:aws:iam::{}:policy/{}".format(
            ACCOUNT_ID, "TestCreatePolicyWithTags1"
        )
    )["Policy"]
    assert len(policy["Tags"]) == 2
    assert policy["Tags"][0]["Key"] == "somekey"
    assert policy["Tags"][0]["Value"] == "somevalue"
    assert policy["Tags"][1]["Key"] == "someotherkey"
    assert policy["Tags"][1]["Value"] == "someothervalue"
    assert policy["Description"] == "testing"


@mock_iam()
def test_create_policy_with_empty_tag_value():
    conn = boto3.client("iam", region_name="us-east-1")

    # Empty is good:
    conn.create_policy(
        PolicyName="TestCreatePolicyWithTags2",
        PolicyDocument=MOCK_POLICY,
        Tags=[{"Key": "somekey", "Value": ""}],
    )
    tags = conn.list_policy_tags(
        PolicyArn="arn:aws:iam::{}:policy/{}".format(
            ACCOUNT_ID, "TestCreatePolicyWithTags2"
        )
    )
    assert len(tags["Tags"]) == 1
    assert tags["Tags"][0]["Key"] == "somekey"
    assert tags["Tags"][0]["Value"] == ""


@mock_iam()
def test_create_policy_with_too_many_tags():
    conn = boto3.client("iam", region_name="us-east-1")

    # With more than 50 tags:
    with pytest.raises(ClientError) as ce:
        too_many_tags = list(
            map(lambda x: {"Key": str(x), "Value": str(x)}, range(0, 51))
        )
        conn.create_policy(
            PolicyName="TestCreatePolicyWithTags3",
            PolicyDocument=MOCK_POLICY,
            Tags=too_many_tags,
        )
    assert (
        "failed to satisfy constraint: Member must have length less than or equal to 50."
        in ce.value.response["Error"]["Message"]
    )


@mock_iam()
def test_create_policy_with_duplicate_tag():
    conn = boto3.client("iam", region_name="us-east-1")

    # With a duplicate tag:
    with pytest.raises(ClientError) as ce:
        conn.create_policy(
            PolicyName="TestCreatePolicyWithTags3",
            PolicyDocument=MOCK_POLICY,
            Tags=[{"Key": "0", "Value": ""}, {"Key": "0", "Value": ""}],
        )
    assert (
        "Duplicate tag keys found. Please note that Tag keys are case insensitive."
        in ce.value.response["Error"]["Message"]
    )


@mock_iam()
def test_create_policy_with_duplicate_tag_different_casing():
    conn = boto3.client("iam", region_name="us-east-1")

    # Duplicate tag with different casing:
    with pytest.raises(ClientError) as ce:
        conn.create_policy(
            PolicyName="TestCreatePolicyWithTags3",
            PolicyDocument=MOCK_POLICY,
            Tags=[{"Key": "a", "Value": ""}, {"Key": "A", "Value": ""}],
        )
    assert (
        "Duplicate tag keys found. Please note that Tag keys are case insensitive."
        in ce.value.response["Error"]["Message"]
    )


@mock_iam()
def test_create_policy_with_tag_containing_large_key():
    conn = boto3.client("iam", region_name="us-east-1")

    # With a really big key:
    with pytest.raises(ClientError) as ce:
        conn.create_policy(
            PolicyName="TestCreatePolicyWithTags3",
            PolicyDocument=MOCK_POLICY,
            Tags=[{"Key": "0" * 129, "Value": ""}],
        )
    assert (
        "Member must have length less than or equal to 128."
        in ce.value.response["Error"]["Message"]
    )


@mock_iam()
def test_create_policy_with_tag_containing_large_value():
    conn = boto3.client("iam", region_name="us-east-1")

    # With a really big value:
    with pytest.raises(ClientError) as ce:
        conn.create_policy(
            PolicyName="TestCreatePolicyWithTags3",
            PolicyDocument=MOCK_POLICY,
            Tags=[{"Key": "0", "Value": "0" * 257}],
        )
    assert (
        "Member must have length less than or equal to 256."
        in ce.value.response["Error"]["Message"]
    )


@mock_iam()
def test_create_policy_with_tag_containing_invalid_character():
    conn = boto3.client("iam", region_name="us-east-1")

    # With an invalid character:
    with pytest.raises(ClientError) as ce:
        conn.create_policy(
            PolicyName="TestCreatePolicyWithTags3",
            PolicyDocument=MOCK_POLICY,
            Tags=[{"Key": "NOWAY!", "Value": ""}],
        )
    assert (
        "Member must satisfy regular expression pattern: [\\p{L}\\p{Z}\\p{N}_.:/=+\\-@]+"
        in ce.value.response["Error"]["Message"]
    )


@mock_iam()
def test_create_policy_with_no_tags():
    """Tests both the tag_policy and get_policy_tags capability"""
    conn = boto3.client("iam", region_name="us-east-1")
    conn.create_policy(PolicyName="TestTagPolicy", PolicyDocument=MOCK_POLICY)

    # Get without tags:
    policy = conn.get_policy(
        PolicyArn="arn:aws:iam::{}:policy/{}".format(ACCOUNT_ID, "TestTagPolicy")
    )["Policy"]
    assert not policy.get("Tags")


@mock_iam()
def test_get_policy_with_tags():
    conn = boto3.client("iam", region_name="us-east-1")
    conn.create_policy(PolicyName="TestTagPolicy", PolicyDocument=MOCK_POLICY)
    conn.tag_policy(
        PolicyArn="arn:aws:iam::{}:policy/{}".format(ACCOUNT_ID, "TestTagPolicy"),
        Tags=[
            {"Key": "somekey", "Value": "somevalue"},
            {"Key": "someotherkey", "Value": "someothervalue"},
        ],
    )

    # Get policy:
    policy = conn.get_policy(
        PolicyArn="arn:aws:iam::{}:policy/{}".format(ACCOUNT_ID, "TestTagPolicy")
    )["Policy"]
    assert len(policy["Tags"]) == 2
    assert policy["Tags"][0]["Key"] == "somekey"
    assert policy["Tags"][0]["Value"] == "somevalue"
    assert policy["Tags"][1]["Key"] == "someotherkey"
    assert policy["Tags"][1]["Value"] == "someothervalue"


@mock_iam()
def test_list_policy_tags():
    conn = boto3.client("iam", region_name="us-east-1")
    conn.create_policy(PolicyName="TestTagPolicy", PolicyDocument=MOCK_POLICY)
    conn.tag_policy(
        PolicyArn="arn:aws:iam::{}:policy/{}".format(ACCOUNT_ID, "TestTagPolicy"),
        Tags=[
            {"Key": "somekey", "Value": "somevalue"},
            {"Key": "someotherkey", "Value": "someothervalue"},
        ],
    )

    # List_policy_tags:
    tags = conn.list_policy_tags(
        PolicyArn="arn:aws:iam::{}:policy/{}".format(ACCOUNT_ID, "TestTagPolicy")
    )
    assert len(tags["Tags"]) == 2
    assert tags["Tags"][0]["Key"] == "somekey"
    assert tags["Tags"][0]["Value"] == "somevalue"
    assert tags["Tags"][1]["Key"] == "someotherkey"
    assert tags["Tags"][1]["Value"] == "someothervalue"
    assert not tags["IsTruncated"]
    assert not tags.get("Marker")


@mock_iam()
def test_list_policy_tags_pagination():
    conn = boto3.client("iam", region_name="us-east-1")
    conn.create_policy(PolicyName="TestTagPolicy", PolicyDocument=MOCK_POLICY)
    conn.tag_policy(
        PolicyArn="arn:aws:iam::{}:policy/{}".format(ACCOUNT_ID, "TestTagPolicy"),
        Tags=[
            {"Key": "somekey", "Value": "somevalue"},
            {"Key": "someotherkey", "Value": "someothervalue"},
        ],
    )

    # Test pagination:
    tags = conn.list_policy_tags(
        PolicyArn="arn:aws:iam::{}:policy/{}".format(ACCOUNT_ID, "TestTagPolicy"),
        MaxItems=1,
    )
    assert len(tags["Tags"]) == 1
    assert tags["IsTruncated"]
    assert tags["Tags"][0]["Key"] == "somekey"
    assert tags["Tags"][0]["Value"] == "somevalue"
    assert tags["Marker"] == "1"

    tags = conn.list_policy_tags(
        PolicyArn="arn:aws:iam::{}:policy/{}".format(ACCOUNT_ID, "TestTagPolicy"),
        Marker=tags["Marker"],
    )
    assert len(tags["Tags"]) == 1
    assert tags["Tags"][0]["Key"] == "someotherkey"
    assert tags["Tags"][0]["Value"] == "someothervalue"
    assert not tags["IsTruncated"]
    assert not tags.get("Marker")


@mock_iam()
def test_updating_existing_tag():
    conn = boto3.client("iam", region_name="us-east-1")
    conn.create_policy(PolicyName="TestTagPolicy", PolicyDocument=MOCK_POLICY)
    conn.tag_policy(
        PolicyArn="arn:aws:iam::{}:policy/{}".format(ACCOUNT_ID, "TestTagPolicy"),
        Tags=[
            {"Key": "somekey", "Value": "somevalue"},
            {"Key": "someotherkey", "Value": "someothervalue"},
        ],
    )

    # Test updating an existing tag:
    conn.tag_policy(
        PolicyArn="arn:aws:iam::{}:policy/{}".format(ACCOUNT_ID, "TestTagPolicy"),
        Tags=[{"Key": "somekey", "Value": "somenewvalue"}],
    )
    tags = conn.list_policy_tags(
        PolicyArn="arn:aws:iam::{}:policy/{}".format(ACCOUNT_ID, "TestTagPolicy")
    )
    assert len(tags["Tags"]) == 2
    assert tags["Tags"][0]["Key"] == "somekey"
    assert tags["Tags"][0]["Value"] == "somenewvalue"


@mock_iam()
def test_updating_existing_tag_with_empty_value():
    conn = boto3.client("iam", region_name="us-east-1")
    conn.create_policy(PolicyName="TestTagPolicy", PolicyDocument=MOCK_POLICY)
    conn.tag_policy(
        PolicyArn="arn:aws:iam::{}:policy/{}".format(ACCOUNT_ID, "TestTagPolicy"),
        Tags=[
            {"Key": "somekey", "Value": "somevalue"},
            {"Key": "someotherkey", "Value": "someothervalue"},
        ],
    )

    # Empty is good:
    conn.tag_policy(
        PolicyArn="arn:aws:iam::{}:policy/{}".format(ACCOUNT_ID, "TestTagPolicy"),
        Tags=[{"Key": "somekey", "Value": ""}],
    )
    tags = conn.list_policy_tags(
        PolicyArn="arn:aws:iam::{}:policy/{}".format(ACCOUNT_ID, "TestTagPolicy")
    )
    assert len(tags["Tags"]) == 2
    assert tags["Tags"][0]["Key"] == "somekey"
    assert tags["Tags"][0]["Value"] == ""


@mock_iam()
def test_updating_existing_tagged_policy_with_too_many_tags():
    conn = boto3.client("iam", region_name="us-east-1")
    conn.create_policy(PolicyName="TestTagPolicy", PolicyDocument=MOCK_POLICY)
    conn.tag_policy(
        PolicyArn="arn:aws:iam::{}:policy/{}".format(ACCOUNT_ID, "TestTagPolicy"),
        Tags=[
            {"Key": "somekey", "Value": "somevalue"},
            {"Key": "someotherkey", "Value": "someothervalue"},
        ],
    )

    # With more than 50 tags:
    with pytest.raises(ClientError) as ce:
        too_many_tags = list(
            map(lambda x: {"Key": str(x), "Value": str(x)}, range(0, 51))
        )
        conn.tag_policy(
            PolicyArn="arn:aws:iam::{}:policy/{}".format(ACCOUNT_ID, "TestTagPolicy"),
            Tags=too_many_tags,
        )
    assert (
        "failed to satisfy constraint: Member must have length less than or equal to 50."
        in ce.value.response["Error"]["Message"]
    )


@mock_iam()
def test_updating_existing_tagged_policy_with_duplicate_tag():
    conn = boto3.client("iam", region_name="us-east-1")
    conn.create_policy(PolicyName="TestTagPolicy", PolicyDocument=MOCK_POLICY)
    conn.tag_policy(
        PolicyArn="arn:aws:iam::{}:policy/{}".format(ACCOUNT_ID, "TestTagPolicy"),
        Tags=[
            {"Key": "somekey", "Value": "somevalue"},
            {"Key": "someotherkey", "Value": "someothervalue"},
        ],
    )

    # With a duplicate tag:
    with pytest.raises(ClientError) as ce:
        conn.tag_policy(
            PolicyArn="arn:aws:iam::{}:policy/{}".format(ACCOUNT_ID, "TestTagPolicy"),
            Tags=[{"Key": "0", "Value": ""}, {"Key": "0", "Value": ""}],
        )
    assert (
        "Duplicate tag keys found. Please note that Tag keys are case insensitive."
        in ce.value.response["Error"]["Message"]
    )


@mock_iam()
def test_updating_existing_tagged_policy_with_duplicate_tag_different_casing():
    conn = boto3.client("iam", region_name="us-east-1")
    conn.create_policy(PolicyName="TestTagPolicy", PolicyDocument=MOCK_POLICY)
    conn.tag_policy(
        PolicyArn="arn:aws:iam::{}:policy/{}".format(ACCOUNT_ID, "TestTagPolicy"),
        Tags=[
            {"Key": "somekey", "Value": "somevalue"},
            {"Key": "someotherkey", "Value": "someothervalue"},
        ],
    )

    # Duplicate tag with different casing:
    with pytest.raises(ClientError) as ce:
        conn.tag_policy(
            PolicyArn="arn:aws:iam::{}:policy/{}".format(ACCOUNT_ID, "TestTagPolicy"),
            Tags=[{"Key": "a", "Value": ""}, {"Key": "A", "Value": ""}],
        )
    assert (
        "Duplicate tag keys found. Please note that Tag keys are case insensitive."
        in ce.value.response["Error"]["Message"]
    )


@mock_iam()
def test_updating_existing_tagged_policy_with_large_key():
    conn = boto3.client("iam", region_name="us-east-1")
    conn.create_policy(PolicyName="TestTagPolicy", PolicyDocument=MOCK_POLICY)
    conn.tag_policy(
        PolicyArn="arn:aws:iam::{}:policy/{}".format(ACCOUNT_ID, "TestTagPolicy"),
        Tags=[
            {"Key": "somekey", "Value": "somevalue"},
            {"Key": "someotherkey", "Value": "someothervalue"},
        ],
    )

    # With a really big key:
    with pytest.raises(ClientError) as ce:
        conn.tag_policy(
            PolicyArn="arn:aws:iam::{}:policy/{}".format(ACCOUNT_ID, "TestTagPolicy"),
            Tags=[{"Key": "0" * 129, "Value": ""}],
        )
    assert (
        "Member must have length less than or equal to 128."
        in ce.value.response["Error"]["Message"]
    )


@mock_iam()
def test_updating_existing_tagged_policy_with_large_value():
    conn = boto3.client("iam", region_name="us-east-1")
    conn.create_policy(PolicyName="TestTagPolicy", PolicyDocument=MOCK_POLICY)
    conn.tag_policy(
        PolicyArn="arn:aws:iam::{}:policy/{}".format(ACCOUNT_ID, "TestTagPolicy"),
        Tags=[
            {"Key": "somekey", "Value": "somevalue"},
            {"Key": "someotherkey", "Value": "someothervalue"},
        ],
    )

    # With a really big value:
    with pytest.raises(ClientError) as ce:
        conn.tag_policy(
            PolicyArn="arn:aws:iam::{}:policy/{}".format(ACCOUNT_ID, "TestTagPolicy"),
            Tags=[{"Key": "0", "Value": "0" * 257}],
        )
    assert (
        "Member must have length less than or equal to 256."
        in ce.value.response["Error"]["Message"]
    )


@mock_iam()
def test_updating_existing_tagged_policy_with_invalid_character():
    conn = boto3.client("iam", region_name="us-east-1")
    conn.create_policy(PolicyName="TestTagPolicy", PolicyDocument=MOCK_POLICY)
    conn.tag_policy(
        PolicyArn="arn:aws:iam::{}:policy/{}".format(ACCOUNT_ID, "TestTagPolicy"),
        Tags=[
            {"Key": "somekey", "Value": "somevalue"},
            {"Key": "someotherkey", "Value": "someothervalue"},
        ],
    )

    # With an invalid character:
    with pytest.raises(ClientError) as ce:
        conn.tag_policy(
            PolicyArn="arn:aws:iam::{}:policy/{}".format(ACCOUNT_ID, "TestTagPolicy"),
            Tags=[{"Key": "NOWAY!", "Value": ""}],
        )
    assert (
        "Member must satisfy regular expression pattern: [\\p{L}\\p{Z}\\p{N}_.:/=+\\-@]+"
        in ce.value.response["Error"]["Message"]
    )


@mock_iam()
def test_tag_non_existant_policy():
    conn = boto3.client("iam", region_name="us-east-1")

    # With a policy that doesn't exist:
    with pytest.raises(ClientError):
        conn.tag_policy(
            PolicyArn="arn:aws:iam::{}:policy/{}".format(ACCOUNT_ID, "NotAPolicy"),
            Tags=[{"Key": "some", "Value": "value"}],
        )


@mock_iam
def test_untag_policy():
    conn = boto3.client("iam", region_name="us-east-1")
    conn.create_policy(PolicyName="TestUnTagPolicy", PolicyDocument=MOCK_POLICY)

    # With proper tag values:
    conn.tag_policy(
        PolicyArn="arn:aws:iam::{}:policy/{}".format(ACCOUNT_ID, "TestUnTagPolicy"),
        Tags=[
            {"Key": "somekey", "Value": "somevalue"},
            {"Key": "someotherkey", "Value": "someothervalue"},
        ],
    )

    # Remove them:
    conn.untag_policy(
        PolicyArn="arn:aws:iam::{}:policy/{}".format(ACCOUNT_ID, "TestUnTagPolicy"),
        TagKeys=["somekey"],
    )
    tags = conn.list_policy_tags(
        PolicyArn="arn:aws:iam::{}:policy/{}".format(ACCOUNT_ID, "TestUnTagPolicy")
    )
    assert len(tags["Tags"]) == 1
    assert tags["Tags"][0]["Key"] == "someotherkey"
    assert tags["Tags"][0]["Value"] == "someothervalue"

    # And again:
    conn.untag_policy(
        PolicyArn="arn:aws:iam::{}:policy/{}".format(ACCOUNT_ID, "TestUnTagPolicy"),
        TagKeys=["someotherkey"],
    )
    tags = conn.list_policy_tags(
        PolicyArn="arn:aws:iam::{}:policy/{}".format(ACCOUNT_ID, "TestUnTagPolicy")
    )
    assert not tags["Tags"]

    # Test removing tags with invalid values:
    # With more than 50 tags:
    with pytest.raises(ClientError) as ce:
        conn.untag_policy(
            PolicyArn="arn:aws:iam::{}:policy/{}".format(ACCOUNT_ID, "TestUnTagPolicy"),
            TagKeys=[str(x) for x in range(0, 51)],
        )
    assert (
        "failed to satisfy constraint: Member must have length less than or equal to 50."
        in ce.value.response["Error"]["Message"]
    )
    assert "tagKeys" in ce.value.response["Error"]["Message"]

    # With a really big key:
    with pytest.raises(ClientError) as ce:
        conn.untag_policy(
            PolicyArn="arn:aws:iam::{}:policy/{}".format(ACCOUNT_ID, "TestUnTagPolicy"),
            TagKeys=["0" * 129],
        )
    assert (
        "Member must have length less than or equal to 128."
        in ce.value.response["Error"]["Message"]
    )
    assert "tagKeys" in ce.value.response["Error"]["Message"]

    # With an invalid character:
    with pytest.raises(ClientError) as ce:
        conn.untag_policy(
            PolicyArn="arn:aws:iam::{}:policy/{}".format(ACCOUNT_ID, "TestUnTagPolicy"),
            TagKeys=["NOWAY!"],
        )
    assert (
        "Member must satisfy regular expression pattern: [\\p{L}\\p{Z}\\p{N}_.:/=+\\-@]+"
        in ce.value.response["Error"]["Message"]
    )
    assert "tagKeys" in ce.value.response["Error"]["Message"]

    # With a policy that doesn't exist:
    with pytest.raises(ClientError):
        conn.untag_policy(
            PolicyArn="arn:aws:iam::{}:policy/{}".format(ACCOUNT_ID, "NotAPolicy"),
            TagKeys=["somevalue"],
        )


# Has boto3 equivalent
@mock_iam_deprecated()
def test_create_user():
    conn = boto.connect_iam()
    conn.create_user("my-user")
    with pytest.raises(BotoServerError):
        conn.create_user("my-user")


>>>>>>> 701465df
@mock_iam
def test_create_user_boto():
    conn = boto3.client("iam", region_name="us-east-1")
    u = conn.create_user(UserName="my-user")["User"]
    u["Path"].should.equal("/")
    u["UserName"].should.equal("my-user")
    u.should.have.key("UserId")
    u["Arn"].should.equal("arn:aws:iam::{}:user/my-user".format(ACCOUNT_ID))
    u["CreateDate"].should.be.a(datetime)

    with pytest.raises(ClientError) as ex:
        conn.create_user(UserName="my-user")
    err = ex.value.response["Error"]
    err["Code"].should.equal("EntityAlreadyExists")
    err["Message"].should.equal("User my-user already exists")


@mock_iam
def test_get_user_boto3():
    conn = boto3.client("iam", region_name="us-east-1")
    with pytest.raises(ClientError) as ex:
        conn.get_user(UserName="my-user")
    err = ex.value.response["Error"]
    err["Code"].should.equal("NoSuchEntity")
    err["Message"].should.equal("The user with name my-user cannot be found.")

    conn.create_user(UserName="my-user")

    u = conn.get_user(UserName="my-user")["User"]
    u["Path"].should.equal("/")
    u["UserName"].should.equal("my-user")
    u.should.have.key("UserId")
    u["Arn"].should.equal("arn:aws:iam::{}:user/my-user".format(ACCOUNT_ID))
    u["CreateDate"].should.be.a(datetime)


@mock_iam()
def test_update_user():
    conn = boto3.client("iam", region_name="us-east-1")
    with pytest.raises(conn.exceptions.NoSuchEntityException):
        conn.update_user(UserName="my-user")
    conn.create_user(UserName="my-user")
    conn.update_user(UserName="my-user", NewPath="/new-path/", NewUserName="new-user")
    response = conn.get_user(UserName="new-user")
    response["User"].get("Path").should.equal("/new-path/")
    with pytest.raises(conn.exceptions.NoSuchEntityException):
        conn.get_user(UserName="my-user")


@mock_iam
def test_get_current_user_boto3():
    """If no user is specific, IAM returns the current user"""
    conn = boto3.client("iam", region_name="us-east-1")
    user = conn.get_user()["User"]
    user["UserName"].should.equal("default_user")


@mock_iam()
def test_list_users():
    path_prefix = "/"
    max_items = 10
    conn = boto3.client("iam", region_name="us-east-1")
    conn.create_user(UserName="my-user")
    response = conn.list_users(PathPrefix=path_prefix, MaxItems=max_items)
    user = response["Users"][0]
    user["UserName"].should.equal("my-user")
    user["Path"].should.equal("/")
    user["Arn"].should.equal("arn:aws:iam::{}:user/my-user".format(ACCOUNT_ID))
    response["IsTruncated"].should.equal(False)

    conn.create_user(UserName="my-user-1", Path="myUser")
    response = conn.list_users(PathPrefix="my")
    user = response["Users"][0]
    user["UserName"].should.equal("my-user-1")
    user["Path"].should.equal("myUser")


@mock_iam()
def test_user_policies():
    policy_name = "UserManagedPolicy"
    user_name = "my-user"
    conn = boto3.client("iam", region_name="us-east-1")
    conn.create_user(UserName=user_name)
    conn.put_user_policy(
        UserName=user_name, PolicyName=policy_name, PolicyDocument=MOCK_POLICY
    )

    policy_doc = conn.get_user_policy(UserName=user_name, PolicyName=policy_name)
    policy_doc["PolicyDocument"].should.equal(json.loads(MOCK_POLICY))

    policies = conn.list_user_policies(UserName=user_name)
    len(policies["PolicyNames"]).should.equal(1)
    policies["PolicyNames"][0].should.equal(policy_name)

    conn.delete_user_policy(UserName=user_name, PolicyName=policy_name)

    policies = conn.list_user_policies(UserName=user_name)
    len(policies["PolicyNames"]).should.equal(0)


@mock_iam
def test_create_login_profile_with_unknown_user():
    conn = boto3.client("iam", region_name="us-east-1")
    with pytest.raises(ClientError) as ex:
        conn.create_login_profile(UserName="my-user", Password="my-pass")
    err = ex.value.response["Error"]
    err["Code"].should.equal("NoSuchEntity")
    err["Message"].should.equal("The user with name my-user cannot be found.")


@mock_iam
def test_create_login_profile_boto3():
    conn = boto3.client("iam", region_name="us-east-1")
    conn.create_user(UserName="my-user")
    conn.create_login_profile(UserName="my-user", Password="my-pass")

    with pytest.raises(ClientError) as ex:
        conn.create_login_profile(UserName="my-user", Password="my-pass")
    err = ex.value.response["Error"]
    err["Code"].should.equal("User my-user already has password")
    err["Message"].should.equal(None)


@mock_iam
def test_delete_login_profile_with_unknown_user():
    conn = boto3.client("iam", region_name="us-east-1")
    with pytest.raises(ClientError) as ex:
        conn.delete_login_profile(UserName="my-user")
    err = ex.value.response["Error"]
    err["Code"].should.equal("NoSuchEntity")
    err["Message"].should.equal("The user with name my-user cannot be found.")


@mock_iam
def test_delete_nonexistent_login_profile():
    conn = boto3.client("iam", region_name="us-east-1")
    conn.create_user(UserName="my-user")
    with pytest.raises(ClientError) as ex:
        conn.delete_login_profile(UserName="my-user")
    err = ex.value.response["Error"]
    err["Code"].should.equal("NoSuchEntity")
    err["Message"].should.equal("Login profile for my-user not found")


@mock_iam
def test_delete_login_profile_boto3():
    conn = boto3.client("iam", region_name="us-east-1")
    conn.create_user(UserName="my-user")
    conn.create_login_profile(UserName="my-user", Password="my-pass")
    conn.delete_login_profile(UserName="my-user")

    conn.get_login_profile.when.called_with(UserName="my-user").should.throw(
        ClientError
    )


@mock_iam
def test_create_access_key():
    conn = boto3.client("iam", region_name="us-east-1")
    with pytest.raises(ClientError):
        conn.create_access_key(UserName="my-user")
    conn.create_user(UserName="my-user")
    access_key = conn.create_access_key(UserName="my-user")["AccessKey"]
    (
        datetime.utcnow() - access_key["CreateDate"].replace(tzinfo=None)
    ).seconds.should.be.within(0, 10)
    access_key["AccessKeyId"].should.have.length_of(20)
    access_key["SecretAccessKey"].should.have.length_of(40)
    assert access_key["AccessKeyId"].startswith("AKIA")
    conn = boto3.client(
        "iam",
        region_name="us-east-1",
        aws_access_key_id=access_key["AccessKeyId"],
        aws_secret_access_key=access_key["SecretAccessKey"],
    )
    access_key = conn.create_access_key()["AccessKey"]
    (
        datetime.utcnow() - access_key["CreateDate"].replace(tzinfo=None)
    ).seconds.should.be.within(0, 10)
    access_key["AccessKeyId"].should.have.length_of(20)
    access_key["SecretAccessKey"].should.have.length_of(40)
    assert access_key["AccessKeyId"].startswith("AKIA")


@mock_iam
def test_list_access_keys():
    conn = boto3.client("iam", region_name="us-east-1")
    conn.create_user(UserName="my-user")
    response = conn.list_access_keys(UserName="my-user")
    assert response["AccessKeyMetadata"] == []
    access_key = conn.create_access_key(UserName="my-user")["AccessKey"]
    response = conn.list_access_keys(UserName="my-user")
    assert sorted(response["AccessKeyMetadata"][0].keys()) == sorted(
        ["Status", "CreateDate", "UserName", "AccessKeyId"]
    )
    conn = boto3.client(
        "iam",
        region_name="us-east-1",
        aws_access_key_id=access_key["AccessKeyId"],
        aws_secret_access_key=access_key["SecretAccessKey"],
    )
    response = conn.list_access_keys()
    assert sorted(response["AccessKeyMetadata"][0].keys()) == sorted(
        ["Status", "CreateDate", "UserName", "AccessKeyId"]
    )


@mock_iam
def test_delete_access_key():
    conn = boto3.client("iam", region_name="us-east-1")
    conn.create_user(UserName="my-user")
    key = conn.create_access_key(UserName="my-user")["AccessKey"]
    conn.delete_access_key(AccessKeyId=key["AccessKeyId"], UserName="my-user")
    key = conn.create_access_key(UserName="my-user")["AccessKey"]
    conn.delete_access_key(AccessKeyId=key["AccessKeyId"])


@mock_iam()
def test_mfa_devices():
    # Test enable device
    conn = boto3.client("iam", region_name="us-east-1")
    conn.create_user(UserName="my-user")
    conn.enable_mfa_device(
        UserName="my-user",
        SerialNumber="123456789",
        AuthenticationCode1="234567",
        AuthenticationCode2="987654",
    )

    # Test list mfa devices
    response = conn.list_mfa_devices(UserName="my-user")
    device = response["MFADevices"][0]
    device["SerialNumber"].should.equal("123456789")

    # Test deactivate mfa device
    conn.deactivate_mfa_device(UserName="my-user", SerialNumber="123456789")
    response = conn.list_mfa_devices(UserName="my-user")
    len(response["MFADevices"]).should.equal(0)


@mock_iam
def test_create_virtual_mfa_device():
    client = boto3.client("iam", region_name="us-east-1")
    response = client.create_virtual_mfa_device(VirtualMFADeviceName="test-device")
    device = response["VirtualMFADevice"]

    device["SerialNumber"].should.equal(
        "arn:aws:iam::{}:mfa/test-device".format(ACCOUNT_ID)
    )
    device["Base32StringSeed"].decode("ascii").should.match("[A-Z234567]")
    device["QRCodePNG"].should_not.be.empty

    response = client.create_virtual_mfa_device(
        Path="/", VirtualMFADeviceName="test-device-2"
    )
    device = response["VirtualMFADevice"]

    device["SerialNumber"].should.equal(
        "arn:aws:iam::{}:mfa/test-device-2".format(ACCOUNT_ID)
    )
    device["Base32StringSeed"].decode("ascii").should.match("[A-Z234567]")
    device["QRCodePNG"].should_not.be.empty

    response = client.create_virtual_mfa_device(
        Path="/test/", VirtualMFADeviceName="test-device"
    )
    device = response["VirtualMFADevice"]

    device["SerialNumber"].should.equal(
        "arn:aws:iam::{}:mfa/test/test-device".format(ACCOUNT_ID)
    )
    device["Base32StringSeed"].decode("ascii").should.match("[A-Z234567]")
    device["QRCodePNG"].should_not.be.empty


@mock_iam
def test_create_virtual_mfa_device_errors():
    client = boto3.client("iam", region_name="us-east-1")
    client.create_virtual_mfa_device(VirtualMFADeviceName="test-device")

    client.create_virtual_mfa_device.when.called_with(
        VirtualMFADeviceName="test-device"
    ).should.throw(
        ClientError, "MFADevice entity at the same path and name already exists.",
    )

    client.create_virtual_mfa_device.when.called_with(
        Path="test", VirtualMFADeviceName="test-device"
    ).should.throw(
        ClientError,
        "The specified value for path is invalid. "
        "It must begin and end with / and contain only alphanumeric characters and/or / characters.",
    )

    client.create_virtual_mfa_device.when.called_with(
        Path="/test//test/", VirtualMFADeviceName="test-device"
    ).should.throw(
        ClientError,
        "The specified value for path is invalid. "
        "It must begin and end with / and contain only alphanumeric characters and/or / characters.",
    )

    too_long_path = "/{}/".format("b" * 511)
    client.create_virtual_mfa_device.when.called_with(
        Path=too_long_path, VirtualMFADeviceName="test-device"
    ).should.throw(
        ClientError,
        "1 validation error detected: "
        'Value "{}" at "path" failed to satisfy constraint: '
        "Member must have length less than or equal to 512",
    )


@mock_iam
def test_delete_virtual_mfa_device():
    client = boto3.client("iam", region_name="us-east-1")
    response = client.create_virtual_mfa_device(VirtualMFADeviceName="test-device")
    serial_number = response["VirtualMFADevice"]["SerialNumber"]

    client.delete_virtual_mfa_device(SerialNumber=serial_number)

    response = client.list_virtual_mfa_devices()

    response["VirtualMFADevices"].should.have.length_of(0)
    response["IsTruncated"].should_not.be.ok


@mock_iam
def test_delete_virtual_mfa_device_errors():
    client = boto3.client("iam", region_name="us-east-1")

    serial_number = "arn:aws:iam::{}:mfa/not-existing".format(ACCOUNT_ID)
    client.delete_virtual_mfa_device.when.called_with(
        SerialNumber=serial_number
    ).should.throw(
        ClientError,
        "VirtualMFADevice with serial number {0} doesn't exist.".format(serial_number),
    )


@mock_iam
def test_list_virtual_mfa_devices():
    client = boto3.client("iam", region_name="us-east-1")
    response = client.create_virtual_mfa_device(VirtualMFADeviceName="test-device")
    serial_number_1 = response["VirtualMFADevice"]["SerialNumber"]

    response = client.create_virtual_mfa_device(
        Path="/test/", VirtualMFADeviceName="test-device"
    )
    serial_number_2 = response["VirtualMFADevice"]["SerialNumber"]

    response = client.list_virtual_mfa_devices()

    response["VirtualMFADevices"].should.equal(
        [{"SerialNumber": serial_number_1}, {"SerialNumber": serial_number_2}]
    )
    response["IsTruncated"].should_not.be.ok

    response = client.list_virtual_mfa_devices(AssignmentStatus="Assigned")

    response["VirtualMFADevices"].should.have.length_of(0)
    response["IsTruncated"].should_not.be.ok

    response = client.list_virtual_mfa_devices(AssignmentStatus="Unassigned")

    response["VirtualMFADevices"].should.equal(
        [{"SerialNumber": serial_number_1}, {"SerialNumber": serial_number_2}]
    )
    response["IsTruncated"].should_not.be.ok

    response = client.list_virtual_mfa_devices(AssignmentStatus="Any", MaxItems=1)

    response["VirtualMFADevices"].should.equal([{"SerialNumber": serial_number_1}])
    response["IsTruncated"].should.be.ok
    response["Marker"].should.equal("1")

    response = client.list_virtual_mfa_devices(
        AssignmentStatus="Any", Marker=response["Marker"]
    )

    response["VirtualMFADevices"].should.equal([{"SerialNumber": serial_number_2}])
    response["IsTruncated"].should_not.be.ok


@mock_iam
def test_list_virtual_mfa_devices_errors():
    client = boto3.client("iam", region_name="us-east-1")
    client.create_virtual_mfa_device(VirtualMFADeviceName="test-device")

    client.list_virtual_mfa_devices.when.called_with(Marker="100").should.throw(
        ClientError, "Invalid Marker."
    )


@mock_iam
def test_enable_virtual_mfa_device():
    client = boto3.client("iam", region_name="us-east-1")
    response = client.create_virtual_mfa_device(VirtualMFADeviceName="test-device")
    serial_number = response["VirtualMFADevice"]["SerialNumber"]
    tags = [{"Key": "key", "Value": "value"}]

    client.create_user(UserName="test-user", Tags=tags)
    client.enable_mfa_device(
        UserName="test-user",
        SerialNumber=serial_number,
        AuthenticationCode1="234567",
        AuthenticationCode2="987654",
    )

    response = client.list_virtual_mfa_devices(AssignmentStatus="Unassigned")

    response["VirtualMFADevices"].should.have.length_of(0)
    response["IsTruncated"].should_not.be.ok

    response = client.list_virtual_mfa_devices(AssignmentStatus="Assigned")

    device = response["VirtualMFADevices"][0]
    device["SerialNumber"].should.equal(serial_number)
    device["User"]["Path"].should.equal("/")
    device["User"]["UserName"].should.equal("test-user")
    device["User"]["UserId"].should_not.be.empty
    device["User"]["Arn"].should.equal(
        "arn:aws:iam::{}:user/test-user".format(ACCOUNT_ID)
    )
    device["User"]["CreateDate"].should.be.a(datetime)
    device["User"]["Tags"].should.equal(tags)
    device["EnableDate"].should.be.a(datetime)
    response["IsTruncated"].should_not.be.ok

    client.deactivate_mfa_device(UserName="test-user", SerialNumber=serial_number)

    response = client.list_virtual_mfa_devices(AssignmentStatus="Assigned")

    response["VirtualMFADevices"].should.have.length_of(0)
    response["IsTruncated"].should_not.be.ok

    response = client.list_virtual_mfa_devices(AssignmentStatus="Unassigned")

    response["VirtualMFADevices"].should.equal([{"SerialNumber": serial_number}])
    response["IsTruncated"].should_not.be.ok


@mock_iam()
def test_delete_user():
    conn = boto3.client("iam", region_name="us-east-1")
    with pytest.raises(conn.exceptions.NoSuchEntityException):
        conn.delete_user(UserName="my-user")

    # Test deletion failure with a managed policy
    conn.create_user(UserName="my-user")
    response = conn.create_policy(
        PolicyName="my-managed-policy", PolicyDocument=MOCK_POLICY
    )
    conn.attach_user_policy(PolicyArn=response["Policy"]["Arn"], UserName="my-user")
    with pytest.raises(conn.exceptions.DeleteConflictException):
        conn.delete_user(UserName="my-user")
    conn.detach_user_policy(PolicyArn=response["Policy"]["Arn"], UserName="my-user")
    conn.delete_policy(PolicyArn=response["Policy"]["Arn"])
    conn.delete_user(UserName="my-user")
    with pytest.raises(conn.exceptions.NoSuchEntityException):
        conn.get_user(UserName="my-user")

    # Test deletion failure with an inline policy
    conn.create_user(UserName="my-user")
    conn.put_user_policy(
        UserName="my-user", PolicyName="my-user-policy", PolicyDocument=MOCK_POLICY,
    )
    with pytest.raises(conn.exceptions.DeleteConflictException):
        conn.delete_user(UserName="my-user")
    conn.delete_user_policy(UserName="my-user", PolicyName="my-user-policy")
    conn.delete_user(UserName="my-user")
    with pytest.raises(conn.exceptions.NoSuchEntityException):
        conn.get_user(UserName="my-user")

    # Test deletion with no conflicts
    conn.create_user(UserName="my-user")
    conn.delete_user(UserName="my-user")
    with pytest.raises(conn.exceptions.NoSuchEntityException):
        conn.get_user(UserName="my-user")


@mock_iam
def test_boto3_generate_credential_report():
    conn = boto3.client("iam", region_name="us-east-1")
    result = conn.generate_credential_report()
    result["State"].should.equal("STARTED")
    result = conn.generate_credential_report()
    result["State"].should.equal("COMPLETE")


@mock_iam
def test_boto3_get_credential_report():
    conn = boto3.client("iam", region_name="us-east-1")
    conn.create_user(UserName="my-user")
    with pytest.raises(ClientError):
        conn.get_credential_report()
    result = conn.generate_credential_report()
    while result["State"] != "COMPLETE":
        result = conn.generate_credential_report()
    result = conn.get_credential_report()
    report = result["Content"].decode("utf-8")
    report.should.match(r".*my-user.*")


@mock_iam
def test_boto3_get_credential_report_content():
    conn = boto3.client("iam", region_name="us-east-1")
    username = "my-user"
    conn.create_user(UserName=username)
    key1 = conn.create_access_key(UserName=username)["AccessKey"]
    conn.update_access_key(
        UserName=username, AccessKeyId=key1["AccessKeyId"], Status="Inactive"
    )
    key1 = conn.create_access_key(UserName=username)["AccessKey"]
    timestamp = datetime.utcnow()
    if not settings.TEST_SERVER_MODE:
        iam_backend = get_backend("iam")["global"]
        iam_backend.users[username].access_keys[1].last_used = timestamp
    with pytest.raises(ClientError):
        conn.get_credential_report()
    result = conn.generate_credential_report()
    while result["State"] != "COMPLETE":
        result = conn.generate_credential_report()
    result = conn.get_credential_report()
    report = result["Content"].decode("utf-8")
    header = report.split("\n")[0]
    header.should.equal(
        "user,arn,user_creation_time,password_enabled,password_last_used,password_last_changed,password_next_rotation,mfa_active,access_key_1_active,access_key_1_last_rotated,access_key_1_last_used_date,access_key_1_last_used_region,access_key_1_last_used_service,access_key_2_active,access_key_2_last_rotated,access_key_2_last_used_date,access_key_2_last_used_region,access_key_2_last_used_service,cert_1_active,cert_1_last_rotated,cert_2_active,cert_2_last_rotated"
    )
    report_dict = csv.DictReader(report.split("\n"))
    user = next(report_dict)
    user["user"].should.equal("my-user")
    user["access_key_1_active"].should.equal("false")
    user["access_key_1_last_rotated"].should.match(timestamp.strftime("%Y-%m-%d"))
    user["access_key_1_last_used_date"].should.equal("N/A")
    user["access_key_2_active"].should.equal("true")
    if not settings.TEST_SERVER_MODE:
        user["access_key_2_last_used_date"].should.match(timestamp.strftime("%Y-%m-%d"))
    else:
        user["access_key_2_last_used_date"].should.equal("N/A")


@mock_iam
def test_get_access_key_last_used_when_used():
    iam = boto3.resource("iam", region_name="us-east-1")
    client = iam.meta.client
    username = "test-user"
    iam.create_user(UserName=username)
    with pytest.raises(ClientError):
        client.get_access_key_last_used(AccessKeyId="non-existent-key-id")
    create_key_response = client.create_access_key(UserName=username)["AccessKey"]
    # Set last used date using the IAM backend. Moto currently does not have a mechanism for tracking usage of access keys
    if not settings.TEST_SERVER_MODE:
        timestamp = datetime.utcnow()
        iam_backend = get_backend("iam")["global"]
        iam_backend.users[username].access_keys[0].last_used = timestamp
    resp = client.get_access_key_last_used(
        AccessKeyId=create_key_response["AccessKeyId"]
    )
    if not settings.TEST_SERVER_MODE:
        datetime.strftime(
            resp["AccessKeyLastUsed"]["LastUsedDate"], "%Y-%m-%d"
        ).should.equal(timestamp.strftime("%Y-%m-%d"))
    else:
        resp["AccessKeyLastUsed"].should_not.contain("LastUsedDate")


@mock_iam
def test_managed_policy_boto3():
    conn = boto3.client("iam", region_name="us-west-1")

    conn.create_policy(
        PolicyName="UserManagedPolicy",
        PolicyDocument=MOCK_POLICY,
        Path="/mypolicy/",
        Description="my user managed policy",
    )

    marker = "0"
    aws_policies = []
    while marker is not None:
        response = conn.list_policies(Scope="AWS", Marker=marker)
        for policy in response["Policies"]:
            aws_policies.append(policy)
        marker = response.get("Marker")
    set(p.name for p in aws_managed_policies).should.equal(
        set(p["PolicyName"] for p in aws_policies)
    )

    user_policies = conn.list_policies(Scope="Local")["Policies"]
    set(["UserManagedPolicy"]).should.equal(set(p["PolicyName"] for p in user_policies))

    marker = "0"
    all_policies = []
    while marker is not None:
        response = conn.list_policies(Marker=marker)
        for policy in response["Policies"]:
            all_policies.append(policy)
        marker = response.get("Marker")
    set(p["PolicyName"] for p in aws_policies + user_policies).should.equal(
        set(p["PolicyName"] for p in all_policies)
    )

    role_name = "my-new-role"
    conn.create_role(
        RoleName=role_name, AssumeRolePolicyDocument="test policy", Path="my-path",
    )
    for policy_name in [
        "AmazonElasticMapReduceRole",
        "AWSControlTowerServiceRolePolicy",
    ]:
        policy_arn = "arn:aws:iam::aws:policy/service-role/" + policy_name
        conn.attach_role_policy(PolicyArn=policy_arn, RoleName=role_name)

    rows = conn.list_policies(OnlyAttached=True)["Policies"]
    rows.should.have.length_of(2)
    for x in rows:
        x["AttachmentCount"].should.be.greater_than(0)

    resp = conn.list_attached_role_policies(RoleName=role_name)
    resp["AttachedPolicies"].should.have.length_of(2)

    conn.detach_role_policy(
        PolicyArn="arn:aws:iam::aws:policy/service-role/AmazonElasticMapReduceRole",
        RoleName=role_name,
    )
    rows = conn.list_policies(OnlyAttached=True)["Policies"]
    [r["PolicyName"] for r in rows].should.contain("AWSControlTowerServiceRolePolicy")
    [r["PolicyName"] for r in rows].shouldnt.contain("AmazonElasticMapReduceRole")
    for x in rows:
        x["AttachmentCount"].should.be.greater_than(0)

    policies = conn.list_attached_role_policies(RoleName=role_name)["AttachedPolicies"]
    [p["PolicyName"] for p in policies].should.contain(
        "AWSControlTowerServiceRolePolicy"
    )
    [p["PolicyName"] for p in policies].shouldnt.contain("AmazonElasticMapReduceRole")

    with pytest.raises(ClientError) as ex:
        conn.detach_role_policy(
            PolicyArn="arn:aws:iam::aws:policy/service-role/AmazonElasticMapReduceRole",
            RoleName=role_name,
        )
    err = ex.value.response["Error"]
    err["Code"].should.equal("NoSuchEntity")
    err["Message"].should.equal(
        "Policy arn:aws:iam::aws:policy/service-role/AmazonElasticMapReduceRole was not found."
    )

    with pytest.raises(ClientError) as ex:
        conn.detach_role_policy(
            PolicyArn="arn:aws:iam::aws:policy/Nonexistent", RoleName=role_name
        )
    err = ex.value.response["Error"]
    err["Code"].should.equal("NoSuchEntity")
    err["Message"].should.equal(
        "Policy arn:aws:iam::aws:policy/Nonexistent was not found."
    )


@mock_iam
def test_boto3_create_login_profile():
    conn = boto3.client("iam", region_name="us-east-1")

    with pytest.raises(ClientError):
        conn.create_login_profile(UserName="my-user", Password="Password")

    conn.create_user(UserName="my-user")
    conn.create_login_profile(UserName="my-user", Password="Password")

    with pytest.raises(ClientError):
        conn.create_login_profile(UserName="my-user", Password="Password")


@mock_iam()
def test_attach_detach_user_policy():
    iam = boto3.resource("iam", region_name="us-east-1")
    client = boto3.client("iam", region_name="us-east-1")

    user = iam.create_user(UserName="test-user")

    policy_name = "UserAttachedPolicy"
    policy = iam.create_policy(
        PolicyName=policy_name,
        PolicyDocument=MOCK_POLICY,
        Path="/mypolicy/",
        Description="my user attached policy",
    )

    client.attach_user_policy(UserName=user.name, PolicyArn=policy.arn)

    resp = client.list_attached_user_policies(UserName=user.name)
    resp["AttachedPolicies"].should.have.length_of(1)
    attached_policy = resp["AttachedPolicies"][0]
    attached_policy["PolicyArn"].should.equal(policy.arn)
    attached_policy["PolicyName"].should.equal(policy_name)

    client.detach_user_policy(UserName=user.name, PolicyArn=policy.arn)

    resp = client.list_attached_user_policies(UserName=user.name)
    resp["AttachedPolicies"].should.have.length_of(0)


@mock_iam
def test_update_access_key():
    iam = boto3.resource("iam", region_name="us-east-1")
    client = iam.meta.client
    username = "test-user"
    iam.create_user(UserName=username)
    with pytest.raises(ClientError):
        client.update_access_key(
            UserName=username, AccessKeyId="non-existent-key", Status="Inactive"
        )
    key = client.create_access_key(UserName=username)["AccessKey"]
    client.update_access_key(
        UserName=username, AccessKeyId=key["AccessKeyId"], Status="Inactive"
    )
    resp = client.list_access_keys(UserName=username)
    resp["AccessKeyMetadata"][0]["Status"].should.equal("Inactive")
    client.update_access_key(AccessKeyId=key["AccessKeyId"], Status="Active")
    resp = client.list_access_keys(UserName=username)
    resp["AccessKeyMetadata"][0]["Status"].should.equal("Active")


@mock_iam
def test_get_access_key_last_used_when_unused():
    iam = boto3.resource("iam", region_name="us-east-1")
    client = iam.meta.client
    username = "test-user"
    iam.create_user(UserName=username)
    with pytest.raises(ClientError):
        client.get_access_key_last_used(AccessKeyId="non-existent-key-id")
    create_key_response = client.create_access_key(UserName=username)["AccessKey"]
    resp = client.get_access_key_last_used(
        AccessKeyId=create_key_response["AccessKeyId"]
    )
    resp["AccessKeyLastUsed"].should_not.contain("LastUsedDate")
    resp["UserName"].should.equal(create_key_response["UserName"])


@mock_iam
def test_upload_ssh_public_key():
    iam = boto3.resource("iam", region_name="us-east-1")
    client = iam.meta.client
    username = "test-user"
    iam.create_user(UserName=username)
    public_key = MOCK_CERT

    resp = client.upload_ssh_public_key(UserName=username, SSHPublicKeyBody=public_key)
    pubkey = resp["SSHPublicKey"]
    pubkey["SSHPublicKeyBody"].should.equal(public_key)
    pubkey["UserName"].should.equal(username)
    pubkey["SSHPublicKeyId"].should.have.length_of(20)
    assert pubkey["SSHPublicKeyId"].startswith("APKA")
    pubkey.should.have.key("Fingerprint")
    pubkey["Status"].should.equal("Active")
    (
        datetime.utcnow() - pubkey["UploadDate"].replace(tzinfo=None)
    ).seconds.should.be.within(0, 10)


@mock_iam
def test_get_ssh_public_key():
    iam = boto3.resource("iam", region_name="us-east-1")
    client = iam.meta.client
    username = "test-user"
    iam.create_user(UserName=username)
    public_key = MOCK_CERT

    with pytest.raises(ClientError):
        client.get_ssh_public_key(
            UserName=username, SSHPublicKeyId="xxnon-existent-keyxx", Encoding="SSH",
        )

    resp = client.upload_ssh_public_key(UserName=username, SSHPublicKeyBody=public_key)
    ssh_public_key_id = resp["SSHPublicKey"]["SSHPublicKeyId"]

    resp = client.get_ssh_public_key(
        UserName=username, SSHPublicKeyId=ssh_public_key_id, Encoding="SSH"
    )
    resp["SSHPublicKey"]["SSHPublicKeyBody"].should.equal(public_key)


@mock_iam
def test_list_ssh_public_keys():
    iam = boto3.resource("iam", region_name="us-east-1")
    client = iam.meta.client
    username = "test-user"
    iam.create_user(UserName=username)
    public_key = MOCK_CERT

    resp = client.list_ssh_public_keys(UserName=username)
    resp["SSHPublicKeys"].should.have.length_of(0)

    resp = client.upload_ssh_public_key(UserName=username, SSHPublicKeyBody=public_key)
    ssh_public_key_id = resp["SSHPublicKey"]["SSHPublicKeyId"]

    resp = client.list_ssh_public_keys(UserName=username)
    resp["SSHPublicKeys"].should.have.length_of(1)
    resp["SSHPublicKeys"][0]["SSHPublicKeyId"].should.equal(ssh_public_key_id)


@mock_iam
def test_update_ssh_public_key():
    iam = boto3.resource("iam", region_name="us-east-1")
    client = iam.meta.client
    username = "test-user"
    iam.create_user(UserName=username)
    public_key = MOCK_CERT

    with pytest.raises(ClientError):
        client.update_ssh_public_key(
            UserName=username, SSHPublicKeyId="xxnon-existent-keyxx", Status="Inactive",
        )

    resp = client.upload_ssh_public_key(UserName=username, SSHPublicKeyBody=public_key)
    ssh_public_key_id = resp["SSHPublicKey"]["SSHPublicKeyId"]
    resp["SSHPublicKey"]["Status"].should.equal("Active")

    resp = client.update_ssh_public_key(
        UserName=username, SSHPublicKeyId=ssh_public_key_id, Status="Inactive"
    )

    resp = client.get_ssh_public_key(
        UserName=username, SSHPublicKeyId=ssh_public_key_id, Encoding="SSH"
    )
    resp["SSHPublicKey"]["Status"].should.equal("Inactive")


@mock_iam
def test_delete_ssh_public_key():
    iam = boto3.resource("iam", region_name="us-east-1")
    client = iam.meta.client
    username = "test-user"
    iam.create_user(UserName=username)
    public_key = MOCK_CERT

    with pytest.raises(ClientError):
        client.delete_ssh_public_key(
            UserName=username, SSHPublicKeyId="xxnon-existent-keyxx"
        )

    resp = client.upload_ssh_public_key(UserName=username, SSHPublicKeyBody=public_key)
    ssh_public_key_id = resp["SSHPublicKey"]["SSHPublicKeyId"]

    resp = client.list_ssh_public_keys(UserName=username)
    resp["SSHPublicKeys"].should.have.length_of(1)

    resp = client.delete_ssh_public_key(
        UserName=username, SSHPublicKeyId=ssh_public_key_id
    )

    resp = client.list_ssh_public_keys(UserName=username)
    resp["SSHPublicKeys"].should.have.length_of(0)


@mock_iam
def test_get_account_authorization_details():
    test_policy = json.dumps(
        {
            "Version": "2012-10-17",
            "Statement": [
                {"Action": "s3:ListBucket", "Resource": "*", "Effect": "Allow"}
            ],
        }
    )

    conn = boto3.client("iam", region_name="us-east-1")
    boundary = "arn:aws:iam::{}:policy/boundary".format(ACCOUNT_ID)
    conn.create_role(
        RoleName="my-role",
        AssumeRolePolicyDocument="some policy",
        Path="/my-path/",
        Description="testing",
        PermissionsBoundary=boundary,
    )
    conn.create_user(Path="/", UserName="testUser")
    conn.create_group(Path="/", GroupName="testGroup")
    conn.create_policy(
        PolicyName="testPolicy",
        Path="/",
        PolicyDocument=test_policy,
        Description="Test Policy",
    )

    # Attach things to the user and group:
    conn.put_user_policy(
        UserName="testUser", PolicyName="testPolicy", PolicyDocument=test_policy
    )
    conn.put_group_policy(
        GroupName="testGroup", PolicyName="testPolicy", PolicyDocument=test_policy,
    )

    conn.attach_user_policy(
        UserName="testUser",
        PolicyArn="arn:aws:iam::{}:policy/testPolicy".format(ACCOUNT_ID),
    )
    conn.attach_group_policy(
        GroupName="testGroup",
        PolicyArn="arn:aws:iam::{}:policy/testPolicy".format(ACCOUNT_ID),
    )

    conn.add_user_to_group(UserName="testUser", GroupName="testGroup")

    # Add things to the role:
    conn.create_instance_profile(InstanceProfileName="ipn")
    conn.add_role_to_instance_profile(InstanceProfileName="ipn", RoleName="my-role")
    conn.tag_role(
        RoleName="my-role",
        Tags=[
            {"Key": "somekey", "Value": "somevalue"},
            {"Key": "someotherkey", "Value": "someothervalue"},
        ],
    )
    conn.put_role_policy(
        RoleName="my-role", PolicyName="test-policy", PolicyDocument=test_policy
    )
    conn.attach_role_policy(
        RoleName="my-role",
        PolicyArn="arn:aws:iam::{}:policy/testPolicy".format(ACCOUNT_ID),
    )

    result = conn.get_account_authorization_details(Filter=["Role"])
    assert len(result["RoleDetailList"]) == 1
    assert len(result["UserDetailList"]) == 0
    assert len(result["GroupDetailList"]) == 0
    assert len(result["Policies"]) == 0
    assert len(result["RoleDetailList"][0]["InstanceProfileList"]) == 1
    assert (
        result["RoleDetailList"][0]["InstanceProfileList"][0]["Roles"][0]["Description"]
        == "testing"
    )
    assert result["RoleDetailList"][0]["InstanceProfileList"][0]["Roles"][0][
        "PermissionsBoundary"
    ] == {
        "PermissionsBoundaryType": "PermissionsBoundaryPolicy",
        "PermissionsBoundaryArn": "arn:aws:iam::{}:policy/boundary".format(ACCOUNT_ID),
    }
    assert len(result["RoleDetailList"][0]["Tags"]) == 2
    assert len(result["RoleDetailList"][0]["RolePolicyList"]) == 1
    assert len(result["RoleDetailList"][0]["AttachedManagedPolicies"]) == 1
    assert (
        result["RoleDetailList"][0]["AttachedManagedPolicies"][0]["PolicyName"]
        == "testPolicy"
    )
    assert result["RoleDetailList"][0]["AttachedManagedPolicies"][0][
        "PolicyArn"
    ] == "arn:aws:iam::{}:policy/testPolicy".format(ACCOUNT_ID)
    assert result["RoleDetailList"][0]["RolePolicyList"][0][
        "PolicyDocument"
    ] == json.loads(test_policy)

    result = conn.get_account_authorization_details(Filter=["User"])
    assert len(result["RoleDetailList"]) == 0
    assert len(result["UserDetailList"]) == 1
    assert len(result["UserDetailList"][0]["GroupList"]) == 1
    assert len(result["UserDetailList"][0]["UserPolicyList"]) == 1
    assert len(result["UserDetailList"][0]["AttachedManagedPolicies"]) == 1
    assert len(result["GroupDetailList"]) == 0
    assert len(result["Policies"]) == 0
    assert (
        result["UserDetailList"][0]["AttachedManagedPolicies"][0]["PolicyName"]
        == "testPolicy"
    )
    assert result["UserDetailList"][0]["AttachedManagedPolicies"][0][
        "PolicyArn"
    ] == "arn:aws:iam::{}:policy/testPolicy".format(ACCOUNT_ID)
    assert result["UserDetailList"][0]["UserPolicyList"][0][
        "PolicyDocument"
    ] == json.loads(test_policy)

    result = conn.get_account_authorization_details(Filter=["Group"])
    assert len(result["RoleDetailList"]) == 0
    assert len(result["UserDetailList"]) == 0
    assert len(result["GroupDetailList"]) == 1
    assert len(result["GroupDetailList"][0]["GroupPolicyList"]) == 1
    assert len(result["GroupDetailList"][0]["AttachedManagedPolicies"]) == 1
    assert len(result["Policies"]) == 0
    assert (
        result["GroupDetailList"][0]["AttachedManagedPolicies"][0]["PolicyName"]
        == "testPolicy"
    )
    assert result["GroupDetailList"][0]["AttachedManagedPolicies"][0][
        "PolicyArn"
    ] == "arn:aws:iam::{}:policy/testPolicy".format(ACCOUNT_ID)
    assert result["GroupDetailList"][0]["GroupPolicyList"][0][
        "PolicyDocument"
    ] == json.loads(test_policy)

    result = conn.get_account_authorization_details(Filter=["LocalManagedPolicy"])
    assert len(result["RoleDetailList"]) == 0
    assert len(result["UserDetailList"]) == 0
    assert len(result["GroupDetailList"]) == 0
    assert len(result["Policies"]) == 1
    assert len(result["Policies"][0]["PolicyVersionList"]) == 1

    # Check for greater than 1 since this should always be greater than one but might change.
    # See iam/aws_managed_policies.py
    result = conn.get_account_authorization_details(Filter=["AWSManagedPolicy"])
    assert len(result["RoleDetailList"]) == 0
    assert len(result["UserDetailList"]) == 0
    assert len(result["GroupDetailList"]) == 0
    assert len(result["Policies"]) > 1

    result = conn.get_account_authorization_details()
    assert len(result["RoleDetailList"]) == 1
    assert len(result["UserDetailList"]) == 1
    assert len(result["GroupDetailList"]) == 1
    assert len(result["Policies"]) > 1


@mock_iam
def test_signing_certs():
    client = boto3.client("iam", region_name="us-east-1")

    # Create the IAM user first:
    client.create_user(UserName="testing")

    # Upload the cert:
    resp = client.upload_signing_certificate(
        UserName="testing", CertificateBody=MOCK_CERT
    )["Certificate"]
    cert_id = resp["CertificateId"]

    assert resp["UserName"] == "testing"
    assert resp["Status"] == "Active"
    assert resp["CertificateBody"] == MOCK_CERT
    assert resp["CertificateId"]

    # Upload a the cert with an invalid body:
    with pytest.raises(ClientError) as ce:
        client.upload_signing_certificate(
            UserName="testing", CertificateBody="notacert"
        )
    assert ce.value.response["Error"]["Code"] == "MalformedCertificate"

    # Upload with an invalid user:
    with pytest.raises(ClientError):
        client.upload_signing_certificate(
            UserName="notauser", CertificateBody=MOCK_CERT
        )

    # Update:
    client.update_signing_certificate(
        UserName="testing", CertificateId=cert_id, Status="Inactive"
    )

    with pytest.raises(ClientError):
        client.update_signing_certificate(
            UserName="notauser", CertificateId=cert_id, Status="Inactive"
        )

    with pytest.raises(ClientError) as ce:
        client.update_signing_certificate(
            UserName="testing", CertificateId="x" * 32, Status="Inactive"
        )

    assert ce.value.response["Error"][
        "Message"
    ] == "The Certificate with id {id} cannot be found.".format(id="x" * 32)

    # List the certs:
    resp = client.list_signing_certificates(UserName="testing")["Certificates"]
    assert len(resp) == 1
    assert resp[0]["CertificateBody"] == MOCK_CERT
    assert resp[0]["Status"] == "Inactive"  # Changed with the update call above.

    with pytest.raises(ClientError):
        client.list_signing_certificates(UserName="notauser")

    # Delete:
    client.delete_signing_certificate(UserName="testing", CertificateId=cert_id)

    with pytest.raises(ClientError):
        client.delete_signing_certificate(UserName="notauser", CertificateId=cert_id)


@mock_iam()
def test_create_saml_provider():
    conn = boto3.client("iam", region_name="us-east-1")
    response = conn.create_saml_provider(
        Name="TestSAMLProvider", SAMLMetadataDocument="a" * 1024
    )
    response["SAMLProviderArn"].should.equal(
        "arn:aws:iam::{}:saml-provider/TestSAMLProvider".format(ACCOUNT_ID)
    )


@mock_iam()
def test_get_saml_provider():
    conn = boto3.client("iam", region_name="us-east-1")
    saml_provider_create = conn.create_saml_provider(
        Name="TestSAMLProvider", SAMLMetadataDocument="a" * 1024
    )
    response = conn.get_saml_provider(
        SAMLProviderArn=saml_provider_create["SAMLProviderArn"]
    )
    response["SAMLMetadataDocument"].should.equal("a" * 1024)


@mock_iam()
def test_list_saml_providers():
    conn = boto3.client("iam", region_name="us-east-1")
    conn.create_saml_provider(Name="TestSAMLProvider", SAMLMetadataDocument="a" * 1024)
    response = conn.list_saml_providers()
    response["SAMLProviderList"][0]["Arn"].should.equal(
        "arn:aws:iam::{}:saml-provider/TestSAMLProvider".format(ACCOUNT_ID)
    )


@mock_iam()
def test_delete_saml_provider():
    conn = boto3.client("iam", region_name="us-east-1")
    saml_provider_create = conn.create_saml_provider(
        Name="TestSAMLProvider", SAMLMetadataDocument="a" * 1024
    )
    response = conn.list_saml_providers()
    len(response["SAMLProviderList"]).should.equal(1)
    conn.delete_saml_provider(SAMLProviderArn=saml_provider_create["SAMLProviderArn"])
    response = conn.list_saml_providers()
    len(response["SAMLProviderList"]).should.equal(0)
    conn.create_user(UserName="testing")

    cert_id = "123456789012345678901234"
    with pytest.raises(ClientError) as ce:
        conn.delete_signing_certificate(UserName="testing", CertificateId=cert_id)

    assert ce.value.response["Error"][
        "Message"
    ] == "The Certificate with id {id} cannot be found.".format(id=cert_id)

    # Verify that it's not in the list:
    resp = conn.list_signing_certificates(UserName="testing")
    assert not resp["Certificates"]


@mock_iam()
def test_create_role_defaults():
    """Tests default values"""
    conn = boto3.client("iam", region_name="us-east-1")
    conn.create_role(RoleName="my-role", AssumeRolePolicyDocument="{}")

    # Get role:
    role = conn.get_role(RoleName="my-role")["Role"]

    assert role["MaxSessionDuration"] == 3600
    assert role.get("Description") is None


@mock_iam()
def test_create_role_with_tags():
    """Tests both the tag_role and get_role_tags capability"""
    conn = boto3.client("iam", region_name="us-east-1")
    conn.create_role(
        RoleName="my-role",
        AssumeRolePolicyDocument="{}",
        Tags=[
            {"Key": "somekey", "Value": "somevalue"},
            {"Key": "someotherkey", "Value": "someothervalue"},
        ],
        Description="testing",
    )

    # Get role:
    role = conn.get_role(RoleName="my-role")["Role"]
    assert len(role["Tags"]) == 2
    assert role["Tags"][0]["Key"] == "somekey"
    assert role["Tags"][0]["Value"] == "somevalue"
    assert role["Tags"][1]["Key"] == "someotherkey"
    assert role["Tags"][1]["Value"] == "someothervalue"
    assert role["Description"] == "testing"

    # Empty is good:
    conn.create_role(
        RoleName="my-role2",
        AssumeRolePolicyDocument="{}",
        Tags=[{"Key": "somekey", "Value": ""}],
    )
    tags = conn.list_role_tags(RoleName="my-role2")
    assert len(tags["Tags"]) == 1
    assert tags["Tags"][0]["Key"] == "somekey"
    assert tags["Tags"][0]["Value"] == ""

    # Test creating tags with invalid values:
    # With more than 50 tags:
    with pytest.raises(ClientError) as ce:
        too_many_tags = list(
            map(lambda x: {"Key": str(x), "Value": str(x)}, range(0, 51))
        )
        conn.create_role(
            RoleName="my-role3", AssumeRolePolicyDocument="{}", Tags=too_many_tags,
        )
    assert (
        "failed to satisfy constraint: Member must have length less than or equal to 50."
        in ce.value.response["Error"]["Message"]
    )

    # With a duplicate tag:
    with pytest.raises(ClientError) as ce:
        conn.create_role(
            RoleName="my-role3",
            AssumeRolePolicyDocument="{}",
            Tags=[{"Key": "0", "Value": ""}, {"Key": "0", "Value": ""}],
        )
    assert (
        "Duplicate tag keys found. Please note that Tag keys are case insensitive."
        in ce.value.response["Error"]["Message"]
    )

    # Duplicate tag with different casing:
    with pytest.raises(ClientError) as ce:
        conn.create_role(
            RoleName="my-role3",
            AssumeRolePolicyDocument="{}",
            Tags=[{"Key": "a", "Value": ""}, {"Key": "A", "Value": ""}],
        )
    assert (
        "Duplicate tag keys found. Please note that Tag keys are case insensitive."
        in ce.value.response["Error"]["Message"]
    )

    # With a really big key:
    with pytest.raises(ClientError) as ce:
        conn.create_role(
            RoleName="my-role3",
            AssumeRolePolicyDocument="{}",
            Tags=[{"Key": "0" * 129, "Value": ""}],
        )
    assert (
        "Member must have length less than or equal to 128."
        in ce.value.response["Error"]["Message"]
    )

    # With a really big value:
    with pytest.raises(ClientError) as ce:
        conn.create_role(
            RoleName="my-role3",
            AssumeRolePolicyDocument="{}",
            Tags=[{"Key": "0", "Value": "0" * 257}],
        )
    assert (
        "Member must have length less than or equal to 256."
        in ce.value.response["Error"]["Message"]
    )

    # With an invalid character:
    with pytest.raises(ClientError) as ce:
        conn.create_role(
            RoleName="my-role3",
            AssumeRolePolicyDocument="{}",
            Tags=[{"Key": "NOWAY!", "Value": ""}],
        )
    assert (
        "Member must satisfy regular expression pattern: [\\p{L}\\p{Z}\\p{N}_.:/=+\\-@]+"
        in ce.value.response["Error"]["Message"]
    )


@mock_iam()
def test_tag_role():
    """Tests both the tag_role and get_role_tags capability"""
    conn = boto3.client("iam", region_name="us-east-1")
    conn.create_role(RoleName="my-role", AssumeRolePolicyDocument="{}")

    # Get without tags:
    role = conn.get_role(RoleName="my-role")["Role"]
    assert not role.get("Tags")

    # With proper tag values:
    conn.tag_role(
        RoleName="my-role",
        Tags=[
            {"Key": "somekey", "Value": "somevalue"},
            {"Key": "someotherkey", "Value": "someothervalue"},
        ],
    )

    # Get role:
    role = conn.get_role(RoleName="my-role")["Role"]
    assert len(role["Tags"]) == 2
    assert role["Tags"][0]["Key"] == "somekey"
    assert role["Tags"][0]["Value"] == "somevalue"
    assert role["Tags"][1]["Key"] == "someotherkey"
    assert role["Tags"][1]["Value"] == "someothervalue"

    # Same -- but for list_role_tags:
    tags = conn.list_role_tags(RoleName="my-role")
    assert len(tags["Tags"]) == 2
    assert role["Tags"][0]["Key"] == "somekey"
    assert role["Tags"][0]["Value"] == "somevalue"
    assert role["Tags"][1]["Key"] == "someotherkey"
    assert role["Tags"][1]["Value"] == "someothervalue"
    assert not tags["IsTruncated"]
    assert not tags.get("Marker")

    # Test pagination:
    tags = conn.list_role_tags(RoleName="my-role", MaxItems=1)
    assert len(tags["Tags"]) == 1
    assert tags["IsTruncated"]
    assert tags["Tags"][0]["Key"] == "somekey"
    assert tags["Tags"][0]["Value"] == "somevalue"
    assert tags["Marker"] == "1"

    tags = conn.list_role_tags(RoleName="my-role", Marker=tags["Marker"])
    assert len(tags["Tags"]) == 1
    assert tags["Tags"][0]["Key"] == "someotherkey"
    assert tags["Tags"][0]["Value"] == "someothervalue"
    assert not tags["IsTruncated"]
    assert not tags.get("Marker")

    # Test updating an existing tag:
    conn.tag_role(
        RoleName="my-role", Tags=[{"Key": "somekey", "Value": "somenewvalue"}]
    )
    tags = conn.list_role_tags(RoleName="my-role")
    assert len(tags["Tags"]) == 2
    assert tags["Tags"][0]["Key"] == "somekey"
    assert tags["Tags"][0]["Value"] == "somenewvalue"

    # Empty is good:
    conn.tag_role(RoleName="my-role", Tags=[{"Key": "somekey", "Value": ""}])
    tags = conn.list_role_tags(RoleName="my-role")
    assert len(tags["Tags"]) == 2
    assert tags["Tags"][0]["Key"] == "somekey"
    assert tags["Tags"][0]["Value"] == ""

    # Test creating tags with invalid values:
    # With more than 50 tags:
    with pytest.raises(ClientError) as ce:
        too_many_tags = list(
            map(lambda x: {"Key": str(x), "Value": str(x)}, range(0, 51))
        )
        conn.tag_role(RoleName="my-role", Tags=too_many_tags)
    assert (
        "failed to satisfy constraint: Member must have length less than or equal to 50."
        in ce.value.response["Error"]["Message"]
    )

    # With a duplicate tag:
    with pytest.raises(ClientError) as ce:
        conn.tag_role(
            RoleName="my-role",
            Tags=[{"Key": "0", "Value": ""}, {"Key": "0", "Value": ""}],
        )
    assert (
        "Duplicate tag keys found. Please note that Tag keys are case insensitive."
        in ce.value.response["Error"]["Message"]
    )

    # Duplicate tag with different casing:
    with pytest.raises(ClientError) as ce:
        conn.tag_role(
            RoleName="my-role",
            Tags=[{"Key": "a", "Value": ""}, {"Key": "A", "Value": ""}],
        )
    assert (
        "Duplicate tag keys found. Please note that Tag keys are case insensitive."
        in ce.value.response["Error"]["Message"]
    )

    # With a really big key:
    with pytest.raises(ClientError) as ce:
        conn.tag_role(RoleName="my-role", Tags=[{"Key": "0" * 129, "Value": ""}])
    assert (
        "Member must have length less than or equal to 128."
        in ce.value.response["Error"]["Message"]
    )

    # With a really big value:
    with pytest.raises(ClientError) as ce:
        conn.tag_role(RoleName="my-role", Tags=[{"Key": "0", "Value": "0" * 257}])
    assert (
        "Member must have length less than or equal to 256."
        in ce.value.response["Error"]["Message"]
    )

    # With an invalid character:
    with pytest.raises(ClientError) as ce:
        conn.tag_role(RoleName="my-role", Tags=[{"Key": "NOWAY!", "Value": ""}])
    assert (
        "Member must satisfy regular expression pattern: [\\p{L}\\p{Z}\\p{N}_.:/=+\\-@]+"
        in ce.value.response["Error"]["Message"]
    )

    # With a role that doesn't exist:
    with pytest.raises(ClientError):
        conn.tag_role(RoleName="notarole", Tags=[{"Key": "some", "Value": "value"}])


@mock_iam
def test_untag_role():
    conn = boto3.client("iam", region_name="us-east-1")
    conn.create_role(RoleName="my-role", AssumeRolePolicyDocument="{}")

    # With proper tag values:
    conn.tag_role(
        RoleName="my-role",
        Tags=[
            {"Key": "somekey", "Value": "somevalue"},
            {"Key": "someotherkey", "Value": "someothervalue"},
        ],
    )

    # Remove them:
    conn.untag_role(RoleName="my-role", TagKeys=["somekey"])
    tags = conn.list_role_tags(RoleName="my-role")
    assert len(tags["Tags"]) == 1
    assert tags["Tags"][0]["Key"] == "someotherkey"
    assert tags["Tags"][0]["Value"] == "someothervalue"

    # And again:
    conn.untag_role(RoleName="my-role", TagKeys=["someotherkey"])
    tags = conn.list_role_tags(RoleName="my-role")
    assert not tags["Tags"]

    # Test removing tags with invalid values:
    # With more than 50 tags:
    with pytest.raises(ClientError) as ce:
        conn.untag_role(RoleName="my-role", TagKeys=[str(x) for x in range(0, 51)])
    assert (
        "failed to satisfy constraint: Member must have length less than or equal to 50."
        in ce.value.response["Error"]["Message"]
    )
    assert "tagKeys" in ce.value.response["Error"]["Message"]

    # With a really big key:
    with pytest.raises(ClientError) as ce:
        conn.untag_role(RoleName="my-role", TagKeys=["0" * 129])
    assert (
        "Member must have length less than or equal to 128."
        in ce.value.response["Error"]["Message"]
    )
    assert "tagKeys" in ce.value.response["Error"]["Message"]

    # With an invalid character:
    with pytest.raises(ClientError) as ce:
        conn.untag_role(RoleName="my-role", TagKeys=["NOWAY!"])
    assert (
        "Member must satisfy regular expression pattern: [\\p{L}\\p{Z}\\p{N}_.:/=+\\-@]+"
        in ce.value.response["Error"]["Message"]
    )
    assert "tagKeys" in ce.value.response["Error"]["Message"]

    # With a role that doesn't exist:
    with pytest.raises(ClientError):
        conn.untag_role(RoleName="notarole", TagKeys=["somevalue"])


@mock_iam()
def test_update_role_description():
    conn = boto3.client("iam", region_name="us-east-1")

    with pytest.raises(ClientError):
        conn.delete_role(RoleName="my-role")

    conn.create_role(
        RoleName="my-role", AssumeRolePolicyDocument="some policy", Path="/my-path/",
    )
    response = conn.update_role_description(RoleName="my-role", Description="test")

    assert response["Role"]["RoleName"] == "my-role"


@mock_iam()
def test_update_role():
    conn = boto3.client("iam", region_name="us-east-1")

    with pytest.raises(ClientError):
        conn.delete_role(RoleName="my-role")

    conn.create_role(
        RoleName="my-role", AssumeRolePolicyDocument="some policy", Path="/my-path/",
    )
    response = conn.update_role(RoleName="my-role", Description="test")
    assert len(response.keys()) == 1


@mock_iam()
def test_update_role_defaults():
    conn = boto3.client("iam", region_name="us-east-1")

    with pytest.raises(ClientError):
        conn.delete_role(RoleName="my-role")

    conn.create_role(
        RoleName="my-role",
        AssumeRolePolicyDocument="some policy",
        Description="test",
        Path="/my-path/",
    )
    response = conn.update_role(RoleName="my-role")
    assert len(response.keys()) == 1

    role = conn.get_role(RoleName="my-role")["Role"]

    assert role["MaxSessionDuration"] == 3600
    assert role.get("Description") is None


@mock_iam()
def test_list_entities_for_policy():
    test_policy = json.dumps(
        {
            "Version": "2012-10-17",
            "Statement": [
                {"Action": "s3:ListBucket", "Resource": "*", "Effect": "Allow"}
            ],
        }
    )

    conn = boto3.client("iam", region_name="us-east-1")
    conn.create_role(
        RoleName="my-role", AssumeRolePolicyDocument="some policy", Path="/my-path/",
    )
    conn.create_user(Path="/", UserName="testUser")
    conn.create_group(Path="/", GroupName="testGroup")
    conn.create_policy(
        PolicyName="testPolicy",
        Path="/",
        PolicyDocument=test_policy,
        Description="Test Policy",
    )

    # Attach things to the user and group:
    conn.put_user_policy(
        UserName="testUser", PolicyName="testPolicy", PolicyDocument=test_policy
    )
    conn.put_group_policy(
        GroupName="testGroup", PolicyName="testPolicy", PolicyDocument=test_policy,
    )

    conn.attach_user_policy(
        UserName="testUser",
        PolicyArn="arn:aws:iam::{}:policy/testPolicy".format(ACCOUNT_ID),
    )
    conn.attach_group_policy(
        GroupName="testGroup",
        PolicyArn="arn:aws:iam::{}:policy/testPolicy".format(ACCOUNT_ID),
    )

    conn.add_user_to_group(UserName="testUser", GroupName="testGroup")

    # Add things to the role:
    conn.create_instance_profile(InstanceProfileName="ipn")
    conn.add_role_to_instance_profile(InstanceProfileName="ipn", RoleName="my-role")
    conn.tag_role(
        RoleName="my-role",
        Tags=[
            {"Key": "somekey", "Value": "somevalue"},
            {"Key": "someotherkey", "Value": "someothervalue"},
        ],
    )
    conn.put_role_policy(
        RoleName="my-role", PolicyName="test-policy", PolicyDocument=test_policy
    )
    conn.attach_role_policy(
        RoleName="my-role",
        PolicyArn="arn:aws:iam::{}:policy/testPolicy".format(ACCOUNT_ID),
    )

    response = conn.list_entities_for_policy(
        PolicyArn="arn:aws:iam::{}:policy/testPolicy".format(ACCOUNT_ID),
        EntityFilter="Role",
    )
    assert response["PolicyRoles"] == [{"RoleName": "my-role"}]
    response["PolicyGroups"].should.equal([])
    response["PolicyUsers"].should.equal([])

    response = conn.list_entities_for_policy(
        PolicyArn="arn:aws:iam::{}:policy/testPolicy".format(ACCOUNT_ID),
        EntityFilter="User",
    )
    assert response["PolicyUsers"] == [{"UserName": "testUser"}]
    response["PolicyGroups"].should.equal([])
    response["PolicyRoles"].should.equal([])

    response = conn.list_entities_for_policy(
        PolicyArn="arn:aws:iam::{}:policy/testPolicy".format(ACCOUNT_ID),
        EntityFilter="Group",
    )
    assert response["PolicyGroups"] == [{"GroupName": "testGroup"}]
    response["PolicyRoles"].should.equal([])
    response["PolicyUsers"].should.equal([])

    response = conn.list_entities_for_policy(
        PolicyArn="arn:aws:iam::{}:policy/testPolicy".format(ACCOUNT_ID),
        EntityFilter="LocalManagedPolicy",
    )
    assert response["PolicyGroups"] == [{"GroupName": "testGroup"}]
    assert response["PolicyUsers"] == [{"UserName": "testUser"}]
    assert response["PolicyRoles"] == [{"RoleName": "my-role"}]

    # Return everything when no entity is specified
    response = conn.list_entities_for_policy(
        PolicyArn="arn:aws:iam::{}:policy/testPolicy".format(ACCOUNT_ID)
    )
    response["PolicyGroups"].should.equal([{"GroupName": "testGroup"}])
    response["PolicyUsers"].should.equal([{"UserName": "testUser"}])
    response["PolicyRoles"].should.equal([{"RoleName": "my-role"}])


@mock_iam()
def test_create_role_no_path():
    conn = boto3.client("iam", region_name="us-east-1")
    resp = conn.create_role(
        RoleName="my-role", AssumeRolePolicyDocument="some policy", Description="test",
    )
    resp.get("Role").get("Arn").should.equal(
        "arn:aws:iam::{}:role/my-role".format(ACCOUNT_ID)
    )
    resp.get("Role").should_not.have.key("PermissionsBoundary")
    resp.get("Role").get("Description").should.equal("test")


@mock_iam()
def test_create_role_with_permissions_boundary():
    conn = boto3.client("iam", region_name="us-east-1")
    boundary = "arn:aws:iam::{}:policy/boundary".format(ACCOUNT_ID)
    resp = conn.create_role(
        RoleName="my-role",
        AssumeRolePolicyDocument="some policy",
        Description="test",
        PermissionsBoundary=boundary,
    )
    expected = {
        "PermissionsBoundaryType": "PermissionsBoundaryPolicy",
        "PermissionsBoundaryArn": boundary,
    }
    resp.get("Role").get("PermissionsBoundary").should.equal(expected)
    resp.get("Role").get("Description").should.equal("test")

    conn.delete_role_permissions_boundary(RoleName="my-role")
    conn.list_roles().get("Roles")[0].should_not.have.key("PermissionsBoundary")

    conn.put_role_permissions_boundary(RoleName="my-role", PermissionsBoundary=boundary)
    resp.get("Role").get("PermissionsBoundary").should.equal(expected)

    invalid_boundary_arn = "arn:aws:iam::123456789:not_a_boundary"

    with pytest.raises(ClientError):
        conn.put_role_permissions_boundary(
            RoleName="my-role", PermissionsBoundary=invalid_boundary_arn
        )

    with pytest.raises(ClientError):
        conn.create_role(
            RoleName="bad-boundary",
            AssumeRolePolicyDocument="some policy",
            Description="test",
            PermissionsBoundary=invalid_boundary_arn,
        )

    # Ensure the PermissionsBoundary is included in role listing as well
    conn.list_roles().get("Roles")[0].get("PermissionsBoundary").should.equal(expected)


@mock_iam
def test_create_role_with_same_name_should_fail():
    iam = boto3.client("iam", region_name="us-east-1")
    test_role_name = str(uuid4())
    iam.create_role(
        RoleName=test_role_name, AssumeRolePolicyDocument="policy", Description="test",
    )
    # Create the role again, and verify that it fails
    with pytest.raises(ClientError) as err:
        iam.create_role(
            RoleName=test_role_name,
            AssumeRolePolicyDocument="policy",
            Description="test",
        )
    err.value.response["Error"]["Code"].should.equal("EntityAlreadyExists")
    err.value.response["Error"]["Message"].should.equal(
        "Role with name {0} already exists.".format(test_role_name)
    )


@mock_iam
def test_create_policy_with_same_name_should_fail():
    iam = boto3.client("iam", region_name="us-east-1")
    test_policy_name = str(uuid4())
    iam.create_policy(PolicyName=test_policy_name, PolicyDocument=MOCK_POLICY)
    # Create the role again, and verify that it fails
    with pytest.raises(ClientError) as err:
        iam.create_policy(PolicyName=test_policy_name, PolicyDocument=MOCK_POLICY)
    err.value.response["Error"]["Code"].should.equal("EntityAlreadyExists")
    err.value.response["Error"]["Message"].should.equal(
        "A policy called {0} already exists. Duplicate names are not allowed.".format(
            test_policy_name
        )
    )


@mock_iam
def test_create_open_id_connect_provider():
    client = boto3.client("iam", region_name="us-east-1")
    response = client.create_open_id_connect_provider(
        Url="https://example.com",
        ThumbprintList=[],  # even it is required to provide at least one thumbprint, AWS accepts an empty list
    )

    response["OpenIDConnectProviderArn"].should.equal(
        "arn:aws:iam::{}:oidc-provider/example.com".format(ACCOUNT_ID)
    )

    response = client.create_open_id_connect_provider(
        Url="http://example.org", ThumbprintList=["b" * 40], ClientIDList=["b"]
    )

    response["OpenIDConnectProviderArn"].should.equal(
        "arn:aws:iam::{}:oidc-provider/example.org".format(ACCOUNT_ID)
    )

    response = client.create_open_id_connect_provider(
        Url="http://example.org/oidc", ThumbprintList=[]
    )

    response["OpenIDConnectProviderArn"].should.equal(
        "arn:aws:iam::{}:oidc-provider/example.org/oidc".format(ACCOUNT_ID)
    )

    response = client.create_open_id_connect_provider(
        Url="http://example.org/oidc-query?test=true", ThumbprintList=[]
    )

    response["OpenIDConnectProviderArn"].should.equal(
        "arn:aws:iam::{}:oidc-provider/example.org/oidc-query".format(ACCOUNT_ID)
    )


@pytest.mark.parametrize("url", ["example.org", "example"])
@mock_iam
def test_create_open_id_connect_provider_invalid_url(url):
    client = boto3.client("iam", region_name="us-east-1")
    with pytest.raises(ClientError) as e:
        client.create_open_id_connect_provider(Url=url, ThumbprintList=[])
    msg = e.value.response["Error"]["Message"]
    msg.should.contain("Invalid Open ID Connect Provider URL")


@mock_iam
def test_create_open_id_connect_provider_errors():
    client = boto3.client("iam", region_name="us-east-1")
    client.create_open_id_connect_provider(Url="https://example.com", ThumbprintList=[])

    client.create_open_id_connect_provider.when.called_with(
        Url="https://example.com", ThumbprintList=[]
    ).should.throw(ClientError, "Unknown")


@mock_iam
def test_create_open_id_connect_provider_too_many_entries():
    client = boto3.client("iam", region_name="us-east-1")

    with pytest.raises(ClientError) as e:
        client.create_open_id_connect_provider(
            Url="http://example.org",
            ThumbprintList=[
                "a" * 40,
                "b" * 40,
                "c" * 40,
                "d" * 40,
                "e" * 40,
                "f" * 40,
            ],
        )
    msg = e.value.response["Error"]["Message"]
    msg.should.contain("Thumbprint list must contain fewer than 5 entries.")


@mock_iam
def test_create_open_id_connect_provider_quota_error():
    client = boto3.client("iam", region_name="us-east-1")

    too_many_client_ids = ["{}".format(i) for i in range(101)]
    with pytest.raises(ClientError) as e:
        client.create_open_id_connect_provider(
            Url="http://example.org",
            ThumbprintList=[],
            ClientIDList=too_many_client_ids,
        )
    msg = e.value.response["Error"]["Message"]
    msg.should.contain("Cannot exceed quota for ClientIdsPerOpenIdConnectProvider: 100")


@mock_iam
def test_create_open_id_connect_provider_multiple_errors():
    client = boto3.client("iam", region_name="us-east-1")

    too_long_url = "b" * 256
    too_long_thumbprint = "b" * 41
    too_long_client_id = "b" * 256
    with pytest.raises(ClientError) as e:
        client.create_open_id_connect_provider(
            Url=too_long_url,
            ThumbprintList=[too_long_thumbprint],
            ClientIDList=[too_long_client_id],
        )
    msg = e.value.response["Error"]["Message"]
    msg.should.contain("3 validation errors detected:")
    msg.should.contain('"clientIDList" failed to satisfy constraint:')
    msg.should.contain("Member must have length less than or equal to 255")
    msg.should.contain("Member must have length greater than or equal to 1")
    msg.should.contain('"thumbprintList" failed to satisfy constraint:')
    msg.should.contain("Member must have length less than or equal to 40")
    msg.should.contain("Member must have length greater than or equal to 40")
    msg.should.contain('"url" failed to satisfy constraint:')
    msg.should.contain("Member must have length less than or equal to 255")


@mock_iam
def test_delete_open_id_connect_provider():
    client = boto3.client("iam", region_name="us-east-1")
    response = client.create_open_id_connect_provider(
        Url="https://example.com", ThumbprintList=[]
    )
    open_id_arn = response["OpenIDConnectProviderArn"]

    client.delete_open_id_connect_provider(OpenIDConnectProviderArn=open_id_arn)

    client.get_open_id_connect_provider.when.called_with(
        OpenIDConnectProviderArn=open_id_arn
    ).should.throw(
        ClientError, "OpenIDConnect Provider not found for arn {}".format(open_id_arn),
    )

    # deleting a non existing provider should be successful
    client.delete_open_id_connect_provider(OpenIDConnectProviderArn=open_id_arn)


@mock_iam
def test_get_open_id_connect_provider():
    client = boto3.client("iam", region_name="us-east-1")
    response = client.create_open_id_connect_provider(
        Url="https://example.com", ThumbprintList=["b" * 40], ClientIDList=["b"]
    )
    open_id_arn = response["OpenIDConnectProviderArn"]

    response = client.get_open_id_connect_provider(OpenIDConnectProviderArn=open_id_arn)

    response["Url"].should.equal("example.com")
    response["ThumbprintList"].should.equal(["b" * 40])
    response["ClientIDList"].should.equal(["b"])
    response.should.have.key("CreateDate").should.be.a(datetime)


@mock_iam
def test_get_open_id_connect_provider_errors():
    client = boto3.client("iam", region_name="us-east-1")
    response = client.create_open_id_connect_provider(
        Url="https://example.com", ThumbprintList=["b" * 40], ClientIDList=["b"]
    )
    open_id_arn = response["OpenIDConnectProviderArn"]

    client.get_open_id_connect_provider.when.called_with(
        OpenIDConnectProviderArn=open_id_arn + "-not-existing"
    ).should.throw(
        ClientError,
        "OpenIDConnect Provider not found for arn {}".format(
            open_id_arn + "-not-existing"
        ),
    )


@mock_iam
def test_list_open_id_connect_providers():
    client = boto3.client("iam", region_name="us-east-1")
    response = client.create_open_id_connect_provider(
        Url="https://example.com", ThumbprintList=[]
    )
    open_id_arn_1 = response["OpenIDConnectProviderArn"]

    response = client.create_open_id_connect_provider(
        Url="http://example.org", ThumbprintList=["b" * 40], ClientIDList=["b"]
    )
    open_id_arn_2 = response["OpenIDConnectProviderArn"]

    response = client.create_open_id_connect_provider(
        Url="http://example.org/oidc", ThumbprintList=[]
    )
    open_id_arn_3 = response["OpenIDConnectProviderArn"]

    response = client.list_open_id_connect_providers()

    sorted(response["OpenIDConnectProviderList"], key=lambda i: i["Arn"]).should.equal(
        [{"Arn": open_id_arn_1}, {"Arn": open_id_arn_2}, {"Arn": open_id_arn_3}]
    )


@mock_iam
def test_update_account_password_policy():
    client = boto3.client("iam", region_name="us-east-1")

    client.update_account_password_policy()

    response = client.get_account_password_policy()
    response["PasswordPolicy"].should.equal(
        {
            "AllowUsersToChangePassword": False,
            "ExpirePasswords": False,
            "MinimumPasswordLength": 6,
            "RequireLowercaseCharacters": False,
            "RequireNumbers": False,
            "RequireSymbols": False,
            "RequireUppercaseCharacters": False,
            "HardExpiry": False,
        }
    )


@mock_iam
def test_update_account_password_policy_errors():
    client = boto3.client("iam", region_name="us-east-1")

    client.update_account_password_policy.when.called_with(
        MaxPasswordAge=1096, MinimumPasswordLength=129, PasswordReusePrevention=25,
    ).should.throw(
        ClientError,
        "3 validation errors detected: "
        'Value "129" at "minimumPasswordLength" failed to satisfy constraint: '
        "Member must have value less than or equal to 128; "
        'Value "25" at "passwordReusePrevention" failed to satisfy constraint: '
        "Member must have value less than or equal to 24; "
        'Value "1096" at "maxPasswordAge" failed to satisfy constraint: '
        "Member must have value less than or equal to 1095",
    )


@mock_iam
def test_get_account_password_policy():
    client = boto3.client("iam", region_name="us-east-1")
    client.update_account_password_policy(
        AllowUsersToChangePassword=True,
        HardExpiry=True,
        MaxPasswordAge=60,
        MinimumPasswordLength=10,
        PasswordReusePrevention=3,
        RequireLowercaseCharacters=True,
        RequireNumbers=True,
        RequireSymbols=True,
        RequireUppercaseCharacters=True,
    )

    response = client.get_account_password_policy()

    response["PasswordPolicy"].should.equal(
        {
            "AllowUsersToChangePassword": True,
            "ExpirePasswords": True,
            "HardExpiry": True,
            "MaxPasswordAge": 60,
            "MinimumPasswordLength": 10,
            "PasswordReusePrevention": 3,
            "RequireLowercaseCharacters": True,
            "RequireNumbers": True,
            "RequireSymbols": True,
            "RequireUppercaseCharacters": True,
        }
    )


@mock_iam
def test_get_account_password_policy_errors():
    client = boto3.client("iam", region_name="us-east-1")

    client.get_account_password_policy.when.called_with().should.throw(
        ClientError,
        "The Password Policy with domain name {} cannot be found.".format(ACCOUNT_ID),
    )


@mock_iam
def test_delete_account_password_policy():
    client = boto3.client("iam", region_name="us-east-1")
    client.update_account_password_policy()

    response = client.get_account_password_policy()

    response.should.have.key("PasswordPolicy").which.should.be.a(dict)

    client.delete_account_password_policy()

    client.get_account_password_policy.when.called_with().should.throw(
        ClientError,
        "The Password Policy with domain name {} cannot be found.".format(ACCOUNT_ID),
    )


@mock_iam
def test_get_account_summary():
    client = boto3.client("iam", region_name="us-east-1")
    iam = boto3.resource("iam", region_name="us-east-1")

    account_summary = iam.AccountSummary()

    account_summary.summary_map.should.equal(
        {
            "GroupPolicySizeQuota": 5120,
            "InstanceProfilesQuota": 1000,
            "Policies": 0,
            "GroupsPerUserQuota": 10,
            "InstanceProfiles": 0,
            "AttachedPoliciesPerUserQuota": 10,
            "Users": 0,
            "PoliciesQuota": 1500,
            "Providers": 0,
            "AccountMFAEnabled": 0,
            "AccessKeysPerUserQuota": 2,
            "AssumeRolePolicySizeQuota": 2048,
            "PolicyVersionsInUseQuota": 10000,
            "GlobalEndpointTokenVersion": 1,
            "VersionsPerPolicyQuota": 5,
            "AttachedPoliciesPerGroupQuota": 10,
            "PolicySizeQuota": 6144,
            "Groups": 0,
            "AccountSigningCertificatesPresent": 0,
            "UsersQuota": 5000,
            "ServerCertificatesQuota": 20,
            "MFADevices": 0,
            "UserPolicySizeQuota": 2048,
            "PolicyVersionsInUse": 0,
            "ServerCertificates": 0,
            "Roles": 0,
            "RolesQuota": 1000,
            "SigningCertificatesPerUserQuota": 2,
            "MFADevicesInUse": 0,
            "RolePolicySizeQuota": 10240,
            "AttachedPoliciesPerRoleQuota": 10,
            "AccountAccessKeysPresent": 0,
            "GroupsQuota": 300,
        }
    )

    client.create_instance_profile(InstanceProfileName="test-profile")
    client.create_open_id_connect_provider(Url="https://example.com", ThumbprintList=[])
    response_policy = client.create_policy(
        PolicyName="test-policy", PolicyDocument=MOCK_POLICY
    )
    client.create_role(RoleName="test-role", AssumeRolePolicyDocument="test policy")
    client.attach_role_policy(
        RoleName="test-role", PolicyArn=response_policy["Policy"]["Arn"]
    )
    client.create_saml_provider(
        Name="TestSAMLProvider", SAMLMetadataDocument="a" * 1024
    )
    client.create_group(GroupName="test-group")
    client.attach_group_policy(
        GroupName="test-group", PolicyArn=response_policy["Policy"]["Arn"]
    )
    client.create_user(UserName="test-user")
    client.attach_user_policy(
        UserName="test-user", PolicyArn=response_policy["Policy"]["Arn"]
    )
    client.enable_mfa_device(
        UserName="test-user",
        SerialNumber="123456789",
        AuthenticationCode1="234567",
        AuthenticationCode2="987654",
    )
    client.create_virtual_mfa_device(VirtualMFADeviceName="test-device")
    client.upload_server_certificate(
        ServerCertificateName="test-cert",
        CertificateBody="cert-body",
        PrivateKey="private-key",
    )
    account_summary.load()

    account_summary.summary_map.should.equal(
        {
            "GroupPolicySizeQuota": 5120,
            "InstanceProfilesQuota": 1000,
            "Policies": 1,
            "GroupsPerUserQuota": 10,
            "InstanceProfiles": 1,
            "AttachedPoliciesPerUserQuota": 10,
            "Users": 1,
            "PoliciesQuota": 1500,
            "Providers": 2,
            "AccountMFAEnabled": 0,
            "AccessKeysPerUserQuota": 2,
            "AssumeRolePolicySizeQuota": 2048,
            "PolicyVersionsInUseQuota": 10000,
            "GlobalEndpointTokenVersion": 1,
            "VersionsPerPolicyQuota": 5,
            "AttachedPoliciesPerGroupQuota": 10,
            "PolicySizeQuota": 6144,
            "Groups": 1,
            "AccountSigningCertificatesPresent": 0,
            "UsersQuota": 5000,
            "ServerCertificatesQuota": 20,
            "MFADevices": 1,
            "UserPolicySizeQuota": 2048,
            "PolicyVersionsInUse": 3,
            "ServerCertificates": 1,
            "Roles": 1,
            "RolesQuota": 1000,
            "SigningCertificatesPerUserQuota": 2,
            "MFADevicesInUse": 1,
            "RolePolicySizeQuota": 10240,
            "AttachedPoliciesPerRoleQuota": 10,
            "AccountAccessKeysPresent": 0,
            "GroupsQuota": 300,
        }
    )


@mock_iam()
def test_list_user_tags():
    """Tests both setting a tags on a user in create_user and list_user_tags"""
    conn = boto3.client("iam", region_name="us-east-1")
    conn.create_user(UserName="kenny-bania")
    conn.create_user(
        UserName="jackie-chiles", Tags=[{"Key": "Sue-Allen", "Value": "Oh-Henry"}],
    )
    conn.create_user(
        UserName="cosmo",
        Tags=[
            {"Key": "Stan", "Value": "The Caddy"},
            {"Key": "like-a", "Value": "glove"},
        ],
    )
    response = conn.list_user_tags(UserName="kenny-bania")
    response["Tags"].should.have.length_of(0)
    response["IsTruncated"].should_not.be.ok

    response = conn.list_user_tags(UserName="jackie-chiles")
    response["Tags"].should.equal([{"Key": "Sue-Allen", "Value": "Oh-Henry"}])
    response["IsTruncated"].should_not.be.ok

    response = conn.list_user_tags(UserName="cosmo")
    response["Tags"].should.equal(
        [{"Key": "Stan", "Value": "The Caddy"}, {"Key": "like-a", "Value": "glove"},]
    )
    response["IsTruncated"].should_not.be.ok


@mock_iam()
def test_delete_role_with_instance_profiles_present():
    iam = boto3.client("iam", region_name="us-east-1")

    trust_policy = """
    {
      "Version": "2012-10-17",
      "Statement": [
        {
          "Effect": "Allow",
          "Principal": {
            "Service": "ec2.amazonaws.com"
          },
          "Action": "sts:AssumeRole"
        }
      ]
    }
        """
    trust_policy = trust_policy.strip()

    iam.create_role(RoleName="Role1", AssumeRolePolicyDocument=trust_policy)
    iam.create_instance_profile(InstanceProfileName="IP1")
    iam.add_role_to_instance_profile(InstanceProfileName="IP1", RoleName="Role1")

    iam.create_role(RoleName="Role2", AssumeRolePolicyDocument=trust_policy)

    iam.delete_role(RoleName="Role2")

    role_names = [role["RoleName"] for role in iam.list_roles()["Roles"]]
    assert "Role1" in role_names
    assert "Role2" not in role_names


@mock_iam
def test_delete_account_password_policy_errors():
    client = boto3.client("iam", region_name="us-east-1")

    client.delete_account_password_policy.when.called_with().should.throw(
        ClientError, "The account policy with name PasswordPolicy cannot be found.",
    )


@mock_iam
def test_role_list_config_discovered_resources():
    from moto.iam.config import role_config_query

    # Without any roles
    assert role_config_query.list_config_service_resources(None, None, 100, None) == (
        [],
        None,
    )

    # Make 3 roles
    roles = []
    num_roles = 3
    for ix in range(1, num_roles + 1):
        this_role = role_config_query.backends["global"].create_role(
            role_name="role{}".format(ix),
            assume_role_policy_document=None,
            path="/",
            permissions_boundary=None,
            description="role{}".format(ix),
            tags=[{"Key": "foo", "Value": "bar"}],
            max_session_duration=3600,
        )
        roles.append(
            {"id": this_role.id, "name": this_role.name,}
        )

    assert len(roles) == num_roles

    result = role_config_query.list_config_service_resources(None, None, 100, None)[0]
    assert len(result) == num_roles

    # The roles gets a random ID, so we can't directly test it
    role = result[0]
    assert role["type"] == "AWS::IAM::Role"
    assert role["id"] in list(map(lambda p: p["id"], roles))
    assert role["name"] in list(map(lambda p: p["name"], roles))
    assert role["region"] == "global"

    # test passing list of resource ids
    resource_ids = role_config_query.list_config_service_resources(
        [roles[0]["id"], roles[1]["id"]], None, 100, None
    )[0]
    assert len(resource_ids) == 2

    # test passing a single resource name
    resource_name = role_config_query.list_config_service_resources(
        None, roles[0]["name"], 100, None
    )[0]
    assert len(resource_name) == 1
    assert resource_name[0]["id"] == roles[0]["id"]
    assert resource_name[0]["name"] == roles[0]["name"]

    # test passing a single resource name AND some resource id's
    both_filter_good = role_config_query.list_config_service_resources(
        [roles[0]["id"], roles[1]["id"]], roles[0]["name"], 100, None
    )[0]
    assert len(both_filter_good) == 1
    assert both_filter_good[0]["id"] == roles[0]["id"]
    assert both_filter_good[0]["name"] == roles[0]["name"]

    both_filter_bad = role_config_query.list_config_service_resources(
        [roles[0]["id"], roles[1]["id"]], roles[2]["name"], 100, None
    )[0]
    assert len(both_filter_bad) == 0


@mock_iam
def test_role_config_dict():
    from moto.iam.config import role_config_query, policy_config_query
    from moto.iam.utils import random_resource_id, random_policy_id

    # Without any roles
    assert not role_config_query.get_config_resource("something")
    assert role_config_query.list_config_service_resources(None, None, 100, None) == (
        [],
        None,
    )

    basic_assume_role = {
        "Version": "2012-10-17",
        "Statement": [
            {"Effect": "Allow", "Principal": {"AWS": "*"}, "Action": "sts:AssumeRole",}
        ],
    }

    basic_policy = {
        "Version": "2012-10-17",
        "Statement": [{"Action": ["ec2:*"], "Effect": "Allow", "Resource": "*"}],
    }

    # Create a policy for use in role permissions boundary
    policy_arn = (
        policy_config_query.backends["global"]
        .create_policy(
            description="basic_policy",
            path="/",
            policy_document=json.dumps(basic_policy),
            policy_name="basic_policy",
            tags=[],
        )
        .arn
    )

    policy_id = policy_config_query.list_config_service_resources(
        None, None, 100, None
    )[0][0]["id"]
    assert len(policy_id) == len(random_policy_id())

    # Create some roles (and grab them repeatedly since they create with random names)
    role_config_query.backends["global"].create_role(
        role_name="plain_role",
        assume_role_policy_document=None,
        path="/",
        permissions_boundary=None,
        description="plain_role",
        tags=[{"Key": "foo", "Value": "bar"}],
        max_session_duration=3600,
    )

    plain_role = role_config_query.list_config_service_resources(None, None, 100, None)[
        0
    ][0]
    assert plain_role is not None
    assert len(plain_role["id"]) == len(random_resource_id())

    role_config_query.backends["global"].create_role(
        role_name="assume_role",
        assume_role_policy_document=json.dumps(basic_assume_role),
        path="/",
        permissions_boundary=None,
        description="assume_role",
        tags=[],
        max_session_duration=3600,
    )

    assume_role = next(
        role
        for role in role_config_query.list_config_service_resources(
            None, None, 100, None
        )[0]
        if role["id"] not in [plain_role["id"]]
    )
    assert assume_role is not None
    assert len(assume_role["id"]) == len(random_resource_id())
    assert assume_role["id"] is not plain_role["id"]

    role_config_query.backends["global"].create_role(
        role_name="assume_and_permission_boundary_role",
        assume_role_policy_document=json.dumps(basic_assume_role),
        path="/",
        permissions_boundary=policy_arn,
        description="assume_and_permission_boundary_role",
        tags=[],
        max_session_duration=3600,
    )

    assume_and_permission_boundary_role = next(
        role
        for role in role_config_query.list_config_service_resources(
            None, None, 100, None
        )[0]
        if role["id"] not in [plain_role["id"], assume_role["id"]]
    )
    assert assume_and_permission_boundary_role is not None
    assert len(assume_and_permission_boundary_role["id"]) == len(random_resource_id())
    assert assume_and_permission_boundary_role["id"] is not plain_role["id"]
    assert assume_and_permission_boundary_role["id"] is not assume_role["id"]

    role_config_query.backends["global"].create_role(
        role_name="role_with_attached_policy",
        assume_role_policy_document=json.dumps(basic_assume_role),
        path="/",
        permissions_boundary=None,
        description="role_with_attached_policy",
        tags=[],
        max_session_duration=3600,
    )
    role_config_query.backends["global"].attach_role_policy(
        policy_arn, "role_with_attached_policy"
    )
    role_with_attached_policy = next(
        role
        for role in role_config_query.list_config_service_resources(
            None, None, 100, None
        )[0]
        if role["id"]
        not in [
            plain_role["id"],
            assume_role["id"],
            assume_and_permission_boundary_role["id"],
        ]
    )
    assert role_with_attached_policy is not None
    assert len(role_with_attached_policy["id"]) == len(random_resource_id())
    assert role_with_attached_policy["id"] is not plain_role["id"]
    assert role_with_attached_policy["id"] is not assume_role["id"]
    assert (
        role_with_attached_policy["id"] is not assume_and_permission_boundary_role["id"]
    )

    role_config_query.backends["global"].create_role(
        role_name="role_with_inline_policy",
        assume_role_policy_document=json.dumps(basic_assume_role),
        path="/",
        permissions_boundary=None,
        description="role_with_inline_policy",
        tags=[],
        max_session_duration=3600,
    )
    role_config_query.backends["global"].put_role_policy(
        "role_with_inline_policy", "inline_policy", json.dumps(basic_policy)
    )

    role_with_inline_policy = next(
        role
        for role in role_config_query.list_config_service_resources(
            None, None, 100, None
        )[0]
        if role["id"]
        not in [
            plain_role["id"],
            assume_role["id"],
            assume_and_permission_boundary_role["id"],
            role_with_attached_policy["id"],
        ]
    )
    assert role_with_inline_policy is not None
    assert len(role_with_inline_policy["id"]) == len(random_resource_id())
    assert role_with_inline_policy["id"] is not plain_role["id"]
    assert role_with_inline_policy["id"] is not assume_role["id"]
    assert (
        role_with_inline_policy["id"] is not assume_and_permission_boundary_role["id"]
    )
    assert role_with_inline_policy["id"] is not role_with_attached_policy["id"]

    # plain role
    plain_role_config = (
        role_config_query.backends["global"].roles[plain_role["id"]].to_config_dict()
    )
    assert plain_role_config["version"] == "1.3"
    assert plain_role_config["configurationItemStatus"] == "ResourceDiscovered"
    assert plain_role_config["configurationStateId"] is not None
    assert plain_role_config["arn"] == "arn:aws:iam::123456789012:role/plain_role"
    assert plain_role_config["resourceType"] == "AWS::IAM::Role"
    assert plain_role_config["resourceId"] == "plain_role"
    assert plain_role_config["resourceName"] == "plain_role"
    assert plain_role_config["awsRegion"] == "global"
    assert plain_role_config["availabilityZone"] == "Not Applicable"
    assert plain_role_config["resourceCreationTime"] is not None
    assert plain_role_config["tags"] == {"foo": {"Key": "foo", "Value": "bar"}}
    assert plain_role_config["configuration"]["path"] == "/"
    assert plain_role_config["configuration"]["roleName"] == "plain_role"
    assert plain_role_config["configuration"]["roleId"] == plain_role["id"]
    assert plain_role_config["configuration"]["arn"] == plain_role_config["arn"]
    assert plain_role_config["configuration"]["assumeRolePolicyDocument"] is None
    assert plain_role_config["configuration"]["instanceProfileList"] == []
    assert plain_role_config["configuration"]["rolePolicyList"] == []
    assert plain_role_config["configuration"]["attachedManagedPolicies"] == []
    assert plain_role_config["configuration"]["permissionsBoundary"] is None
    assert plain_role_config["configuration"]["tags"] == [
        {"key": "foo", "value": "bar"}
    ]
    assert plain_role_config["supplementaryConfiguration"] == {}

    # assume_role
    assume_role_config = (
        role_config_query.backends["global"].roles[assume_role["id"]].to_config_dict()
    )
    assert assume_role_config["arn"] == "arn:aws:iam::123456789012:role/assume_role"
    assert assume_role_config["resourceId"] == "assume_role"
    assert assume_role_config["resourceName"] == "assume_role"
    assert assume_role_config["configuration"][
        "assumeRolePolicyDocument"
    ] == parse.quote(json.dumps(basic_assume_role))

    # assume_and_permission_boundary_role
    assume_and_permission_boundary_role_config = (
        role_config_query.backends["global"]
        .roles[assume_and_permission_boundary_role["id"]]
        .to_config_dict()
    )
    assert (
        assume_and_permission_boundary_role_config["arn"]
        == "arn:aws:iam::123456789012:role/assume_and_permission_boundary_role"
    )
    assert (
        assume_and_permission_boundary_role_config["resourceId"]
        == "assume_and_permission_boundary_role"
    )
    assert (
        assume_and_permission_boundary_role_config["resourceName"]
        == "assume_and_permission_boundary_role"
    )
    assert assume_and_permission_boundary_role_config["configuration"][
        "assumeRolePolicyDocument"
    ] == parse.quote(json.dumps(basic_assume_role))
    assert (
        assume_and_permission_boundary_role_config["configuration"][
            "permissionsBoundary"
        ]
        == policy_arn
    )

    # role_with_attached_policy
    role_with_attached_policy_config = (
        role_config_query.backends["global"]
        .roles[role_with_attached_policy["id"]]
        .to_config_dict()
    )
    assert (
        role_with_attached_policy_config["arn"]
        == "arn:aws:iam::123456789012:role/role_with_attached_policy"
    )
    assert role_with_attached_policy_config["configuration"][
        "attachedManagedPolicies"
    ] == [{"policyArn": policy_arn, "policyName": "basic_policy"}]

    # role_with_inline_policy
    role_with_inline_policy_config = (
        role_config_query.backends["global"]
        .roles[role_with_inline_policy["id"]]
        .to_config_dict()
    )
    assert (
        role_with_inline_policy_config["arn"]
        == "arn:aws:iam::123456789012:role/role_with_inline_policy"
    )
    assert role_with_inline_policy_config["configuration"]["rolePolicyList"] == [
        {
            "policyName": "inline_policy",
            "policyDocument": parse.quote(json.dumps(basic_policy)),
        }
    ]


@mock_iam
@mock_config
def test_role_config_client():
    from moto.iam.utils import random_resource_id

    CONFIG_REGIONS = boto3.Session().get_available_regions("config")

    iam_client = boto3.client("iam", region_name="us-west-2")
    config_client = boto3.client("config", region_name="us-west-2")

    all_account_aggregation_source = {
        "AccountIds": [ACCOUNT_ID],
        "AllAwsRegions": True,
    }

    two_region_account_aggregation_source = {
        "AccountIds": [ACCOUNT_ID],
        "AwsRegions": ["us-east-1", "us-west-2"],
    }

    config_client.put_configuration_aggregator(
        ConfigurationAggregatorName="test_aggregator",
        AccountAggregationSources=[all_account_aggregation_source],
    )

    config_client.put_configuration_aggregator(
        ConfigurationAggregatorName="test_aggregator_two_regions",
        AccountAggregationSources=[two_region_account_aggregation_source],
    )

    result = config_client.list_discovered_resources(resourceType="AWS::IAM::Role")
    assert not result["resourceIdentifiers"]

    # Make 10 policies
    roles = []
    num_roles = 10
    for ix in range(1, num_roles + 1):
        this_policy = iam_client.create_role(
            RoleName="role{}".format(ix),
            Path="/",
            Description="role{}".format(ix),
            AssumeRolePolicyDocument=json.dumps("{ }"),
        )
        roles.append(
            {
                "id": this_policy["Role"]["RoleId"],
                "name": this_policy["Role"]["RoleName"],
            }
        )

    assert len(roles) == num_roles

    # Test non-aggregated query: (everything is getting a random id, so we can't test names by ordering)
    result = config_client.list_discovered_resources(
        resourceType="AWS::IAM::Role", limit=1
    )
    first_result = result["resourceIdentifiers"][0]["resourceId"]
    assert result["resourceIdentifiers"][0]["resourceType"] == "AWS::IAM::Role"
    assert len(first_result) == len(random_resource_id())

    # Test non-aggregated pagination
    assert (
        config_client.list_discovered_resources(
            resourceType="AWS::IAM::Role", limit=1, nextToken=result["nextToken"],
        )["resourceIdentifiers"][0]["resourceId"]
    ) != first_result

    # Test aggregated query - by `Limit=len(CONFIG_REGIONS)`, we should get a single policy duplicated across all regions
    agg_result = config_client.list_aggregate_discovered_resources(
        ResourceType="AWS::IAM::Role",
        ConfigurationAggregatorName="test_aggregator",
        Limit=len(CONFIG_REGIONS),
    )
    assert len(agg_result["ResourceIdentifiers"]) == len(CONFIG_REGIONS)

    agg_name = None
    agg_id = None
    for resource in agg_result["ResourceIdentifiers"]:
        assert resource["ResourceType"] == "AWS::IAM::Role"
        assert resource["SourceRegion"] in CONFIG_REGIONS
        assert resource["SourceAccountId"] == ACCOUNT_ID
        if agg_id:
            assert resource["ResourceId"] == agg_id
        if agg_name:
            assert resource["ResourceName"] == agg_name
        agg_name = resource["ResourceName"]
        agg_id = resource["ResourceId"]

    # Test aggregated pagination
    for resource in config_client.list_aggregate_discovered_resources(
        ConfigurationAggregatorName="test_aggregator",
        ResourceType="AWS::IAM::Role",
        NextToken=agg_result["NextToken"],
    )["ResourceIdentifiers"]:
        assert resource["ResourceId"] != agg_id

    # Test non-aggregated resource name/id filter
    assert (
        config_client.list_discovered_resources(
            resourceType="AWS::IAM::Role", resourceName=roles[1]["name"], limit=1,
        )["resourceIdentifiers"][0]["resourceName"]
        == roles[1]["name"]
    )

    assert (
        config_client.list_discovered_resources(
            resourceType="AWS::IAM::Role", resourceIds=[roles[0]["id"]], limit=1,
        )["resourceIdentifiers"][0]["resourceName"]
        == roles[0]["name"]
    )

    # Test aggregated resource name/id filter
    agg_name_filter = config_client.list_aggregate_discovered_resources(
        ConfigurationAggregatorName="test_aggregator",
        ResourceType="AWS::IAM::Role",
        Filters={"ResourceName": roles[5]["name"]},
    )
    assert len(agg_name_filter["ResourceIdentifiers"]) == len(CONFIG_REGIONS)
    assert agg_name_filter["ResourceIdentifiers"][0]["ResourceId"] == roles[5]["id"]

    agg_name_filter = config_client.list_aggregate_discovered_resources(
        ConfigurationAggregatorName="test_aggregator_two_regions",
        ResourceType="AWS::IAM::Role",
        Filters={"ResourceName": roles[5]["name"]},
    )
    assert len(agg_name_filter["ResourceIdentifiers"]) == len(
        two_region_account_aggregation_source["AwsRegions"]
    )
    assert agg_name_filter["ResourceIdentifiers"][0]["ResourceId"] == roles[5]["id"]

    agg_id_filter = config_client.list_aggregate_discovered_resources(
        ConfigurationAggregatorName="test_aggregator",
        ResourceType="AWS::IAM::Role",
        Filters={"ResourceId": roles[4]["id"]},
    )

    assert len(agg_id_filter["ResourceIdentifiers"]) == len(CONFIG_REGIONS)
    assert agg_id_filter["ResourceIdentifiers"][0]["ResourceName"] == roles[4]["name"]

    agg_name_filter = config_client.list_aggregate_discovered_resources(
        ConfigurationAggregatorName="test_aggregator_two_regions",
        ResourceType="AWS::IAM::Role",
        Filters={"ResourceId": roles[5]["id"]},
    )
    assert len(agg_name_filter["ResourceIdentifiers"]) == len(
        two_region_account_aggregation_source["AwsRegions"]
    )
    assert agg_name_filter["ResourceIdentifiers"][0]["ResourceName"] == roles[5]["name"]

    # Test non-aggregated resource name/id filter
    assert (
        config_client.list_discovered_resources(
            resourceType="AWS::IAM::Role", resourceName=roles[1]["name"], limit=1,
        )["resourceIdentifiers"][0]["resourceName"]
        == roles[1]["name"]
    )
    assert (
        config_client.list_discovered_resources(
            resourceType="AWS::IAM::Role", resourceIds=[roles[0]["id"]], limit=1,
        )["resourceIdentifiers"][0]["resourceName"]
        == roles[0]["name"]
    )

    # Test aggregated resource name/id filter
    assert (
        config_client.list_aggregate_discovered_resources(
            ConfigurationAggregatorName="test_aggregator",
            ResourceType="AWS::IAM::Role",
            Filters={"ResourceName": roles[5]["name"]},
            Limit=1,
        )["ResourceIdentifiers"][0]["ResourceName"]
        == roles[5]["name"]
    )

    assert (
        config_client.list_aggregate_discovered_resources(
            ConfigurationAggregatorName="test_aggregator",
            ResourceType="AWS::IAM::Role",
            Filters={"ResourceId": roles[4]["id"]},
            Limit=1,
        )["ResourceIdentifiers"][0]["ResourceName"]
        == roles[4]["name"]
    )

    # Test name/id filter with pagination
    first_call = config_client.list_discovered_resources(
        resourceType="AWS::IAM::Role",
        resourceIds=[roles[1]["id"], roles[2]["id"]],
        limit=1,
    )

    assert first_call["nextToken"] in [roles[1]["id"], roles[2]["id"]]
    assert first_call["resourceIdentifiers"][0]["resourceName"] in [
        roles[1]["name"],
        roles[2]["name"],
    ]
    second_call = config_client.list_discovered_resources(
        resourceType="AWS::IAM::Role",
        resourceIds=[roles[1]["id"], roles[2]["id"]],
        limit=1,
        nextToken=first_call["nextToken"],
    )
    assert "nextToken" not in second_call
    assert first_call["resourceIdentifiers"][0]["resourceName"] in [
        roles[1]["name"],
        roles[2]["name"],
    ]
    assert (
        first_call["resourceIdentifiers"][0]["resourceName"]
        != second_call["resourceIdentifiers"][0]["resourceName"]
    )

    # Test non-aggregated batch get
    assert (
        config_client.batch_get_resource_config(
            resourceKeys=[
                {"resourceType": "AWS::IAM::Role", "resourceId": roles[0]["id"]}
            ]
        )["baseConfigurationItems"][0]["resourceName"]
        == roles[0]["name"]
    )

    # Test aggregated batch get
    assert (
        config_client.batch_get_aggregate_resource_config(
            ConfigurationAggregatorName="test_aggregator",
            ResourceIdentifiers=[
                {
                    "SourceAccountId": ACCOUNT_ID,
                    "SourceRegion": "us-east-1",
                    "ResourceId": roles[1]["id"],
                    "ResourceType": "AWS::IAM::Role",
                }
            ],
        )["BaseConfigurationItems"][0]["resourceName"]
        == roles[1]["name"]
    )


@mock_iam
def test_policy_list_config_discovered_resources():
    from moto.iam.config import policy_config_query

    # Without any policies
    assert policy_config_query.list_config_service_resources(None, None, 100, None) == (
        [],
        None,
    )

    basic_policy = {
        "Version": "2012-10-17",
        "Statement": [
            {"Action": ["ec2:DeleteKeyPair"], "Effect": "Deny", "Resource": "*"}
        ],
    }

    # Make 3 policies
    policies = []
    num_policies = 3
    for ix in range(1, num_policies + 1):
        this_policy = policy_config_query.backends["global"].create_policy(
            description="policy{}".format(ix),
            path="",
            policy_document=json.dumps(basic_policy),
            policy_name="policy{}".format(ix),
            tags=[],
        )
        policies.append(
            {"id": this_policy.id, "name": this_policy.name,}
        )

    assert len(policies) == num_policies

    # We expect the backend to have arns as their keys
    for backend_key in list(
        policy_config_query.backends["global"].managed_policies.keys()
    ):
        assert backend_key.startswith("arn:aws:iam::")

    result = policy_config_query.list_config_service_resources(None, None, 100, None)[0]
    assert len(result) == num_policies

    policy = result[0]
    assert policy["type"] == "AWS::IAM::Policy"
    assert policy["id"] in list(map(lambda p: p["id"], policies))
    assert policy["name"] in list(map(lambda p: p["name"], policies))
    assert policy["region"] == "global"

    # test passing list of resource ids
    resource_ids = policy_config_query.list_config_service_resources(
        [policies[0]["id"], policies[1]["id"]], None, 100, None
    )[0]
    assert len(resource_ids) == 2

    # test passing a single resource name
    resource_name = policy_config_query.list_config_service_resources(
        None, policies[0]["name"], 100, None
    )[0]
    assert len(resource_name) == 1
    assert resource_name[0]["id"] == policies[0]["id"]
    assert resource_name[0]["name"] == policies[0]["name"]

    # test passing a single resource name AND some resource id's
    both_filter_good = policy_config_query.list_config_service_resources(
        [policies[0]["id"], policies[1]["id"]], policies[0]["name"], 100, None
    )[0]
    assert len(both_filter_good) == 1
    assert both_filter_good[0]["id"] == policies[0]["id"]
    assert both_filter_good[0]["name"] == policies[0]["name"]

    both_filter_bad = policy_config_query.list_config_service_resources(
        [policies[0]["id"], policies[1]["id"]], policies[2]["name"], 100, None
    )[0]
    assert len(both_filter_bad) == 0


@mock_iam
def test_policy_config_dict():
    from moto.iam.config import role_config_query, policy_config_query
    from moto.iam.utils import random_policy_id

    # Without any roles
    assert not policy_config_query.get_config_resource(
        "arn:aws:iam::123456789012:policy/basic_policy"
    )
    assert policy_config_query.list_config_service_resources(None, None, 100, None) == (
        [],
        None,
    )

    basic_policy = {
        "Version": "2012-10-17",
        "Statement": [{"Action": ["ec2:*"], "Effect": "Allow", "Resource": "*"}],
    }

    basic_policy_v2 = {
        "Version": "2012-10-17",
        "Statement": [
            {"Action": ["ec2:*", "s3:*"], "Effect": "Allow", "Resource": "*"}
        ],
    }

    policy_arn = (
        policy_config_query.backends["global"]
        .create_policy(
            description="basic_policy",
            path="/",
            policy_document=json.dumps(basic_policy),
            policy_name="basic_policy",
            tags=[],
        )
        .arn
    )

    policy_id = policy_config_query.list_config_service_resources(
        None, None, 100, None
    )[0][0]["id"]
    assert len(policy_id) == len(random_policy_id())

    assert policy_arn == "arn:aws:iam::123456789012:policy/basic_policy"
    assert policy_config_query.get_config_resource(policy_id) is not None

    # Create a new version
    policy_config_query.backends["global"].create_policy_version(
        policy_arn, json.dumps(basic_policy_v2), "true"
    )

    # Create role to trigger attachment
    role_config_query.backends["global"].create_role(
        role_name="role_with_attached_policy",
        assume_role_policy_document=None,
        path="/",
        permissions_boundary=None,
        description="role_with_attached_policy",
        tags=[],
        max_session_duration=3600,
    )
    role_config_query.backends["global"].attach_role_policy(
        policy_arn, "role_with_attached_policy"
    )

    policy = (
        role_config_query.backends["global"]
        .managed_policies["arn:aws:iam::123456789012:policy/basic_policy"]
        .to_config_dict()
    )
    assert policy["version"] == "1.3"
    assert policy["configurationItemCaptureTime"] is not None
    assert policy["configurationItemStatus"] == "OK"
    assert policy["configurationStateId"] is not None
    assert policy["arn"] == "arn:aws:iam::123456789012:policy/basic_policy"
    assert policy["resourceType"] == "AWS::IAM::Policy"
    assert len(policy["resourceId"]) == len(random_policy_id())
    assert policy["resourceName"] == "basic_policy"
    assert policy["awsRegion"] == "global"
    assert policy["availabilityZone"] == "Not Applicable"
    assert policy["resourceCreationTime"] is not None
    assert policy["configuration"]["policyName"] == policy["resourceName"]
    assert policy["configuration"]["policyId"] == policy["resourceId"]
    assert policy["configuration"]["arn"] == policy["arn"]
    assert policy["configuration"]["path"] == "/"
    assert policy["configuration"]["defaultVersionId"] == "v2"
    assert policy["configuration"]["attachmentCount"] == 1
    assert policy["configuration"]["permissionsBoundaryUsageCount"] == 0
    assert policy["configuration"]["isAttachable"] == True
    assert policy["configuration"]["description"] == "basic_policy"
    assert policy["configuration"]["createDate"] is not None
    assert policy["configuration"]["updateDate"] is not None
    assert policy["configuration"]["policyVersionList"] == [
        {
            "document": str(parse.quote(json.dumps(basic_policy))),
            "versionId": "v1",
            "isDefaultVersion": False,
            "createDate": policy["configuration"]["policyVersionList"][0]["createDate"],
        },
        {
            "document": str(parse.quote(json.dumps(basic_policy_v2))),
            "versionId": "v2",
            "isDefaultVersion": True,
            "createDate": policy["configuration"]["policyVersionList"][1]["createDate"],
        },
    ]
    assert policy["supplementaryConfiguration"] == {}


@mock_iam
@mock_config
def test_policy_config_client():
    from moto.iam.utils import random_policy_id

    CONFIG_REGIONS = boto3.Session().get_available_regions("config")

    basic_policy = {
        "Version": "2012-10-17",
        "Statement": [{"Action": ["ec2:*"], "Effect": "Allow", "Resource": "*"}],
    }

    iam_client = boto3.client("iam", region_name="us-west-2")
    config_client = boto3.client("config", region_name="us-west-2")

    all_account_aggregation_source = {
        "AccountIds": [ACCOUNT_ID],
        "AllAwsRegions": True,
    }

    two_region_account_aggregation_source = {
        "AccountIds": [ACCOUNT_ID],
        "AwsRegions": ["us-east-1", "us-west-2"],
    }

    config_client.put_configuration_aggregator(
        ConfigurationAggregatorName="test_aggregator",
        AccountAggregationSources=[all_account_aggregation_source],
    )

    config_client.put_configuration_aggregator(
        ConfigurationAggregatorName="test_aggregator_two_regions",
        AccountAggregationSources=[two_region_account_aggregation_source],
    )

    result = config_client.list_discovered_resources(resourceType="AWS::IAM::Policy")
    assert not result["resourceIdentifiers"]

    # Make 10 policies
    policies = []
    num_policies = 10
    for ix in range(1, num_policies + 1):
        this_policy = iam_client.create_policy(
            PolicyName="policy{}".format(ix),
            Path="/",
            PolicyDocument=json.dumps(basic_policy),
            Description="policy{}".format(ix),
        )
        policies.append(
            {
                "id": this_policy["Policy"]["PolicyId"],
                "name": this_policy["Policy"]["PolicyName"],
            }
        )

    assert len(policies) == num_policies

    # Test non-aggregated query: (everything is getting a random id, so we can't test names by ordering)
    result = config_client.list_discovered_resources(
        resourceType="AWS::IAM::Policy", limit=1
    )
    first_result = result["resourceIdentifiers"][0]["resourceId"]
    assert result["resourceIdentifiers"][0]["resourceType"] == "AWS::IAM::Policy"
    assert len(first_result) == len(random_policy_id())

    # Test non-aggregated pagination
    assert (
        config_client.list_discovered_resources(
            resourceType="AWS::IAM::Policy", limit=1, nextToken=result["nextToken"],
        )["resourceIdentifiers"][0]["resourceId"]
    ) != first_result

    # Test aggregated query - by `Limit=len(CONFIG_REGIONS)`, we should get a single policy duplicated across all regions
    agg_result = config_client.list_aggregate_discovered_resources(
        ResourceType="AWS::IAM::Policy",
        ConfigurationAggregatorName="test_aggregator",
        Limit=len(CONFIG_REGIONS),
    )
    assert len(agg_result["ResourceIdentifiers"]) == len(CONFIG_REGIONS)

    agg_name = None
    agg_id = None
    for resource in agg_result["ResourceIdentifiers"]:
        assert resource["ResourceType"] == "AWS::IAM::Policy"
        assert resource["SourceRegion"] in CONFIG_REGIONS
        assert resource["SourceAccountId"] == ACCOUNT_ID
        if agg_id:
            assert resource["ResourceId"] == agg_id
        if agg_name:
            assert resource["ResourceName"] == agg_name
        agg_name = resource["ResourceName"]
        agg_id = resource["ResourceId"]

    # Test aggregated pagination
    for resource in config_client.list_aggregate_discovered_resources(
        ConfigurationAggregatorName="test_aggregator",
        ResourceType="AWS::IAM::Policy",
        Limit=1,
        NextToken=agg_result["NextToken"],
    )["ResourceIdentifiers"]:
        assert resource["ResourceId"] != agg_id

    # Test non-aggregated resource name/id filter
    assert (
        config_client.list_discovered_resources(
            resourceType="AWS::IAM::Policy", resourceName=policies[1]["name"], limit=1,
        )["resourceIdentifiers"][0]["resourceName"]
        == policies[1]["name"]
    )

    assert (
        config_client.list_discovered_resources(
            resourceType="AWS::IAM::Policy", resourceIds=[policies[0]["id"]], limit=1,
        )["resourceIdentifiers"][0]["resourceName"]
        == policies[0]["name"]
    )

    # Test aggregated resource name/id filter
    agg_name_filter = config_client.list_aggregate_discovered_resources(
        ConfigurationAggregatorName="test_aggregator",
        ResourceType="AWS::IAM::Policy",
        Filters={"ResourceName": policies[5]["name"]},
    )
    assert len(agg_name_filter["ResourceIdentifiers"]) == len(CONFIG_REGIONS)
    assert (
        agg_name_filter["ResourceIdentifiers"][0]["ResourceName"] == policies[5]["name"]
    )

    agg_name_filter = config_client.list_aggregate_discovered_resources(
        ConfigurationAggregatorName="test_aggregator_two_regions",
        ResourceType="AWS::IAM::Policy",
        Filters={"ResourceName": policies[5]["name"]},
    )
    assert len(agg_name_filter["ResourceIdentifiers"]) == len(
        two_region_account_aggregation_source["AwsRegions"]
    )
    assert agg_name_filter["ResourceIdentifiers"][0]["ResourceId"] == policies[5]["id"]

    agg_id_filter = config_client.list_aggregate_discovered_resources(
        ConfigurationAggregatorName="test_aggregator",
        ResourceType="AWS::IAM::Policy",
        Filters={"ResourceId": policies[4]["id"]},
    )

    assert len(agg_id_filter["ResourceIdentifiers"]) == len(CONFIG_REGIONS)
    assert (
        agg_id_filter["ResourceIdentifiers"][0]["ResourceName"] == policies[4]["name"]
    )

    agg_name_filter = config_client.list_aggregate_discovered_resources(
        ConfigurationAggregatorName="test_aggregator_two_regions",
        ResourceType="AWS::IAM::Policy",
        Filters={"ResourceId": policies[5]["id"]},
    )
    assert len(agg_name_filter["ResourceIdentifiers"]) == len(
        two_region_account_aggregation_source["AwsRegions"]
    )
    assert (
        agg_name_filter["ResourceIdentifiers"][0]["ResourceName"] == policies[5]["name"]
    )

    # Test name/id filter with pagination
    first_call = config_client.list_discovered_resources(
        resourceType="AWS::IAM::Policy",
        resourceIds=[policies[1]["id"], policies[2]["id"]],
        limit=1,
    )

    assert first_call["nextToken"] in [policies[1]["id"], policies[2]["id"]]
    assert first_call["resourceIdentifiers"][0]["resourceName"] in [
        policies[1]["name"],
        policies[2]["name"],
    ]
    second_call = config_client.list_discovered_resources(
        resourceType="AWS::IAM::Policy",
        resourceIds=[policies[1]["id"], policies[2]["id"]],
        limit=1,
        nextToken=first_call["nextToken"],
    )
    assert "nextToken" not in second_call
    assert first_call["resourceIdentifiers"][0]["resourceName"] in [
        policies[1]["name"],
        policies[2]["name"],
    ]
    assert (
        first_call["resourceIdentifiers"][0]["resourceName"]
        != second_call["resourceIdentifiers"][0]["resourceName"]
    )

    # Test non-aggregated batch get
    assert (
        config_client.batch_get_resource_config(
            resourceKeys=[
                {"resourceType": "AWS::IAM::Policy", "resourceId": policies[7]["id"],}
            ]
        )["baseConfigurationItems"][0]["resourceName"]
        == policies[7]["name"]
    )

    # Test aggregated batch get
    assert (
        config_client.batch_get_aggregate_resource_config(
            ConfigurationAggregatorName="test_aggregator",
            ResourceIdentifiers=[
                {
                    "SourceAccountId": ACCOUNT_ID,
                    "SourceRegion": "us-east-2",
                    "ResourceId": policies[8]["id"],
                    "ResourceType": "AWS::IAM::Policy",
                }
            ],
        )["BaseConfigurationItems"][0]["resourceName"]
        == policies[8]["name"]
    )


@mock_iam()
def test_list_roles_with_more_than_100_roles_no_max_items_defaults_to_100():
    iam = boto3.client("iam", region_name="us-east-1")
    for i in range(150):
        iam.create_role(
            RoleName="test_role_{}".format(i), AssumeRolePolicyDocument="some policy"
        )
    response = iam.list_roles()
    roles = response["Roles"]

    assert response["IsTruncated"] is True
    assert len(roles) == 100


@mock_iam()
def test_list_roles_max_item_and_marker_values_adhered():
    iam = boto3.client("iam", region_name="us-east-1")
    for i in range(10):
        iam.create_role(
            RoleName="test_role_{}".format(i), AssumeRolePolicyDocument="some policy"
        )
    response = iam.list_roles(MaxItems=2)
    roles = response["Roles"]

    assert response["IsTruncated"] is True
    assert len(roles) == 2

    response = iam.list_roles(Marker=response["Marker"])
    roles = response["Roles"]

    assert response["IsTruncated"] is False
    assert len(roles) == 8


@mock_iam()
def test_list_roles_path_prefix_value_adhered():
    iam = boto3.client("iam", region_name="us-east-1")
    iam.create_role(
        RoleName="test_role_without_path", AssumeRolePolicyDocument="some policy"
    )
    iam.create_role(
        RoleName="test_role_with_path",
        AssumeRolePolicyDocument="some policy",
        Path="/TestPath/",
    )

    response = iam.list_roles(PathPrefix="/TestPath/")
    roles = response["Roles"]

    assert len(roles) == 1
    assert roles[0]["RoleName"] == "test_role_with_path"


@mock_iam()
def test_list_roles_none_found_returns_empty_list():
    iam = boto3.client("iam", region_name="us-east-1")

    response = iam.list_roles()
    roles = response["Roles"]
    assert len(roles) == 0

    response = iam.list_roles(PathPrefix="/TestPath")
    roles = response["Roles"]
    assert len(roles) == 0

    response = iam.list_roles(Marker="10")
    roles = response["Roles"]
    assert len(roles) == 0

    response = iam.list_roles(MaxItems=10)
    roles = response["Roles"]
    assert len(roles) == 0


@pytest.mark.parametrize("desc", ["", "Test Description"])
@mock_iam()
def test_list_roles_with_description(desc):
    conn = boto3.client("iam", region_name="us-east-1")
    resp = conn.create_role(
        RoleName="my-role", AssumeRolePolicyDocument="some policy", Description=desc,
    )
    resp.get("Role").get("Description").should.equal(desc)

    # Ensure the Description is included in role listing as well
    conn.list_roles().get("Roles")[0].get("Description").should.equal(desc)


@mock_iam()
def test_list_roles_without_description():
    conn = boto3.client("iam", region_name="us-east-1")
    resp = conn.create_role(RoleName="my-role", AssumeRolePolicyDocument="some policy",)
    resp.get("Role").should_not.have.key("Description")

    # Ensure the Description is not included in role listing as well
    conn.list_roles().get("Roles")[0].should_not.have.key("Description")


@mock_iam()
def test_list_roles_includes_max_session_duration():
    conn = boto3.client("iam", region_name="us-east-1")
    conn.create_role(
        RoleName="my-role", AssumeRolePolicyDocument="some policy",
    )

    # Ensure the MaxSessionDuration is included in the role listing
    conn.list_roles().get("Roles")[0].should.have.key("MaxSessionDuration")


@mock_iam()
def test_create_user_with_tags():
    conn = boto3.client("iam", region_name="us-east-1")
    user_name = "test-user"
    tags = [
        {"Key": "somekey", "Value": "somevalue"},
        {"Key": "someotherkey", "Value": "someothervalue"},
    ]
    resp = conn.create_user(UserName=user_name, Tags=tags)
    assert resp["User"]["Tags"] == tags
    resp = conn.list_user_tags(UserName=user_name)
    assert resp["Tags"] == tags
    resp = conn.get_user(UserName=user_name)
    assert resp["User"]["Tags"] == tags
    resp = conn.create_user(UserName="test-create-user-no-tags")
    assert "Tags" not in resp["User"]


@mock_iam
def test_tag_user():
    # given
    client = boto3.client("iam", region_name="eu-central-1")
    name = "test-user"
    tags = sorted(
        [{"Key": "key", "Value": "value"}, {"Key": "key-2", "Value": "value-2"}],
        key=lambda item: item["Key"],
    )
    client.create_user(UserName=name)

    # when
    client.tag_user(UserName=name, Tags=tags)

    # then
    response = client.list_user_tags(UserName=name)
    sorted(response["Tags"], key=lambda item: item["Key"],).should.equal(tags)


@mock_iam
def test_tag_user_error_unknown_user_name():
    # given
    client = boto3.client("iam", region_name="eu-central-1")
    name = "unknown"

    # when
    with pytest.raises(ClientError) as e:
        client.tag_user(UserName=name, Tags=[{"Key": "key", "Value": "value"}])

    # then
    ex = e.value
    ex.operation_name.should.equal("TagUser")
    ex.response["ResponseMetadata"]["HTTPStatusCode"].should.equal(404)
    ex.response["Error"]["Code"].should.contain("NoSuchEntity")
    ex.response["Error"]["Message"].should.equal(
        "The user with name {} cannot be found.".format(name)
    )


@mock_iam
def test_untag_user():
    # given
    client = boto3.client("iam", region_name="eu-central-1")
    name = "test-user"
    client.create_user(
        UserName=name,
        Tags=[{"Key": "key", "Value": "value"}, {"Key": "key-2", "Value": "value"}],
    )

    # when
    client.untag_user(UserName=name, TagKeys=["key-2"])

    # then
    response = client.list_user_tags(UserName=name)
    response["Tags"].should.equal([{"Key": "key", "Value": "value"}])


@mock_iam
def test_untag_user_error_unknown_user_name():
    # given
    client = boto3.client("iam", region_name="eu-central-1")
    name = "unknown"

    # when
    with pytest.raises(ClientError) as e:
        client.untag_user(UserName=name, TagKeys=["key"])

    # then
    ex = e.value
    ex.operation_name.should.equal("UntagUser")
    ex.response["ResponseMetadata"]["HTTPStatusCode"].should.equal(404)
    ex.response["Error"]["Code"].should.contain("NoSuchEntity")
    ex.response["Error"]["Message"].should.equal(
        "The user with name {} cannot be found.".format(name)
    )<|MERGE_RESOLUTION|>--- conflicted
+++ resolved
@@ -714,8 +714,6 @@
         )
 
 
-<<<<<<< HEAD
-=======
 @mock_iam()
 def test_create_policy_with_tags():
     conn = boto3.client("iam", region_name="us-east-1")
@@ -1253,16 +1251,6 @@
         )
 
 
-# Has boto3 equivalent
-@mock_iam_deprecated()
-def test_create_user():
-    conn = boto.connect_iam()
-    conn.create_user("my-user")
-    with pytest.raises(BotoServerError):
-        conn.create_user("my-user")
-
-
->>>>>>> 701465df
 @mock_iam
 def test_create_user_boto():
     conn = boto3.client("iam", region_name="us-east-1")
