<<<<<<< HEAD
=======
import base64
>>>>>>> 14a69c75
import json

import boto3
import csv
<<<<<<< HEAD
import sure  # noqa
=======
import sure  # pylint: disable=unused-import
from boto.exception import BotoServerError
>>>>>>> 14a69c75
from botocore.exceptions import ClientError

from moto import mock_config, mock_iam, settings
from moto.core import ACCOUNT_ID
from moto.iam.models import aws_managed_policies
from moto.backends import get_backend
import pytest

from datetime import datetime
from uuid import uuid4
from urllib import parse


MOCK_CERT = """-----BEGIN CERTIFICATE-----
MIIBpzCCARACCQCY5yOdxCTrGjANBgkqhkiG9w0BAQsFADAXMRUwEwYDVQQKDAxt
b3RvIHRlc3RpbmcwIBcNMTgxMTA1MTkwNTIwWhgPMjI5MjA4MTkxOTA1MjBaMBcx
FTATBgNVBAoMDG1vdG8gdGVzdGluZzCBnzANBgkqhkiG9w0BAQEFAAOBjQAwgYkC
gYEA1Jn3g2h7LD3FLqdpcYNbFXCS4V4eDpuTCje9vKFcC3pi/01147X3zdfPy8Mt
ZhKxcREOwm4NXykh23P9KW7fBovpNwnbYsbPqj8Hf1ZaClrgku1arTVhEnKjx8zO
vaR/bVLCss4uE0E0VM1tJn/QGQsfthFsjuHtwx8uIWz35tUCAwEAATANBgkqhkiG
9w0BAQsFAAOBgQBWdOQ7bDc2nWkUhFjZoNIZrqjyNdjlMUndpwREVD7FQ/DuxJMj
FyDHrtlrS80dPUQWNYHw++oACDpWO01LGLPPrGmuO/7cOdojPEd852q5gd+7W9xt
8vUH+pBa6IBLbvBp+szli51V3TLSWcoyy4ceJNQU2vCkTLoFdS0RLd/7tQ==
-----END CERTIFICATE-----"""

MOCK_POLICY = """
{
  "Version": "2012-10-17",
  "Statement":
    {
      "Effect": "Allow",
      "Action": "s3:ListBucket",
      "Resource": "arn:aws:s3:::example_bucket"
    }
}
"""

MOCK_POLICY_2 = """
{
  "Version": "2012-10-17",
  "Id": "2",
  "Statement":
    {
      "Effect": "Allow",
      "Action": "s3:ListBucket",
      "Resource": "arn:aws:s3:::example_bucket"
    }
}
"""

MOCK_POLICY_3 = """
{
  "Version": "2012-10-17",
  "Id": "3",
  "Statement":
    {
      "Effect": "Allow",
      "Action": "s3:ListBucket",
      "Resource": "arn:aws:s3:::example_bucket"
    }
}
"""


@mock_iam
def test_get_role__should_throw__when_role_does_not_exist_boto3():
    conn = boto3.client("iam", region_name="us-east-1")
    with pytest.raises(ClientError) as ex:
        conn.get_role(RoleName="unexisting_role")
    err = ex.value.response["Error"]
    err["Code"].should.equal("NoSuchEntity")
    err["Message"].should.contain("not found")


@mock_iam
def test_get_instance_profile__should_throw__when_instance_profile_does_not_exist_boto3():
    conn = boto3.client("iam", region_name="us-east-1")
    with pytest.raises(ClientError) as ex:
        conn.get_instance_profile(InstanceProfileName="unexisting_instance_profile")
    err = ex.value.response["Error"]
    err["Code"].should.equal("NoSuchEntity")
    err["Message"].should.contain("not found")


@mock_iam
def test_create_role_and_instance_profile_boto3():
    conn = boto3.client("iam", region_name="us-east-1")
    conn.create_instance_profile(InstanceProfileName="my-profile", Path="my-path")
    conn.create_role(
        RoleName="my-role", AssumeRolePolicyDocument="some policy", Path="/my-path/"
    )

    conn.add_role_to_instance_profile(
        InstanceProfileName="my-profile", RoleName="my-role"
    )

    role = conn.get_role(RoleName="my-role")["Role"]
    role["Path"].should.equal("/my-path/")
    role["AssumeRolePolicyDocument"].should.equal("some policy")

    profile = conn.get_instance_profile(InstanceProfileName="my-profile")[
        "InstanceProfile"
    ]
    profile["Path"].should.equal("my-path")

    profile["Roles"].should.have.length_of(1)
    role_from_profile = profile["Roles"][0]
    role_from_profile["RoleId"].should.equal(role["RoleId"])
    role_from_profile["RoleName"].should.equal("my-role")

    conn.list_roles()["Roles"][0]["RoleName"].should.equal("my-role")

    # Test with an empty path:
    profile = conn.create_instance_profile(InstanceProfileName="my-other-profile")
    profile["InstanceProfile"]["Path"].should.equal("/")


@mock_iam
def test_create_instance_profile_should_throw_when_name_is_not_unique():
    conn = boto3.client("iam", region_name="us-east-1")
    conn.create_instance_profile(InstanceProfileName="unique-instance-profile")
    with pytest.raises(ClientError):
        conn.create_instance_profile(InstanceProfileName="unique-instance-profile")


@mock_iam
def test_remove_role_from_instance_profile_boto3():
    conn = boto3.client("iam", region_name="us-east-1")
    conn.create_instance_profile(InstanceProfileName="my-profile", Path="my-path")
    conn.create_role(
        RoleName="my-role", AssumeRolePolicyDocument="some policy", Path="/my-path/"
    )
    conn.add_role_to_instance_profile(
        InstanceProfileName="my-profile", RoleName="my-role"
    )

    profile = conn.get_instance_profile(InstanceProfileName="my-profile")[
        "InstanceProfile"
    ]
    profile["Roles"].should.have.length_of(1)

    conn.remove_role_from_instance_profile(
        InstanceProfileName="my-profile", RoleName="my-role"
    )

    profile = conn.get_instance_profile(InstanceProfileName="my-profile")[
        "InstanceProfile"
    ]
    profile["Roles"].should.have.length_of(0)


@mock_iam()
def test_delete_instance_profile():
    conn = boto3.client("iam", region_name="us-east-1")
    conn.create_role(
        RoleName="my-role", AssumeRolePolicyDocument="some policy", Path="/my-path/",
    )
    conn.create_instance_profile(InstanceProfileName="my-profile")
    conn.add_role_to_instance_profile(
        InstanceProfileName="my-profile", RoleName="my-role"
    )
    with pytest.raises(conn.exceptions.DeleteConflictException):
        conn.delete_instance_profile(InstanceProfileName="my-profile")
    conn.remove_role_from_instance_profile(
        InstanceProfileName="my-profile", RoleName="my-role"
    )
    conn.delete_instance_profile(InstanceProfileName="my-profile")
    with pytest.raises(conn.exceptions.NoSuchEntityException):
        conn.get_instance_profile(InstanceProfileName="my-profile")


@mock_iam()
def test_get_login_profile():
    conn = boto3.client("iam", region_name="us-east-1")
    conn.create_user(UserName="my-user")
    conn.create_login_profile(UserName="my-user", Password="my-pass")

    response = conn.get_login_profile(UserName="my-user")
    response["LoginProfile"]["UserName"].should.equal("my-user")


@mock_iam()
def test_update_login_profile():
    conn = boto3.client("iam", region_name="us-east-1")
    conn.create_user(UserName="my-user")
    conn.create_login_profile(UserName="my-user", Password="my-pass")
    response = conn.get_login_profile(UserName="my-user")
    response["LoginProfile"].get("PasswordResetRequired").should.equal(None)

    conn.update_login_profile(
        UserName="my-user", Password="new-pass", PasswordResetRequired=True
    )
    response = conn.get_login_profile(UserName="my-user")
    response["LoginProfile"].get("PasswordResetRequired").should.equal(True)


@mock_iam()
def test_delete_role():
    conn = boto3.client("iam", region_name="us-east-1")

    with pytest.raises(conn.exceptions.NoSuchEntityException):
        conn.delete_role(RoleName="my-role")

    # Test deletion failure with a managed policy
    conn.create_role(
        RoleName="my-role", AssumeRolePolicyDocument="some policy", Path="/my-path/",
    )
    response = conn.create_policy(
        PolicyName="my-managed-policy", PolicyDocument=MOCK_POLICY
    )
    conn.attach_role_policy(PolicyArn=response["Policy"]["Arn"], RoleName="my-role")
    with pytest.raises(conn.exceptions.DeleteConflictException):
        conn.delete_role(RoleName="my-role")
    conn.detach_role_policy(PolicyArn=response["Policy"]["Arn"], RoleName="my-role")
    conn.delete_policy(PolicyArn=response["Policy"]["Arn"])
    conn.delete_role(RoleName="my-role")
    with pytest.raises(conn.exceptions.NoSuchEntityException):
        conn.get_role(RoleName="my-role")

    # Test deletion failure with an inline policy
    conn.create_role(
        RoleName="my-role", AssumeRolePolicyDocument="some policy", Path="/my-path/",
    )
    conn.put_role_policy(
        RoleName="my-role", PolicyName="my-role-policy", PolicyDocument=MOCK_POLICY,
    )
    with pytest.raises(conn.exceptions.DeleteConflictException):
        conn.delete_role(RoleName="my-role")
    conn.delete_role_policy(RoleName="my-role", PolicyName="my-role-policy")
    conn.delete_role(RoleName="my-role")
    with pytest.raises(conn.exceptions.NoSuchEntityException):
        conn.get_role(RoleName="my-role")

    # Test deletion failure with attachment to an instance profile
    conn.create_role(
        RoleName="my-role", AssumeRolePolicyDocument="some policy", Path="/my-path/",
    )
    conn.create_instance_profile(InstanceProfileName="my-profile")
    conn.add_role_to_instance_profile(
        InstanceProfileName="my-profile", RoleName="my-role"
    )
    with pytest.raises(conn.exceptions.DeleteConflictException):
        conn.delete_role(RoleName="my-role")
    conn.remove_role_from_instance_profile(
        InstanceProfileName="my-profile", RoleName="my-role"
    )
    conn.delete_role(RoleName="my-role")
    with pytest.raises(conn.exceptions.NoSuchEntityException):
        conn.get_role(RoleName="my-role")

    # Test deletion with no conflicts
    conn.create_role(
        RoleName="my-role", AssumeRolePolicyDocument="some policy", Path="/my-path/",
    )
    conn.delete_role(RoleName="my-role")
    with pytest.raises(conn.exceptions.NoSuchEntityException):
        conn.get_role(RoleName="my-role")


@mock_iam
def test_list_instance_profiles_boto3():
    conn = boto3.client("iam", region_name="us-east-1")
    conn.create_instance_profile(InstanceProfileName="my-profile", Path="my-path")
    conn.create_role(
        RoleName="my-role", AssumeRolePolicyDocument="some policy", Path="/my-path/"
    )

    conn.add_role_to_instance_profile(
        InstanceProfileName="my-profile", RoleName="my-role"
    )

    profiles = conn.list_instance_profiles()["InstanceProfiles"]

    len(profiles).should.equal(1)
    profiles[0]["InstanceProfileName"].should.equal("my-profile")
    profiles[0]["Roles"][0]["RoleName"].should.equal("my-role")


@mock_iam
def test_list_instance_profiles_for_role_boto3():
    conn = boto3.client("iam", region_name="us-east-1")

    conn.create_role(
        RoleName="my-role", AssumeRolePolicyDocument="some policy", Path="my-path",
    )
    conn.create_role(
        RoleName="my-role2", AssumeRolePolicyDocument="some policy2", Path="my-path2",
    )

    profile_name_list = ["my-profile", "my-profile2"]
    profile_path_list = ["my-path", "my-path2"]
    for profile_count in range(0, 2):
        conn.create_instance_profile(
            InstanceProfileName=profile_name_list[profile_count],
            Path=profile_path_list[profile_count],
        )

    for profile_count in range(0, 2):
        conn.add_role_to_instance_profile(
            InstanceProfileName=profile_name_list[profile_count], RoleName="my-role"
        )

    profile_dump = conn.list_instance_profiles_for_role(RoleName="my-role")
    profile_list = profile_dump["InstanceProfiles"]
    for profile_count in range(0, len(profile_list)):
        profile_name_list.remove(profile_list[profile_count]["InstanceProfileName"])
        profile_path_list.remove(profile_list[profile_count]["Path"])
        profile_list[profile_count]["Roles"][0]["RoleName"].should.equal("my-role")

    profile_name_list.should.have.length_of(0)
    profile_path_list.should.have.length_of(0)

    profile_dump2 = conn.list_instance_profiles_for_role(RoleName="my-role2")
    profile_list = profile_dump2["InstanceProfiles"]
    profile_list.should.have.length_of(0)


@mock_iam
def test_list_role_policies_boto3():
    conn = boto3.client("iam", region_name="us-east-1")

    conn.create_role(
        RoleName="my-role", AssumeRolePolicyDocument="some policy", Path="my-path",
    )
    conn.put_role_policy(
        RoleName="my-role", PolicyName="test policy", PolicyDocument=MOCK_POLICY
    )
    role = conn.list_role_policies(RoleName="my-role")
    role["PolicyNames"].should.equal(["test policy"])

    conn.put_role_policy(
        RoleName="my-role", PolicyName="test policy 2", PolicyDocument=MOCK_POLICY
    )
    role = conn.list_role_policies(RoleName="my-role")
    role["PolicyNames"].should.have.length_of(2)

    conn.delete_role_policy(RoleName="my-role", PolicyName="test policy")
    role = conn.list_role_policies(RoleName="my-role")
    role["PolicyNames"].should.equal(["test policy 2"])

    with pytest.raises(ClientError) as ex:
        conn.delete_role_policy(RoleName="my-role", PolicyName="test policy")
    err = ex.value.response["Error"]
    err["Code"].should.equal("NoSuchEntity")
    err["Message"].should.equal(
        "The role policy with name test policy cannot be found."
    )


@mock_iam
def test_put_role_policy_boto3():
    conn = boto3.client("iam", region_name="us-east-1")
    conn.create_role(
        RoleName="my-role", AssumeRolePolicyDocument="some policy", Path="my-path",
    )
    conn.put_role_policy(
        RoleName="my-role", PolicyName="test policy", PolicyDocument=MOCK_POLICY
    )
    policy = conn.get_role_policy(RoleName="my-role", PolicyName="test policy")
    policy["PolicyName"].should.equal("test policy")
    policy["PolicyDocument"].should.equal(json.loads(MOCK_POLICY))


@mock_iam
def test_get_role_policy():
    conn = boto3.client("iam", region_name="us-east-1")
    conn.create_role(
        RoleName="my-role", AssumeRolePolicyDocument="some policy", Path="my-path",
    )
    with pytest.raises(conn.exceptions.NoSuchEntityException):
        conn.get_role_policy(RoleName="my-role", PolicyName="does-not-exist")


@mock_iam
def test_update_assume_role_policy_boto3():
    conn = boto3.client("iam", region_name="us-east-1")
    conn.create_role(
        RoleName="my-role", AssumeRolePolicyDocument="some policy", Path="my-path",
    )
    conn.update_assume_role_policy(RoleName="my-role", PolicyDocument="new policy")
    role = conn.get_role(RoleName="my-role")["Role"]
    role["AssumeRolePolicyDocument"].should.equal("new policy")


@mock_iam
def test_create_policy():
    conn = boto3.client("iam", region_name="us-east-1")
    response = conn.create_policy(
        PolicyName="TestCreatePolicy", PolicyDocument=MOCK_POLICY
    )
    response["Policy"]["Arn"].should.equal(
        "arn:aws:iam::{}:policy/TestCreatePolicy".format(ACCOUNT_ID)
    )


@mock_iam
def test_create_policy_already_exists():
    conn = boto3.client("iam", region_name="us-east-1")
    conn.create_policy(PolicyName="TestCreatePolicy", PolicyDocument=MOCK_POLICY)
    with pytest.raises(conn.exceptions.EntityAlreadyExistsException) as ex:
        conn.create_policy(PolicyName="TestCreatePolicy", PolicyDocument=MOCK_POLICY)
    ex.value.response["Error"]["Code"].should.equal("EntityAlreadyExists")
    ex.value.response["ResponseMetadata"]["HTTPStatusCode"].should.equal(409)
    ex.value.response["Error"]["Message"].should.contain("TestCreatePolicy")


@mock_iam
def test_delete_policy():
    conn = boto3.client("iam", region_name="us-east-1")
    response = conn.create_policy(
        PolicyName="TestCreatePolicy", PolicyDocument=MOCK_POLICY
    )
    [
        pol["PolicyName"] for pol in conn.list_policies(Scope="Local")["Policies"]
    ].should.equal(["TestCreatePolicy"])
    conn.delete_policy(PolicyArn=response["Policy"]["Arn"])
    assert conn.list_policies(Scope="Local")["Policies"].should.be.empty


@mock_iam
def test_create_policy_versions():
    conn = boto3.client("iam", region_name="us-east-1")
    with pytest.raises(ClientError):
        conn.create_policy_version(
            PolicyArn="arn:aws:iam::{}:policy/TestCreatePolicyVersion".format(
                ACCOUNT_ID
            ),
            PolicyDocument='{"some":"policy"}',
        )
    conn.create_policy(PolicyName="TestCreatePolicyVersion", PolicyDocument=MOCK_POLICY)
    version = conn.create_policy_version(
        PolicyArn="arn:aws:iam::{}:policy/TestCreatePolicyVersion".format(ACCOUNT_ID),
        PolicyDocument=MOCK_POLICY,
        SetAsDefault=True,
    )
    version.get("PolicyVersion").get("Document").should.equal(json.loads(MOCK_POLICY))
    version.get("PolicyVersion").get("VersionId").should.equal("v2")
    version.get("PolicyVersion").get("IsDefaultVersion").should.be.ok
    conn.delete_policy_version(
        PolicyArn="arn:aws:iam::{}:policy/TestCreatePolicyVersion".format(ACCOUNT_ID),
        VersionId="v1",
    )
    version = conn.create_policy_version(
        PolicyArn="arn:aws:iam::{}:policy/TestCreatePolicyVersion".format(ACCOUNT_ID),
        PolicyDocument=MOCK_POLICY,
    )
    version.get("PolicyVersion").get("VersionId").should.equal("v3")
    version.get("PolicyVersion").get("IsDefaultVersion").shouldnt.be.ok


@mock_iam
def test_create_many_policy_versions():
    conn = boto3.client("iam", region_name="us-east-1")
    conn.create_policy(
        PolicyName="TestCreateManyPolicyVersions", PolicyDocument=MOCK_POLICY
    )
    for _ in range(0, 4):
        conn.create_policy_version(
            PolicyArn="arn:aws:iam::{}:policy/TestCreateManyPolicyVersions".format(
                ACCOUNT_ID
            ),
            PolicyDocument=MOCK_POLICY,
        )
    with pytest.raises(ClientError):
        conn.create_policy_version(
            PolicyArn="arn:aws:iam::{}:policy/TestCreateManyPolicyVersions".format(
                ACCOUNT_ID
            ),
            PolicyDocument=MOCK_POLICY,
        )


@mock_iam
def test_set_default_policy_version():
    conn = boto3.client("iam", region_name="us-east-1")
    conn.create_policy(
        PolicyName="TestSetDefaultPolicyVersion", PolicyDocument=MOCK_POLICY
    )
    conn.create_policy_version(
        PolicyArn="arn:aws:iam::{}:policy/TestSetDefaultPolicyVersion".format(
            ACCOUNT_ID
        ),
        PolicyDocument=MOCK_POLICY_2,
        SetAsDefault=True,
    )
    conn.create_policy_version(
        PolicyArn="arn:aws:iam::{}:policy/TestSetDefaultPolicyVersion".format(
            ACCOUNT_ID
        ),
        PolicyDocument=MOCK_POLICY_3,
        SetAsDefault=True,
    )
    versions = conn.list_policy_versions(
        PolicyArn="arn:aws:iam::{}:policy/TestSetDefaultPolicyVersion".format(
            ACCOUNT_ID
        )
    )
    versions.get("Versions")[0].get("Document").should.equal(json.loads(MOCK_POLICY))
    versions.get("Versions")[0].get("IsDefaultVersion").shouldnt.be.ok
    versions.get("Versions")[1].get("Document").should.equal(json.loads(MOCK_POLICY_2))
    versions.get("Versions")[1].get("IsDefaultVersion").shouldnt.be.ok
    versions.get("Versions")[2].get("Document").should.equal(json.loads(MOCK_POLICY_3))
    versions.get("Versions")[2].get("IsDefaultVersion").should.be.ok

    conn.set_default_policy_version(
        PolicyArn="arn:aws:iam::{}:policy/TestSetDefaultPolicyVersion".format(
            ACCOUNT_ID
        ),
        VersionId="v1",
    )
    versions = conn.list_policy_versions(
        PolicyArn="arn:aws:iam::{}:policy/TestSetDefaultPolicyVersion".format(
            ACCOUNT_ID
        )
    )
    versions.get("Versions")[0].get("Document").should.equal(json.loads(MOCK_POLICY))
    versions.get("Versions")[0].get("IsDefaultVersion").should.be.ok
    versions.get("Versions")[1].get("Document").should.equal(json.loads(MOCK_POLICY_2))
    versions.get("Versions")[1].get("IsDefaultVersion").shouldnt.be.ok
    versions.get("Versions")[2].get("Document").should.equal(json.loads(MOCK_POLICY_3))
    versions.get("Versions")[2].get("IsDefaultVersion").shouldnt.be.ok

    # Set default version for non-existing policy
    conn.set_default_policy_version.when.called_with(
        PolicyArn="arn:aws:iam::{}:policy/TestNonExistingPolicy".format(ACCOUNT_ID),
        VersionId="v1",
    ).should.throw(
        ClientError,
        "Policy arn:aws:iam::{}:policy/TestNonExistingPolicy not found".format(
            ACCOUNT_ID
        ),
    )

    # Set default version for incorrect version
    conn.set_default_policy_version.when.called_with(
        PolicyArn="arn:aws:iam::{}:policy/TestSetDefaultPolicyVersion".format(
            ACCOUNT_ID
        ),
        VersionId="wrong_version_id",
    ).should.throw(
        ClientError,
        r"Value 'wrong_version_id' at 'versionId' failed to satisfy constraint: Member must satisfy regular expression pattern: v[1-9][0-9]*(\.[A-Za-z0-9-]*)?",
    )

    # Set default version for non-existing version
    conn.set_default_policy_version.when.called_with(
        PolicyArn="arn:aws:iam::{}:policy/TestSetDefaultPolicyVersion".format(
            ACCOUNT_ID
        ),
        VersionId="v4",
    ).should.throw(
        ClientError,
        "Policy arn:aws:iam::{}:policy/TestSetDefaultPolicyVersion version v4 does not exist or is not attachable.".format(
            ACCOUNT_ID
        ),
    )


@mock_iam
def test_get_policy():
    conn = boto3.client("iam", region_name="us-east-1")
    conn.create_policy(PolicyName="TestGetPolicy", PolicyDocument=MOCK_POLICY)
    policy = conn.get_policy(
        PolicyArn="arn:aws:iam::{}:policy/TestGetPolicy".format(ACCOUNT_ID)
    )
    policy["Policy"]["Arn"].should.equal(
        "arn:aws:iam::{}:policy/TestGetPolicy".format(ACCOUNT_ID)
    )


@mock_iam
def test_get_aws_managed_policy():
    conn = boto3.client("iam", region_name="us-east-1")
    managed_policy_arn = "arn:aws:iam::aws:policy/IAMUserChangePassword"
    managed_policy_create_date = datetime.strptime(
        "2016-11-15T00:25:16+00:00", "%Y-%m-%dT%H:%M:%S+00:00"
    )
    policy = conn.get_policy(PolicyArn=managed_policy_arn)
    policy["Policy"]["Arn"].should.equal(managed_policy_arn)
    policy["Policy"]["CreateDate"].replace(tzinfo=None).should.equal(
        managed_policy_create_date
    )


@mock_iam
def test_get_policy_version():
    conn = boto3.client("iam", region_name="us-east-1")
    conn.create_policy(PolicyName="TestGetPolicyVersion", PolicyDocument=MOCK_POLICY)
    version = conn.create_policy_version(
        PolicyArn="arn:aws:iam::{}:policy/TestGetPolicyVersion".format(ACCOUNT_ID),
        PolicyDocument=MOCK_POLICY,
    )
    with pytest.raises(ClientError):
        conn.get_policy_version(
            PolicyArn="arn:aws:iam::{}:policy/TestGetPolicyVersion".format(ACCOUNT_ID),
            VersionId="v2-does-not-exist",
        )
    retrieved = conn.get_policy_version(
        PolicyArn="arn:aws:iam::{}:policy/TestGetPolicyVersion".format(ACCOUNT_ID),
        VersionId=version.get("PolicyVersion").get("VersionId"),
    )
    retrieved.get("PolicyVersion").get("Document").should.equal(json.loads(MOCK_POLICY))
    retrieved.get("PolicyVersion").get("IsDefaultVersion").shouldnt.be.ok


@mock_iam
def test_get_aws_managed_policy_version():
    conn = boto3.client("iam", region_name="us-east-1")
    managed_policy_arn = (
        "arn:aws:iam::aws:policy/service-role/AWSLambdaBasicExecutionRole"
    )
    managed_policy_version_create_date = datetime.strptime(
        "2015-04-09T15:03:43+00:00", "%Y-%m-%dT%H:%M:%S+00:00"
    )
    with pytest.raises(ClientError):
        conn.get_policy_version(
            PolicyArn=managed_policy_arn, VersionId="v2-does-not-exist"
        )
    retrieved = conn.get_policy_version(PolicyArn=managed_policy_arn, VersionId="v1")
    retrieved["PolicyVersion"]["CreateDate"].replace(tzinfo=None).should.equal(
        managed_policy_version_create_date
    )
    retrieved["PolicyVersion"]["Document"].should.be.an(dict)


@mock_iam
def test_get_aws_managed_policy_v6_version():
    conn = boto3.client("iam", region_name="us-east-1")
    managed_policy_arn = "arn:aws:iam::aws:policy/job-function/SystemAdministrator"
    with pytest.raises(ClientError):
        conn.get_policy_version(
            PolicyArn=managed_policy_arn, VersionId="v2-does-not-exist"
        )
    retrieved = conn.get_policy_version(PolicyArn=managed_policy_arn, VersionId="v6")
    retrieved["PolicyVersion"]["CreateDate"].replace(tzinfo=None).should.be.an(datetime)
    retrieved["PolicyVersion"]["Document"].should.be.an(dict)


@mock_iam
def test_list_policy_versions():
    conn = boto3.client("iam", region_name="us-east-1")
    with pytest.raises(ClientError):
        versions = conn.list_policy_versions(
            PolicyArn="arn:aws:iam::{}:policy/TestListPolicyVersions".format(ACCOUNT_ID)
        )
    conn.create_policy(PolicyName="TestListPolicyVersions", PolicyDocument=MOCK_POLICY)
    versions = conn.list_policy_versions(
        PolicyArn="arn:aws:iam::{}:policy/TestListPolicyVersions".format(ACCOUNT_ID)
    )
    versions.get("Versions")[0].get("VersionId").should.equal("v1")
    versions.get("Versions")[0].get("IsDefaultVersion").should.be.ok

    conn.create_policy_version(
        PolicyArn="arn:aws:iam::{}:policy/TestListPolicyVersions".format(ACCOUNT_ID),
        PolicyDocument=MOCK_POLICY_2,
    )
    conn.create_policy_version(
        PolicyArn="arn:aws:iam::{}:policy/TestListPolicyVersions".format(ACCOUNT_ID),
        PolicyDocument=MOCK_POLICY_3,
    )
    versions = conn.list_policy_versions(
        PolicyArn="arn:aws:iam::{}:policy/TestListPolicyVersions".format(ACCOUNT_ID)
    )
    versions.get("Versions")[1].get("Document").should.equal(json.loads(MOCK_POLICY_2))
    versions.get("Versions")[1].get("IsDefaultVersion").shouldnt.be.ok
    versions.get("Versions")[2].get("Document").should.equal(json.loads(MOCK_POLICY_3))
    versions.get("Versions")[2].get("IsDefaultVersion").shouldnt.be.ok


@mock_iam
def test_delete_policy_version():
    conn = boto3.client("iam", region_name="us-east-1")
    conn.create_policy(PolicyName="TestDeletePolicyVersion", PolicyDocument=MOCK_POLICY)
    conn.create_policy_version(
        PolicyArn="arn:aws:iam::{}:policy/TestDeletePolicyVersion".format(ACCOUNT_ID),
        PolicyDocument=MOCK_POLICY,
    )
    with pytest.raises(ClientError):
        conn.delete_policy_version(
            PolicyArn="arn:aws:iam::{}:policy/TestDeletePolicyVersion".format(
                ACCOUNT_ID
            ),
            VersionId="v2-nope-this-does-not-exist",
        )
    conn.delete_policy_version(
        PolicyArn="arn:aws:iam::{}:policy/TestDeletePolicyVersion".format(ACCOUNT_ID),
        VersionId="v2",
    )
    versions = conn.list_policy_versions(
        PolicyArn="arn:aws:iam::{}:policy/TestDeletePolicyVersion".format(ACCOUNT_ID)
    )
    len(versions.get("Versions")).should.equal(1)


@mock_iam
def test_delete_default_policy_version():
    conn = boto3.client("iam", region_name="us-east-1")
    conn.create_policy(PolicyName="TestDeletePolicyVersion", PolicyDocument=MOCK_POLICY)
    conn.create_policy_version(
        PolicyArn="arn:aws:iam::{}:policy/TestDeletePolicyVersion".format(ACCOUNT_ID),
        PolicyDocument=MOCK_POLICY_2,
    )
    with pytest.raises(ClientError):
        conn.delete_policy_version(
            PolicyArn="arn:aws:iam::{}:policy/TestDeletePolicyVersion".format(
                ACCOUNT_ID
            ),
            VersionId="v1",
        )


@mock_iam
def test_create_user_boto():
    conn = boto3.client("iam", region_name="us-east-1")
    u = conn.create_user(UserName="my-user")["User"]
    u["Path"].should.equal("/")
    u["UserName"].should.equal("my-user")
    u.should.have.key("UserId")
    u["Arn"].should.equal("arn:aws:iam::{}:user/my-user".format(ACCOUNT_ID))
    u["CreateDate"].should.be.a(datetime)

    with pytest.raises(ClientError) as ex:
        conn.create_user(UserName="my-user")
    err = ex.value.response["Error"]
    err["Code"].should.equal("EntityAlreadyExists")
    err["Message"].should.equal("User my-user already exists")


@mock_iam
def test_get_user_boto3():
    conn = boto3.client("iam", region_name="us-east-1")
    with pytest.raises(ClientError) as ex:
        conn.get_user(UserName="my-user")
    err = ex.value.response["Error"]
    err["Code"].should.equal("NoSuchEntity")
    err["Message"].should.equal("The user with name my-user cannot be found.")

    conn.create_user(UserName="my-user")

    u = conn.get_user(UserName="my-user")["User"]
    u["Path"].should.equal("/")
    u["UserName"].should.equal("my-user")
    u.should.have.key("UserId")
    u["Arn"].should.equal("arn:aws:iam::{}:user/my-user".format(ACCOUNT_ID))
    u["CreateDate"].should.be.a(datetime)


@mock_iam()
def test_update_user():
    conn = boto3.client("iam", region_name="us-east-1")
    with pytest.raises(conn.exceptions.NoSuchEntityException):
        conn.update_user(UserName="my-user")
    conn.create_user(UserName="my-user")
    conn.update_user(UserName="my-user", NewPath="/new-path/", NewUserName="new-user")
    response = conn.get_user(UserName="new-user")
    response["User"].get("Path").should.equal("/new-path/")
    with pytest.raises(conn.exceptions.NoSuchEntityException):
        conn.get_user(UserName="my-user")


@mock_iam
def test_get_current_user_boto3():
    """If no user is specific, IAM returns the current user"""
    conn = boto3.client("iam", region_name="us-east-1")
    user = conn.get_user()["User"]
    user["UserName"].should.equal("default_user")


@mock_iam()
def test_list_users():
    path_prefix = "/"
    max_items = 10
    conn = boto3.client("iam", region_name="us-east-1")
    conn.create_user(UserName="my-user")
    response = conn.list_users(PathPrefix=path_prefix, MaxItems=max_items)
    user = response["Users"][0]
    user["UserName"].should.equal("my-user")
    user["Path"].should.equal("/")
    user["Arn"].should.equal("arn:aws:iam::{}:user/my-user".format(ACCOUNT_ID))
    response["IsTruncated"].should.equal(False)

    conn.create_user(UserName="my-user-1", Path="myUser")
    response = conn.list_users(PathPrefix="my")
    user = response["Users"][0]
    user["UserName"].should.equal("my-user-1")
    user["Path"].should.equal("myUser")


@mock_iam()
def test_user_policies():
    policy_name = "UserManagedPolicy"
    user_name = "my-user"
    conn = boto3.client("iam", region_name="us-east-1")
    conn.create_user(UserName=user_name)
    conn.put_user_policy(
        UserName=user_name, PolicyName=policy_name, PolicyDocument=MOCK_POLICY
    )

    policy_doc = conn.get_user_policy(UserName=user_name, PolicyName=policy_name)
    policy_doc["PolicyDocument"].should.equal(json.loads(MOCK_POLICY))

    policies = conn.list_user_policies(UserName=user_name)
    len(policies["PolicyNames"]).should.equal(1)
    policies["PolicyNames"][0].should.equal(policy_name)

    conn.delete_user_policy(UserName=user_name, PolicyName=policy_name)

    policies = conn.list_user_policies(UserName=user_name)
    len(policies["PolicyNames"]).should.equal(0)


@mock_iam
def test_create_login_profile_with_unknown_user():
    conn = boto3.client("iam", region_name="us-east-1")
    with pytest.raises(ClientError) as ex:
        conn.create_login_profile(UserName="my-user", Password="my-pass")
    err = ex.value.response["Error"]
    err["Code"].should.equal("NoSuchEntity")
    err["Message"].should.equal("The user with name my-user cannot be found.")


@mock_iam
def test_create_login_profile_boto3():
    conn = boto3.client("iam", region_name="us-east-1")
    conn.create_user(UserName="my-user")
    conn.create_login_profile(UserName="my-user", Password="my-pass")

    with pytest.raises(ClientError) as ex:
        conn.create_login_profile(UserName="my-user", Password="my-pass")
    err = ex.value.response["Error"]
    err["Code"].should.equal("User my-user already has password")
    err["Message"].should.equal(None)


@mock_iam
def test_delete_login_profile_with_unknown_user():
    conn = boto3.client("iam", region_name="us-east-1")
    with pytest.raises(ClientError) as ex:
        conn.delete_login_profile(UserName="my-user")
    err = ex.value.response["Error"]
    err["Code"].should.equal("NoSuchEntity")
    err["Message"].should.equal("The user with name my-user cannot be found.")


@mock_iam
def test_delete_nonexistent_login_profile():
    conn = boto3.client("iam", region_name="us-east-1")
    conn.create_user(UserName="my-user")
    with pytest.raises(ClientError) as ex:
        conn.delete_login_profile(UserName="my-user")
    err = ex.value.response["Error"]
    err["Code"].should.equal("NoSuchEntity")
    err["Message"].should.equal("Login profile for my-user not found")


@mock_iam
def test_delete_login_profile_boto3():
    conn = boto3.client("iam", region_name="us-east-1")
    conn.create_user(UserName="my-user")
    conn.create_login_profile(UserName="my-user", Password="my-pass")
    conn.delete_login_profile(UserName="my-user")

    conn.get_login_profile.when.called_with(UserName="my-user").should.throw(
        ClientError
    )


@mock_iam
def test_create_access_key():
    conn = boto3.client("iam", region_name="us-east-1")
    with pytest.raises(ClientError):
        conn.create_access_key(UserName="my-user")
    conn.create_user(UserName="my-user")
    access_key = conn.create_access_key(UserName="my-user")["AccessKey"]
    (
        datetime.utcnow() - access_key["CreateDate"].replace(tzinfo=None)
    ).seconds.should.be.within(0, 10)
    access_key["AccessKeyId"].should.have.length_of(20)
    access_key["SecretAccessKey"].should.have.length_of(40)
    assert access_key["AccessKeyId"].startswith("AKIA")
    conn = boto3.client(
        "iam",
        region_name="us-east-1",
        aws_access_key_id=access_key["AccessKeyId"],
        aws_secret_access_key=access_key["SecretAccessKey"],
    )
    access_key = conn.create_access_key()["AccessKey"]
    (
        datetime.utcnow() - access_key["CreateDate"].replace(tzinfo=None)
    ).seconds.should.be.within(0, 10)
    access_key["AccessKeyId"].should.have.length_of(20)
    access_key["SecretAccessKey"].should.have.length_of(40)
    assert access_key["AccessKeyId"].startswith("AKIA")


@mock_iam
def test_list_access_keys():
    conn = boto3.client("iam", region_name="us-east-1")
    conn.create_user(UserName="my-user")
    response = conn.list_access_keys(UserName="my-user")
    assert response["AccessKeyMetadata"] == []
    access_key = conn.create_access_key(UserName="my-user")["AccessKey"]
    response = conn.list_access_keys(UserName="my-user")
    assert sorted(response["AccessKeyMetadata"][0].keys()) == sorted(
        ["Status", "CreateDate", "UserName", "AccessKeyId"]
    )
    conn = boto3.client(
        "iam",
        region_name="us-east-1",
        aws_access_key_id=access_key["AccessKeyId"],
        aws_secret_access_key=access_key["SecretAccessKey"],
    )
    response = conn.list_access_keys()
    assert sorted(response["AccessKeyMetadata"][0].keys()) == sorted(
        ["Status", "CreateDate", "UserName", "AccessKeyId"]
    )


@mock_iam
def test_delete_access_key():
    conn = boto3.client("iam", region_name="us-east-1")
    conn.create_user(UserName="my-user")
    key = conn.create_access_key(UserName="my-user")["AccessKey"]
    conn.delete_access_key(AccessKeyId=key["AccessKeyId"], UserName="my-user")
    key = conn.create_access_key(UserName="my-user")["AccessKey"]
    conn.delete_access_key(AccessKeyId=key["AccessKeyId"])


@mock_iam()
def test_mfa_devices():
    # Test enable device
    conn = boto3.client("iam", region_name="us-east-1")
    conn.create_user(UserName="my-user")
    conn.enable_mfa_device(
        UserName="my-user",
        SerialNumber="123456789",
        AuthenticationCode1="234567",
        AuthenticationCode2="987654",
    )

    # Test list mfa devices
    response = conn.list_mfa_devices(UserName="my-user")
    device = response["MFADevices"][0]
    device["SerialNumber"].should.equal("123456789")

    # Test deactivate mfa device
    conn.deactivate_mfa_device(UserName="my-user", SerialNumber="123456789")
    response = conn.list_mfa_devices(UserName="my-user")
    len(response["MFADevices"]).should.equal(0)


@mock_iam
def test_create_virtual_mfa_device():
    client = boto3.client("iam", region_name="us-east-1")
    response = client.create_virtual_mfa_device(VirtualMFADeviceName="test-device")
    device = response["VirtualMFADevice"]

    device["SerialNumber"].should.equal(
        "arn:aws:iam::{}:mfa/test-device".format(ACCOUNT_ID)
    )
    device["Base32StringSeed"].decode("ascii").should.match("[A-Z234567]")
    device["QRCodePNG"].should_not.be.empty

    response = client.create_virtual_mfa_device(
        Path="/", VirtualMFADeviceName="test-device-2"
    )
    device = response["VirtualMFADevice"]

    device["SerialNumber"].should.equal(
        "arn:aws:iam::{}:mfa/test-device-2".format(ACCOUNT_ID)
    )
    device["Base32StringSeed"].decode("ascii").should.match("[A-Z234567]")
    device["QRCodePNG"].should_not.be.empty

    response = client.create_virtual_mfa_device(
        Path="/test/", VirtualMFADeviceName="test-device"
    )
    device = response["VirtualMFADevice"]

    device["SerialNumber"].should.equal(
        "arn:aws:iam::{}:mfa/test/test-device".format(ACCOUNT_ID)
    )
    device["Base32StringSeed"].decode("ascii").should.match("[A-Z234567]")
    device["QRCodePNG"].should_not.be.empty


@mock_iam
def test_create_virtual_mfa_device_errors():
    client = boto3.client("iam", region_name="us-east-1")
    client.create_virtual_mfa_device(VirtualMFADeviceName="test-device")

    client.create_virtual_mfa_device.when.called_with(
        VirtualMFADeviceName="test-device"
    ).should.throw(
        ClientError, "MFADevice entity at the same path and name already exists.",
    )

    client.create_virtual_mfa_device.when.called_with(
        Path="test", VirtualMFADeviceName="test-device"
    ).should.throw(
        ClientError,
        "The specified value for path is invalid. "
        "It must begin and end with / and contain only alphanumeric characters and/or / characters.",
    )

    client.create_virtual_mfa_device.when.called_with(
        Path="/test//test/", VirtualMFADeviceName="test-device"
    ).should.throw(
        ClientError,
        "The specified value for path is invalid. "
        "It must begin and end with / and contain only alphanumeric characters and/or / characters.",
    )

    too_long_path = "/{}/".format("b" * 511)
    client.create_virtual_mfa_device.when.called_with(
        Path=too_long_path, VirtualMFADeviceName="test-device"
    ).should.throw(
        ClientError,
        "1 validation error detected: "
        'Value "{}" at "path" failed to satisfy constraint: '
        "Member must have length less than or equal to 512",
    )


@mock_iam
def test_delete_virtual_mfa_device():
    client = boto3.client("iam", region_name="us-east-1")
    response = client.create_virtual_mfa_device(VirtualMFADeviceName="test-device")
    serial_number = response["VirtualMFADevice"]["SerialNumber"]

    client.delete_virtual_mfa_device(SerialNumber=serial_number)

    response = client.list_virtual_mfa_devices()

    response["VirtualMFADevices"].should.have.length_of(0)
    response["IsTruncated"].should_not.be.ok


@mock_iam
def test_delete_virtual_mfa_device_errors():
    client = boto3.client("iam", region_name="us-east-1")

    serial_number = "arn:aws:iam::{}:mfa/not-existing".format(ACCOUNT_ID)
    client.delete_virtual_mfa_device.when.called_with(
        SerialNumber=serial_number
    ).should.throw(
        ClientError,
        "VirtualMFADevice with serial number {0} doesn't exist.".format(serial_number),
    )


@mock_iam
def test_list_virtual_mfa_devices():
    client = boto3.client("iam", region_name="us-east-1")
    response = client.create_virtual_mfa_device(VirtualMFADeviceName="test-device")
    serial_number_1 = response["VirtualMFADevice"]["SerialNumber"]

    response = client.create_virtual_mfa_device(
        Path="/test/", VirtualMFADeviceName="test-device"
    )
    serial_number_2 = response["VirtualMFADevice"]["SerialNumber"]

    response = client.list_virtual_mfa_devices()

    response["VirtualMFADevices"].should.equal(
        [{"SerialNumber": serial_number_1}, {"SerialNumber": serial_number_2}]
    )
    response["IsTruncated"].should_not.be.ok

    response = client.list_virtual_mfa_devices(AssignmentStatus="Assigned")

    response["VirtualMFADevices"].should.have.length_of(0)
    response["IsTruncated"].should_not.be.ok

    response = client.list_virtual_mfa_devices(AssignmentStatus="Unassigned")

    response["VirtualMFADevices"].should.equal(
        [{"SerialNumber": serial_number_1}, {"SerialNumber": serial_number_2}]
    )
    response["IsTruncated"].should_not.be.ok

    response = client.list_virtual_mfa_devices(AssignmentStatus="Any", MaxItems=1)

    response["VirtualMFADevices"].should.equal([{"SerialNumber": serial_number_1}])
    response["IsTruncated"].should.be.ok
    response["Marker"].should.equal("1")

    response = client.list_virtual_mfa_devices(
        AssignmentStatus="Any", Marker=response["Marker"]
    )

    response["VirtualMFADevices"].should.equal([{"SerialNumber": serial_number_2}])
    response["IsTruncated"].should_not.be.ok


@mock_iam
def test_list_virtual_mfa_devices_errors():
    client = boto3.client("iam", region_name="us-east-1")
    client.create_virtual_mfa_device(VirtualMFADeviceName="test-device")

    client.list_virtual_mfa_devices.when.called_with(Marker="100").should.throw(
        ClientError, "Invalid Marker."
    )


@mock_iam
def test_enable_virtual_mfa_device():
    client = boto3.client("iam", region_name="us-east-1")
    response = client.create_virtual_mfa_device(VirtualMFADeviceName="test-device")
    serial_number = response["VirtualMFADevice"]["SerialNumber"]
    tags = [{"Key": "key", "Value": "value"}]

    client.create_user(UserName="test-user", Tags=tags)
    client.enable_mfa_device(
        UserName="test-user",
        SerialNumber=serial_number,
        AuthenticationCode1="234567",
        AuthenticationCode2="987654",
    )

    response = client.list_virtual_mfa_devices(AssignmentStatus="Unassigned")

    response["VirtualMFADevices"].should.have.length_of(0)
    response["IsTruncated"].should_not.be.ok

    response = client.list_virtual_mfa_devices(AssignmentStatus="Assigned")

    device = response["VirtualMFADevices"][0]
    device["SerialNumber"].should.equal(serial_number)
    device["User"]["Path"].should.equal("/")
    device["User"]["UserName"].should.equal("test-user")
    device["User"]["UserId"].should_not.be.empty
    device["User"]["Arn"].should.equal(
        "arn:aws:iam::{}:user/test-user".format(ACCOUNT_ID)
    )
    device["User"]["CreateDate"].should.be.a(datetime)
    device["User"]["Tags"].should.equal(tags)
    device["EnableDate"].should.be.a(datetime)
    response["IsTruncated"].should_not.be.ok

    client.deactivate_mfa_device(UserName="test-user", SerialNumber=serial_number)

    response = client.list_virtual_mfa_devices(AssignmentStatus="Assigned")

    response["VirtualMFADevices"].should.have.length_of(0)
    response["IsTruncated"].should_not.be.ok

    response = client.list_virtual_mfa_devices(AssignmentStatus="Unassigned")

    response["VirtualMFADevices"].should.equal([{"SerialNumber": serial_number}])
    response["IsTruncated"].should_not.be.ok


@mock_iam()
def test_delete_user():
    conn = boto3.client("iam", region_name="us-east-1")
    with pytest.raises(conn.exceptions.NoSuchEntityException):
        conn.delete_user(UserName="my-user")

    # Test deletion failure with a managed policy
    conn.create_user(UserName="my-user")
    response = conn.create_policy(
        PolicyName="my-managed-policy", PolicyDocument=MOCK_POLICY
    )
    conn.attach_user_policy(PolicyArn=response["Policy"]["Arn"], UserName="my-user")
    with pytest.raises(conn.exceptions.DeleteConflictException):
        conn.delete_user(UserName="my-user")
    conn.detach_user_policy(PolicyArn=response["Policy"]["Arn"], UserName="my-user")
    conn.delete_policy(PolicyArn=response["Policy"]["Arn"])
    conn.delete_user(UserName="my-user")
    with pytest.raises(conn.exceptions.NoSuchEntityException):
        conn.get_user(UserName="my-user")

    # Test deletion failure with an inline policy
    conn.create_user(UserName="my-user")
    conn.put_user_policy(
        UserName="my-user", PolicyName="my-user-policy", PolicyDocument=MOCK_POLICY,
    )
    with pytest.raises(conn.exceptions.DeleteConflictException):
        conn.delete_user(UserName="my-user")
    conn.delete_user_policy(UserName="my-user", PolicyName="my-user-policy")
    conn.delete_user(UserName="my-user")
    with pytest.raises(conn.exceptions.NoSuchEntityException):
        conn.get_user(UserName="my-user")

    # Test deletion with no conflicts
    conn.create_user(UserName="my-user")
    conn.delete_user(UserName="my-user")
    with pytest.raises(conn.exceptions.NoSuchEntityException):
        conn.get_user(UserName="my-user")


@mock_iam
def test_boto3_generate_credential_report():
    conn = boto3.client("iam", region_name="us-east-1")
    result = conn.generate_credential_report()
    result["State"].should.equal("STARTED")
    result = conn.generate_credential_report()
    result["State"].should.equal("COMPLETE")


@mock_iam
def test_boto3_get_credential_report():
    conn = boto3.client("iam", region_name="us-east-1")
    conn.create_user(UserName="my-user")
    with pytest.raises(ClientError):
        conn.get_credential_report()
    result = conn.generate_credential_report()
    while result["State"] != "COMPLETE":
        result = conn.generate_credential_report()
    result = conn.get_credential_report()
    report = result["Content"].decode("utf-8")
    report.should.match(r".*my-user.*")


@mock_iam
def test_boto3_get_credential_report_content():
    conn = boto3.client("iam", region_name="us-east-1")
    username = "my-user"
    conn.create_user(UserName=username)
    key1 = conn.create_access_key(UserName=username)["AccessKey"]
    conn.update_access_key(
        UserName=username, AccessKeyId=key1["AccessKeyId"], Status="Inactive"
    )
    key1 = conn.create_access_key(UserName=username)["AccessKey"]
    timestamp = datetime.utcnow()
    if not settings.TEST_SERVER_MODE:
        iam_backend = get_backend("iam")["global"]
        iam_backend.users[username].access_keys[1].last_used = timestamp
    with pytest.raises(ClientError):
        conn.get_credential_report()
    result = conn.generate_credential_report()
    while result["State"] != "COMPLETE":
        result = conn.generate_credential_report()
    result = conn.get_credential_report()
    report = result["Content"].decode("utf-8")
    header = report.split("\n")[0]
    header.should.equal(
        "user,arn,user_creation_time,password_enabled,password_last_used,password_last_changed,password_next_rotation,mfa_active,access_key_1_active,access_key_1_last_rotated,access_key_1_last_used_date,access_key_1_last_used_region,access_key_1_last_used_service,access_key_2_active,access_key_2_last_rotated,access_key_2_last_used_date,access_key_2_last_used_region,access_key_2_last_used_service,cert_1_active,cert_1_last_rotated,cert_2_active,cert_2_last_rotated"
    )
    report_dict = csv.DictReader(report.split("\n"))
    user = next(report_dict)
    user["user"].should.equal("my-user")
    user["access_key_1_active"].should.equal("false")
    user["access_key_1_last_rotated"].should.match(timestamp.strftime("%Y-%m-%d"))
    user["access_key_1_last_used_date"].should.equal("N/A")
    user["access_key_2_active"].should.equal("true")
    if not settings.TEST_SERVER_MODE:
        user["access_key_2_last_used_date"].should.match(timestamp.strftime("%Y-%m-%d"))
    else:
        user["access_key_2_last_used_date"].should.equal("N/A")


@mock_iam
def test_get_access_key_last_used_when_used():
    iam = boto3.resource("iam", region_name="us-east-1")
    client = iam.meta.client
    username = "test-user"
    iam.create_user(UserName=username)
    with pytest.raises(ClientError):
        client.get_access_key_last_used(AccessKeyId="non-existent-key-id")
    create_key_response = client.create_access_key(UserName=username)["AccessKey"]
    # Set last used date using the IAM backend. Moto currently does not have a mechanism for tracking usage of access keys
    if not settings.TEST_SERVER_MODE:
        timestamp = datetime.utcnow()
        iam_backend = get_backend("iam")["global"]
        iam_backend.users[username].access_keys[0].last_used = timestamp
    resp = client.get_access_key_last_used(
        AccessKeyId=create_key_response["AccessKeyId"]
    )
    if not settings.TEST_SERVER_MODE:
        datetime.strftime(
            resp["AccessKeyLastUsed"]["LastUsedDate"], "%Y-%m-%d"
        ).should.equal(timestamp.strftime("%Y-%m-%d"))
    else:
        resp["AccessKeyLastUsed"].should_not.contain("LastUsedDate")


@mock_iam
def test_managed_policy_boto3():
    conn = boto3.client("iam", region_name="us-west-1")

    conn.create_policy(
        PolicyName="UserManagedPolicy",
        PolicyDocument=MOCK_POLICY,
        Path="/mypolicy/",
        Description="my user managed policy",
    )

    marker = "0"
    aws_policies = []
    while marker is not None:
        response = conn.list_policies(Scope="AWS", Marker=marker)
        for policy in response["Policies"]:
            aws_policies.append(policy)
        marker = response.get("Marker")
    set(p.name for p in aws_managed_policies).should.equal(
        set(p["PolicyName"] for p in aws_policies)
    )

    user_policies = conn.list_policies(Scope="Local")["Policies"]
    set(["UserManagedPolicy"]).should.equal(set(p["PolicyName"] for p in user_policies))

    marker = "0"
    all_policies = []
    while marker is not None:
        response = conn.list_policies(Marker=marker)
        for policy in response["Policies"]:
            all_policies.append(policy)
        marker = response.get("Marker")
    set(p["PolicyName"] for p in aws_policies + user_policies).should.equal(
        set(p["PolicyName"] for p in all_policies)
    )

    role_name = "my-new-role"
    conn.create_role(
        RoleName=role_name, AssumeRolePolicyDocument="test policy", Path="my-path",
    )
    for policy_name in [
        "AmazonElasticMapReduceRole",
        "AWSControlTowerServiceRolePolicy",
    ]:
        policy_arn = "arn:aws:iam::aws:policy/service-role/" + policy_name
        conn.attach_role_policy(PolicyArn=policy_arn, RoleName=role_name)

    rows = conn.list_policies(OnlyAttached=True)["Policies"]
    rows.should.have.length_of(2)
    for x in rows:
        x["AttachmentCount"].should.be.greater_than(0)

    resp = conn.list_attached_role_policies(RoleName=role_name)
    resp["AttachedPolicies"].should.have.length_of(2)

    conn.detach_role_policy(
        PolicyArn="arn:aws:iam::aws:policy/service-role/AmazonElasticMapReduceRole",
        RoleName=role_name,
    )
    rows = conn.list_policies(OnlyAttached=True)["Policies"]
    [r["PolicyName"] for r in rows].should.contain("AWSControlTowerServiceRolePolicy")
    [r["PolicyName"] for r in rows].shouldnt.contain("AmazonElasticMapReduceRole")
    for x in rows:
        x["AttachmentCount"].should.be.greater_than(0)

    policies = conn.list_attached_role_policies(RoleName=role_name)["AttachedPolicies"]
    [p["PolicyName"] for p in policies].should.contain(
        "AWSControlTowerServiceRolePolicy"
    )
    [p["PolicyName"] for p in policies].shouldnt.contain("AmazonElasticMapReduceRole")

    with pytest.raises(ClientError) as ex:
        conn.detach_role_policy(
            PolicyArn="arn:aws:iam::aws:policy/service-role/AmazonElasticMapReduceRole",
            RoleName=role_name,
        )
    err = ex.value.response["Error"]
    err["Code"].should.equal("NoSuchEntity")
    err["Message"].should.equal(
        "Policy arn:aws:iam::aws:policy/service-role/AmazonElasticMapReduceRole was not found."
    )

    with pytest.raises(ClientError) as ex:
        conn.detach_role_policy(
            PolicyArn="arn:aws:iam::aws:policy/Nonexistent", RoleName=role_name
        )
    err = ex.value.response["Error"]
    err["Code"].should.equal("NoSuchEntity")
    err["Message"].should.equal(
        "Policy arn:aws:iam::aws:policy/Nonexistent was not found."
    )


@mock_iam
def test_boto3_create_login_profile():
    conn = boto3.client("iam", region_name="us-east-1")

    with pytest.raises(ClientError):
        conn.create_login_profile(UserName="my-user", Password="Password")

    conn.create_user(UserName="my-user")
    conn.create_login_profile(UserName="my-user", Password="Password")

    with pytest.raises(ClientError):
        conn.create_login_profile(UserName="my-user", Password="Password")


@mock_iam()
def test_attach_detach_user_policy():
    iam = boto3.resource("iam", region_name="us-east-1")
    client = boto3.client("iam", region_name="us-east-1")

    user = iam.create_user(UserName="test-user")

    policy_name = "UserAttachedPolicy"
    policy = iam.create_policy(
        PolicyName=policy_name,
        PolicyDocument=MOCK_POLICY,
        Path="/mypolicy/",
        Description="my user attached policy",
    )

    client.attach_user_policy(UserName=user.name, PolicyArn=policy.arn)

    resp = client.list_attached_user_policies(UserName=user.name)
    resp["AttachedPolicies"].should.have.length_of(1)
    attached_policy = resp["AttachedPolicies"][0]
    attached_policy["PolicyArn"].should.equal(policy.arn)
    attached_policy["PolicyName"].should.equal(policy_name)

    client.detach_user_policy(UserName=user.name, PolicyArn=policy.arn)

    resp = client.list_attached_user_policies(UserName=user.name)
    resp["AttachedPolicies"].should.have.length_of(0)


@mock_iam
def test_update_access_key():
    iam = boto3.resource("iam", region_name="us-east-1")
    client = iam.meta.client
    username = "test-user"
    iam.create_user(UserName=username)
    with pytest.raises(ClientError):
        client.update_access_key(
            UserName=username, AccessKeyId="non-existent-key", Status="Inactive"
        )
    key = client.create_access_key(UserName=username)["AccessKey"]
    client.update_access_key(
        UserName=username, AccessKeyId=key["AccessKeyId"], Status="Inactive"
    )
    resp = client.list_access_keys(UserName=username)
    resp["AccessKeyMetadata"][0]["Status"].should.equal("Inactive")
    client.update_access_key(AccessKeyId=key["AccessKeyId"], Status="Active")
    resp = client.list_access_keys(UserName=username)
    resp["AccessKeyMetadata"][0]["Status"].should.equal("Active")


@mock_iam
def test_get_access_key_last_used_when_unused():
    iam = boto3.resource("iam", region_name="us-east-1")
    client = iam.meta.client
    username = "test-user"
    iam.create_user(UserName=username)
    with pytest.raises(ClientError):
        client.get_access_key_last_used(AccessKeyId="non-existent-key-id")
    create_key_response = client.create_access_key(UserName=username)["AccessKey"]
    resp = client.get_access_key_last_used(
        AccessKeyId=create_key_response["AccessKeyId"]
    )
    resp["AccessKeyLastUsed"].should_not.contain("LastUsedDate")
    resp["UserName"].should.equal(create_key_response["UserName"])


@mock_iam
def test_upload_ssh_public_key():
    iam = boto3.resource("iam", region_name="us-east-1")
    client = iam.meta.client
    username = "test-user"
    iam.create_user(UserName=username)
    public_key = MOCK_CERT

    resp = client.upload_ssh_public_key(UserName=username, SSHPublicKeyBody=public_key)
    pubkey = resp["SSHPublicKey"]
    pubkey["SSHPublicKeyBody"].should.equal(public_key)
    pubkey["UserName"].should.equal(username)
    pubkey["SSHPublicKeyId"].should.have.length_of(20)
    assert pubkey["SSHPublicKeyId"].startswith("APKA")
    pubkey.should.have.key("Fingerprint")
    pubkey["Status"].should.equal("Active")
    (
        datetime.utcnow() - pubkey["UploadDate"].replace(tzinfo=None)
    ).seconds.should.be.within(0, 10)


@mock_iam
def test_get_ssh_public_key():
    iam = boto3.resource("iam", region_name="us-east-1")
    client = iam.meta.client
    username = "test-user"
    iam.create_user(UserName=username)
    public_key = MOCK_CERT

    with pytest.raises(ClientError):
        client.get_ssh_public_key(
            UserName=username, SSHPublicKeyId="xxnon-existent-keyxx", Encoding="SSH",
        )

    resp = client.upload_ssh_public_key(UserName=username, SSHPublicKeyBody=public_key)
    ssh_public_key_id = resp["SSHPublicKey"]["SSHPublicKeyId"]

    resp = client.get_ssh_public_key(
        UserName=username, SSHPublicKeyId=ssh_public_key_id, Encoding="SSH"
    )
    resp["SSHPublicKey"]["SSHPublicKeyBody"].should.equal(public_key)


@mock_iam
def test_list_ssh_public_keys():
    iam = boto3.resource("iam", region_name="us-east-1")
    client = iam.meta.client
    username = "test-user"
    iam.create_user(UserName=username)
    public_key = MOCK_CERT

    resp = client.list_ssh_public_keys(UserName=username)
    resp["SSHPublicKeys"].should.have.length_of(0)

    resp = client.upload_ssh_public_key(UserName=username, SSHPublicKeyBody=public_key)
    ssh_public_key_id = resp["SSHPublicKey"]["SSHPublicKeyId"]

    resp = client.list_ssh_public_keys(UserName=username)
    resp["SSHPublicKeys"].should.have.length_of(1)
    resp["SSHPublicKeys"][0]["SSHPublicKeyId"].should.equal(ssh_public_key_id)


@mock_iam
def test_update_ssh_public_key():
    iam = boto3.resource("iam", region_name="us-east-1")
    client = iam.meta.client
    username = "test-user"
    iam.create_user(UserName=username)
    public_key = MOCK_CERT

    with pytest.raises(ClientError):
        client.update_ssh_public_key(
            UserName=username, SSHPublicKeyId="xxnon-existent-keyxx", Status="Inactive",
        )

    resp = client.upload_ssh_public_key(UserName=username, SSHPublicKeyBody=public_key)
    ssh_public_key_id = resp["SSHPublicKey"]["SSHPublicKeyId"]
    resp["SSHPublicKey"]["Status"].should.equal("Active")

    resp = client.update_ssh_public_key(
        UserName=username, SSHPublicKeyId=ssh_public_key_id, Status="Inactive"
    )

    resp = client.get_ssh_public_key(
        UserName=username, SSHPublicKeyId=ssh_public_key_id, Encoding="SSH"
    )
    resp["SSHPublicKey"]["Status"].should.equal("Inactive")


@mock_iam
def test_delete_ssh_public_key():
    iam = boto3.resource("iam", region_name="us-east-1")
    client = iam.meta.client
    username = "test-user"
    iam.create_user(UserName=username)
    public_key = MOCK_CERT

    with pytest.raises(ClientError):
        client.delete_ssh_public_key(
            UserName=username, SSHPublicKeyId="xxnon-existent-keyxx"
        )

    resp = client.upload_ssh_public_key(UserName=username, SSHPublicKeyBody=public_key)
    ssh_public_key_id = resp["SSHPublicKey"]["SSHPublicKeyId"]

    resp = client.list_ssh_public_keys(UserName=username)
    resp["SSHPublicKeys"].should.have.length_of(1)

    resp = client.delete_ssh_public_key(
        UserName=username, SSHPublicKeyId=ssh_public_key_id
    )

    resp = client.list_ssh_public_keys(UserName=username)
    resp["SSHPublicKeys"].should.have.length_of(0)


@mock_iam
def test_get_account_authorization_details():
    test_policy = json.dumps(
        {
            "Version": "2012-10-17",
            "Statement": [
                {"Action": "s3:ListBucket", "Resource": "*", "Effect": "Allow"}
            ],
        }
    )

    conn = boto3.client("iam", region_name="us-east-1")
    boundary = "arn:aws:iam::{}:policy/boundary".format(ACCOUNT_ID)
    conn.create_role(
        RoleName="my-role",
        AssumeRolePolicyDocument="some policy",
        Path="/my-path/",
        Description="testing",
        PermissionsBoundary=boundary,
    )
    conn.create_user(Path="/", UserName="testUser")
    conn.create_group(Path="/", GroupName="testGroup")
    conn.create_policy(
        PolicyName="testPolicy",
        Path="/",
        PolicyDocument=test_policy,
        Description="Test Policy",
    )

    # Attach things to the user and group:
    conn.put_user_policy(
        UserName="testUser", PolicyName="testPolicy", PolicyDocument=test_policy
    )
    conn.put_group_policy(
        GroupName="testGroup", PolicyName="testPolicy", PolicyDocument=test_policy,
    )

    conn.attach_user_policy(
        UserName="testUser",
        PolicyArn="arn:aws:iam::{}:policy/testPolicy".format(ACCOUNT_ID),
    )
    conn.attach_group_policy(
        GroupName="testGroup",
        PolicyArn="arn:aws:iam::{}:policy/testPolicy".format(ACCOUNT_ID),
    )

    conn.add_user_to_group(UserName="testUser", GroupName="testGroup")

    # Add things to the role:
    conn.create_instance_profile(InstanceProfileName="ipn")
    conn.add_role_to_instance_profile(InstanceProfileName="ipn", RoleName="my-role")
    conn.tag_role(
        RoleName="my-role",
        Tags=[
            {"Key": "somekey", "Value": "somevalue"},
            {"Key": "someotherkey", "Value": "someothervalue"},
        ],
    )
    conn.put_role_policy(
        RoleName="my-role", PolicyName="test-policy", PolicyDocument=test_policy
    )
    conn.attach_role_policy(
        RoleName="my-role",
        PolicyArn="arn:aws:iam::{}:policy/testPolicy".format(ACCOUNT_ID),
    )

    result = conn.get_account_authorization_details(Filter=["Role"])
    assert len(result["RoleDetailList"]) == 1
    assert len(result["UserDetailList"]) == 0
    assert len(result["GroupDetailList"]) == 0
    assert len(result["Policies"]) == 0
    assert len(result["RoleDetailList"][0]["InstanceProfileList"]) == 1
    assert (
        result["RoleDetailList"][0]["InstanceProfileList"][0]["Roles"][0]["Description"]
        == "testing"
    )
    assert result["RoleDetailList"][0]["InstanceProfileList"][0]["Roles"][0][
        "PermissionsBoundary"
    ] == {
        "PermissionsBoundaryType": "PermissionsBoundaryPolicy",
        "PermissionsBoundaryArn": "arn:aws:iam::{}:policy/boundary".format(ACCOUNT_ID),
    }
    assert len(result["RoleDetailList"][0]["Tags"]) == 2
    assert len(result["RoleDetailList"][0]["RolePolicyList"]) == 1
    assert len(result["RoleDetailList"][0]["AttachedManagedPolicies"]) == 1
    assert (
        result["RoleDetailList"][0]["AttachedManagedPolicies"][0]["PolicyName"]
        == "testPolicy"
    )
    assert result["RoleDetailList"][0]["AttachedManagedPolicies"][0][
        "PolicyArn"
    ] == "arn:aws:iam::{}:policy/testPolicy".format(ACCOUNT_ID)
    assert result["RoleDetailList"][0]["RolePolicyList"][0][
        "PolicyDocument"
    ] == json.loads(test_policy)

    result = conn.get_account_authorization_details(Filter=["User"])
    assert len(result["RoleDetailList"]) == 0
    assert len(result["UserDetailList"]) == 1
    assert len(result["UserDetailList"][0]["GroupList"]) == 1
    assert len(result["UserDetailList"][0]["UserPolicyList"]) == 1
    assert len(result["UserDetailList"][0]["AttachedManagedPolicies"]) == 1
    assert len(result["GroupDetailList"]) == 0
    assert len(result["Policies"]) == 0
    assert (
        result["UserDetailList"][0]["AttachedManagedPolicies"][0]["PolicyName"]
        == "testPolicy"
    )
    assert result["UserDetailList"][0]["AttachedManagedPolicies"][0][
        "PolicyArn"
    ] == "arn:aws:iam::{}:policy/testPolicy".format(ACCOUNT_ID)
    assert result["UserDetailList"][0]["UserPolicyList"][0][
        "PolicyDocument"
    ] == json.loads(test_policy)

    result = conn.get_account_authorization_details(Filter=["Group"])
    assert len(result["RoleDetailList"]) == 0
    assert len(result["UserDetailList"]) == 0
    assert len(result["GroupDetailList"]) == 1
    assert len(result["GroupDetailList"][0]["GroupPolicyList"]) == 1
    assert len(result["GroupDetailList"][0]["AttachedManagedPolicies"]) == 1
    assert len(result["Policies"]) == 0
    assert (
        result["GroupDetailList"][0]["AttachedManagedPolicies"][0]["PolicyName"]
        == "testPolicy"
    )
    assert result["GroupDetailList"][0]["AttachedManagedPolicies"][0][
        "PolicyArn"
    ] == "arn:aws:iam::{}:policy/testPolicy".format(ACCOUNT_ID)
    assert result["GroupDetailList"][0]["GroupPolicyList"][0][
        "PolicyDocument"
    ] == json.loads(test_policy)

    result = conn.get_account_authorization_details(Filter=["LocalManagedPolicy"])
    assert len(result["RoleDetailList"]) == 0
    assert len(result["UserDetailList"]) == 0
    assert len(result["GroupDetailList"]) == 0
    assert len(result["Policies"]) == 1
    assert len(result["Policies"][0]["PolicyVersionList"]) == 1

    # Check for greater than 1 since this should always be greater than one but might change.
    # See iam/aws_managed_policies.py
    result = conn.get_account_authorization_details(Filter=["AWSManagedPolicy"])
    assert len(result["RoleDetailList"]) == 0
    assert len(result["UserDetailList"]) == 0
    assert len(result["GroupDetailList"]) == 0
    assert len(result["Policies"]) > 1

    result = conn.get_account_authorization_details()
    assert len(result["RoleDetailList"]) == 1
    assert len(result["UserDetailList"]) == 1
    assert len(result["GroupDetailList"]) == 1
    assert len(result["Policies"]) > 1


@mock_iam
def test_signing_certs():
    client = boto3.client("iam", region_name="us-east-1")

    # Create the IAM user first:
    client.create_user(UserName="testing")

    # Upload the cert:
    resp = client.upload_signing_certificate(
        UserName="testing", CertificateBody=MOCK_CERT
    )["Certificate"]
    cert_id = resp["CertificateId"]

    assert resp["UserName"] == "testing"
    assert resp["Status"] == "Active"
    assert resp["CertificateBody"] == MOCK_CERT
    assert resp["CertificateId"]

    # Upload a the cert with an invalid body:
    with pytest.raises(ClientError) as ce:
        client.upload_signing_certificate(
            UserName="testing", CertificateBody="notacert"
        )
    assert ce.value.response["Error"]["Code"] == "MalformedCertificate"

    # Upload with an invalid user:
    with pytest.raises(ClientError):
        client.upload_signing_certificate(
            UserName="notauser", CertificateBody=MOCK_CERT
        )

    # Update:
    client.update_signing_certificate(
        UserName="testing", CertificateId=cert_id, Status="Inactive"
    )

    with pytest.raises(ClientError):
        client.update_signing_certificate(
            UserName="notauser", CertificateId=cert_id, Status="Inactive"
        )

    with pytest.raises(ClientError) as ce:
        client.update_signing_certificate(
            UserName="testing", CertificateId="x" * 32, Status="Inactive"
        )

    assert ce.value.response["Error"][
        "Message"
    ] == "The Certificate with id {id} cannot be found.".format(id="x" * 32)

    # List the certs:
    resp = client.list_signing_certificates(UserName="testing")["Certificates"]
    assert len(resp) == 1
    assert resp[0]["CertificateBody"] == MOCK_CERT
    assert resp[0]["Status"] == "Inactive"  # Changed with the update call above.

    with pytest.raises(ClientError):
        client.list_signing_certificates(UserName="notauser")

    # Delete:
    client.delete_signing_certificate(UserName="testing", CertificateId=cert_id)

    with pytest.raises(ClientError):
        client.delete_signing_certificate(UserName="notauser", CertificateId=cert_id)


@mock_iam()
def test_create_saml_provider():
    conn = boto3.client("iam", region_name="us-east-1")
    response = conn.create_saml_provider(
        Name="TestSAMLProvider", SAMLMetadataDocument="a" * 1024
    )
    response["SAMLProviderArn"].should.equal(
        "arn:aws:iam::{}:saml-provider/TestSAMLProvider".format(ACCOUNT_ID)
    )


@mock_iam()
def test_get_saml_provider():
    conn = boto3.client("iam", region_name="us-east-1")
    saml_provider_create = conn.create_saml_provider(
        Name="TestSAMLProvider", SAMLMetadataDocument="a" * 1024
    )
    response = conn.get_saml_provider(
        SAMLProviderArn=saml_provider_create["SAMLProviderArn"]
    )
    response["SAMLMetadataDocument"].should.equal("a" * 1024)


@mock_iam()
def test_list_saml_providers():
    conn = boto3.client("iam", region_name="us-east-1")
    conn.create_saml_provider(Name="TestSAMLProvider", SAMLMetadataDocument="a" * 1024)
    response = conn.list_saml_providers()
    response["SAMLProviderList"][0]["Arn"].should.equal(
        "arn:aws:iam::{}:saml-provider/TestSAMLProvider".format(ACCOUNT_ID)
    )


@mock_iam()
def test_delete_saml_provider():
    conn = boto3.client("iam", region_name="us-east-1")
    saml_provider_create = conn.create_saml_provider(
        Name="TestSAMLProvider", SAMLMetadataDocument="a" * 1024
    )
    response = conn.list_saml_providers()
    len(response["SAMLProviderList"]).should.equal(1)
    conn.delete_saml_provider(SAMLProviderArn=saml_provider_create["SAMLProviderArn"])
    response = conn.list_saml_providers()
    len(response["SAMLProviderList"]).should.equal(0)
    conn.create_user(UserName="testing")

    cert_id = "123456789012345678901234"
    with pytest.raises(ClientError) as ce:
        conn.delete_signing_certificate(UserName="testing", CertificateId=cert_id)

    assert ce.value.response["Error"][
        "Message"
    ] == "The Certificate with id {id} cannot be found.".format(id=cert_id)

    # Verify that it's not in the list:
    resp = conn.list_signing_certificates(UserName="testing")
    assert not resp["Certificates"]


@mock_iam()
def test_create_role_defaults():
    """Tests default values"""
    conn = boto3.client("iam", region_name="us-east-1")
    conn.create_role(RoleName="my-role", AssumeRolePolicyDocument="{}")

    # Get role:
    role = conn.get_role(RoleName="my-role")["Role"]

    assert role["MaxSessionDuration"] == 3600
    assert role.get("Description") is None


@mock_iam()
def test_create_role_with_tags():
    """Tests both the tag_role and get_role_tags capability"""
    conn = boto3.client("iam", region_name="us-east-1")
    conn.create_role(
        RoleName="my-role",
        AssumeRolePolicyDocument="{}",
        Tags=[
            {"Key": "somekey", "Value": "somevalue"},
            {"Key": "someotherkey", "Value": "someothervalue"},
        ],
        Description="testing",
    )

    # Get role:
    role = conn.get_role(RoleName="my-role")["Role"]
    assert len(role["Tags"]) == 2
    assert role["Tags"][0]["Key"] == "somekey"
    assert role["Tags"][0]["Value"] == "somevalue"
    assert role["Tags"][1]["Key"] == "someotherkey"
    assert role["Tags"][1]["Value"] == "someothervalue"
    assert role["Description"] == "testing"

    # Empty is good:
    conn.create_role(
        RoleName="my-role2",
        AssumeRolePolicyDocument="{}",
        Tags=[{"Key": "somekey", "Value": ""}],
    )
    tags = conn.list_role_tags(RoleName="my-role2")
    assert len(tags["Tags"]) == 1
    assert tags["Tags"][0]["Key"] == "somekey"
    assert tags["Tags"][0]["Value"] == ""

    # Test creating tags with invalid values:
    # With more than 50 tags:
    with pytest.raises(ClientError) as ce:
        too_many_tags = list(
            map(lambda x: {"Key": str(x), "Value": str(x)}, range(0, 51))
        )
        conn.create_role(
            RoleName="my-role3", AssumeRolePolicyDocument="{}", Tags=too_many_tags,
        )
    assert (
        "failed to satisfy constraint: Member must have length less than or equal to 50."
        in ce.value.response["Error"]["Message"]
    )

    # With a duplicate tag:
    with pytest.raises(ClientError) as ce:
        conn.create_role(
            RoleName="my-role3",
            AssumeRolePolicyDocument="{}",
            Tags=[{"Key": "0", "Value": ""}, {"Key": "0", "Value": ""}],
        )
    assert (
        "Duplicate tag keys found. Please note that Tag keys are case insensitive."
        in ce.value.response["Error"]["Message"]
    )

    # Duplicate tag with different casing:
    with pytest.raises(ClientError) as ce:
        conn.create_role(
            RoleName="my-role3",
            AssumeRolePolicyDocument="{}",
            Tags=[{"Key": "a", "Value": ""}, {"Key": "A", "Value": ""}],
        )
    assert (
        "Duplicate tag keys found. Please note that Tag keys are case insensitive."
        in ce.value.response["Error"]["Message"]
    )

    # With a really big key:
    with pytest.raises(ClientError) as ce:
        conn.create_role(
            RoleName="my-role3",
            AssumeRolePolicyDocument="{}",
            Tags=[{"Key": "0" * 129, "Value": ""}],
        )
    assert (
        "Member must have length less than or equal to 128."
        in ce.value.response["Error"]["Message"]
    )

    # With a really big value:
    with pytest.raises(ClientError) as ce:
        conn.create_role(
            RoleName="my-role3",
            AssumeRolePolicyDocument="{}",
            Tags=[{"Key": "0", "Value": "0" * 257}],
        )
    assert (
        "Member must have length less than or equal to 256."
        in ce.value.response["Error"]["Message"]
    )

    # With an invalid character:
    with pytest.raises(ClientError) as ce:
        conn.create_role(
            RoleName="my-role3",
            AssumeRolePolicyDocument="{}",
            Tags=[{"Key": "NOWAY!", "Value": ""}],
        )
    assert (
        "Member must satisfy regular expression pattern: [\\p{L}\\p{Z}\\p{N}_.:/=+\\-@]+"
        in ce.value.response["Error"]["Message"]
    )


@mock_iam()
def test_tag_role():
    """Tests both the tag_role and get_role_tags capability"""
    conn = boto3.client("iam", region_name="us-east-1")
    conn.create_role(RoleName="my-role", AssumeRolePolicyDocument="{}")

    # Get without tags:
    role = conn.get_role(RoleName="my-role")["Role"]
    assert not role.get("Tags")

    # With proper tag values:
    conn.tag_role(
        RoleName="my-role",
        Tags=[
            {"Key": "somekey", "Value": "somevalue"},
            {"Key": "someotherkey", "Value": "someothervalue"},
        ],
    )

    # Get role:
    role = conn.get_role(RoleName="my-role")["Role"]
    assert len(role["Tags"]) == 2
    assert role["Tags"][0]["Key"] == "somekey"
    assert role["Tags"][0]["Value"] == "somevalue"
    assert role["Tags"][1]["Key"] == "someotherkey"
    assert role["Tags"][1]["Value"] == "someothervalue"

    # Same -- but for list_role_tags:
    tags = conn.list_role_tags(RoleName="my-role")
    assert len(tags["Tags"]) == 2
    assert role["Tags"][0]["Key"] == "somekey"
    assert role["Tags"][0]["Value"] == "somevalue"
    assert role["Tags"][1]["Key"] == "someotherkey"
    assert role["Tags"][1]["Value"] == "someothervalue"
    assert not tags["IsTruncated"]
    assert not tags.get("Marker")

    # Test pagination:
    tags = conn.list_role_tags(RoleName="my-role", MaxItems=1)
    assert len(tags["Tags"]) == 1
    assert tags["IsTruncated"]
    assert tags["Tags"][0]["Key"] == "somekey"
    assert tags["Tags"][0]["Value"] == "somevalue"
    assert tags["Marker"] == "1"

    tags = conn.list_role_tags(RoleName="my-role", Marker=tags["Marker"])
    assert len(tags["Tags"]) == 1
    assert tags["Tags"][0]["Key"] == "someotherkey"
    assert tags["Tags"][0]["Value"] == "someothervalue"
    assert not tags["IsTruncated"]
    assert not tags.get("Marker")

    # Test updating an existing tag:
    conn.tag_role(
        RoleName="my-role", Tags=[{"Key": "somekey", "Value": "somenewvalue"}]
    )
    tags = conn.list_role_tags(RoleName="my-role")
    assert len(tags["Tags"]) == 2
    assert tags["Tags"][0]["Key"] == "somekey"
    assert tags["Tags"][0]["Value"] == "somenewvalue"

    # Empty is good:
    conn.tag_role(RoleName="my-role", Tags=[{"Key": "somekey", "Value": ""}])
    tags = conn.list_role_tags(RoleName="my-role")
    assert len(tags["Tags"]) == 2
    assert tags["Tags"][0]["Key"] == "somekey"
    assert tags["Tags"][0]["Value"] == ""

    # Test creating tags with invalid values:
    # With more than 50 tags:
    with pytest.raises(ClientError) as ce:
        too_many_tags = list(
            map(lambda x: {"Key": str(x), "Value": str(x)}, range(0, 51))
        )
        conn.tag_role(RoleName="my-role", Tags=too_many_tags)
    assert (
        "failed to satisfy constraint: Member must have length less than or equal to 50."
        in ce.value.response["Error"]["Message"]
    )

    # With a duplicate tag:
    with pytest.raises(ClientError) as ce:
        conn.tag_role(
            RoleName="my-role",
            Tags=[{"Key": "0", "Value": ""}, {"Key": "0", "Value": ""}],
        )
    assert (
        "Duplicate tag keys found. Please note that Tag keys are case insensitive."
        in ce.value.response["Error"]["Message"]
    )

    # Duplicate tag with different casing:
    with pytest.raises(ClientError) as ce:
        conn.tag_role(
            RoleName="my-role",
            Tags=[{"Key": "a", "Value": ""}, {"Key": "A", "Value": ""}],
        )
    assert (
        "Duplicate tag keys found. Please note that Tag keys are case insensitive."
        in ce.value.response["Error"]["Message"]
    )

    # With a really big key:
    with pytest.raises(ClientError) as ce:
        conn.tag_role(RoleName="my-role", Tags=[{"Key": "0" * 129, "Value": ""}])
    assert (
        "Member must have length less than or equal to 128."
        in ce.value.response["Error"]["Message"]
    )

    # With a really big value:
    with pytest.raises(ClientError) as ce:
        conn.tag_role(RoleName="my-role", Tags=[{"Key": "0", "Value": "0" * 257}])
    assert (
        "Member must have length less than or equal to 256."
        in ce.value.response["Error"]["Message"]
    )

    # With an invalid character:
    with pytest.raises(ClientError) as ce:
        conn.tag_role(RoleName="my-role", Tags=[{"Key": "NOWAY!", "Value": ""}])
    assert (
        "Member must satisfy regular expression pattern: [\\p{L}\\p{Z}\\p{N}_.:/=+\\-@]+"
        in ce.value.response["Error"]["Message"]
    )

    # With a role that doesn't exist:
    with pytest.raises(ClientError):
        conn.tag_role(RoleName="notarole", Tags=[{"Key": "some", "Value": "value"}])


@mock_iam
def test_untag_role():
    conn = boto3.client("iam", region_name="us-east-1")
    conn.create_role(RoleName="my-role", AssumeRolePolicyDocument="{}")

    # With proper tag values:
    conn.tag_role(
        RoleName="my-role",
        Tags=[
            {"Key": "somekey", "Value": "somevalue"},
            {"Key": "someotherkey", "Value": "someothervalue"},
        ],
    )

    # Remove them:
    conn.untag_role(RoleName="my-role", TagKeys=["somekey"])
    tags = conn.list_role_tags(RoleName="my-role")
    assert len(tags["Tags"]) == 1
    assert tags["Tags"][0]["Key"] == "someotherkey"
    assert tags["Tags"][0]["Value"] == "someothervalue"

    # And again:
    conn.untag_role(RoleName="my-role", TagKeys=["someotherkey"])
    tags = conn.list_role_tags(RoleName="my-role")
    assert not tags["Tags"]

    # Test removing tags with invalid values:
    # With more than 50 tags:
    with pytest.raises(ClientError) as ce:
        conn.untag_role(RoleName="my-role", TagKeys=[str(x) for x in range(0, 51)])
    assert (
        "failed to satisfy constraint: Member must have length less than or equal to 50."
        in ce.value.response["Error"]["Message"]
    )
    assert "tagKeys" in ce.value.response["Error"]["Message"]

    # With a really big key:
    with pytest.raises(ClientError) as ce:
        conn.untag_role(RoleName="my-role", TagKeys=["0" * 129])
    assert (
        "Member must have length less than or equal to 128."
        in ce.value.response["Error"]["Message"]
    )
    assert "tagKeys" in ce.value.response["Error"]["Message"]

    # With an invalid character:
    with pytest.raises(ClientError) as ce:
        conn.untag_role(RoleName="my-role", TagKeys=["NOWAY!"])
    assert (
        "Member must satisfy regular expression pattern: [\\p{L}\\p{Z}\\p{N}_.:/=+\\-@]+"
        in ce.value.response["Error"]["Message"]
    )
    assert "tagKeys" in ce.value.response["Error"]["Message"]

    # With a role that doesn't exist:
    with pytest.raises(ClientError):
        conn.untag_role(RoleName="notarole", TagKeys=["somevalue"])


@mock_iam()
def test_update_role_description():
    conn = boto3.client("iam", region_name="us-east-1")

    with pytest.raises(ClientError):
        conn.delete_role(RoleName="my-role")

    conn.create_role(
        RoleName="my-role", AssumeRolePolicyDocument="some policy", Path="/my-path/",
    )
    response = conn.update_role_description(RoleName="my-role", Description="test")

    assert response["Role"]["RoleName"] == "my-role"


@mock_iam()
def test_update_role():
    conn = boto3.client("iam", region_name="us-east-1")

    with pytest.raises(ClientError):
        conn.delete_role(RoleName="my-role")

    conn.create_role(
        RoleName="my-role", AssumeRolePolicyDocument="some policy", Path="/my-path/",
    )
    response = conn.update_role(RoleName="my-role", Description="test")
    assert len(response.keys()) == 1


@mock_iam()
def test_update_role_defaults():
    conn = boto3.client("iam", region_name="us-east-1")

    with pytest.raises(ClientError):
        conn.delete_role(RoleName="my-role")

    conn.create_role(
        RoleName="my-role",
        AssumeRolePolicyDocument="some policy",
        Description="test",
        Path="/my-path/",
    )
    response = conn.update_role(RoleName="my-role")
    assert len(response.keys()) == 1

    role = conn.get_role(RoleName="my-role")["Role"]

    assert role["MaxSessionDuration"] == 3600
    assert role.get("Description") is None


@mock_iam()
def test_list_entities_for_policy():
    test_policy = json.dumps(
        {
            "Version": "2012-10-17",
            "Statement": [
                {"Action": "s3:ListBucket", "Resource": "*", "Effect": "Allow"}
            ],
        }
    )

    conn = boto3.client("iam", region_name="us-east-1")
    conn.create_role(
        RoleName="my-role", AssumeRolePolicyDocument="some policy", Path="/my-path/",
    )
    conn.create_user(Path="/", UserName="testUser")
    conn.create_group(Path="/", GroupName="testGroup")
    conn.create_policy(
        PolicyName="testPolicy",
        Path="/",
        PolicyDocument=test_policy,
        Description="Test Policy",
    )

    # Attach things to the user and group:
    conn.put_user_policy(
        UserName="testUser", PolicyName="testPolicy", PolicyDocument=test_policy
    )
    conn.put_group_policy(
        GroupName="testGroup", PolicyName="testPolicy", PolicyDocument=test_policy,
    )

    conn.attach_user_policy(
        UserName="testUser",
        PolicyArn="arn:aws:iam::{}:policy/testPolicy".format(ACCOUNT_ID),
    )
    conn.attach_group_policy(
        GroupName="testGroup",
        PolicyArn="arn:aws:iam::{}:policy/testPolicy".format(ACCOUNT_ID),
    )

    conn.add_user_to_group(UserName="testUser", GroupName="testGroup")

    # Add things to the role:
    conn.create_instance_profile(InstanceProfileName="ipn")
    conn.add_role_to_instance_profile(InstanceProfileName="ipn", RoleName="my-role")
    conn.tag_role(
        RoleName="my-role",
        Tags=[
            {"Key": "somekey", "Value": "somevalue"},
            {"Key": "someotherkey", "Value": "someothervalue"},
        ],
    )
    conn.put_role_policy(
        RoleName="my-role", PolicyName="test-policy", PolicyDocument=test_policy
    )
    conn.attach_role_policy(
        RoleName="my-role",
        PolicyArn="arn:aws:iam::{}:policy/testPolicy".format(ACCOUNT_ID),
    )

    response = conn.list_entities_for_policy(
        PolicyArn="arn:aws:iam::{}:policy/testPolicy".format(ACCOUNT_ID),
        EntityFilter="Role",
    )
    assert response["PolicyRoles"] == [{"RoleName": "my-role"}]
    response["PolicyGroups"].should.equal([])
    response["PolicyUsers"].should.equal([])

    response = conn.list_entities_for_policy(
        PolicyArn="arn:aws:iam::{}:policy/testPolicy".format(ACCOUNT_ID),
        EntityFilter="User",
    )
    assert response["PolicyUsers"] == [{"UserName": "testUser"}]
    response["PolicyGroups"].should.equal([])
    response["PolicyRoles"].should.equal([])

    response = conn.list_entities_for_policy(
        PolicyArn="arn:aws:iam::{}:policy/testPolicy".format(ACCOUNT_ID),
        EntityFilter="Group",
    )
    assert response["PolicyGroups"] == [{"GroupName": "testGroup"}]
    response["PolicyRoles"].should.equal([])
    response["PolicyUsers"].should.equal([])

    response = conn.list_entities_for_policy(
        PolicyArn="arn:aws:iam::{}:policy/testPolicy".format(ACCOUNT_ID),
        EntityFilter="LocalManagedPolicy",
    )
    assert response["PolicyGroups"] == [{"GroupName": "testGroup"}]
    assert response["PolicyUsers"] == [{"UserName": "testUser"}]
    assert response["PolicyRoles"] == [{"RoleName": "my-role"}]

    # Return everything when no entity is specified
    response = conn.list_entities_for_policy(
        PolicyArn="arn:aws:iam::{}:policy/testPolicy".format(ACCOUNT_ID)
    )
    response["PolicyGroups"].should.equal([{"GroupName": "testGroup"}])
    response["PolicyUsers"].should.equal([{"UserName": "testUser"}])
    response["PolicyRoles"].should.equal([{"RoleName": "my-role"}])


@mock_iam()
def test_create_role_no_path():
    conn = boto3.client("iam", region_name="us-east-1")
    resp = conn.create_role(
        RoleName="my-role", AssumeRolePolicyDocument="some policy", Description="test",
    )
    resp.get("Role").get("Arn").should.equal(
        "arn:aws:iam::{}:role/my-role".format(ACCOUNT_ID)
    )
    resp.get("Role").should_not.have.key("PermissionsBoundary")
    resp.get("Role").get("Description").should.equal("test")


@mock_iam()
def test_create_role_with_permissions_boundary():
    conn = boto3.client("iam", region_name="us-east-1")
    boundary = "arn:aws:iam::{}:policy/boundary".format(ACCOUNT_ID)
    resp = conn.create_role(
        RoleName="my-role",
        AssumeRolePolicyDocument="some policy",
        Description="test",
        PermissionsBoundary=boundary,
    )
    expected = {
        "PermissionsBoundaryType": "PermissionsBoundaryPolicy",
        "PermissionsBoundaryArn": boundary,
    }
    resp.get("Role").get("PermissionsBoundary").should.equal(expected)
    resp.get("Role").get("Description").should.equal("test")

    conn.delete_role_permissions_boundary(RoleName="my-role")
    conn.list_roles().get("Roles")[0].should_not.have.key("PermissionsBoundary")

    conn.put_role_permissions_boundary(RoleName="my-role", PermissionsBoundary=boundary)
    resp.get("Role").get("PermissionsBoundary").should.equal(expected)

    invalid_boundary_arn = "arn:aws:iam::123456789:not_a_boundary"

    with pytest.raises(ClientError):
        conn.put_role_permissions_boundary(
            RoleName="my-role", PermissionsBoundary=invalid_boundary_arn
        )

    with pytest.raises(ClientError):
        conn.create_role(
            RoleName="bad-boundary",
            AssumeRolePolicyDocument="some policy",
            Description="test",
            PermissionsBoundary=invalid_boundary_arn,
        )

    # Ensure the PermissionsBoundary is included in role listing as well
    conn.list_roles().get("Roles")[0].get("PermissionsBoundary").should.equal(expected)


@mock_iam
def test_create_role_with_same_name_should_fail():
    iam = boto3.client("iam", region_name="us-east-1")
    test_role_name = str(uuid4())
    iam.create_role(
        RoleName=test_role_name, AssumeRolePolicyDocument="policy", Description="test",
    )
    # Create the role again, and verify that it fails
    with pytest.raises(ClientError) as err:
        iam.create_role(
            RoleName=test_role_name,
            AssumeRolePolicyDocument="policy",
            Description="test",
        )
    err.value.response["Error"]["Code"].should.equal("EntityAlreadyExists")
    err.value.response["Error"]["Message"].should.equal(
        "Role with name {0} already exists.".format(test_role_name)
    )


@mock_iam
def test_create_policy_with_same_name_should_fail():
    iam = boto3.client("iam", region_name="us-east-1")
    test_policy_name = str(uuid4())
    iam.create_policy(PolicyName=test_policy_name, PolicyDocument=MOCK_POLICY)
    # Create the role again, and verify that it fails
    with pytest.raises(ClientError) as err:
        iam.create_policy(PolicyName=test_policy_name, PolicyDocument=MOCK_POLICY)
    err.value.response["Error"]["Code"].should.equal("EntityAlreadyExists")
    err.value.response["Error"]["Message"].should.equal(
        "A policy called {0} already exists. Duplicate names are not allowed.".format(
            test_policy_name
        )
    )


@mock_iam
def test_create_open_id_connect_provider():
    client = boto3.client("iam", region_name="us-east-1")
    response = client.create_open_id_connect_provider(
        Url="https://example.com",
        ThumbprintList=[],  # even it is required to provide at least one thumbprint, AWS accepts an empty list
    )

    response["OpenIDConnectProviderArn"].should.equal(
        "arn:aws:iam::{}:oidc-provider/example.com".format(ACCOUNT_ID)
    )

    response = client.create_open_id_connect_provider(
        Url="http://example.org", ThumbprintList=["b" * 40], ClientIDList=["b"]
    )

    response["OpenIDConnectProviderArn"].should.equal(
        "arn:aws:iam::{}:oidc-provider/example.org".format(ACCOUNT_ID)
    )

    response = client.create_open_id_connect_provider(
        Url="http://example.org/oidc", ThumbprintList=[]
    )

    response["OpenIDConnectProviderArn"].should.equal(
        "arn:aws:iam::{}:oidc-provider/example.org/oidc".format(ACCOUNT_ID)
    )

    response = client.create_open_id_connect_provider(
        Url="http://example.org/oidc-query?test=true", ThumbprintList=[]
    )

    response["OpenIDConnectProviderArn"].should.equal(
        "arn:aws:iam::{}:oidc-provider/example.org/oidc-query".format(ACCOUNT_ID)
    )


@pytest.mark.parametrize("url", ["example.org", "example"])
@mock_iam
def test_create_open_id_connect_provider_invalid_url(url):
    client = boto3.client("iam", region_name="us-east-1")
    with pytest.raises(ClientError) as e:
        client.create_open_id_connect_provider(Url=url, ThumbprintList=[])
    msg = e.value.response["Error"]["Message"]
    msg.should.contain("Invalid Open ID Connect Provider URL")


@mock_iam
def test_create_open_id_connect_provider_errors():
    client = boto3.client("iam", region_name="us-east-1")
    client.create_open_id_connect_provider(Url="https://example.com", ThumbprintList=[])

    client.create_open_id_connect_provider.when.called_with(
        Url="https://example.com", ThumbprintList=[]
    ).should.throw(ClientError, "Unknown")


@mock_iam
def test_create_open_id_connect_provider_too_many_entries():
    client = boto3.client("iam", region_name="us-east-1")

    with pytest.raises(ClientError) as e:
        client.create_open_id_connect_provider(
            Url="http://example.org",
            ThumbprintList=[
                "a" * 40,
                "b" * 40,
                "c" * 40,
                "d" * 40,
                "e" * 40,
                "f" * 40,
            ],
        )
    msg = e.value.response["Error"]["Message"]
    msg.should.contain("Thumbprint list must contain fewer than 5 entries.")


@mock_iam
def test_create_open_id_connect_provider_quota_error():
    client = boto3.client("iam", region_name="us-east-1")

    too_many_client_ids = ["{}".format(i) for i in range(101)]
    with pytest.raises(ClientError) as e:
        client.create_open_id_connect_provider(
            Url="http://example.org",
            ThumbprintList=[],
            ClientIDList=too_many_client_ids,
        )
    msg = e.value.response["Error"]["Message"]
    msg.should.contain("Cannot exceed quota for ClientIdsPerOpenIdConnectProvider: 100")


@mock_iam
def test_create_open_id_connect_provider_multiple_errors():
    client = boto3.client("iam", region_name="us-east-1")

    too_long_url = "b" * 256
    too_long_thumbprint = "b" * 41
    too_long_client_id = "b" * 256
    with pytest.raises(ClientError) as e:
        client.create_open_id_connect_provider(
            Url=too_long_url,
            ThumbprintList=[too_long_thumbprint],
            ClientIDList=[too_long_client_id],
        )
    msg = e.value.response["Error"]["Message"]
    msg.should.contain("3 validation errors detected:")
    msg.should.contain('"clientIDList" failed to satisfy constraint:')
    msg.should.contain("Member must have length less than or equal to 255")
    msg.should.contain("Member must have length greater than or equal to 1")
    msg.should.contain('"thumbprintList" failed to satisfy constraint:')
    msg.should.contain("Member must have length less than or equal to 40")
    msg.should.contain("Member must have length greater than or equal to 40")
    msg.should.contain('"url" failed to satisfy constraint:')
    msg.should.contain("Member must have length less than or equal to 255")


@mock_iam
def test_delete_open_id_connect_provider():
    client = boto3.client("iam", region_name="us-east-1")
    response = client.create_open_id_connect_provider(
        Url="https://example.com", ThumbprintList=[]
    )
    open_id_arn = response["OpenIDConnectProviderArn"]

    client.delete_open_id_connect_provider(OpenIDConnectProviderArn=open_id_arn)

    client.get_open_id_connect_provider.when.called_with(
        OpenIDConnectProviderArn=open_id_arn
    ).should.throw(
        ClientError, "OpenIDConnect Provider not found for arn {}".format(open_id_arn),
    )

    # deleting a non existing provider should be successful
    client.delete_open_id_connect_provider(OpenIDConnectProviderArn=open_id_arn)


@mock_iam
def test_get_open_id_connect_provider():
    client = boto3.client("iam", region_name="us-east-1")
    response = client.create_open_id_connect_provider(
        Url="https://example.com", ThumbprintList=["b" * 40], ClientIDList=["b"]
    )
    open_id_arn = response["OpenIDConnectProviderArn"]

    response = client.get_open_id_connect_provider(OpenIDConnectProviderArn=open_id_arn)

    response["Url"].should.equal("example.com")
    response["ThumbprintList"].should.equal(["b" * 40])
    response["ClientIDList"].should.equal(["b"])
    response.should.have.key("CreateDate").should.be.a(datetime)


@mock_iam
def test_get_open_id_connect_provider_errors():
    client = boto3.client("iam", region_name="us-east-1")
    response = client.create_open_id_connect_provider(
        Url="https://example.com", ThumbprintList=["b" * 40], ClientIDList=["b"]
    )
    open_id_arn = response["OpenIDConnectProviderArn"]

    client.get_open_id_connect_provider.when.called_with(
        OpenIDConnectProviderArn=open_id_arn + "-not-existing"
    ).should.throw(
        ClientError,
        "OpenIDConnect Provider not found for arn {}".format(
            open_id_arn + "-not-existing"
        ),
    )


@mock_iam
def test_list_open_id_connect_providers():
    client = boto3.client("iam", region_name="us-east-1")
    response = client.create_open_id_connect_provider(
        Url="https://example.com", ThumbprintList=[]
    )
    open_id_arn_1 = response["OpenIDConnectProviderArn"]

    response = client.create_open_id_connect_provider(
        Url="http://example.org", ThumbprintList=["b" * 40], ClientIDList=["b"]
    )
    open_id_arn_2 = response["OpenIDConnectProviderArn"]

    response = client.create_open_id_connect_provider(
        Url="http://example.org/oidc", ThumbprintList=[]
    )
    open_id_arn_3 = response["OpenIDConnectProviderArn"]

    response = client.list_open_id_connect_providers()

    sorted(response["OpenIDConnectProviderList"], key=lambda i: i["Arn"]).should.equal(
        [{"Arn": open_id_arn_1}, {"Arn": open_id_arn_2}, {"Arn": open_id_arn_3}]
    )


@mock_iam
def test_update_account_password_policy():
    client = boto3.client("iam", region_name="us-east-1")

    client.update_account_password_policy()

    response = client.get_account_password_policy()
    response["PasswordPolicy"].should.equal(
        {
            "AllowUsersToChangePassword": False,
            "ExpirePasswords": False,
            "MinimumPasswordLength": 6,
            "RequireLowercaseCharacters": False,
            "RequireNumbers": False,
            "RequireSymbols": False,
            "RequireUppercaseCharacters": False,
            "HardExpiry": False,
        }
    )


@mock_iam
def test_update_account_password_policy_errors():
    client = boto3.client("iam", region_name="us-east-1")

    client.update_account_password_policy.when.called_with(
        MaxPasswordAge=1096, MinimumPasswordLength=129, PasswordReusePrevention=25,
    ).should.throw(
        ClientError,
        "3 validation errors detected: "
        'Value "129" at "minimumPasswordLength" failed to satisfy constraint: '
        "Member must have value less than or equal to 128; "
        'Value "25" at "passwordReusePrevention" failed to satisfy constraint: '
        "Member must have value less than or equal to 24; "
        'Value "1096" at "maxPasswordAge" failed to satisfy constraint: '
        "Member must have value less than or equal to 1095",
    )


@mock_iam
def test_get_account_password_policy():
    client = boto3.client("iam", region_name="us-east-1")
    client.update_account_password_policy(
        AllowUsersToChangePassword=True,
        HardExpiry=True,
        MaxPasswordAge=60,
        MinimumPasswordLength=10,
        PasswordReusePrevention=3,
        RequireLowercaseCharacters=True,
        RequireNumbers=True,
        RequireSymbols=True,
        RequireUppercaseCharacters=True,
    )

    response = client.get_account_password_policy()

    response["PasswordPolicy"].should.equal(
        {
            "AllowUsersToChangePassword": True,
            "ExpirePasswords": True,
            "HardExpiry": True,
            "MaxPasswordAge": 60,
            "MinimumPasswordLength": 10,
            "PasswordReusePrevention": 3,
            "RequireLowercaseCharacters": True,
            "RequireNumbers": True,
            "RequireSymbols": True,
            "RequireUppercaseCharacters": True,
        }
    )


@mock_iam
def test_get_account_password_policy_errors():
    client = boto3.client("iam", region_name="us-east-1")

    client.get_account_password_policy.when.called_with().should.throw(
        ClientError,
        "The Password Policy with domain name {} cannot be found.".format(ACCOUNT_ID),
    )


@mock_iam
def test_delete_account_password_policy():
    client = boto3.client("iam", region_name="us-east-1")
    client.update_account_password_policy()

    response = client.get_account_password_policy()

    response.should.have.key("PasswordPolicy").which.should.be.a(dict)

    client.delete_account_password_policy()

    client.get_account_password_policy.when.called_with().should.throw(
        ClientError,
        "The Password Policy with domain name {} cannot be found.".format(ACCOUNT_ID),
    )


@mock_iam
def test_get_account_summary():
    client = boto3.client("iam", region_name="us-east-1")
    iam = boto3.resource("iam", region_name="us-east-1")

    account_summary = iam.AccountSummary()

    account_summary.summary_map.should.equal(
        {
            "GroupPolicySizeQuota": 5120,
            "InstanceProfilesQuota": 1000,
            "Policies": 0,
            "GroupsPerUserQuota": 10,
            "InstanceProfiles": 0,
            "AttachedPoliciesPerUserQuota": 10,
            "Users": 0,
            "PoliciesQuota": 1500,
            "Providers": 0,
            "AccountMFAEnabled": 0,
            "AccessKeysPerUserQuota": 2,
            "AssumeRolePolicySizeQuota": 2048,
            "PolicyVersionsInUseQuota": 10000,
            "GlobalEndpointTokenVersion": 1,
            "VersionsPerPolicyQuota": 5,
            "AttachedPoliciesPerGroupQuota": 10,
            "PolicySizeQuota": 6144,
            "Groups": 0,
            "AccountSigningCertificatesPresent": 0,
            "UsersQuota": 5000,
            "ServerCertificatesQuota": 20,
            "MFADevices": 0,
            "UserPolicySizeQuota": 2048,
            "PolicyVersionsInUse": 0,
            "ServerCertificates": 0,
            "Roles": 0,
            "RolesQuota": 1000,
            "SigningCertificatesPerUserQuota": 2,
            "MFADevicesInUse": 0,
            "RolePolicySizeQuota": 10240,
            "AttachedPoliciesPerRoleQuota": 10,
            "AccountAccessKeysPresent": 0,
            "GroupsQuota": 300,
        }
    )

    client.create_instance_profile(InstanceProfileName="test-profile")
    client.create_open_id_connect_provider(Url="https://example.com", ThumbprintList=[])
    response_policy = client.create_policy(
        PolicyName="test-policy", PolicyDocument=MOCK_POLICY
    )
    client.create_role(RoleName="test-role", AssumeRolePolicyDocument="test policy")
    client.attach_role_policy(
        RoleName="test-role", PolicyArn=response_policy["Policy"]["Arn"]
    )
    client.create_saml_provider(
        Name="TestSAMLProvider", SAMLMetadataDocument="a" * 1024
    )
    client.create_group(GroupName="test-group")
    client.attach_group_policy(
        GroupName="test-group", PolicyArn=response_policy["Policy"]["Arn"]
    )
    client.create_user(UserName="test-user")
    client.attach_user_policy(
        UserName="test-user", PolicyArn=response_policy["Policy"]["Arn"]
    )
    client.enable_mfa_device(
        UserName="test-user",
        SerialNumber="123456789",
        AuthenticationCode1="234567",
        AuthenticationCode2="987654",
    )
    client.create_virtual_mfa_device(VirtualMFADeviceName="test-device")
    client.upload_server_certificate(
        ServerCertificateName="test-cert",
        CertificateBody="cert-body",
        PrivateKey="private-key",
    )
    account_summary.load()

    account_summary.summary_map.should.equal(
        {
            "GroupPolicySizeQuota": 5120,
            "InstanceProfilesQuota": 1000,
            "Policies": 1,
            "GroupsPerUserQuota": 10,
            "InstanceProfiles": 1,
            "AttachedPoliciesPerUserQuota": 10,
            "Users": 1,
            "PoliciesQuota": 1500,
            "Providers": 2,
            "AccountMFAEnabled": 0,
            "AccessKeysPerUserQuota": 2,
            "AssumeRolePolicySizeQuota": 2048,
            "PolicyVersionsInUseQuota": 10000,
            "GlobalEndpointTokenVersion": 1,
            "VersionsPerPolicyQuota": 5,
            "AttachedPoliciesPerGroupQuota": 10,
            "PolicySizeQuota": 6144,
            "Groups": 1,
            "AccountSigningCertificatesPresent": 0,
            "UsersQuota": 5000,
            "ServerCertificatesQuota": 20,
            "MFADevices": 1,
            "UserPolicySizeQuota": 2048,
            "PolicyVersionsInUse": 3,
            "ServerCertificates": 1,
            "Roles": 1,
            "RolesQuota": 1000,
            "SigningCertificatesPerUserQuota": 2,
            "MFADevicesInUse": 1,
            "RolePolicySizeQuota": 10240,
            "AttachedPoliciesPerRoleQuota": 10,
            "AccountAccessKeysPresent": 0,
            "GroupsQuota": 300,
        }
    )


@mock_iam()
def test_list_user_tags():
    """Tests both setting a tags on a user in create_user and list_user_tags"""
    conn = boto3.client("iam", region_name="us-east-1")
    conn.create_user(UserName="kenny-bania")
    conn.create_user(
        UserName="jackie-chiles", Tags=[{"Key": "Sue-Allen", "Value": "Oh-Henry"}],
    )
    conn.create_user(
        UserName="cosmo",
        Tags=[
            {"Key": "Stan", "Value": "The Caddy"},
            {"Key": "like-a", "Value": "glove"},
        ],
    )
    response = conn.list_user_tags(UserName="kenny-bania")
    response["Tags"].should.have.length_of(0)
    response["IsTruncated"].should_not.be.ok

    response = conn.list_user_tags(UserName="jackie-chiles")
    response["Tags"].should.equal([{"Key": "Sue-Allen", "Value": "Oh-Henry"}])
    response["IsTruncated"].should_not.be.ok

    response = conn.list_user_tags(UserName="cosmo")
    response["Tags"].should.equal(
        [{"Key": "Stan", "Value": "The Caddy"}, {"Key": "like-a", "Value": "glove"},]
    )
    response["IsTruncated"].should_not.be.ok


@mock_iam()
def test_delete_role_with_instance_profiles_present():
    iam = boto3.client("iam", region_name="us-east-1")

    trust_policy = """
    {
      "Version": "2012-10-17",
      "Statement": [
        {
          "Effect": "Allow",
          "Principal": {
            "Service": "ec2.amazonaws.com"
          },
          "Action": "sts:AssumeRole"
        }
      ]
    }
        """
    trust_policy = trust_policy.strip()

    iam.create_role(RoleName="Role1", AssumeRolePolicyDocument=trust_policy)
    iam.create_instance_profile(InstanceProfileName="IP1")
    iam.add_role_to_instance_profile(InstanceProfileName="IP1", RoleName="Role1")

    iam.create_role(RoleName="Role2", AssumeRolePolicyDocument=trust_policy)

    iam.delete_role(RoleName="Role2")

    role_names = [role["RoleName"] for role in iam.list_roles()["Roles"]]
    assert "Role1" in role_names
    assert "Role2" not in role_names


@mock_iam
def test_delete_account_password_policy_errors():
    client = boto3.client("iam", region_name="us-east-1")

    client.delete_account_password_policy.when.called_with().should.throw(
        ClientError, "The account policy with name PasswordPolicy cannot be found.",
    )


@mock_iam
def test_role_list_config_discovered_resources():
    from moto.iam.config import role_config_query

    # Without any roles
    assert role_config_query.list_config_service_resources(None, None, 100, None) == (
        [],
        None,
    )

    # Make 3 roles
    roles = []
    num_roles = 3
    for ix in range(1, num_roles + 1):
        this_role = role_config_query.backends["global"].create_role(
            role_name="role{}".format(ix),
            assume_role_policy_document=None,
            path="/",
            permissions_boundary=None,
            description="role{}".format(ix),
            tags=[{"Key": "foo", "Value": "bar"}],
            max_session_duration=3600,
        )
        roles.append(
            {"id": this_role.id, "name": this_role.name,}
        )

    assert len(roles) == num_roles

    result = role_config_query.list_config_service_resources(None, None, 100, None)[0]
    assert len(result) == num_roles

    # The roles gets a random ID, so we can't directly test it
    role = result[0]
    assert role["type"] == "AWS::IAM::Role"
    assert role["id"] in list(map(lambda p: p["id"], roles))
    assert role["name"] in list(map(lambda p: p["name"], roles))
    assert role["region"] == "global"

    # test passing list of resource ids
    resource_ids = role_config_query.list_config_service_resources(
        [roles[0]["id"], roles[1]["id"]], None, 100, None
    )[0]
    assert len(resource_ids) == 2

    # test passing a single resource name
    resource_name = role_config_query.list_config_service_resources(
        None, roles[0]["name"], 100, None
    )[0]
    assert len(resource_name) == 1
    assert resource_name[0]["id"] == roles[0]["id"]
    assert resource_name[0]["name"] == roles[0]["name"]

    # test passing a single resource name AND some resource id's
    both_filter_good = role_config_query.list_config_service_resources(
        [roles[0]["id"], roles[1]["id"]], roles[0]["name"], 100, None
    )[0]
    assert len(both_filter_good) == 1
    assert both_filter_good[0]["id"] == roles[0]["id"]
    assert both_filter_good[0]["name"] == roles[0]["name"]

    both_filter_bad = role_config_query.list_config_service_resources(
        [roles[0]["id"], roles[1]["id"]], roles[2]["name"], 100, None
    )[0]
    assert len(both_filter_bad) == 0


@mock_iam
def test_role_config_dict():
    from moto.iam.config import role_config_query, policy_config_query
    from moto.iam.utils import random_resource_id, random_policy_id

    # Without any roles
    assert not role_config_query.get_config_resource("something")
    assert role_config_query.list_config_service_resources(None, None, 100, None) == (
        [],
        None,
    )

    basic_assume_role = {
        "Version": "2012-10-17",
        "Statement": [
            {"Effect": "Allow", "Principal": {"AWS": "*"}, "Action": "sts:AssumeRole",}
        ],
    }

    basic_policy = {
        "Version": "2012-10-17",
        "Statement": [{"Action": ["ec2:*"], "Effect": "Allow", "Resource": "*"}],
    }

    # Create a policy for use in role permissions boundary
    policy_arn = (
        policy_config_query.backends["global"]
        .create_policy(
            description="basic_policy",
            path="/",
            policy_document=json.dumps(basic_policy),
            policy_name="basic_policy",
        )
        .arn
    )

    policy_id = policy_config_query.list_config_service_resources(
        None, None, 100, None
    )[0][0]["id"]
    assert len(policy_id) == len(random_policy_id())

    # Create some roles (and grab them repeatedly since they create with random names)
    role_config_query.backends["global"].create_role(
        role_name="plain_role",
        assume_role_policy_document=None,
        path="/",
        permissions_boundary=None,
        description="plain_role",
        tags=[{"Key": "foo", "Value": "bar"}],
        max_session_duration=3600,
    )

    plain_role = role_config_query.list_config_service_resources(None, None, 100, None)[
        0
    ][0]
    assert plain_role is not None
    assert len(plain_role["id"]) == len(random_resource_id())

    role_config_query.backends["global"].create_role(
        role_name="assume_role",
        assume_role_policy_document=json.dumps(basic_assume_role),
        path="/",
        permissions_boundary=None,
        description="assume_role",
        tags=[],
        max_session_duration=3600,
    )

    assume_role = next(
        role
        for role in role_config_query.list_config_service_resources(
            None, None, 100, None
        )[0]
        if role["id"] not in [plain_role["id"]]
    )
    assert assume_role is not None
    assert len(assume_role["id"]) == len(random_resource_id())
    assert assume_role["id"] is not plain_role["id"]

    role_config_query.backends["global"].create_role(
        role_name="assume_and_permission_boundary_role",
        assume_role_policy_document=json.dumps(basic_assume_role),
        path="/",
        permissions_boundary=policy_arn,
        description="assume_and_permission_boundary_role",
        tags=[],
        max_session_duration=3600,
    )

    assume_and_permission_boundary_role = next(
        role
        for role in role_config_query.list_config_service_resources(
            None, None, 100, None
        )[0]
        if role["id"] not in [plain_role["id"], assume_role["id"]]
    )
    assert assume_and_permission_boundary_role is not None
    assert len(assume_and_permission_boundary_role["id"]) == len(random_resource_id())
    assert assume_and_permission_boundary_role["id"] is not plain_role["id"]
    assert assume_and_permission_boundary_role["id"] is not assume_role["id"]

    role_config_query.backends["global"].create_role(
        role_name="role_with_attached_policy",
        assume_role_policy_document=json.dumps(basic_assume_role),
        path="/",
        permissions_boundary=None,
        description="role_with_attached_policy",
        tags=[],
        max_session_duration=3600,
    )
    role_config_query.backends["global"].attach_role_policy(
        policy_arn, "role_with_attached_policy"
    )
    role_with_attached_policy = next(
        role
        for role in role_config_query.list_config_service_resources(
            None, None, 100, None
        )[0]
        if role["id"]
        not in [
            plain_role["id"],
            assume_role["id"],
            assume_and_permission_boundary_role["id"],
        ]
    )
    assert role_with_attached_policy is not None
    assert len(role_with_attached_policy["id"]) == len(random_resource_id())
    assert role_with_attached_policy["id"] is not plain_role["id"]
    assert role_with_attached_policy["id"] is not assume_role["id"]
    assert (
        role_with_attached_policy["id"] is not assume_and_permission_boundary_role["id"]
    )

    role_config_query.backends["global"].create_role(
        role_name="role_with_inline_policy",
        assume_role_policy_document=json.dumps(basic_assume_role),
        path="/",
        permissions_boundary=None,
        description="role_with_inline_policy",
        tags=[],
        max_session_duration=3600,
    )
    role_config_query.backends["global"].put_role_policy(
        "role_with_inline_policy", "inline_policy", json.dumps(basic_policy)
    )

    role_with_inline_policy = next(
        role
        for role in role_config_query.list_config_service_resources(
            None, None, 100, None
        )[0]
        if role["id"]
        not in [
            plain_role["id"],
            assume_role["id"],
            assume_and_permission_boundary_role["id"],
            role_with_attached_policy["id"],
        ]
    )
    assert role_with_inline_policy is not None
    assert len(role_with_inline_policy["id"]) == len(random_resource_id())
    assert role_with_inline_policy["id"] is not plain_role["id"]
    assert role_with_inline_policy["id"] is not assume_role["id"]
    assert (
        role_with_inline_policy["id"] is not assume_and_permission_boundary_role["id"]
    )
    assert role_with_inline_policy["id"] is not role_with_attached_policy["id"]

    # plain role
    plain_role_config = (
        role_config_query.backends["global"].roles[plain_role["id"]].to_config_dict()
    )
    assert plain_role_config["version"] == "1.3"
    assert plain_role_config["configurationItemStatus"] == "ResourceDiscovered"
    assert plain_role_config["configurationStateId"] is not None
    assert plain_role_config["arn"] == "arn:aws:iam::123456789012:role/plain_role"
    assert plain_role_config["resourceType"] == "AWS::IAM::Role"
    assert plain_role_config["resourceId"] == "plain_role"
    assert plain_role_config["resourceName"] == "plain_role"
    assert plain_role_config["awsRegion"] == "global"
    assert plain_role_config["availabilityZone"] == "Not Applicable"
    assert plain_role_config["resourceCreationTime"] is not None
    assert plain_role_config["tags"] == {"foo": {"Key": "foo", "Value": "bar"}}
    assert plain_role_config["configuration"]["path"] == "/"
    assert plain_role_config["configuration"]["roleName"] == "plain_role"
    assert plain_role_config["configuration"]["roleId"] == plain_role["id"]
    assert plain_role_config["configuration"]["arn"] == plain_role_config["arn"]
    assert plain_role_config["configuration"]["assumeRolePolicyDocument"] is None
    assert plain_role_config["configuration"]["instanceProfileList"] == []
    assert plain_role_config["configuration"]["rolePolicyList"] == []
    assert plain_role_config["configuration"]["attachedManagedPolicies"] == []
    assert plain_role_config["configuration"]["permissionsBoundary"] is None
    assert plain_role_config["configuration"]["tags"] == [
        {"key": "foo", "value": "bar"}
    ]
    assert plain_role_config["supplementaryConfiguration"] == {}

    # assume_role
    assume_role_config = (
        role_config_query.backends["global"].roles[assume_role["id"]].to_config_dict()
    )
    assert assume_role_config["arn"] == "arn:aws:iam::123456789012:role/assume_role"
    assert assume_role_config["resourceId"] == "assume_role"
    assert assume_role_config["resourceName"] == "assume_role"
    assert assume_role_config["configuration"][
        "assumeRolePolicyDocument"
    ] == parse.quote(json.dumps(basic_assume_role))

    # assume_and_permission_boundary_role
    assume_and_permission_boundary_role_config = (
        role_config_query.backends["global"]
        .roles[assume_and_permission_boundary_role["id"]]
        .to_config_dict()
    )
    assert (
        assume_and_permission_boundary_role_config["arn"]
        == "arn:aws:iam::123456789012:role/assume_and_permission_boundary_role"
    )
    assert (
        assume_and_permission_boundary_role_config["resourceId"]
        == "assume_and_permission_boundary_role"
    )
    assert (
        assume_and_permission_boundary_role_config["resourceName"]
        == "assume_and_permission_boundary_role"
    )
    assert assume_and_permission_boundary_role_config["configuration"][
        "assumeRolePolicyDocument"
    ] == parse.quote(json.dumps(basic_assume_role))
    assert (
        assume_and_permission_boundary_role_config["configuration"][
            "permissionsBoundary"
        ]
        == policy_arn
    )

    # role_with_attached_policy
    role_with_attached_policy_config = (
        role_config_query.backends["global"]
        .roles[role_with_attached_policy["id"]]
        .to_config_dict()
    )
    assert (
        role_with_attached_policy_config["arn"]
        == "arn:aws:iam::123456789012:role/role_with_attached_policy"
    )
    assert role_with_attached_policy_config["configuration"][
        "attachedManagedPolicies"
    ] == [{"policyArn": policy_arn, "policyName": "basic_policy"}]

    # role_with_inline_policy
    role_with_inline_policy_config = (
        role_config_query.backends["global"]
        .roles[role_with_inline_policy["id"]]
        .to_config_dict()
    )
    assert (
        role_with_inline_policy_config["arn"]
        == "arn:aws:iam::123456789012:role/role_with_inline_policy"
    )
    assert role_with_inline_policy_config["configuration"]["rolePolicyList"] == [
        {
            "policyName": "inline_policy",
            "policyDocument": parse.quote(json.dumps(basic_policy)),
        }
    ]


@mock_iam
@mock_config
def test_role_config_client():
    from moto.iam.utils import random_resource_id

    CONFIG_REGIONS = boto3.Session().get_available_regions("config")

    iam_client = boto3.client("iam", region_name="us-west-2")
    config_client = boto3.client("config", region_name="us-west-2")

    all_account_aggregation_source = {
        "AccountIds": [ACCOUNT_ID],
        "AllAwsRegions": True,
    }

    two_region_account_aggregation_source = {
        "AccountIds": [ACCOUNT_ID],
        "AwsRegions": ["us-east-1", "us-west-2"],
    }

    config_client.put_configuration_aggregator(
        ConfigurationAggregatorName="test_aggregator",
        AccountAggregationSources=[all_account_aggregation_source],
    )

    config_client.put_configuration_aggregator(
        ConfigurationAggregatorName="test_aggregator_two_regions",
        AccountAggregationSources=[two_region_account_aggregation_source],
    )

    result = config_client.list_discovered_resources(resourceType="AWS::IAM::Role")
    assert not result["resourceIdentifiers"]

    # Make 10 policies
    roles = []
    num_roles = 10
    for ix in range(1, num_roles + 1):
        this_policy = iam_client.create_role(
            RoleName="role{}".format(ix),
            Path="/",
            Description="role{}".format(ix),
            AssumeRolePolicyDocument=json.dumps("{ }"),
        )
        roles.append(
            {
                "id": this_policy["Role"]["RoleId"],
                "name": this_policy["Role"]["RoleName"],
            }
        )

    assert len(roles) == num_roles

    # Test non-aggregated query: (everything is getting a random id, so we can't test names by ordering)
    result = config_client.list_discovered_resources(
        resourceType="AWS::IAM::Role", limit=1
    )
    first_result = result["resourceIdentifiers"][0]["resourceId"]
    assert result["resourceIdentifiers"][0]["resourceType"] == "AWS::IAM::Role"
    assert len(first_result) == len(random_resource_id())

    # Test non-aggregated pagination
    assert (
        config_client.list_discovered_resources(
            resourceType="AWS::IAM::Role", limit=1, nextToken=result["nextToken"],
        )["resourceIdentifiers"][0]["resourceId"]
    ) != first_result

    # Test aggregated query - by `Limit=len(CONFIG_REGIONS)`, we should get a single policy duplicated across all regions
    agg_result = config_client.list_aggregate_discovered_resources(
        ResourceType="AWS::IAM::Role",
        ConfigurationAggregatorName="test_aggregator",
        Limit=len(CONFIG_REGIONS),
    )
    assert len(agg_result["ResourceIdentifiers"]) == len(CONFIG_REGIONS)

    agg_name = None
    agg_id = None
    for resource in agg_result["ResourceIdentifiers"]:
        assert resource["ResourceType"] == "AWS::IAM::Role"
        assert resource["SourceRegion"] in CONFIG_REGIONS
        assert resource["SourceAccountId"] == ACCOUNT_ID
        if agg_id:
            assert resource["ResourceId"] == agg_id
        if agg_name:
            assert resource["ResourceName"] == agg_name
        agg_name = resource["ResourceName"]
        agg_id = resource["ResourceId"]

    # Test aggregated pagination
    for resource in config_client.list_aggregate_discovered_resources(
        ConfigurationAggregatorName="test_aggregator",
        ResourceType="AWS::IAM::Role",
        NextToken=agg_result["NextToken"],
    )["ResourceIdentifiers"]:
        assert resource["ResourceId"] != agg_id

    # Test non-aggregated resource name/id filter
    assert (
        config_client.list_discovered_resources(
            resourceType="AWS::IAM::Role", resourceName=roles[1]["name"], limit=1,
        )["resourceIdentifiers"][0]["resourceName"]
        == roles[1]["name"]
    )

    assert (
        config_client.list_discovered_resources(
            resourceType="AWS::IAM::Role", resourceIds=[roles[0]["id"]], limit=1,
        )["resourceIdentifiers"][0]["resourceName"]
        == roles[0]["name"]
    )

    # Test aggregated resource name/id filter
    agg_name_filter = config_client.list_aggregate_discovered_resources(
        ConfigurationAggregatorName="test_aggregator",
        ResourceType="AWS::IAM::Role",
        Filters={"ResourceName": roles[5]["name"]},
    )
    assert len(agg_name_filter["ResourceIdentifiers"]) == len(CONFIG_REGIONS)
    assert agg_name_filter["ResourceIdentifiers"][0]["ResourceId"] == roles[5]["id"]

    agg_name_filter = config_client.list_aggregate_discovered_resources(
        ConfigurationAggregatorName="test_aggregator_two_regions",
        ResourceType="AWS::IAM::Role",
        Filters={"ResourceName": roles[5]["name"]},
    )
    assert len(agg_name_filter["ResourceIdentifiers"]) == len(
        two_region_account_aggregation_source["AwsRegions"]
    )
    assert agg_name_filter["ResourceIdentifiers"][0]["ResourceId"] == roles[5]["id"]

    agg_id_filter = config_client.list_aggregate_discovered_resources(
        ConfigurationAggregatorName="test_aggregator",
        ResourceType="AWS::IAM::Role",
        Filters={"ResourceId": roles[4]["id"]},
    )

    assert len(agg_id_filter["ResourceIdentifiers"]) == len(CONFIG_REGIONS)
    assert agg_id_filter["ResourceIdentifiers"][0]["ResourceName"] == roles[4]["name"]

    agg_name_filter = config_client.list_aggregate_discovered_resources(
        ConfigurationAggregatorName="test_aggregator_two_regions",
        ResourceType="AWS::IAM::Role",
        Filters={"ResourceId": roles[5]["id"]},
    )
    assert len(agg_name_filter["ResourceIdentifiers"]) == len(
        two_region_account_aggregation_source["AwsRegions"]
    )
    assert agg_name_filter["ResourceIdentifiers"][0]["ResourceName"] == roles[5]["name"]

    # Test non-aggregated resource name/id filter
    assert (
        config_client.list_discovered_resources(
            resourceType="AWS::IAM::Role", resourceName=roles[1]["name"], limit=1,
        )["resourceIdentifiers"][0]["resourceName"]
        == roles[1]["name"]
    )
    assert (
        config_client.list_discovered_resources(
            resourceType="AWS::IAM::Role", resourceIds=[roles[0]["id"]], limit=1,
        )["resourceIdentifiers"][0]["resourceName"]
        == roles[0]["name"]
    )

    # Test aggregated resource name/id filter
    assert (
        config_client.list_aggregate_discovered_resources(
            ConfigurationAggregatorName="test_aggregator",
            ResourceType="AWS::IAM::Role",
            Filters={"ResourceName": roles[5]["name"]},
            Limit=1,
        )["ResourceIdentifiers"][0]["ResourceName"]
        == roles[5]["name"]
    )

    assert (
        config_client.list_aggregate_discovered_resources(
            ConfigurationAggregatorName="test_aggregator",
            ResourceType="AWS::IAM::Role",
            Filters={"ResourceId": roles[4]["id"]},
            Limit=1,
        )["ResourceIdentifiers"][0]["ResourceName"]
        == roles[4]["name"]
    )

    # Test name/id filter with pagination
    first_call = config_client.list_discovered_resources(
        resourceType="AWS::IAM::Role",
        resourceIds=[roles[1]["id"], roles[2]["id"]],
        limit=1,
    )

    assert first_call["nextToken"] in [roles[1]["id"], roles[2]["id"]]
    assert first_call["resourceIdentifiers"][0]["resourceName"] in [
        roles[1]["name"],
        roles[2]["name"],
    ]
    second_call = config_client.list_discovered_resources(
        resourceType="AWS::IAM::Role",
        resourceIds=[roles[1]["id"], roles[2]["id"]],
        limit=1,
        nextToken=first_call["nextToken"],
    )
    assert "nextToken" not in second_call
    assert first_call["resourceIdentifiers"][0]["resourceName"] in [
        roles[1]["name"],
        roles[2]["name"],
    ]
    assert (
        first_call["resourceIdentifiers"][0]["resourceName"]
        != second_call["resourceIdentifiers"][0]["resourceName"]
    )

    # Test non-aggregated batch get
    assert (
        config_client.batch_get_resource_config(
            resourceKeys=[
                {"resourceType": "AWS::IAM::Role", "resourceId": roles[0]["id"]}
            ]
        )["baseConfigurationItems"][0]["resourceName"]
        == roles[0]["name"]
    )

    # Test aggregated batch get
    assert (
        config_client.batch_get_aggregate_resource_config(
            ConfigurationAggregatorName="test_aggregator",
            ResourceIdentifiers=[
                {
                    "SourceAccountId": ACCOUNT_ID,
                    "SourceRegion": "us-east-1",
                    "ResourceId": roles[1]["id"],
                    "ResourceType": "AWS::IAM::Role",
                }
            ],
        )["BaseConfigurationItems"][0]["resourceName"]
        == roles[1]["name"]
    )


@mock_iam
def test_policy_list_config_discovered_resources():
    from moto.iam.config import policy_config_query

    # Without any policies
    assert policy_config_query.list_config_service_resources(None, None, 100, None) == (
        [],
        None,
    )

    basic_policy = {
        "Version": "2012-10-17",
        "Statement": [
            {"Action": ["ec2:DeleteKeyPair"], "Effect": "Deny", "Resource": "*"}
        ],
    }

    # Make 3 policies
    policies = []
    num_policies = 3
    for ix in range(1, num_policies + 1):
        this_policy = policy_config_query.backends["global"].create_policy(
            description="policy{}".format(ix),
            path="",
            policy_document=json.dumps(basic_policy),
            policy_name="policy{}".format(ix),
        )
        policies.append(
            {"id": this_policy.id, "name": this_policy.name,}
        )

    assert len(policies) == num_policies

    # We expect the backend to have arns as their keys
    for backend_key in list(
        policy_config_query.backends["global"].managed_policies.keys()
    ):
        assert backend_key.startswith("arn:aws:iam::")

    result = policy_config_query.list_config_service_resources(None, None, 100, None)[0]
    assert len(result) == num_policies

    policy = result[0]
    assert policy["type"] == "AWS::IAM::Policy"
    assert policy["id"] in list(map(lambda p: p["id"], policies))
    assert policy["name"] in list(map(lambda p: p["name"], policies))
    assert policy["region"] == "global"

    # test passing list of resource ids
    resource_ids = policy_config_query.list_config_service_resources(
        [policies[0]["id"], policies[1]["id"]], None, 100, None
    )[0]
    assert len(resource_ids) == 2

    # test passing a single resource name
    resource_name = policy_config_query.list_config_service_resources(
        None, policies[0]["name"], 100, None
    )[0]
    assert len(resource_name) == 1
    assert resource_name[0]["id"] == policies[0]["id"]
    assert resource_name[0]["name"] == policies[0]["name"]

    # test passing a single resource name AND some resource id's
    both_filter_good = policy_config_query.list_config_service_resources(
        [policies[0]["id"], policies[1]["id"]], policies[0]["name"], 100, None
    )[0]
    assert len(both_filter_good) == 1
    assert both_filter_good[0]["id"] == policies[0]["id"]
    assert both_filter_good[0]["name"] == policies[0]["name"]

    both_filter_bad = policy_config_query.list_config_service_resources(
        [policies[0]["id"], policies[1]["id"]], policies[2]["name"], 100, None
    )[0]
    assert len(both_filter_bad) == 0


@mock_iam
def test_policy_config_dict():
    from moto.iam.config import role_config_query, policy_config_query
    from moto.iam.utils import random_policy_id

    # Without any roles
    assert not policy_config_query.get_config_resource(
        "arn:aws:iam::123456789012:policy/basic_policy"
    )
    assert policy_config_query.list_config_service_resources(None, None, 100, None) == (
        [],
        None,
    )

    basic_policy = {
        "Version": "2012-10-17",
        "Statement": [{"Action": ["ec2:*"], "Effect": "Allow", "Resource": "*"}],
    }

    basic_policy_v2 = {
        "Version": "2012-10-17",
        "Statement": [
            {"Action": ["ec2:*", "s3:*"], "Effect": "Allow", "Resource": "*"}
        ],
    }

    policy_arn = (
        policy_config_query.backends["global"]
        .create_policy(
            description="basic_policy",
            path="/",
            policy_document=json.dumps(basic_policy),
            policy_name="basic_policy",
        )
        .arn
    )

    policy_id = policy_config_query.list_config_service_resources(
        None, None, 100, None
    )[0][0]["id"]
    assert len(policy_id) == len(random_policy_id())

    assert policy_arn == "arn:aws:iam::123456789012:policy/basic_policy"
    assert policy_config_query.get_config_resource(policy_id) is not None

    # Create a new version
    policy_config_query.backends["global"].create_policy_version(
        policy_arn, json.dumps(basic_policy_v2), "true"
    )

    # Create role to trigger attachment
    role_config_query.backends["global"].create_role(
        role_name="role_with_attached_policy",
        assume_role_policy_document=None,
        path="/",
        permissions_boundary=None,
        description="role_with_attached_policy",
        tags=[],
        max_session_duration=3600,
    )
    role_config_query.backends["global"].attach_role_policy(
        policy_arn, "role_with_attached_policy"
    )

    policy = (
        role_config_query.backends["global"]
        .managed_policies["arn:aws:iam::123456789012:policy/basic_policy"]
        .to_config_dict()
    )
    assert policy["version"] == "1.3"
    assert policy["configurationItemCaptureTime"] is not None
    assert policy["configurationItemStatus"] == "OK"
    assert policy["configurationStateId"] is not None
    assert policy["arn"] == "arn:aws:iam::123456789012:policy/basic_policy"
    assert policy["resourceType"] == "AWS::IAM::Policy"
    assert len(policy["resourceId"]) == len(random_policy_id())
    assert policy["resourceName"] == "basic_policy"
    assert policy["awsRegion"] == "global"
    assert policy["availabilityZone"] == "Not Applicable"
    assert policy["resourceCreationTime"] is not None
    assert policy["configuration"]["policyName"] == policy["resourceName"]
    assert policy["configuration"]["policyId"] == policy["resourceId"]
    assert policy["configuration"]["arn"] == policy["arn"]
    assert policy["configuration"]["path"] == "/"
    assert policy["configuration"]["defaultVersionId"] == "v2"
    assert policy["configuration"]["attachmentCount"] == 1
    assert policy["configuration"]["permissionsBoundaryUsageCount"] == 0
    assert policy["configuration"]["isAttachable"] == True
    assert policy["configuration"]["description"] == "basic_policy"
    assert policy["configuration"]["createDate"] is not None
    assert policy["configuration"]["updateDate"] is not None
    assert policy["configuration"]["policyVersionList"] == [
        {
            "document": str(parse.quote(json.dumps(basic_policy))),
            "versionId": "v1",
            "isDefaultVersion": False,
            "createDate": policy["configuration"]["policyVersionList"][0]["createDate"],
        },
        {
            "document": str(parse.quote(json.dumps(basic_policy_v2))),
            "versionId": "v2",
            "isDefaultVersion": True,
            "createDate": policy["configuration"]["policyVersionList"][1]["createDate"],
        },
    ]
    assert policy["supplementaryConfiguration"] == {}


@mock_iam
@mock_config
def test_policy_config_client():
    from moto.iam.utils import random_policy_id

    CONFIG_REGIONS = boto3.Session().get_available_regions("config")

    basic_policy = {
        "Version": "2012-10-17",
        "Statement": [{"Action": ["ec2:*"], "Effect": "Allow", "Resource": "*"}],
    }

    iam_client = boto3.client("iam", region_name="us-west-2")
    config_client = boto3.client("config", region_name="us-west-2")

    all_account_aggregation_source = {
        "AccountIds": [ACCOUNT_ID],
        "AllAwsRegions": True,
    }

    two_region_account_aggregation_source = {
        "AccountIds": [ACCOUNT_ID],
        "AwsRegions": ["us-east-1", "us-west-2"],
    }

    config_client.put_configuration_aggregator(
        ConfigurationAggregatorName="test_aggregator",
        AccountAggregationSources=[all_account_aggregation_source],
    )

    config_client.put_configuration_aggregator(
        ConfigurationAggregatorName="test_aggregator_two_regions",
        AccountAggregationSources=[two_region_account_aggregation_source],
    )

    result = config_client.list_discovered_resources(resourceType="AWS::IAM::Policy")
    assert not result["resourceIdentifiers"]

    # Make 10 policies
    policies = []
    num_policies = 10
    for ix in range(1, num_policies + 1):
        this_policy = iam_client.create_policy(
            PolicyName="policy{}".format(ix),
            Path="/",
            PolicyDocument=json.dumps(basic_policy),
            Description="policy{}".format(ix),
        )
        policies.append(
            {
                "id": this_policy["Policy"]["PolicyId"],
                "name": this_policy["Policy"]["PolicyName"],
            }
        )

    assert len(policies) == num_policies

    # Test non-aggregated query: (everything is getting a random id, so we can't test names by ordering)
    result = config_client.list_discovered_resources(
        resourceType="AWS::IAM::Policy", limit=1
    )
    first_result = result["resourceIdentifiers"][0]["resourceId"]
    assert result["resourceIdentifiers"][0]["resourceType"] == "AWS::IAM::Policy"
    assert len(first_result) == len(random_policy_id())

    # Test non-aggregated pagination
    assert (
        config_client.list_discovered_resources(
            resourceType="AWS::IAM::Policy", limit=1, nextToken=result["nextToken"],
        )["resourceIdentifiers"][0]["resourceId"]
    ) != first_result

    # Test aggregated query - by `Limit=len(CONFIG_REGIONS)`, we should get a single policy duplicated across all regions
    agg_result = config_client.list_aggregate_discovered_resources(
        ResourceType="AWS::IAM::Policy",
        ConfigurationAggregatorName="test_aggregator",
        Limit=len(CONFIG_REGIONS),
    )
    assert len(agg_result["ResourceIdentifiers"]) == len(CONFIG_REGIONS)

    agg_name = None
    agg_id = None
    for resource in agg_result["ResourceIdentifiers"]:
        assert resource["ResourceType"] == "AWS::IAM::Policy"
        assert resource["SourceRegion"] in CONFIG_REGIONS
        assert resource["SourceAccountId"] == ACCOUNT_ID
        if agg_id:
            assert resource["ResourceId"] == agg_id
        if agg_name:
            assert resource["ResourceName"] == agg_name
        agg_name = resource["ResourceName"]
        agg_id = resource["ResourceId"]

    # Test aggregated pagination
    for resource in config_client.list_aggregate_discovered_resources(
        ConfigurationAggregatorName="test_aggregator",
        ResourceType="AWS::IAM::Policy",
        Limit=1,
        NextToken=agg_result["NextToken"],
    )["ResourceIdentifiers"]:
        assert resource["ResourceId"] != agg_id

    # Test non-aggregated resource name/id filter
    assert (
        config_client.list_discovered_resources(
            resourceType="AWS::IAM::Policy", resourceName=policies[1]["name"], limit=1,
        )["resourceIdentifiers"][0]["resourceName"]
        == policies[1]["name"]
    )

    assert (
        config_client.list_discovered_resources(
            resourceType="AWS::IAM::Policy", resourceIds=[policies[0]["id"]], limit=1,
        )["resourceIdentifiers"][0]["resourceName"]
        == policies[0]["name"]
    )

    # Test aggregated resource name/id filter
    agg_name_filter = config_client.list_aggregate_discovered_resources(
        ConfigurationAggregatorName="test_aggregator",
        ResourceType="AWS::IAM::Policy",
        Filters={"ResourceName": policies[5]["name"]},
    )
    assert len(agg_name_filter["ResourceIdentifiers"]) == len(CONFIG_REGIONS)
    assert (
        agg_name_filter["ResourceIdentifiers"][0]["ResourceName"] == policies[5]["name"]
    )

    agg_name_filter = config_client.list_aggregate_discovered_resources(
        ConfigurationAggregatorName="test_aggregator_two_regions",
        ResourceType="AWS::IAM::Policy",
        Filters={"ResourceName": policies[5]["name"]},
    )
    assert len(agg_name_filter["ResourceIdentifiers"]) == len(
        two_region_account_aggregation_source["AwsRegions"]
    )
    assert agg_name_filter["ResourceIdentifiers"][0]["ResourceId"] == policies[5]["id"]

    agg_id_filter = config_client.list_aggregate_discovered_resources(
        ConfigurationAggregatorName="test_aggregator",
        ResourceType="AWS::IAM::Policy",
        Filters={"ResourceId": policies[4]["id"]},
    )

    assert len(agg_id_filter["ResourceIdentifiers"]) == len(CONFIG_REGIONS)
    assert (
        agg_id_filter["ResourceIdentifiers"][0]["ResourceName"] == policies[4]["name"]
    )

    agg_name_filter = config_client.list_aggregate_discovered_resources(
        ConfigurationAggregatorName="test_aggregator_two_regions",
        ResourceType="AWS::IAM::Policy",
        Filters={"ResourceId": policies[5]["id"]},
    )
    assert len(agg_name_filter["ResourceIdentifiers"]) == len(
        two_region_account_aggregation_source["AwsRegions"]
    )
    assert (
        agg_name_filter["ResourceIdentifiers"][0]["ResourceName"] == policies[5]["name"]
    )

    # Test name/id filter with pagination
    first_call = config_client.list_discovered_resources(
        resourceType="AWS::IAM::Policy",
        resourceIds=[policies[1]["id"], policies[2]["id"]],
        limit=1,
    )

    assert first_call["nextToken"] in [policies[1]["id"], policies[2]["id"]]
    assert first_call["resourceIdentifiers"][0]["resourceName"] in [
        policies[1]["name"],
        policies[2]["name"],
    ]
    second_call = config_client.list_discovered_resources(
        resourceType="AWS::IAM::Policy",
        resourceIds=[policies[1]["id"], policies[2]["id"]],
        limit=1,
        nextToken=first_call["nextToken"],
    )
    assert "nextToken" not in second_call
    assert first_call["resourceIdentifiers"][0]["resourceName"] in [
        policies[1]["name"],
        policies[2]["name"],
    ]
    assert (
        first_call["resourceIdentifiers"][0]["resourceName"]
        != second_call["resourceIdentifiers"][0]["resourceName"]
    )

    # Test non-aggregated batch get
    assert (
        config_client.batch_get_resource_config(
            resourceKeys=[
                {"resourceType": "AWS::IAM::Policy", "resourceId": policies[7]["id"],}
            ]
        )["baseConfigurationItems"][0]["resourceName"]
        == policies[7]["name"]
    )

    # Test aggregated batch get
    assert (
        config_client.batch_get_aggregate_resource_config(
            ConfigurationAggregatorName="test_aggregator",
            ResourceIdentifiers=[
                {
                    "SourceAccountId": ACCOUNT_ID,
                    "SourceRegion": "us-east-2",
                    "ResourceId": policies[8]["id"],
                    "ResourceType": "AWS::IAM::Policy",
                }
            ],
        )["BaseConfigurationItems"][0]["resourceName"]
        == policies[8]["name"]
    )


@mock_iam()
def test_list_roles_with_more_than_100_roles_no_max_items_defaults_to_100():
    iam = boto3.client("iam", region_name="us-east-1")
    for i in range(150):
        iam.create_role(
            RoleName="test_role_{}".format(i), AssumeRolePolicyDocument="some policy"
        )
    response = iam.list_roles()
    roles = response["Roles"]

    assert response["IsTruncated"] is True
    assert len(roles) == 100


@mock_iam()
def test_list_roles_max_item_and_marker_values_adhered():
    iam = boto3.client("iam", region_name="us-east-1")
    for i in range(10):
        iam.create_role(
            RoleName="test_role_{}".format(i), AssumeRolePolicyDocument="some policy"
        )
    response = iam.list_roles(MaxItems=2)
    roles = response["Roles"]

    assert response["IsTruncated"] is True
    assert len(roles) == 2

    response = iam.list_roles(Marker=response["Marker"])
    roles = response["Roles"]

    assert response["IsTruncated"] is False
    assert len(roles) == 8


@mock_iam()
def test_list_roles_path_prefix_value_adhered():
    iam = boto3.client("iam", region_name="us-east-1")
    iam.create_role(
        RoleName="test_role_without_path", AssumeRolePolicyDocument="some policy"
    )
    iam.create_role(
        RoleName="test_role_with_path",
        AssumeRolePolicyDocument="some policy",
        Path="/TestPath/",
    )

    response = iam.list_roles(PathPrefix="/TestPath/")
    roles = response["Roles"]

    assert len(roles) == 1
    assert roles[0]["RoleName"] == "test_role_with_path"


@mock_iam()
def test_list_roles_none_found_returns_empty_list():
    iam = boto3.client("iam", region_name="us-east-1")

    response = iam.list_roles()
    roles = response["Roles"]
    assert len(roles) == 0

    response = iam.list_roles(PathPrefix="/TestPath")
    roles = response["Roles"]
    assert len(roles) == 0

    response = iam.list_roles(Marker="10")
    roles = response["Roles"]
    assert len(roles) == 0

    response = iam.list_roles(MaxItems=10)
    roles = response["Roles"]
    assert len(roles) == 0


@pytest.mark.parametrize("desc", ["", "Test Description"])
@mock_iam()
def test_list_roles_with_description(desc):
    conn = boto3.client("iam", region_name="us-east-1")
    resp = conn.create_role(
        RoleName="my-role", AssumeRolePolicyDocument="some policy", Description=desc,
    )
    resp.get("Role").get("Description").should.equal(desc)

    # Ensure the Description is included in role listing as well
    conn.list_roles().get("Roles")[0].get("Description").should.equal(desc)


@mock_iam()
def test_list_roles_without_description():
    conn = boto3.client("iam", region_name="us-east-1")
    resp = conn.create_role(RoleName="my-role", AssumeRolePolicyDocument="some policy",)
    resp.get("Role").should_not.have.key("Description")

    # Ensure the Description is not included in role listing as well
    conn.list_roles().get("Roles")[0].should_not.have.key("Description")


@mock_iam()
def test_list_roles_includes_max_session_duration():
    conn = boto3.client("iam", region_name="us-east-1")
    conn.create_role(
        RoleName="my-role", AssumeRolePolicyDocument="some policy",
    )

    # Ensure the MaxSessionDuration is included in the role listing
    conn.list_roles().get("Roles")[0].should.have.key("MaxSessionDuration")


@mock_iam()
def test_create_user_with_tags():
    conn = boto3.client("iam", region_name="us-east-1")
    user_name = "test-user"
    tags = [
        {"Key": "somekey", "Value": "somevalue"},
        {"Key": "someotherkey", "Value": "someothervalue"},
    ]
    resp = conn.create_user(UserName=user_name, Tags=tags)
    assert resp["User"]["Tags"] == tags
    resp = conn.list_user_tags(UserName=user_name)
    assert resp["Tags"] == tags
    resp = conn.get_user(UserName=user_name)
    assert resp["User"]["Tags"] == tags
    resp = conn.create_user(UserName="test-create-user-no-tags")
    assert "Tags" not in resp["User"]


@mock_iam
def test_tag_user():
    # given
    client = boto3.client("iam", region_name="eu-central-1")
    name = "test-user"
    tags = sorted(
        [{"Key": "key", "Value": "value"}, {"Key": "key-2", "Value": "value-2"}],
        key=lambda item: item["Key"],
    )
    client.create_user(UserName=name)

    # when
    client.tag_user(UserName=name, Tags=tags)

    # then
    response = client.list_user_tags(UserName=name)
    sorted(response["Tags"], key=lambda item: item["Key"],).should.equal(tags)


@mock_iam
def test_tag_user_error_unknown_user_name():
    # given
    client = boto3.client("iam", region_name="eu-central-1")
    name = "unknown"

    # when
    with pytest.raises(ClientError) as e:
        client.tag_user(UserName=name, Tags=[{"Key": "key", "Value": "value"}])

    # then
    ex = e.value
    ex.operation_name.should.equal("TagUser")
    ex.response["ResponseMetadata"]["HTTPStatusCode"].should.equal(404)
    ex.response["Error"]["Code"].should.contain("NoSuchEntity")
    ex.response["Error"]["Message"].should.equal(
        "The user with name {} cannot be found.".format(name)
    )


@mock_iam
def test_untag_user():
    # given
    client = boto3.client("iam", region_name="eu-central-1")
    name = "test-user"
    client.create_user(
        UserName=name,
        Tags=[{"Key": "key", "Value": "value"}, {"Key": "key-2", "Value": "value"}],
    )

    # when
    client.untag_user(UserName=name, TagKeys=["key-2"])

    # then
    response = client.list_user_tags(UserName=name)
    response["Tags"].should.equal([{"Key": "key", "Value": "value"}])


@mock_iam
def test_untag_user_error_unknown_user_name():
    # given
    client = boto3.client("iam", region_name="eu-central-1")
    name = "unknown"

    # when
    with pytest.raises(ClientError) as e:
        client.untag_user(UserName=name, TagKeys=["key"])

    # then
    ex = e.value
    ex.operation_name.should.equal("UntagUser")
    ex.response["ResponseMetadata"]["HTTPStatusCode"].should.equal(404)
    ex.response["Error"]["Code"].should.contain("NoSuchEntity")
    ex.response["Error"]["Message"].should.equal(
        "The user with name {} cannot be found.".format(name)
    )<|MERGE_RESOLUTION|>--- conflicted
+++ resolved
@@ -1,17 +1,8 @@
-<<<<<<< HEAD
-=======
-import base64
->>>>>>> 14a69c75
 import json
 
 import boto3
 import csv
-<<<<<<< HEAD
-import sure  # noqa
-=======
-import sure  # pylint: disable=unused-import
-from boto.exception import BotoServerError
->>>>>>> 14a69c75
+import sure  # noqa # pylint: disable=unused-import
 from botocore.exceptions import ClientError
 
 from moto import mock_config, mock_iam, settings
