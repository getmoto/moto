--- conflicted
+++ resolved
@@ -9,23 +9,8 @@
 import sure  # noqa
 import pytest
 
-<<<<<<< HEAD
 from moto import mock_dynamodb2
-=======
-from moto import mock_dynamodb2, mock_dynamodb2_deprecated
-from boto.exception import JSONResponseError
-from tests.helpers import requires_boto_gte
 from uuid import uuid4
-
-try:
-    from boto.dynamodb2.fields import GlobalAllIndex, HashKey, RangeKey, AllIndex
-    from boto.dynamodb2.table import Item, Table
-    from boto.dynamodb2.types import STRING, NUMBER
-    from boto.dynamodb2.exceptions import ValidationException
-    from boto.dynamodb2.exceptions import ConditionalCheckFailedException
-except ImportError:
-    pass
->>>>>>> 8ca3d5ca
 
 
 def create_table():
