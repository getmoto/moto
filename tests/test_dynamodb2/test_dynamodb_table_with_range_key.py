from decimal import Decimal

import boto3
from boto3.dynamodb.conditions import Key
from botocore.exceptions import ClientError
import sure  # noqa # pylint: disable=unused-import
from datetime import datetime
<<<<<<< HEAD
import sure  # noqa
=======
from freezegun import freeze_time
>>>>>>> 14a69c75
import pytest

from moto import mock_dynamodb2
from uuid import uuid4


def create_table():
    table = Table.create(
        "messages",
        schema=[HashKey("forum_name"), RangeKey("subject")],
        throughput={"read": 10, "write": 10},
    )
    return table


def create_table_with_local_indexes():
    table = Table.create(
        "messages",
        schema=[HashKey("forum_name"), RangeKey("subject")],
        throughput={"read": 10, "write": 10},
        indexes=[
            AllIndex(
                "threads_index",
                parts=[
                    HashKey("forum_name", data_type=STRING),
                    RangeKey("threads", data_type=NUMBER),
                ],
            )
        ],
    )
    return table


def iterate_results(res):
    for _ in res:
        pass


@mock_dynamodb2
def test_create_table_boto3():
    client = boto3.client("dynamodb", region_name="us-east-1")
    client.create_table(
        TableName="messages",
        KeySchema=[
            {"AttributeName": "id", "KeyType": "HASH"},
            {"AttributeName": "subject", "KeyType": "RANGE"},
        ],
        AttributeDefinitions=[
            {"AttributeName": "id", "AttributeType": "S"},
            {"AttributeName": "subject", "AttributeType": "S"},
        ],
        ProvisionedThroughput={"ReadCapacityUnits": 1, "WriteCapacityUnits": 5},
    )
    actual = client.describe_table(TableName="messages")["Table"]

    actual.should.have.key("AttributeDefinitions").equal(
        [
            {"AttributeName": "id", "AttributeType": "S"},
            {"AttributeName": "subject", "AttributeType": "S"},
        ]
    )
    actual.should.have.key("CreationDateTime").be.a(datetime)
    actual.should.have.key("GlobalSecondaryIndexes").equal([])
    actual.should.have.key("LocalSecondaryIndexes").equal([])
    actual.should.have.key("ProvisionedThroughput").equal(
        {"NumberOfDecreasesToday": 0, "ReadCapacityUnits": 1, "WriteCapacityUnits": 5}
    )
    actual.should.have.key("TableSizeBytes").equal(0)
    actual.should.have.key("TableName").equal("messages")
    actual.should.have.key("TableStatus").equal("ACTIVE")
    actual.should.have.key("TableArn").equal(
        "arn:aws:dynamodb:us-east-1:123456789011:table/messages"
    )
    actual.should.have.key("KeySchema").equal(
        [
            {"AttributeName": "id", "KeyType": "HASH"},
            {"AttributeName": "subject", "KeyType": "RANGE"},
        ]
    )
    actual.should.have.key("ItemCount").equal(0)


@mock_dynamodb2
def test_create_table_with_local_index_boto3():
    client = boto3.client("dynamodb", region_name="us-east-1")
    client.create_table(
        TableName="messages",
        KeySchema=[
            {"AttributeName": "id", "KeyType": "HASH"},
            {"AttributeName": "subject", "KeyType": "RANGE"},
        ],
        AttributeDefinitions=[
            {"AttributeName": "id", "AttributeType": "S"},
            {"AttributeName": "subject", "AttributeType": "S"},
            {"AttributeName": "threads", "AttributeType": "S"},
        ],
        LocalSecondaryIndexes=[
            {
                "IndexName": "threads_index",
                "KeySchema": [
                    {"AttributeName": "id", "KeyType": "HASH"},
                    {"AttributeName": "threads", "KeyType": "RANGE"},
                ],
                "Projection": {"ProjectionType": "ALL"},
            }
        ],
        ProvisionedThroughput={"ReadCapacityUnits": 1, "WriteCapacityUnits": 5},
    )
    actual = client.describe_table(TableName="messages")["Table"]

    actual.should.have.key("AttributeDefinitions").equal(
        [
            {"AttributeName": "id", "AttributeType": "S"},
            {"AttributeName": "subject", "AttributeType": "S"},
            {"AttributeName": "threads", "AttributeType": "S"},
        ]
    )
    actual.should.have.key("CreationDateTime").be.a(datetime)
    actual.should.have.key("GlobalSecondaryIndexes").equal([])
    actual.should.have.key("LocalSecondaryIndexes").equal(
        [
            {
                "IndexName": "threads_index",
                "KeySchema": [
                    {"AttributeName": "id", "KeyType": "HASH"},
                    {"AttributeName": "threads", "KeyType": "RANGE"},
                ],
                "Projection": {"ProjectionType": "ALL"},
            }
        ]
    )
    actual.should.have.key("ProvisionedThroughput").equal(
        {"NumberOfDecreasesToday": 0, "ReadCapacityUnits": 1, "WriteCapacityUnits": 5}
    )
    actual.should.have.key("TableSizeBytes").equal(0)
    actual.should.have.key("TableName").equal("messages")
    actual.should.have.key("TableStatus").equal("ACTIVE")
    actual.should.have.key("TableArn").equal(
        "arn:aws:dynamodb:us-east-1:123456789011:table/messages"
    )
    actual.should.have.key("KeySchema").equal(
        [
            {"AttributeName": "id", "KeyType": "HASH"},
            {"AttributeName": "subject", "KeyType": "RANGE"},
        ]
    )
    actual.should.have.key("ItemCount").equal(0)


@mock_dynamodb2
def test_get_item_without_range_key_boto3():
    client = boto3.resource("dynamodb", region_name="us-east-1")
    table = client.create_table(
        TableName="messages",
        KeySchema=[
            {"AttributeName": "id", "KeyType": "HASH"},
            {"AttributeName": "subject", "KeyType": "RANGE"},
        ],
        AttributeDefinitions=[
            {"AttributeName": "id", "AttributeType": "S"},
            {"AttributeName": "subject", "AttributeType": "S"},
        ],
        ProvisionedThroughput={"ReadCapacityUnits": 1, "WriteCapacityUnits": 5},
    )

    hash_key = 3241526475
    range_key = 1234567890987
    table.put_item(Item={"id": hash_key, "subject": range_key})

    with pytest.raises(ClientError) as ex:
        table.get_item(Key={"id": hash_key})

    ex.value.response["Error"]["Code"].should.equal("ValidationException")
    ex.value.response["Error"]["Message"].should.equal("Validation Exception")


@mock_dynamodb2
def test_query_filter_boto3():
    table_schema = {
        "KeySchema": [
            {"AttributeName": "pk", "KeyType": "HASH"},
            {"AttributeName": "sk", "KeyType": "RANGE"},
        ],
        "AttributeDefinitions": [
            {"AttributeName": "pk", "AttributeType": "S"},
            {"AttributeName": "sk", "AttributeType": "S"},
        ],
    }

    dynamodb = boto3.resource("dynamodb", region_name="us-east-1")
    table = dynamodb.create_table(
        TableName="test-table", BillingMode="PAY_PER_REQUEST", **table_schema
    )

    for i in range(0, 3):
        table.put_item(
            Item={"pk": "pk".format(i), "sk": "sk-{}".format(i),}
        )

    res = table.query(KeyConditionExpression=Key("pk").eq("pk"))
    res["Items"].should.have.length_of(3)

    res = table.query(KeyConditionExpression=Key("pk").eq("pk") & Key("sk").lt("sk-1"))
    res["Items"].should.have.length_of(1)
    res["Items"].should.equal([{"pk": "pk", "sk": "sk-0"}])

    res = table.query(KeyConditionExpression=Key("pk").eq("pk") & Key("sk").lte("sk-1"))
    res["Items"].should.have.length_of(2)
    res["Items"].should.equal([{"pk": "pk", "sk": "sk-0"}, {"pk": "pk", "sk": "sk-1"}])

    res = table.query(KeyConditionExpression=Key("pk").eq("pk") & Key("sk").gt("sk-1"))
    res["Items"].should.have.length_of(1)
    res["Items"].should.equal([{"pk": "pk", "sk": "sk-2"}])

    res = table.query(KeyConditionExpression=Key("pk").eq("pk") & Key("sk").gte("sk-1"))
    res["Items"].should.have.length_of(2)
    res["Items"].should.equal([{"pk": "pk", "sk": "sk-1"}, {"pk": "pk", "sk": "sk-2"}])


<<<<<<< HEAD
=======
@requires_boto_gte("2.9")
# Has boto3 equivalent
@mock_dynamodb2_deprecated
def test_query_non_hash_range_key():
    table = create_table_with_local_indexes()
    item_data = [
        {
            "forum_name": "Cool Forum",
            "subject": "Check this out!",
            "version": "1",
            "threads": 1,
        },
        {
            "forum_name": "Cool Forum",
            "subject": "Read this now!",
            "version": "3",
            "threads": 5,
        },
        {
            "forum_name": "Cool Forum",
            "subject": "Please read this... please",
            "version": "2",
            "threads": 0,
        },
    ]
    for data in item_data:
        item = Item(table, data)
        item.save(overwrite=True)

    results = table.query(forum_name__eq="Cool Forum", version__gt="2")
    results = list(results)
    results.should.have.length_of(1)

    results = table.query(forum_name__eq="Cool Forum", version__lt="3")
    results = list(results)
    results.should.have.length_of(2)


# Has boto3 equivalent
@mock_dynamodb2_deprecated
def test_reverse_query():
    boto.dynamodb2.layer1.DynamoDBConnection()

    table = Table.create(
        "messages", schema=[HashKey("subject"), RangeKey("created_at", data_type="N")]
    )

    for i in range(10):
        table.put_item({"subject": "Hi", "created_at": i})

    results = table.query_2(subject__eq="Hi", created_at__lt=6, limit=4, reverse=True)

    expected = [Decimal(5), Decimal(4), Decimal(3), Decimal(2)]
    [r["created_at"] for r in results].should.equal(expected)


# Has boto3 equivalent
@mock_dynamodb2_deprecated
def test_lookup():
    table = Table.create(
        "messages",
        schema=[HashKey("test_hash"), RangeKey("test_range")],
        throughput={"read": 10, "write": 10},
    )

    hash_key = 3241526475
    range_key = 1234567890987
    data = {"test_hash": hash_key, "test_range": range_key}
    table.put_item(data=data)
    message = table.lookup(hash_key, range_key)
    message.get("test_hash").should.equal(Decimal(hash_key))
    message.get("test_range").should.equal(Decimal(range_key))


# Has boto3 equivalent
@mock_dynamodb2_deprecated
def test_failed_overwrite():
    table = Table.create(
        "messages",
        schema=[HashKey("id"), RangeKey("range")],
        throughput={"read": 7, "write": 3},
    )

    data1 = {"id": "123", "range": "abc", "data": "678"}
    table.put_item(data=data1)

    data2 = {"id": "123", "range": "abc", "data": "345"}
    table.put_item(data=data2, overwrite=True)

    data3 = {"id": "123", "range": "abc", "data": "812"}
    table.put_item.when.called_with(data=data3).should.throw(
        ConditionalCheckFailedException
    )

    returned_item = table.lookup("123", "abc")
    dict(returned_item).should.equal(data2)

    data4 = {"id": "123", "range": "ghi", "data": 812}
    table.put_item(data=data4)

    returned_item = table.lookup("123", "ghi")
    dict(returned_item).should.equal(data4)


# Has boto3 equivalent
@mock_dynamodb2_deprecated
def test_conflicting_writes():
    table = Table.create("messages", schema=[HashKey("id"), RangeKey("range")])

    item_data = {"id": "123", "range": "abc", "data": "678"}
    item1 = Item(table, item_data)
    item2 = Item(table, item_data)
    item1.save()

    item1["data"] = "579"
    item2["data"] = "912"

    item1.save()
    item2.save.when.called_with().should.throw(ConditionalCheckFailedException)


"""
boto3
"""


>>>>>>> 14a69c75
@mock_dynamodb2
def test_boto3_create_table_with_gsi():
    dynamodb = boto3.client("dynamodb", region_name="us-east-1")

    table = dynamodb.create_table(
        TableName="users",
        KeySchema=[
            {"AttributeName": "forum_name", "KeyType": "HASH"},
            {"AttributeName": "subject", "KeyType": "RANGE"},
        ],
        AttributeDefinitions=[
            {"AttributeName": "forum_name", "AttributeType": "S"},
            {"AttributeName": "subject", "AttributeType": "S"},
        ],
        BillingMode="PAY_PER_REQUEST",
        GlobalSecondaryIndexes=[
            {
                "IndexName": "test_gsi",
                "KeySchema": [{"AttributeName": "subject", "KeyType": "HASH"}],
                "Projection": {"ProjectionType": "ALL"},
            }
        ],
    )
    table["TableDescription"]["GlobalSecondaryIndexes"].should.equal(
        [
            {
                "KeySchema": [{"KeyType": "HASH", "AttributeName": "subject"}],
                "IndexName": "test_gsi",
                "Projection": {"ProjectionType": "ALL"},
                "IndexStatus": "ACTIVE",
                "ProvisionedThroughput": {
                    "ReadCapacityUnits": 0,
                    "WriteCapacityUnits": 0,
                },
            }
        ]
    )

    table = dynamodb.create_table(
        TableName="users2",
        KeySchema=[
            {"AttributeName": "forum_name", "KeyType": "HASH"},
            {"AttributeName": "subject", "KeyType": "RANGE"},
        ],
        AttributeDefinitions=[
            {"AttributeName": "forum_name", "AttributeType": "S"},
            {"AttributeName": "subject", "AttributeType": "S"},
        ],
        BillingMode="PAY_PER_REQUEST",
        GlobalSecondaryIndexes=[
            {
                "IndexName": "test_gsi",
                "KeySchema": [{"AttributeName": "subject", "KeyType": "HASH"}],
                "Projection": {"ProjectionType": "ALL"},
                "ProvisionedThroughput": {
                    "ReadCapacityUnits": 3,
                    "WriteCapacityUnits": 5,
                },
            }
        ],
    )
    table["TableDescription"]["GlobalSecondaryIndexes"].should.equal(
        [
            {
                "KeySchema": [{"KeyType": "HASH", "AttributeName": "subject"}],
                "IndexName": "test_gsi",
                "Projection": {"ProjectionType": "ALL"},
                "IndexStatus": "ACTIVE",
                "ProvisionedThroughput": {
                    "ReadCapacityUnits": 3,
                    "WriteCapacityUnits": 5,
                },
            }
        ]
    )


@mock_dynamodb2
def test_boto3_conditions():
    dynamodb = boto3.resource("dynamodb", region_name="us-east-1")

    # Create the DynamoDB table.
    table = dynamodb.create_table(
        TableName="users",
        KeySchema=[
            {"AttributeName": "forum_name", "KeyType": "HASH"},
            {"AttributeName": "subject", "KeyType": "RANGE"},
        ],
        AttributeDefinitions=[
            {"AttributeName": "forum_name", "AttributeType": "S"},
            {"AttributeName": "subject", "AttributeType": "S"},
        ],
        ProvisionedThroughput={"ReadCapacityUnits": 5, "WriteCapacityUnits": 5},
    )
    table = dynamodb.Table("users")

    table.put_item(Item={"forum_name": "the-key", "subject": "123"})
    table.put_item(Item={"forum_name": "the-key", "subject": "456"})
    table.put_item(Item={"forum_name": "the-key", "subject": "789"})

    # Test a query returning all items
    results = table.query(
        KeyConditionExpression=Key("forum_name").eq("the-key") & Key("subject").gt("1"),
        ScanIndexForward=True,
    )
    expected = ["123", "456", "789"]
    for index, item in enumerate(results["Items"]):
        item["subject"].should.equal(expected[index])

    # Return all items again, but in reverse
    results = table.query(
        KeyConditionExpression=Key("forum_name").eq("the-key") & Key("subject").gt("1"),
        ScanIndexForward=False,
    )
    for index, item in enumerate(reversed(results["Items"])):
        item["subject"].should.equal(expected[index])

    # Filter the subjects to only return some of the results
    results = table.query(
        KeyConditionExpression=Key("forum_name").eq("the-key")
        & Key("subject").gt("234"),
        ConsistentRead=True,
    )
    results["Count"].should.equal(2)

    # Filter to return no results
    results = table.query(
        KeyConditionExpression=Key("forum_name").eq("the-key")
        & Key("subject").gt("9999")
    )
    results["Count"].should.equal(0)

    results = table.query(
        KeyConditionExpression=Key("forum_name").eq("the-key")
        & Key("subject").begins_with("12")
    )
    results["Count"].should.equal(1)

    results = table.query(
        KeyConditionExpression=Key("subject").begins_with("7")
        & Key("forum_name").eq("the-key")
    )
    results["Count"].should.equal(1)

    results = table.query(
        KeyConditionExpression=Key("forum_name").eq("the-key")
        & Key("subject").between("567", "890")
    )
    results["Count"].should.equal(1)


@mock_dynamodb2
def test_boto3_conditions_ignorecase():
    dynamodb = boto3.client("dynamodb", region_name="us-east-1")

    # Create the DynamoDB table.
    dynamodb.create_table(
        TableName="users",
        KeySchema=[
            {"AttributeName": "forum_name", "KeyType": "HASH"},
            {"AttributeName": "subject", "KeyType": "RANGE"},
        ],
        AttributeDefinitions=[
            {"AttributeName": "forum_name", "AttributeType": "S"},
            {"AttributeName": "subject", "AttributeType": "S"},
        ],
        ProvisionedThroughput={"ReadCapacityUnits": 5, "WriteCapacityUnits": 5},
    )

    dynamodb.put_item(
        TableName="users",
        Item={"forum_name": {"S": "the-key"}, "subject": {"S": "100"}},
    )
    dynamodb.put_item(
        TableName="users",
        Item={"forum_name": {"S": "the-key"}, "subject": {"S": "199"}},
    )
    dynamodb.put_item(
        TableName="users",
        Item={"forum_name": {"S": "the-key"}, "subject": {"S": "250"}},
    )

    between_expressions = [
        "BETWEEN :start  AND  :end",
        "between :start  and  :end",
        "Between :start  and  :end",
        "between :start  AnD  :end",
    ]
    for expr in between_expressions:
        results = dynamodb.query(
            TableName="users",
            KeyConditionExpression="forum_name = :forum_name and subject {}".format(
                expr
            ),
            ExpressionAttributeValues={
                ":forum_name": {"S": "the-key"},
                ":start": {"S": "100"},
                ":end": {"S": "200"},
            },
        )
        results["Count"].should.equal(2)

    with pytest.raises(ClientError) as ex:
        dynamodb.query(
            TableName="users",
            KeyConditionExpression="forum_name = :forum_name and BegIns_WiTh(subject, :subject )",
            ExpressionAttributeValues={
                ":forum_name": {"S": "the-key"},
                ":subject": {"S": "1"},
            },
        )
    ex.value.response["Error"]["Code"].should.equal("ValidationException")
    ex.value.response["Error"]["Message"].should.equal(
        "Invalid KeyConditionExpression: Invalid function name; function: BegIns_WiTh"
    )


@mock_dynamodb2
def test_boto3_put_item_with_conditions():
    import botocore

    dynamodb = boto3.resource("dynamodb", region_name="us-east-1")

    # Create the DynamoDB table.
    table = dynamodb.create_table(
        TableName="users",
        KeySchema=[
            {"AttributeName": "forum_name", "KeyType": "HASH"},
            {"AttributeName": "subject", "KeyType": "RANGE"},
        ],
        AttributeDefinitions=[
            {"AttributeName": "forum_name", "AttributeType": "S"},
            {"AttributeName": "subject", "AttributeType": "S"},
        ],
        ProvisionedThroughput={"ReadCapacityUnits": 5, "WriteCapacityUnits": 5},
    )
    table = dynamodb.Table("users")

    table.put_item(Item={"forum_name": "the-key", "subject": "123"})

    table.put_item(
        Item={"forum_name": "the-key-2", "subject": "1234"},
        ConditionExpression="attribute_not_exists(forum_name) AND attribute_not_exists(subject)",
    )

    table.put_item.when.called_with(
        Item={"forum_name": "the-key", "subject": "123"},
        ConditionExpression="attribute_not_exists(forum_name) AND attribute_not_exists(subject)",
    ).should.throw(botocore.exceptions.ClientError)

    table.put_item.when.called_with(
        Item={"forum_name": "bogus-key", "subject": "bogus", "test": "123"},
        ConditionExpression="attribute_exists(forum_name) AND attribute_exists(subject)",
    ).should.throw(botocore.exceptions.ClientError)


def _create_table_with_range_key():
    dynamodb = boto3.resource("dynamodb", region_name="us-east-1")

    # Create the DynamoDB table.
    dynamodb.create_table(
        TableName="users",
        KeySchema=[
            {"AttributeName": "forum_name", "KeyType": "HASH"},
            {"AttributeName": "subject", "KeyType": "RANGE"},
        ],
        GlobalSecondaryIndexes=[
            {
                "IndexName": "TestGSI",
                "KeySchema": [
                    {"AttributeName": "username", "KeyType": "HASH"},
                    {"AttributeName": "created", "KeyType": "RANGE"},
                ],
                "Projection": {"ProjectionType": "ALL"},
                "ProvisionedThroughput": {
                    "ReadCapacityUnits": 5,
                    "WriteCapacityUnits": 5,
                },
            }
        ],
        AttributeDefinitions=[
            {"AttributeName": "forum_name", "AttributeType": "S"},
            {"AttributeName": "subject", "AttributeType": "S"},
            {"AttributeName": "username", "AttributeType": "S"},
            {"AttributeName": "created", "AttributeType": "N"},
        ],
        ProvisionedThroughput={"ReadCapacityUnits": 5, "WriteCapacityUnits": 5},
    )
    return dynamodb.Table("users")


@mock_dynamodb2
def test_update_item_range_key_set():
    table = _create_table_with_range_key()
    table.put_item(
        Item={
            "forum_name": "the-key",
            "subject": "123",
            "username": "johndoe",
            "created": Decimal("3"),
        }
    )

    item_key = {"forum_name": "the-key", "subject": "123"}
    table.update_item(
        Key=item_key,
        AttributeUpdates={
            "username": {"Action": "PUT", "Value": "johndoe2"},
            "created": {"Action": "PUT", "Value": Decimal("4")},
            "mapfield": {"Action": "PUT", "Value": {"key": "value"}},
        },
    )

    returned_item = dict(
        (k, str(v) if isinstance(v, Decimal) else v)
        for k, v in table.get_item(Key=item_key)["Item"].items()
    )
    dict(returned_item).should.equal(
        {
            "username": "johndoe2",
            "forum_name": "the-key",
            "subject": "123",
            "created": "4",
            "mapfield": {"key": "value"},
        }
    )


@mock_dynamodb2
def test_update_item_does_not_exist_is_created():
    table = _create_table_with_range_key()

    item_key = {"forum_name": "the-key", "subject": "123"}
    result = table.update_item(
        Key=item_key,
        AttributeUpdates={
            "username": {"Action": "PUT", "Value": "johndoe2"},
            "created": {"Action": "PUT", "Value": Decimal("4")},
            "mapfield": {"Action": "PUT", "Value": {"key": "value"}},
        },
        ReturnValues="ALL_OLD",
    )

    assert not result.get("Attributes")

    returned_item = dict(
        (k, str(v) if isinstance(v, Decimal) else v)
        for k, v in table.get_item(Key=item_key)["Item"].items()
    )
    dict(returned_item).should.equal(
        {
            "username": "johndoe2",
            "forum_name": "the-key",
            "subject": "123",
            "created": "4",
            "mapfield": {"key": "value"},
        }
    )


@mock_dynamodb2
def test_update_item_add_value():
    table = _create_table_with_range_key()

    table.put_item(
        Item={"forum_name": "the-key", "subject": "123", "numeric_field": Decimal("-1")}
    )

    item_key = {"forum_name": "the-key", "subject": "123"}
    table.update_item(
        Key=item_key,
        AttributeUpdates={"numeric_field": {"Action": "ADD", "Value": Decimal("2")}},
    )

    returned_item = dict(
        (k, str(v) if isinstance(v, Decimal) else v)
        for k, v in table.get_item(Key=item_key)["Item"].items()
    )
    dict(returned_item).should.equal(
        {"numeric_field": "1", "forum_name": "the-key", "subject": "123"}
    )


@mock_dynamodb2
def test_update_item_add_value_string_set():
    table = _create_table_with_range_key()

    table.put_item(
        Item={
            "forum_name": "the-key",
            "subject": "123",
            "string_set": set(["str1", "str2"]),
        }
    )

    item_key = {"forum_name": "the-key", "subject": "123"}
    table.update_item(
        Key=item_key,
        AttributeUpdates={"string_set": {"Action": "ADD", "Value": set(["str3"])}},
    )

    returned_item = dict(
        (k, str(v) if isinstance(v, Decimal) else v)
        for k, v in table.get_item(Key=item_key)["Item"].items()
    )
    dict(returned_item).should.equal(
        {
            "string_set": set(["str1", "str2", "str3"]),
            "forum_name": "the-key",
            "subject": "123",
        }
    )


@mock_dynamodb2
def test_update_item_delete_value_string_set():
    table = _create_table_with_range_key()

    table.put_item(
        Item={
            "forum_name": "the-key",
            "subject": "123",
            "string_set": set(["str1", "str2"]),
        }
    )

    item_key = {"forum_name": "the-key", "subject": "123"}
    table.update_item(
        Key=item_key,
        AttributeUpdates={"string_set": {"Action": "DELETE", "Value": set(["str2"])}},
    )

    returned_item = dict(
        (k, str(v) if isinstance(v, Decimal) else v)
        for k, v in table.get_item(Key=item_key)["Item"].items()
    )
    dict(returned_item).should.equal(
        {"string_set": set(["str1"]), "forum_name": "the-key", "subject": "123"}
    )


@mock_dynamodb2
def test_update_item_add_value_does_not_exist_is_created():
    table = _create_table_with_range_key()

    item_key = {"forum_name": "the-key", "subject": "123"}
    table.update_item(
        Key=item_key,
        AttributeUpdates={"numeric_field": {"Action": "ADD", "Value": Decimal("2")}},
    )

    returned_item = dict(
        (k, str(v) if isinstance(v, Decimal) else v)
        for k, v in table.get_item(Key=item_key)["Item"].items()
    )
    dict(returned_item).should.equal(
        {"numeric_field": "2", "forum_name": "the-key", "subject": "123"}
    )


@mock_dynamodb2
def test_update_item_with_expression():
    table = _create_table_with_range_key()

    table.put_item(Item={"forum_name": "the-key", "subject": "123", "field": "1"})

    item_key = {"forum_name": "the-key", "subject": "123"}

    table.update_item(
        Key=item_key,
        UpdateExpression="SET field = :field_value",
        ExpressionAttributeValues={":field_value": 2},
    )
    dict(table.get_item(Key=item_key)["Item"]).should.equal(
        {"field": Decimal("2"), "forum_name": "the-key", "subject": "123"}
    )

    table.update_item(
        Key=item_key,
        UpdateExpression="SET field = :field_value",
        ExpressionAttributeValues={":field_value": 3},
    )
    dict(table.get_item(Key=item_key)["Item"]).should.equal(
        {"field": Decimal("3"), "forum_name": "the-key", "subject": "123"}
    )


def assert_failure_due_to_key_not_in_schema(func, **kwargs):
    with pytest.raises(ClientError) as ex:
        func(**kwargs)
    ex.value.response["Error"]["Code"].should.equal("ValidationException")
    ex.value.response["Error"]["Message"].should.equal(
        "The provided key element does not match the schema"
    )


@mock_dynamodb2
def test_update_item_add_with_expression():
    table = _create_table_with_range_key()

    item_key = {"forum_name": "the-key", "subject": "123"}
    current_item = {
        "forum_name": "the-key",
        "subject": "123",
        "str_set": {"item1", "item2", "item3"},
        "num_set": {1, 2, 3},
        "num_val": 6,
    }

    # Put an entry in the DB to play with
    table.put_item(Item=current_item)

    # Update item to add a string value to a string set
    table.update_item(
        Key=item_key,
        UpdateExpression="ADD str_set :v",
        ExpressionAttributeValues={":v": {"item4"}},
    )
    current_item["str_set"] = current_item["str_set"].union({"item4"})
    assert dict(table.get_item(Key=item_key)["Item"]) == current_item

    # Update item to add a string value to a non-existing set
    table.update_item(
        Key=item_key,
        UpdateExpression="ADD non_existing_str_set :v",
        ExpressionAttributeValues={":v": {"item4"}},
    )
    current_item["non_existing_str_set"] = {"item4"}
    assert dict(table.get_item(Key=item_key)["Item"]) == current_item

    # Update item to add a num value to a num set
    table.update_item(
        Key=item_key,
        UpdateExpression="ADD num_set :v",
        ExpressionAttributeValues={":v": {6}},
    )
    current_item["num_set"] = current_item["num_set"].union({6})
    assert dict(table.get_item(Key=item_key)["Item"]) == current_item

    # Update item to add a value to a number value
    table.update_item(
        Key=item_key,
        UpdateExpression="ADD num_val :v",
        ExpressionAttributeValues={":v": 20},
    )
    current_item["num_val"] = current_item["num_val"] + 20
    assert dict(table.get_item(Key=item_key)["Item"]) == current_item

    # Attempt to add a number value to a string set, should raise Client Error
    table.update_item.when.called_with(
        Key=item_key,
        UpdateExpression="ADD str_set :v",
        ExpressionAttributeValues={":v": 20},
    ).should.have.raised(ClientError)
    assert dict(table.get_item(Key=item_key)["Item"]) == current_item

    # Attempt to add a number set to the string set, should raise a ClientError
    table.update_item.when.called_with(
        Key=item_key,
        UpdateExpression="ADD str_set :v",
        ExpressionAttributeValues={":v": {20}},
    ).should.have.raised(ClientError)
    assert dict(table.get_item(Key=item_key)["Item"]) == current_item

    # Attempt to update with a bad expression
    table.update_item.when.called_with(
        Key=item_key, UpdateExpression="ADD str_set bad_value"
    ).should.have.raised(ClientError)

    # Attempt to add a string value instead of a string set
    table.update_item.when.called_with(
        Key=item_key,
        UpdateExpression="ADD str_set :v",
        ExpressionAttributeValues={":v": "new_string"},
    ).should.have.raised(ClientError)


@mock_dynamodb2
def test_update_item_add_with_nested_sets():
    table = _create_table_with_range_key()

    item_key = {"forum_name": "the-key", "subject": "123"}
    current_item = {
        "forum_name": "the-key",
        "subject": "123",
        "nested": {"str_set": {"item1", "item2", "item3"}},
    }

    # Put an entry in the DB to play with
    table.put_item(Item=current_item)

    # Update item to add a string value to a nested string set
    table.update_item(
        Key=item_key,
        UpdateExpression="ADD nested.str_set :v",
        ExpressionAttributeValues={":v": {"item4"}},
    )
    current_item["nested"]["str_set"] = current_item["nested"]["str_set"].union(
        {"item4"}
    )
    assert dict(table.get_item(Key=item_key)["Item"]) == current_item

    # Update item to add a string value to a non-existing set
    # Should raise
    table.update_item(
        Key=item_key,
        UpdateExpression="ADD #ns.#ne :v",
        ExpressionAttributeNames={"#ns": "nested", "#ne": "non_existing_str_set"},
        ExpressionAttributeValues={":v": {"new_item"}},
    )
    current_item["nested"]["non_existing_str_set"] = {"new_item"}
    assert dict(table.get_item(Key=item_key)["Item"]) == current_item


@mock_dynamodb2
def test_update_item_delete_with_nested_sets():
    table = _create_table_with_range_key()

    item_key = {"forum_name": "the-key", "subject": "123"}
    current_item = {
        "forum_name": "the-key",
        "subject": "123",
        "nested": {"str_set": {"item1", "item2", "item3"}},
    }

    # Put an entry in the DB to play with
    table.put_item(Item=current_item)

    # Update item to add a string value to a nested string set
    table.update_item(
        Key=item_key,
        UpdateExpression="DELETE nested.str_set :v",
        ExpressionAttributeValues={":v": {"item3"}},
    )
    current_item["nested"]["str_set"] = current_item["nested"]["str_set"].difference(
        {"item3"}
    )
    dict(table.get_item(Key=item_key)["Item"]).should.equal(current_item)


@mock_dynamodb2
def test_update_item_delete_with_expression():
    table = _create_table_with_range_key()

    item_key = {"forum_name": "the-key", "subject": "123"}
    current_item = {
        "forum_name": "the-key",
        "subject": "123",
        "str_set": {"item1", "item2", "item3"},
        "num_set": {1, 2, 3},
        "num_val": 6,
    }

    # Put an entry in the DB to play with
    table.put_item(Item=current_item)

    # Update item to delete a string value from a string set
    table.update_item(
        Key=item_key,
        UpdateExpression="DELETE str_set :v",
        ExpressionAttributeValues={":v": {"item2"}},
    )
    current_item["str_set"] = current_item["str_set"].difference({"item2"})
    dict(table.get_item(Key=item_key)["Item"]).should.equal(current_item)

    # Update item to delete  a num value from a num set
    table.update_item(
        Key=item_key,
        UpdateExpression="DELETE num_set :v",
        ExpressionAttributeValues={":v": {2}},
    )
    current_item["num_set"] = current_item["num_set"].difference({2})
    dict(table.get_item(Key=item_key)["Item"]).should.equal(current_item)

    # Try to delete on a number, this should fail
    table.update_item.when.called_with(
        Key=item_key,
        UpdateExpression="DELETE num_val :v",
        ExpressionAttributeValues={":v": 20},
    ).should.have.raised(ClientError)
    dict(table.get_item(Key=item_key)["Item"]).should.equal(current_item)

    # Try to delete a string set from a number set
    table.update_item.when.called_with(
        Key=item_key,
        UpdateExpression="DELETE num_set :v",
        ExpressionAttributeValues={":v": {"del_str"}},
    ).should.have.raised(ClientError)
    dict(table.get_item(Key=item_key)["Item"]).should.equal(current_item)

    # Attempt to update with a bad expression
    table.update_item.when.called_with(
        Key=item_key, UpdateExpression="DELETE num_val badvalue"
    ).should.have.raised(ClientError)


@mock_dynamodb2
def test_boto3_query_gsi_range_comparison():
    table = _create_table_with_range_key()

    table.put_item(
        Item={
            "forum_name": "the-key",
            "subject": "123",
            "username": "johndoe",
            "created": 3,
        }
    )
    table.put_item(
        Item={
            "forum_name": "the-key",
            "subject": "456",
            "username": "johndoe",
            "created": 1,
        }
    )
    table.put_item(
        Item={
            "forum_name": "the-key",
            "subject": "789",
            "username": "johndoe",
            "created": 2,
        }
    )
    table.put_item(
        Item={
            "forum_name": "the-key",
            "subject": "159",
            "username": "janedoe",
            "created": 2,
        }
    )
    table.put_item(
        Item={
            "forum_name": "the-key",
            "subject": "601",
            "username": "janedoe",
            "created": 5,
        }
    )

    # Test a query returning all johndoe items
    results = table.query(
        KeyConditionExpression=Key("username").eq("johndoe") & Key("created").gt(0),
        ScanIndexForward=True,
        IndexName="TestGSI",
    )
    expected = ["456", "789", "123"]
    for index, item in enumerate(results["Items"]):
        item["subject"].should.equal(expected[index])

    # Return all johndoe items again, but in reverse
    results = table.query(
        KeyConditionExpression=Key("username").eq("johndoe") & Key("created").gt(0),
        ScanIndexForward=False,
        IndexName="TestGSI",
    )
    for index, item in enumerate(reversed(results["Items"])):
        item["subject"].should.equal(expected[index])

    # Filter the creation to only return some of the results
    # And reverse order of hash + range key
    results = table.query(
        KeyConditionExpression=Key("created").gt(1) & Key("username").eq("johndoe"),
        ConsistentRead=True,
        IndexName="TestGSI",
    )
    results["Count"].should.equal(2)

    # Filter to return no results
    results = table.query(
        KeyConditionExpression=Key("username").eq("janedoe") & Key("created").gt(9),
        IndexName="TestGSI",
    )
    results["Count"].should.equal(0)

    results = table.query(
        KeyConditionExpression=Key("username").eq("janedoe") & Key("created").eq(5),
        IndexName="TestGSI",
    )
    results["Count"].should.equal(1)

    # Test range key sorting
    results = table.query(
        KeyConditionExpression=Key("username").eq("johndoe") & Key("created").gt(0),
        IndexName="TestGSI",
    )
    expected = [Decimal("1"), Decimal("2"), Decimal("3")]
    for index, item in enumerate(results["Items"]):
        item["created"].should.equal(expected[index])


@mock_dynamodb2
def test_boto3_update_table_throughput():
    dynamodb = boto3.resource("dynamodb", region_name="us-east-1")

    # Create the DynamoDB table.
    table = dynamodb.create_table(
        TableName="users",
        KeySchema=[
            {"AttributeName": "forum_name", "KeyType": "HASH"},
            {"AttributeName": "subject", "KeyType": "RANGE"},
        ],
        AttributeDefinitions=[
            {"AttributeName": "forum_name", "AttributeType": "S"},
            {"AttributeName": "subject", "AttributeType": "S"},
        ],
        ProvisionedThroughput={"ReadCapacityUnits": 5, "WriteCapacityUnits": 6},
    )
    table = dynamodb.Table("users")

    table.provisioned_throughput["ReadCapacityUnits"].should.equal(5)
    table.provisioned_throughput["WriteCapacityUnits"].should.equal(6)

    table.update(
        ProvisionedThroughput={"ReadCapacityUnits": 10, "WriteCapacityUnits": 11}
    )

    table = dynamodb.Table("users")

    table.provisioned_throughput["ReadCapacityUnits"].should.equal(10)
    table.provisioned_throughput["WriteCapacityUnits"].should.equal(11)


@mock_dynamodb2
def test_boto3_update_table_gsi_throughput():
    dynamodb = boto3.resource("dynamodb", region_name="us-east-1")

    # Create the DynamoDB table.
    table = dynamodb.create_table(
        TableName="users",
        KeySchema=[
            {"AttributeName": "forum_name", "KeyType": "HASH"},
            {"AttributeName": "subject", "KeyType": "RANGE"},
        ],
        GlobalSecondaryIndexes=[
            {
                "IndexName": "TestGSI",
                "KeySchema": [
                    {"AttributeName": "username", "KeyType": "HASH"},
                    {"AttributeName": "created", "KeyType": "RANGE"},
                ],
                "Projection": {"ProjectionType": "ALL"},
                "ProvisionedThroughput": {
                    "ReadCapacityUnits": 3,
                    "WriteCapacityUnits": 4,
                },
            }
        ],
        AttributeDefinitions=[
            {"AttributeName": "forum_name", "AttributeType": "S"},
            {"AttributeName": "subject", "AttributeType": "S"},
            {"AttributeName": "username", "AttributeType": "S"},
            {"AttributeName": "created", "AttributeType": "S"},
        ],
        ProvisionedThroughput={"ReadCapacityUnits": 5, "WriteCapacityUnits": 6},
    )
    table = dynamodb.Table("users")

    gsi_throughput = table.global_secondary_indexes[0]["ProvisionedThroughput"]
    gsi_throughput["ReadCapacityUnits"].should.equal(3)
    gsi_throughput["WriteCapacityUnits"].should.equal(4)

    table.provisioned_throughput["ReadCapacityUnits"].should.equal(5)
    table.provisioned_throughput["WriteCapacityUnits"].should.equal(6)

    table.update(
        GlobalSecondaryIndexUpdates=[
            {
                "Update": {
                    "IndexName": "TestGSI",
                    "ProvisionedThroughput": {
                        "ReadCapacityUnits": 10,
                        "WriteCapacityUnits": 11,
                    },
                }
            }
        ]
    )

    table = dynamodb.Table("users")

    # Primary throughput has not changed
    table.provisioned_throughput["ReadCapacityUnits"].should.equal(5)
    table.provisioned_throughput["WriteCapacityUnits"].should.equal(6)

    gsi_throughput = table.global_secondary_indexes[0]["ProvisionedThroughput"]
    gsi_throughput["ReadCapacityUnits"].should.equal(10)
    gsi_throughput["WriteCapacityUnits"].should.equal(11)


@mock_dynamodb2
def test_update_table_gsi_create():
    dynamodb = boto3.resource("dynamodb", region_name="us-east-1")

    # Create the DynamoDB table.
    table = dynamodb.create_table(
        TableName="users",
        KeySchema=[
            {"AttributeName": "forum_name", "KeyType": "HASH"},
            {"AttributeName": "subject", "KeyType": "RANGE"},
        ],
        AttributeDefinitions=[
            {"AttributeName": "forum_name", "AttributeType": "S"},
            {"AttributeName": "subject", "AttributeType": "S"},
        ],
        ProvisionedThroughput={"ReadCapacityUnits": 5, "WriteCapacityUnits": 6},
    )
    table = dynamodb.Table("users")

    table.global_secondary_indexes.should.have.length_of(0)

    table.update(
        GlobalSecondaryIndexUpdates=[
            {
                "Create": {
                    "IndexName": "TestGSI",
                    "KeySchema": [
                        {"AttributeName": "username", "KeyType": "HASH"},
                        {"AttributeName": "created", "KeyType": "RANGE"},
                    ],
                    "Projection": {"ProjectionType": "ALL"},
                    "ProvisionedThroughput": {
                        "ReadCapacityUnits": 3,
                        "WriteCapacityUnits": 4,
                    },
                }
            }
        ]
    )

    table = dynamodb.Table("users")
    table.global_secondary_indexes.should.have.length_of(1)

    gsi_throughput = table.global_secondary_indexes[0]["ProvisionedThroughput"]
    assert gsi_throughput["ReadCapacityUnits"].should.equal(3)
    assert gsi_throughput["WriteCapacityUnits"].should.equal(4)

    # Check update works
    table.update(
        GlobalSecondaryIndexUpdates=[
            {
                "Update": {
                    "IndexName": "TestGSI",
                    "ProvisionedThroughput": {
                        "ReadCapacityUnits": 10,
                        "WriteCapacityUnits": 11,
                    },
                }
            }
        ]
    )
    table = dynamodb.Table("users")

    gsi_throughput = table.global_secondary_indexes[0]["ProvisionedThroughput"]
    assert gsi_throughput["ReadCapacityUnits"].should.equal(10)
    assert gsi_throughput["WriteCapacityUnits"].should.equal(11)

    table.update(GlobalSecondaryIndexUpdates=[{"Delete": {"IndexName": "TestGSI"}}])

    table = dynamodb.Table("users")
    table.global_secondary_indexes.should.have.length_of(0)


@mock_dynamodb2
def test_update_table_gsi_throughput():
    dynamodb = boto3.resource("dynamodb", region_name="us-east-1")

    # Create the DynamoDB table.
    table = dynamodb.create_table(
        TableName="users",
        KeySchema=[
            {"AttributeName": "forum_name", "KeyType": "HASH"},
            {"AttributeName": "subject", "KeyType": "RANGE"},
        ],
        GlobalSecondaryIndexes=[
            {
                "IndexName": "TestGSI",
                "KeySchema": [
                    {"AttributeName": "username", "KeyType": "HASH"},
                    {"AttributeName": "created", "KeyType": "RANGE"},
                ],
                "Projection": {"ProjectionType": "ALL"},
                "ProvisionedThroughput": {
                    "ReadCapacityUnits": 3,
                    "WriteCapacityUnits": 4,
                },
            }
        ],
        AttributeDefinitions=[
            {"AttributeName": "forum_name", "AttributeType": "S"},
            {"AttributeName": "subject", "AttributeType": "S"},
            {"AttributeName": "username", "AttributeType": "S"},
            {"AttributeName": "created", "AttributeType": "S"},
        ],
        ProvisionedThroughput={"ReadCapacityUnits": 5, "WriteCapacityUnits": 6},
    )
    table = dynamodb.Table("users")
    table.global_secondary_indexes.should.have.length_of(1)

    table.update(GlobalSecondaryIndexUpdates=[{"Delete": {"IndexName": "TestGSI"}}])

    table = dynamodb.Table("users")
    table.global_secondary_indexes.should.have.length_of(0)


@mock_dynamodb2
def test_query_pagination():
    table = _create_table_with_range_key()
    for i in range(10):
        table.put_item(
            Item={
                "forum_name": "the-key",
                "subject": "{0}".format(i),
                "username": "johndoe",
                "created": Decimal("3"),
            }
        )

    page1 = table.query(KeyConditionExpression=Key("forum_name").eq("the-key"), Limit=6)
    page1["Count"].should.equal(6)
    page1["Items"].should.have.length_of(6)
    page1.should.have.key("LastEvaluatedKey")

    page2 = table.query(
        KeyConditionExpression=Key("forum_name").eq("the-key"),
        Limit=6,
        ExclusiveStartKey=page1["LastEvaluatedKey"],
    )
    page2["Count"].should.equal(4)
    page2["Items"].should.have.length_of(4)
    page2.should_not.have.key("LastEvaluatedKey")

    results = page1["Items"] + page2["Items"]
    subjects = set([int(r["subject"]) for r in results])
    subjects.should.equal(set(range(10)))


@mock_dynamodb2
def test_scan_by_index():
    dynamodb = boto3.client("dynamodb", region_name="us-east-1")

    dynamodb.create_table(
        TableName="test",
        KeySchema=[
            {"AttributeName": "id", "KeyType": "HASH"},
            {"AttributeName": "range_key", "KeyType": "RANGE"},
        ],
        AttributeDefinitions=[
            {"AttributeName": "id", "AttributeType": "S"},
            {"AttributeName": "range_key", "AttributeType": "S"},
            {"AttributeName": "gsi_col", "AttributeType": "S"},
            {"AttributeName": "gsi_range_key", "AttributeType": "S"},
            {"AttributeName": "lsi_range_key", "AttributeType": "S"},
        ],
        ProvisionedThroughput={"ReadCapacityUnits": 1, "WriteCapacityUnits": 1},
        GlobalSecondaryIndexes=[
            {
                "IndexName": "test_gsi",
                "KeySchema": [
                    {"AttributeName": "gsi_col", "KeyType": "HASH"},
                    {"AttributeName": "gsi_range_key", "KeyType": "RANGE"},
                ],
                "Projection": {"ProjectionType": "ALL"},
                "ProvisionedThroughput": {
                    "ReadCapacityUnits": 1,
                    "WriteCapacityUnits": 1,
                },
            }
        ],
        LocalSecondaryIndexes=[
            {
                "IndexName": "test_lsi",
                "KeySchema": [
                    {"AttributeName": "id", "KeyType": "HASH"},
                    {"AttributeName": "lsi_range_key", "KeyType": "RANGE"},
                ],
                "Projection": {"ProjectionType": "ALL"},
            }
        ],
    )

    dynamodb.put_item(
        TableName="test",
        Item={
            "id": {"S": "1"},
            "range_key": {"S": "1"},
            "col1": {"S": "val1"},
            "gsi_col": {"S": "1"},
            "gsi_range_key": {"S": "1"},
            "lsi_range_key": {"S": "1"},
        },
    )

    dynamodb.put_item(
        TableName="test",
        Item={
            "id": {"S": "1"},
            "range_key": {"S": "2"},
            "col1": {"S": "val2"},
            "gsi_col": {"S": "1"},
            "gsi_range_key": {"S": "2"},
            "lsi_range_key": {"S": "2"},
        },
    )

    dynamodb.put_item(
        TableName="test",
        Item={"id": {"S": "3"}, "range_key": {"S": "1"}, "col1": {"S": "val3"}},
    )

    res = dynamodb.scan(TableName="test")
    assert res["Count"] == 3
    assert len(res["Items"]) == 3

    res = dynamodb.scan(TableName="test", IndexName="test_gsi")
    assert res["Count"] == 2
    assert len(res["Items"]) == 2

    res = dynamodb.scan(TableName="test", IndexName="test_gsi", Limit=1)
    assert res["Count"] == 1
    assert len(res["Items"]) == 1
    last_eval_key = res["LastEvaluatedKey"]
    assert last_eval_key["id"]["S"] == "1"
    assert last_eval_key["gsi_col"]["S"] == "1"
    assert last_eval_key["gsi_range_key"]["S"] == "1"

    res = dynamodb.scan(TableName="test", IndexName="test_lsi")
    assert res["Count"] == 2
    assert len(res["Items"]) == 2

    res = dynamodb.scan(TableName="test", IndexName="test_lsi", Limit=1)
    assert res["Count"] == 1
    assert len(res["Items"]) == 1
    last_eval_key = res["LastEvaluatedKey"]
    assert last_eval_key["id"]["S"] == "1"
    assert last_eval_key["range_key"]["S"] == "1"
    assert last_eval_key["lsi_range_key"]["S"] == "1"


@mock_dynamodb2
@pytest.mark.parametrize("create_item_first", [False, True])
@pytest.mark.parametrize(
    "expression", ["set h=:New", "set r=:New", "set x=:New, r=:New"]
)
def test_update_item_throws_exception_when_updating_hash_or_range_key(
    create_item_first, expression
):
    client = boto3.client("dynamodb", region_name="ap-northeast-3")
    table_name = "testtable_3877"

    client.create_table(
        TableName=table_name,
        KeySchema=[
            {"AttributeName": "h", "KeyType": "HASH"},
            {"AttributeName": "r", "KeyType": "RANGE"},
        ],
        AttributeDefinitions=[
            {"AttributeName": "h", "AttributeType": "S"},
            {"AttributeName": "r", "AttributeType": "S"},
        ],
    )

    initial_val = str(uuid4())

    if create_item_first:
        client.put_item(
            TableName=table_name, Item={"h": {"S": initial_val}, "r": {"S": "1"}},
        )

    # Updating the HASH key should fail
    with pytest.raises(ClientError) as ex:
        client.update_item(
            TableName=table_name,
            Key={"h": {"S": initial_val}, "r": {"S": "1"}},
            UpdateExpression=expression,
            ExpressionAttributeValues={":New": {"S": "2"}},
        )
    err = ex.value.response["Error"]
    err["Code"].should.equal("ValidationException")
    err["Message"].should.match(
        r"One or more parameter values were invalid: Cannot update attribute (r|h). This attribute is part of the key"
    )<|MERGE_RESOLUTION|>--- conflicted
+++ resolved
@@ -5,47 +5,10 @@
 from botocore.exceptions import ClientError
 import sure  # noqa # pylint: disable=unused-import
 from datetime import datetime
-<<<<<<< HEAD
-import sure  # noqa
-=======
-from freezegun import freeze_time
->>>>>>> 14a69c75
 import pytest
 
 from moto import mock_dynamodb2
 from uuid import uuid4
-
-
-def create_table():
-    table = Table.create(
-        "messages",
-        schema=[HashKey("forum_name"), RangeKey("subject")],
-        throughput={"read": 10, "write": 10},
-    )
-    return table
-
-
-def create_table_with_local_indexes():
-    table = Table.create(
-        "messages",
-        schema=[HashKey("forum_name"), RangeKey("subject")],
-        throughput={"read": 10, "write": 10},
-        indexes=[
-            AllIndex(
-                "threads_index",
-                parts=[
-                    HashKey("forum_name", data_type=STRING),
-                    RangeKey("threads", data_type=NUMBER),
-                ],
-            )
-        ],
-    )
-    return table
-
-
-def iterate_results(res):
-    for _ in res:
-        pass
 
 
 @mock_dynamodb2
@@ -229,135 +192,6 @@
     res["Items"].should.equal([{"pk": "pk", "sk": "sk-1"}, {"pk": "pk", "sk": "sk-2"}])
 
 
-<<<<<<< HEAD
-=======
-@requires_boto_gte("2.9")
-# Has boto3 equivalent
-@mock_dynamodb2_deprecated
-def test_query_non_hash_range_key():
-    table = create_table_with_local_indexes()
-    item_data = [
-        {
-            "forum_name": "Cool Forum",
-            "subject": "Check this out!",
-            "version": "1",
-            "threads": 1,
-        },
-        {
-            "forum_name": "Cool Forum",
-            "subject": "Read this now!",
-            "version": "3",
-            "threads": 5,
-        },
-        {
-            "forum_name": "Cool Forum",
-            "subject": "Please read this... please",
-            "version": "2",
-            "threads": 0,
-        },
-    ]
-    for data in item_data:
-        item = Item(table, data)
-        item.save(overwrite=True)
-
-    results = table.query(forum_name__eq="Cool Forum", version__gt="2")
-    results = list(results)
-    results.should.have.length_of(1)
-
-    results = table.query(forum_name__eq="Cool Forum", version__lt="3")
-    results = list(results)
-    results.should.have.length_of(2)
-
-
-# Has boto3 equivalent
-@mock_dynamodb2_deprecated
-def test_reverse_query():
-    boto.dynamodb2.layer1.DynamoDBConnection()
-
-    table = Table.create(
-        "messages", schema=[HashKey("subject"), RangeKey("created_at", data_type="N")]
-    )
-
-    for i in range(10):
-        table.put_item({"subject": "Hi", "created_at": i})
-
-    results = table.query_2(subject__eq="Hi", created_at__lt=6, limit=4, reverse=True)
-
-    expected = [Decimal(5), Decimal(4), Decimal(3), Decimal(2)]
-    [r["created_at"] for r in results].should.equal(expected)
-
-
-# Has boto3 equivalent
-@mock_dynamodb2_deprecated
-def test_lookup():
-    table = Table.create(
-        "messages",
-        schema=[HashKey("test_hash"), RangeKey("test_range")],
-        throughput={"read": 10, "write": 10},
-    )
-
-    hash_key = 3241526475
-    range_key = 1234567890987
-    data = {"test_hash": hash_key, "test_range": range_key}
-    table.put_item(data=data)
-    message = table.lookup(hash_key, range_key)
-    message.get("test_hash").should.equal(Decimal(hash_key))
-    message.get("test_range").should.equal(Decimal(range_key))
-
-
-# Has boto3 equivalent
-@mock_dynamodb2_deprecated
-def test_failed_overwrite():
-    table = Table.create(
-        "messages",
-        schema=[HashKey("id"), RangeKey("range")],
-        throughput={"read": 7, "write": 3},
-    )
-
-    data1 = {"id": "123", "range": "abc", "data": "678"}
-    table.put_item(data=data1)
-
-    data2 = {"id": "123", "range": "abc", "data": "345"}
-    table.put_item(data=data2, overwrite=True)
-
-    data3 = {"id": "123", "range": "abc", "data": "812"}
-    table.put_item.when.called_with(data=data3).should.throw(
-        ConditionalCheckFailedException
-    )
-
-    returned_item = table.lookup("123", "abc")
-    dict(returned_item).should.equal(data2)
-
-    data4 = {"id": "123", "range": "ghi", "data": 812}
-    table.put_item(data=data4)
-
-    returned_item = table.lookup("123", "ghi")
-    dict(returned_item).should.equal(data4)
-
-
-# Has boto3 equivalent
-@mock_dynamodb2_deprecated
-def test_conflicting_writes():
-    table = Table.create("messages", schema=[HashKey("id"), RangeKey("range")])
-
-    item_data = {"id": "123", "range": "abc", "data": "678"}
-    item1 = Item(table, item_data)
-    item2 = Item(table, item_data)
-    item1.save()
-
-    item1["data"] = "579"
-    item2["data"] = "912"
-
-    item1.save()
-    item2.save.when.called_with().should.throw(ConditionalCheckFailedException)
-
-
-"""
-boto3
-"""
-
-
->>>>>>> 14a69c75
 @mock_dynamodb2
 def test_boto3_create_table_with_gsi():
     dynamodb = boto3.client("dynamodb", region_name="us-east-1")
