from decimal import Decimal

import boto
import boto3
from boto3.dynamodb.conditions import Key
from botocore.exceptions import ClientError
<<<<<<< HEAD
import sure  # noqa # pylint: disable=unused-import
=======
from datetime import datetime
import sure  # noqa
>>>>>>> f50d80ed
from freezegun import freeze_time
import pytest

from moto import mock_dynamodb2, mock_dynamodb2_deprecated
from boto.exception import JSONResponseError
from tests.helpers import requires_boto_gte
from uuid import uuid4

try:
    from boto.dynamodb2.fields import GlobalAllIndex, HashKey, RangeKey, AllIndex
    from boto.dynamodb2.table import Item, Table
    from boto.dynamodb2.types import STRING, NUMBER
    from boto.dynamodb2.exceptions import ValidationException
    from boto.dynamodb2.exceptions import ConditionalCheckFailedException
except ImportError:
    pass


def create_table():
    table = Table.create(
        "messages",
        schema=[HashKey("forum_name"), RangeKey("subject")],
        throughput={"read": 10, "write": 10},
    )
    return table


def create_table_with_local_indexes():
    table = Table.create(
        "messages",
        schema=[HashKey("forum_name"), RangeKey("subject")],
        throughput={"read": 10, "write": 10},
        indexes=[
            AllIndex(
                "threads_index",
                parts=[
                    HashKey("forum_name", data_type=STRING),
                    RangeKey("threads", data_type=NUMBER),
                ],
            )
        ],
    )
    return table


def iterate_results(res):
    for _ in res:
        pass


@requires_boto_gte("2.9")
# Has boto3 equivalent
@mock_dynamodb2_deprecated
@freeze_time("2012-01-14")
def test_create_table():
    table = create_table()
    expected = {
        "Table": {
            "AttributeDefinitions": [
                {"AttributeName": "forum_name", "AttributeType": "S"},
                {"AttributeName": "subject", "AttributeType": "S"},
            ],
            "ProvisionedThroughput": {
                "NumberOfDecreasesToday": 0,
                "WriteCapacityUnits": 10,
                "ReadCapacityUnits": 10,
            },
            "TableSizeBytes": 0,
            "TableName": "messages",
            "TableStatus": "ACTIVE",
            "TableArn": "arn:aws:dynamodb:us-east-1:123456789011:table/messages",
            "KeySchema": [
                {"KeyType": "HASH", "AttributeName": "forum_name"},
                {"KeyType": "RANGE", "AttributeName": "subject"},
            ],
            "LocalSecondaryIndexes": [],
            "ItemCount": 0,
            "CreationDateTime": 1326499200.0,
            "GlobalSecondaryIndexes": [],
        }
    }
    table.describe().should.equal(expected)


@mock_dynamodb2
def test_create_table_boto3():
    client = boto3.client("dynamodb", region_name="us-east-1")
    client.create_table(
        TableName="messages",
        KeySchema=[
            {"AttributeName": "id", "KeyType": "HASH"},
            {"AttributeName": "subject", "KeyType": "RANGE"},
        ],
        AttributeDefinitions=[
            {"AttributeName": "id", "AttributeType": "S"},
            {"AttributeName": "subject", "AttributeType": "S"},
        ],
        ProvisionedThroughput={"ReadCapacityUnits": 1, "WriteCapacityUnits": 5},
    )
    actual = client.describe_table(TableName="messages")["Table"]

    actual.should.have.key("AttributeDefinitions").equal(
        [
            {"AttributeName": "id", "AttributeType": "S"},
            {"AttributeName": "subject", "AttributeType": "S"},
        ]
    )
    actual.should.have.key("CreationDateTime").be.a(datetime)
    actual.should.have.key("GlobalSecondaryIndexes").equal([])
    actual.should.have.key("LocalSecondaryIndexes").equal([])
    actual.should.have.key("ProvisionedThroughput").equal(
        {"NumberOfDecreasesToday": 0, "ReadCapacityUnits": 1, "WriteCapacityUnits": 5}
    )
    actual.should.have.key("TableSizeBytes").equal(0)
    actual.should.have.key("TableName").equal("messages")
    actual.should.have.key("TableStatus").equal("ACTIVE")
    actual.should.have.key("TableArn").equal(
        "arn:aws:dynamodb:us-east-1:123456789011:table/messages"
    )
    actual.should.have.key("KeySchema").equal(
        [
            {"AttributeName": "id", "KeyType": "HASH"},
            {"AttributeName": "subject", "KeyType": "RANGE"},
        ]
    )
    actual.should.have.key("ItemCount").equal(0)


@requires_boto_gte("2.9")
# Has boto3 equivalent
@mock_dynamodb2_deprecated
@freeze_time("2012-01-14")
def test_create_table_with_local_index():
    table = create_table_with_local_indexes()
    expected = {
        "Table": {
            "AttributeDefinitions": [
                {"AttributeName": "forum_name", "AttributeType": "S"},
                {"AttributeName": "subject", "AttributeType": "S"},
                {"AttributeName": "threads", "AttributeType": "N"},
            ],
            "ProvisionedThroughput": {
                "NumberOfDecreasesToday": 0,
                "WriteCapacityUnits": 10,
                "ReadCapacityUnits": 10,
            },
            "TableSizeBytes": 0,
            "TableName": "messages",
            "TableStatus": "ACTIVE",
            "TableArn": "arn:aws:dynamodb:us-east-1:123456789011:table/messages",
            "KeySchema": [
                {"KeyType": "HASH", "AttributeName": "forum_name"},
                {"KeyType": "RANGE", "AttributeName": "subject"},
            ],
            "LocalSecondaryIndexes": [
                {
                    "IndexName": "threads_index",
                    "KeySchema": [
                        {"AttributeName": "forum_name", "KeyType": "HASH"},
                        {"AttributeName": "threads", "KeyType": "RANGE"},
                    ],
                    "Projection": {"ProjectionType": "ALL"},
                }
            ],
            "ItemCount": 0,
            "CreationDateTime": 1326499200.0,
            "GlobalSecondaryIndexes": [],
        }
    }
    table.describe().should.equal(expected)


@mock_dynamodb2
def test_create_table_with_local_index_boto3():
    client = boto3.client("dynamodb", region_name="us-east-1")
    client.create_table(
        TableName="messages",
        KeySchema=[
            {"AttributeName": "id", "KeyType": "HASH"},
            {"AttributeName": "subject", "KeyType": "RANGE"},
        ],
        AttributeDefinitions=[
            {"AttributeName": "id", "AttributeType": "S"},
            {"AttributeName": "subject", "AttributeType": "S"},
            {"AttributeName": "threads", "AttributeType": "S"},
        ],
        LocalSecondaryIndexes=[
            {
                "IndexName": "threads_index",
                "KeySchema": [
                    {"AttributeName": "id", "KeyType": "HASH"},
                    {"AttributeName": "threads", "KeyType": "RANGE"},
                ],
                "Projection": {"ProjectionType": "ALL"},
            }
        ],
        ProvisionedThroughput={"ReadCapacityUnits": 1, "WriteCapacityUnits": 5},
    )
    actual = client.describe_table(TableName="messages")["Table"]

    actual.should.have.key("AttributeDefinitions").equal(
        [
            {"AttributeName": "id", "AttributeType": "S"},
            {"AttributeName": "subject", "AttributeType": "S"},
            {"AttributeName": "threads", "AttributeType": "S"},
        ]
    )
    actual.should.have.key("CreationDateTime").be.a(datetime)
    actual.should.have.key("GlobalSecondaryIndexes").equal([])
    actual.should.have.key("LocalSecondaryIndexes").equal(
        [
            {
                "IndexName": "threads_index",
                "KeySchema": [
                    {"AttributeName": "id", "KeyType": "HASH"},
                    {"AttributeName": "threads", "KeyType": "RANGE"},
                ],
                "Projection": {"ProjectionType": "ALL"},
            }
        ]
    )
    actual.should.have.key("ProvisionedThroughput").equal(
        {"NumberOfDecreasesToday": 0, "ReadCapacityUnits": 1, "WriteCapacityUnits": 5}
    )
    actual.should.have.key("TableSizeBytes").equal(0)
    actual.should.have.key("TableName").equal("messages")
    actual.should.have.key("TableStatus").equal("ACTIVE")
    actual.should.have.key("TableArn").equal(
        "arn:aws:dynamodb:us-east-1:123456789011:table/messages"
    )
    actual.should.have.key("KeySchema").equal(
        [
            {"AttributeName": "id", "KeyType": "HASH"},
            {"AttributeName": "subject", "KeyType": "RANGE"},
        ]
    )
    actual.should.have.key("ItemCount").equal(0)


@requires_boto_gte("2.9")
# Has boto3 equivalent
@mock_dynamodb2_deprecated
def test_delete_table():
    conn = boto.dynamodb2.layer1.DynamoDBConnection()
    table = create_table()
    conn.list_tables()["TableNames"].should.have.length_of(1)

    table.delete()
    conn.list_tables()["TableNames"].should.have.length_of(0)
    conn.delete_table.when.called_with("messages").should.throw(JSONResponseError)


@requires_boto_gte("2.9")
# Has boto3 equivalent
@mock_dynamodb2_deprecated
def test_update_table_throughput():
    table = create_table()
    table.throughput["read"].should.equal(10)
    table.throughput["write"].should.equal(10)
    table.update(throughput={"read": 5, "write": 15})

    table.throughput["read"].should.equal(5)
    table.throughput["write"].should.equal(15)

    table.update(throughput={"read": 5, "write": 6})

    table.describe()

    table.throughput["read"].should.equal(5)
    table.throughput["write"].should.equal(6)


@requires_boto_gte("2.9")
# Has boto3 equivalent
@mock_dynamodb2_deprecated
def test_item_add_and_describe_and_update():
    table = create_table()
    ok = table.put_item(
        data={
            "forum_name": "LOLCat Forum",
            "subject": "Check this out!",
            "Body": "http://url_to_lolcat.gif",
            "SentBy": "User A",
            "ReceivedTime": "12/9/2011 11:36:03 PM",
        }
    )
    ok.should.equal(True)

    table.get_item(
        forum_name="LOLCat Forum", subject="Check this out!"
    ).should_not.be.none

    returned_item = table.get_item(forum_name="LOLCat Forum", subject="Check this out!")
    dict(returned_item).should.equal(
        {
            "forum_name": "LOLCat Forum",
            "subject": "Check this out!",
            "Body": "http://url_to_lolcat.gif",
            "SentBy": "User A",
            "ReceivedTime": "12/9/2011 11:36:03 PM",
        }
    )

    returned_item["SentBy"] = "User B"
    returned_item.save(overwrite=True)

    returned_item = table.get_item(forum_name="LOLCat Forum", subject="Check this out!")
    dict(returned_item).should.equal(
        {
            "forum_name": "LOLCat Forum",
            "subject": "Check this out!",
            "Body": "http://url_to_lolcat.gif",
            "SentBy": "User B",
            "ReceivedTime": "12/9/2011 11:36:03 PM",
        }
    )


@requires_boto_gte("2.9")
# Has boto3 equivalent
@mock_dynamodb2_deprecated
def test_item_partial_save():
    table = create_table()

    data = {
        "forum_name": "LOLCat Forum",
        "subject": "The LOLz",
        "Body": "http://url_to_lolcat.gif",
        "SentBy": "User A",
    }

    table.put_item(data=data)
    returned_item = table.get_item(forum_name="LOLCat Forum", subject="The LOLz")

    returned_item["SentBy"] = "User B"
    returned_item.partial_save()

    returned_item = table.get_item(forum_name="LOLCat Forum", subject="The LOLz")
    dict(returned_item).should.equal(
        {
            "forum_name": "LOLCat Forum",
            "subject": "The LOLz",
            "Body": "http://url_to_lolcat.gif",
            "SentBy": "User B",
        }
    )


@requires_boto_gte("2.9")
# Has boto3 equivalent
@mock_dynamodb2_deprecated
def test_item_put_without_table():
    table = Table("undeclared-table")
    item_data = {
        "forum_name": "LOLCat Forum",
        "Body": "http://url_to_lolcat.gif",
        "SentBy": "User A",
        "ReceivedTime": "12/9/2011 11:36:03 PM",
    }
    item = Item(table, item_data)
    item.save.when.called_with().should.throw(JSONResponseError)


@requires_boto_gte("2.9")
# Has boto3 equivalent
@mock_dynamodb2_deprecated
def test_get_missing_item():
    table = create_table()

    table.get_item.when.called_with(hash_key="tester", range_key="other").should.throw(
        ValidationException
    )


@requires_boto_gte("2.9")
# Has boto3 equivalent
@mock_dynamodb2_deprecated
def test_get_item_with_undeclared_table():
    table = Table("undeclared-table")
    table.get_item.when.called_with(test_hash=3241526475).should.throw(
        JSONResponseError
    )


@requires_boto_gte("2.9")
# Has boto3 equivalent
@mock_dynamodb2_deprecated
def test_get_item_without_range_key():
    table = Table.create(
        "messages",
        schema=[HashKey("test_hash"), RangeKey("test_range")],
        throughput={"read": 10, "write": 10},
    )

    hash_key = 3241526475
    range_key = 1234567890987
    table.put_item(data={"test_hash": hash_key, "test_range": range_key})
    table.get_item.when.called_with(test_hash=hash_key).should.throw(
        ValidationException
    )


@mock_dynamodb2
def test_get_item_without_range_key_boto3():
    client = boto3.resource("dynamodb", region_name="us-east-1")
    table = client.create_table(
        TableName="messages",
        KeySchema=[
            {"AttributeName": "id", "KeyType": "HASH"},
            {"AttributeName": "subject", "KeyType": "RANGE"},
        ],
        AttributeDefinitions=[
            {"AttributeName": "id", "AttributeType": "S"},
            {"AttributeName": "subject", "AttributeType": "S"},
        ],
        ProvisionedThroughput={"ReadCapacityUnits": 1, "WriteCapacityUnits": 5},
    )

    hash_key = 3241526475
    range_key = 1234567890987
    table.put_item(Item={"id": hash_key, "subject": range_key})

    with pytest.raises(ClientError) as ex:
        table.get_item(Key={"id": hash_key})

    ex.value.response["Error"]["Code"].should.equal("ValidationException")
    ex.value.response["Error"]["Message"].should.equal("Validation Exception")


@requires_boto_gte("2.30.0")
# Has boto3 equivalent
@mock_dynamodb2_deprecated
def test_delete_item():
    table = create_table()
    item_data = {
        "forum_name": "LOLCat Forum",
        "Body": "http://url_to_lolcat.gif",
        "SentBy": "User A",
        "ReceivedTime": "12/9/2011 11:36:03 PM",
    }
    item = Item(table, item_data)
    item["subject"] = "Check this out!"
    item.save()
    table.count().should.equal(1)

    response = item.delete()
    response.should.equal(True)

    table.count().should.equal(0)
    # Deletes are idempotent
    item.delete().should.equal(True)


@requires_boto_gte("2.9")
# Has boto3 equivalent
@mock_dynamodb2_deprecated
def test_delete_item_with_undeclared_table():
    table = Table("undeclared-table")
    item_data = {
        "forum_name": "LOLCat Forum",
        "Body": "http://url_to_lolcat.gif",
        "SentBy": "User A",
        "ReceivedTime": "12/9/2011 11:36:03 PM",
    }
    item = Item(table, item_data)
    item.delete.when.called_with().should.throw(JSONResponseError)


@requires_boto_gte("2.9")
# Has boto3 equivalent
@mock_dynamodb2_deprecated
def test_query():
    table = create_table()

    item_data = {
        "forum_name": "LOLCat Forum",
        "Body": "http://url_to_lolcat.gif",
        "SentBy": "User A",
        "ReceivedTime": "12/9/2011 11:36:03 PM",
        "subject": "Check this out!",
    }
    item = Item(table, item_data)
    item.save(overwrite=True)

    item["forum_name"] = "the-key"
    item["subject"] = "456"
    item.save(overwrite=True)

    item["forum_name"] = "the-key"
    item["subject"] = "123"
    item.save(overwrite=True)

    item["forum_name"] = "the-key"
    item["subject"] = "789"
    item.save(overwrite=True)

    table.count().should.equal(4)

    results = table.query_2(forum_name__eq="the-key", subject__gt="1", consistent=True)
    expected = ["123", "456", "789"]
    for index, item in enumerate(results):
        item["subject"].should.equal(expected[index])

    results = table.query_2(forum_name__eq="the-key", subject__gt="1", reverse=True)
    for index, item in enumerate(results):
        item["subject"].should.equal(expected[len(expected) - 1 - index])

    results = table.query_2(forum_name__eq="the-key", subject__gt="1", consistent=True)
    sum(1 for _ in results).should.equal(3)

    results = table.query_2(
        forum_name__eq="the-key", subject__gt="234", consistent=True
    )
    sum(1 for _ in results).should.equal(2)

    results = table.query_2(forum_name__eq="the-key", subject__gt="9999")
    sum(1 for _ in results).should.equal(0)

    results = table.query_2(forum_name__eq="the-key", subject__beginswith="12")
    sum(1 for _ in results).should.equal(1)

    results = table.query_2(forum_name__eq="the-key", subject__beginswith="7")
    sum(1 for _ in results).should.equal(1)

    results = table.query_2(forum_name__eq="the-key", subject__between=["567", "890"])
    sum(1 for _ in results).should.equal(1)


@requires_boto_gte("2.9")
# Has boto3 equivalent
@mock_dynamodb2_deprecated
def test_query_with_undeclared_table():
    table = Table("undeclared")
    results = table.query(
        forum_name__eq="Amazon DynamoDB", subject__beginswith="DynamoDB", limit=1
    )
    iterate_results.when.called_with(results).should.throw(JSONResponseError)


@requires_boto_gte("2.9")
# Has boto3 equivalent
@mock_dynamodb2_deprecated
def test_scan():
    table = create_table()
    item_data = {
        "Body": "http://url_to_lolcat.gif",
        "SentBy": "User A",
        "ReceivedTime": "12/9/2011 11:36:03 PM",
    }
    item_data["forum_name"] = "the-key"
    item_data["subject"] = "456"

    item = Item(table, item_data)
    item.save()

    item["forum_name"] = "the-key"
    item["subject"] = "123"
    item.save()

    item_data = {
        "Body": "http://url_to_lolcat.gif",
        "SentBy": "User B",
        "ReceivedTime": "12/9/2011 11:36:09 PM",
        "Ids": set([1, 2, 3]),
        "PK": 7,
    }

    item_data["forum_name"] = "the-key"
    item_data["subject"] = "789"

    item = Item(table, item_data)
    item.save()

    results = table.scan()
    sum(1 for _ in results).should.equal(3)

    results = table.scan(SentBy__eq="User B")
    sum(1 for _ in results).should.equal(1)

    results = table.scan(Body__beginswith="http")
    sum(1 for _ in results).should.equal(3)

    results = table.scan(Ids__null=False)
    sum(1 for _ in results).should.equal(1)

    results = table.scan(Ids__null=True)
    sum(1 for _ in results).should.equal(2)

    results = table.scan(PK__between=[8, 9])
    sum(1 for _ in results).should.equal(0)

    results = table.scan(PK__between=[5, 8])
    sum(1 for _ in results).should.equal(1)


@requires_boto_gte("2.9")
# Has boto3 equivalent
@mock_dynamodb2_deprecated
def test_scan_with_undeclared_table():
    conn = boto.dynamodb2.layer1.DynamoDBConnection()
    conn.scan.when.called_with(
        table_name="undeclared-table",
        scan_filter={
            "SentBy": {
                "AttributeValueList": [{"S": "User B"}],
                "ComparisonOperator": "EQ",
            }
        },
    ).should.throw(JSONResponseError)


@requires_boto_gte("2.9")
# Has boto3 equivalent
@mock_dynamodb2_deprecated
def test_write_batch():
    table = create_table()
    with table.batch_write() as batch:
        batch.put_item(
            data={
                "forum_name": "the-key",
                "subject": "123",
                "Body": "http://url_to_lolcat.gif",
                "SentBy": "User A",
                "ReceivedTime": "12/9/2011 11:36:03 PM",
            }
        )
        batch.put_item(
            data={
                "forum_name": "the-key",
                "subject": "789",
                "Body": "http://url_to_lolcat.gif",
                "SentBy": "User B",
                "ReceivedTime": "12/9/2011 11:36:03 PM",
            }
        )

    table.count().should.equal(2)
    with table.batch_write() as batch:
        batch.delete_item(forum_name="the-key", subject="789")

    table.count().should.equal(1)


@requires_boto_gte("2.9")
# Has boto3 equivalent
@mock_dynamodb2_deprecated
def test_batch_read():
    table = create_table()
    item_data = {
        "Body": "http://url_to_lolcat.gif",
        "SentBy": "User A",
        "ReceivedTime": "12/9/2011 11:36:03 PM",
    }

    item_data["forum_name"] = "the-key"
    item_data["subject"] = "456"

    item = Item(table, item_data)
    item.save()

    item = Item(table, item_data)
    item_data["forum_name"] = "the-key"
    item_data["subject"] = "123"
    item.save()

    item_data = {
        "Body": "http://url_to_lolcat.gif",
        "SentBy": "User B",
        "ReceivedTime": "12/9/2011 11:36:03 PM",
        "Ids": set([1, 2, 3]),
        "PK": 7,
    }
    item = Item(table, item_data)
    item_data["forum_name"] = "another-key"
    item_data["subject"] = "789"
    item.save()
    results = table.batch_get(
        keys=[
            {"forum_name": "the-key", "subject": "123"},
            {"forum_name": "another-key", "subject": "789"},
        ]
    )

    # Iterate through so that batch_item gets called
    count = len([x for x in results])
    count.should.equal(2)


@requires_boto_gte("2.9")
# Has boto3 equivalent
@mock_dynamodb2_deprecated
def test_get_key_fields():
    table = create_table()
    kf = table.get_key_fields()
    kf.should.equal(["forum_name", "subject"])


@mock_dynamodb2_deprecated
# Has boto3 equivalent
def test_create_with_global_indexes():
    conn = boto.dynamodb2.layer1.DynamoDBConnection()

    Table.create(
        "messages",
        schema=[HashKey("subject"), RangeKey("version")],
        global_indexes=[
            GlobalAllIndex(
                "topic-created_at-index",
                parts=[HashKey("topic"), RangeKey("created_at", data_type="N")],
                throughput={"read": 6, "write": 1},
            )
        ],
    )

    table_description = conn.describe_table("messages")
    table_description["Table"]["GlobalSecondaryIndexes"].should.equal(
        [
            {
                "IndexName": "topic-created_at-index",
                "KeySchema": [
                    {"AttributeName": "topic", "KeyType": "HASH"},
                    {"AttributeName": "created_at", "KeyType": "RANGE"},
                ],
                "Projection": {"ProjectionType": "ALL"},
                "ProvisionedThroughput": {
                    "ReadCapacityUnits": 6,
                    "WriteCapacityUnits": 1,
                },
                "IndexStatus": "ACTIVE",
            }
        ]
    )


# Has boto3 equivalent
@mock_dynamodb2_deprecated
def test_query_with_global_indexes():
    table = Table.create(
        "messages",
        schema=[HashKey("subject"), RangeKey("version")],
        global_indexes=[
            GlobalAllIndex(
                "topic-created_at-index",
                parts=[HashKey("topic"), RangeKey("created_at", data_type="N")],
                throughput={"read": 6, "write": 1},
            ),
            GlobalAllIndex(
                "status-created_at-index",
                parts=[HashKey("status"), RangeKey("created_at", data_type="N")],
                throughput={"read": 2, "write": 1},
            ),
        ],
    )

    item_data = {
        "subject": "Check this out!",
        "version": "1",
        "created_at": 0,
        "status": "inactive",
    }
    item = Item(table, item_data)
    item.save(overwrite=True)

    item["version"] = "2"
    item.save(overwrite=True)

    results = table.query(status__eq="active")
    list(results).should.have.length_of(0)


# Has boto3 equivalent
@mock_dynamodb2_deprecated
def test_query_with_local_indexes():
    table = create_table_with_local_indexes()
    item_data = {
        "forum_name": "Cool Forum",
        "subject": "Check this out!",
        "version": "1",
        "threads": 1,
        "status": "inactive",
    }
    item = Item(table, item_data)
    item.save(overwrite=True)

    item["version"] = "2"
    item.save(overwrite=True)
    results = table.query(
        forum_name__eq="Cool Forum", index="threads_index", threads__eq=1
    )
    list(results).should.have.length_of(1)


@requires_boto_gte("2.9")
# Has boto3 equivalent
@mock_dynamodb2_deprecated
def test_query_filter_eq():
    table = create_table_with_local_indexes()
    item_data = [
        {
            "forum_name": "Cool Forum",
            "subject": "Check this out!",
            "version": "1",
            "threads": 1,
        },
        {
            "forum_name": "Cool Forum",
            "subject": "Read this now!",
            "version": "1",
            "threads": 5,
        },
        {
            "forum_name": "Cool Forum",
            "subject": "Please read this... please",
            "version": "1",
            "threads": 0,
        },
    ]
    for data in item_data:
        item = Item(table, data)
        item.save(overwrite=True)
    results = table.query_2(
        forum_name__eq="Cool Forum", index="threads_index", threads__eq=5
    )
    list(results).should.have.length_of(1)


@requires_boto_gte("2.9")
# Has boto3 equivalent
@mock_dynamodb2_deprecated
def test_query_filter_lt():
    table = create_table_with_local_indexes()
    item_data = [
        {
            "forum_name": "Cool Forum",
            "subject": "Check this out!",
            "version": "1",
            "threads": 1,
        },
        {
            "forum_name": "Cool Forum",
            "subject": "Read this now!",
            "version": "1",
            "threads": 5,
        },
        {
            "forum_name": "Cool Forum",
            "subject": "Please read this... please",
            "version": "1",
            "threads": 0,
        },
    ]
    for data in item_data:
        item = Item(table, data)
        item.save(overwrite=True)

    results = table.query(
        forum_name__eq="Cool Forum", index="threads_index", threads__lt=5
    )
    results = list(results)
    results.should.have.length_of(2)


@requires_boto_gte("2.9")
# Has boto3 equivalent
@mock_dynamodb2_deprecated
def test_query_filter_gt():
    table = create_table_with_local_indexes()
    item_data = [
        {
            "forum_name": "Cool Forum",
            "subject": "Check this out!",
            "version": "1",
            "threads": 1,
        },
        {
            "forum_name": "Cool Forum",
            "subject": "Read this now!",
            "version": "1",
            "threads": 5,
        },
        {
            "forum_name": "Cool Forum",
            "subject": "Please read this... please",
            "version": "1",
            "threads": 0,
        },
    ]
    for data in item_data:
        item = Item(table, data)
        item.save(overwrite=True)

    results = table.query(
        forum_name__eq="Cool Forum", index="threads_index", threads__gt=1
    )
    list(results).should.have.length_of(1)


@requires_boto_gte("2.9")
# Has boto3 equivalent
@mock_dynamodb2_deprecated
def test_query_filter_lte():
    table = create_table_with_local_indexes()
    item_data = [
        {
            "forum_name": "Cool Forum",
            "subject": "Check this out!",
            "version": "1",
            "threads": 1,
        },
        {
            "forum_name": "Cool Forum",
            "subject": "Read this now!",
            "version": "1",
            "threads": 5,
        },
        {
            "forum_name": "Cool Forum",
            "subject": "Please read this... please",
            "version": "1",
            "threads": 0,
        },
    ]
    for data in item_data:
        item = Item(table, data)
        item.save(overwrite=True)

    results = table.query(
        forum_name__eq="Cool Forum", index="threads_index", threads__lte=5
    )
    list(results).should.have.length_of(3)


@requires_boto_gte("2.9")
# Has boto3 equivalent
@mock_dynamodb2_deprecated
def test_query_filter_gte():
    table = create_table_with_local_indexes()
    item_data = [
        {
            "forum_name": "Cool Forum",
            "subject": "Check this out!",
            "version": "1",
            "threads": 1,
        },
        {
            "forum_name": "Cool Forum",
            "subject": "Read this now!",
            "version": "1",
            "threads": 5,
        },
        {
            "forum_name": "Cool Forum",
            "subject": "Please read this... please",
            "version": "1",
            "threads": 0,
        },
    ]
    for data in item_data:
        item = Item(table, data)
        item.save(overwrite=True)

    results = table.query(
        forum_name__eq="Cool Forum", index="threads_index", threads__gte=1
    )
    list(results).should.have.length_of(2)


@mock_dynamodb2
def test_query_filter_boto3():
    table_schema = {
        "KeySchema": [
            {"AttributeName": "pk", "KeyType": "HASH"},
            {"AttributeName": "sk", "KeyType": "RANGE"},
        ],
        "AttributeDefinitions": [
            {"AttributeName": "pk", "AttributeType": "S"},
            {"AttributeName": "sk", "AttributeType": "S"},
        ],
    }

    dynamodb = boto3.resource("dynamodb", region_name="us-east-1")
    table = dynamodb.create_table(
        TableName="test-table", BillingMode="PAY_PER_REQUEST", **table_schema
    )

    for i in range(0, 3):
        table.put_item(
            Item={"pk": "pk".format(i), "sk": "sk-{}".format(i),}
        )

    res = table.query(KeyConditionExpression=Key("pk").eq("pk"))
    res["Items"].should.have.length_of(3)

    res = table.query(KeyConditionExpression=Key("pk").eq("pk") & Key("sk").lt("sk-1"))
    res["Items"].should.have.length_of(1)
    res["Items"].should.equal([{"pk": "pk", "sk": "sk-0"}])

    res = table.query(KeyConditionExpression=Key("pk").eq("pk") & Key("sk").lte("sk-1"))
    res["Items"].should.have.length_of(2)
    res["Items"].should.equal([{"pk": "pk", "sk": "sk-0"}, {"pk": "pk", "sk": "sk-1"}])

    res = table.query(KeyConditionExpression=Key("pk").eq("pk") & Key("sk").gt("sk-1"))
    res["Items"].should.have.length_of(1)
    res["Items"].should.equal([{"pk": "pk", "sk": "sk-2"}])

    res = table.query(KeyConditionExpression=Key("pk").eq("pk") & Key("sk").gte("sk-1"))
    res["Items"].should.have.length_of(2)
    res["Items"].should.equal([{"pk": "pk", "sk": "sk-1"}, {"pk": "pk", "sk": "sk-2"}])


@requires_boto_gte("2.9")
# Has boto3 equivalent
@mock_dynamodb2_deprecated
def test_query_non_hash_range_key():
    table = create_table_with_local_indexes()
    item_data = [
        {
            "forum_name": "Cool Forum",
            "subject": "Check this out!",
            "version": "1",
            "threads": 1,
        },
        {
            "forum_name": "Cool Forum",
            "subject": "Read this now!",
            "version": "3",
            "threads": 5,
        },
        {
            "forum_name": "Cool Forum",
            "subject": "Please read this... please",
            "version": "2",
            "threads": 0,
        },
    ]
    for data in item_data:
        item = Item(table, data)
        item.save(overwrite=True)

    results = table.query(forum_name__eq="Cool Forum", version__gt="2")
    results = list(results)
    results.should.have.length_of(1)

    results = table.query(forum_name__eq="Cool Forum", version__lt="3")
    results = list(results)
    results.should.have.length_of(2)


# Has boto3 equivalent
@mock_dynamodb2_deprecated
def test_reverse_query():
    boto.dynamodb2.layer1.DynamoDBConnection()

    table = Table.create(
        "messages", schema=[HashKey("subject"), RangeKey("created_at", data_type="N")]
    )

    for i in range(10):
        table.put_item({"subject": "Hi", "created_at": i})

    results = table.query_2(subject__eq="Hi", created_at__lt=6, limit=4, reverse=True)

    expected = [Decimal(5), Decimal(4), Decimal(3), Decimal(2)]
    [r["created_at"] for r in results].should.equal(expected)


# Has boto3 equivalent
@mock_dynamodb2_deprecated
def test_lookup():
    table = Table.create(
        "messages",
        schema=[HashKey("test_hash"), RangeKey("test_range")],
        throughput={"read": 10, "write": 10},
    )

    hash_key = 3241526475
    range_key = 1234567890987
    data = {"test_hash": hash_key, "test_range": range_key}
    table.put_item(data=data)
    message = table.lookup(hash_key, range_key)
    message.get("test_hash").should.equal(Decimal(hash_key))
    message.get("test_range").should.equal(Decimal(range_key))


# Has boto3 equivalent
@mock_dynamodb2_deprecated
def test_failed_overwrite():
    table = Table.create(
        "messages",
        schema=[HashKey("id"), RangeKey("range")],
        throughput={"read": 7, "write": 3},
    )

    data1 = {"id": "123", "range": "abc", "data": "678"}
    table.put_item(data=data1)

    data2 = {"id": "123", "range": "abc", "data": "345"}
    table.put_item(data=data2, overwrite=True)

    data3 = {"id": "123", "range": "abc", "data": "812"}
    table.put_item.when.called_with(data=data3).should.throw(
        ConditionalCheckFailedException
    )

    returned_item = table.lookup("123", "abc")
    dict(returned_item).should.equal(data2)

    data4 = {"id": "123", "range": "ghi", "data": 812}
    table.put_item(data=data4)

    returned_item = table.lookup("123", "ghi")
    dict(returned_item).should.equal(data4)


# Has boto3 equivalent
@mock_dynamodb2_deprecated
def test_conflicting_writes():
    table = Table.create("messages", schema=[HashKey("id"), RangeKey("range")])

    item_data = {"id": "123", "range": "abc", "data": "678"}
    item1 = Item(table, item_data)
    item2 = Item(table, item_data)
    item1.save()

    item1["data"] = "579"
    item2["data"] = "912"

    item1.save()
    item2.save.when.called_with().should.throw(ConditionalCheckFailedException)


"""
boto3
"""


@mock_dynamodb2
def test_boto3_create_table_with_gsi():
    dynamodb = boto3.client("dynamodb", region_name="us-east-1")

    table = dynamodb.create_table(
        TableName="users",
        KeySchema=[
            {"AttributeName": "forum_name", "KeyType": "HASH"},
            {"AttributeName": "subject", "KeyType": "RANGE"},
        ],
        AttributeDefinitions=[
            {"AttributeName": "forum_name", "AttributeType": "S"},
            {"AttributeName": "subject", "AttributeType": "S"},
        ],
        BillingMode="PAY_PER_REQUEST",
        GlobalSecondaryIndexes=[
            {
                "IndexName": "test_gsi",
                "KeySchema": [{"AttributeName": "subject", "KeyType": "HASH"}],
                "Projection": {"ProjectionType": "ALL"},
            }
        ],
    )
    table["TableDescription"]["GlobalSecondaryIndexes"].should.equal(
        [
            {
                "KeySchema": [{"KeyType": "HASH", "AttributeName": "subject"}],
                "IndexName": "test_gsi",
                "Projection": {"ProjectionType": "ALL"},
                "IndexStatus": "ACTIVE",
                "ProvisionedThroughput": {
                    "ReadCapacityUnits": 0,
                    "WriteCapacityUnits": 0,
                },
            }
        ]
    )

    table = dynamodb.create_table(
        TableName="users2",
        KeySchema=[
            {"AttributeName": "forum_name", "KeyType": "HASH"},
            {"AttributeName": "subject", "KeyType": "RANGE"},
        ],
        AttributeDefinitions=[
            {"AttributeName": "forum_name", "AttributeType": "S"},
            {"AttributeName": "subject", "AttributeType": "S"},
        ],
        BillingMode="PAY_PER_REQUEST",
        GlobalSecondaryIndexes=[
            {
                "IndexName": "test_gsi",
                "KeySchema": [{"AttributeName": "subject", "KeyType": "HASH"}],
                "Projection": {"ProjectionType": "ALL"},
                "ProvisionedThroughput": {
                    "ReadCapacityUnits": 3,
                    "WriteCapacityUnits": 5,
                },
            }
        ],
    )
    table["TableDescription"]["GlobalSecondaryIndexes"].should.equal(
        [
            {
                "KeySchema": [{"KeyType": "HASH", "AttributeName": "subject"}],
                "IndexName": "test_gsi",
                "Projection": {"ProjectionType": "ALL"},
                "IndexStatus": "ACTIVE",
                "ProvisionedThroughput": {
                    "ReadCapacityUnits": 3,
                    "WriteCapacityUnits": 5,
                },
            }
        ]
    )


@mock_dynamodb2
def test_boto3_conditions():
    dynamodb = boto3.resource("dynamodb", region_name="us-east-1")

    # Create the DynamoDB table.
    table = dynamodb.create_table(
        TableName="users",
        KeySchema=[
            {"AttributeName": "forum_name", "KeyType": "HASH"},
            {"AttributeName": "subject", "KeyType": "RANGE"},
        ],
        AttributeDefinitions=[
            {"AttributeName": "forum_name", "AttributeType": "S"},
            {"AttributeName": "subject", "AttributeType": "S"},
        ],
        ProvisionedThroughput={"ReadCapacityUnits": 5, "WriteCapacityUnits": 5},
    )
    table = dynamodb.Table("users")

    table.put_item(Item={"forum_name": "the-key", "subject": "123"})
    table.put_item(Item={"forum_name": "the-key", "subject": "456"})
    table.put_item(Item={"forum_name": "the-key", "subject": "789"})

    # Test a query returning all items
    results = table.query(
        KeyConditionExpression=Key("forum_name").eq("the-key") & Key("subject").gt("1"),
        ScanIndexForward=True,
    )
    expected = ["123", "456", "789"]
    for index, item in enumerate(results["Items"]):
        item["subject"].should.equal(expected[index])

    # Return all items again, but in reverse
    results = table.query(
        KeyConditionExpression=Key("forum_name").eq("the-key") & Key("subject").gt("1"),
        ScanIndexForward=False,
    )
    for index, item in enumerate(reversed(results["Items"])):
        item["subject"].should.equal(expected[index])

    # Filter the subjects to only return some of the results
    results = table.query(
        KeyConditionExpression=Key("forum_name").eq("the-key")
        & Key("subject").gt("234"),
        ConsistentRead=True,
    )
    results["Count"].should.equal(2)

    # Filter to return no results
    results = table.query(
        KeyConditionExpression=Key("forum_name").eq("the-key")
        & Key("subject").gt("9999")
    )
    results["Count"].should.equal(0)

    results = table.query(
        KeyConditionExpression=Key("forum_name").eq("the-key")
        & Key("subject").begins_with("12")
    )
    results["Count"].should.equal(1)

    results = table.query(
        KeyConditionExpression=Key("subject").begins_with("7")
        & Key("forum_name").eq("the-key")
    )
    results["Count"].should.equal(1)

    results = table.query(
        KeyConditionExpression=Key("forum_name").eq("the-key")
        & Key("subject").between("567", "890")
    )
    results["Count"].should.equal(1)


@mock_dynamodb2
def test_boto3_conditions_ignorecase():
    dynamodb = boto3.client("dynamodb", region_name="us-east-1")

    # Create the DynamoDB table.
    dynamodb.create_table(
        TableName="users",
        KeySchema=[
            {"AttributeName": "forum_name", "KeyType": "HASH"},
            {"AttributeName": "subject", "KeyType": "RANGE"},
        ],
        AttributeDefinitions=[
            {"AttributeName": "forum_name", "AttributeType": "S"},
            {"AttributeName": "subject", "AttributeType": "S"},
        ],
        ProvisionedThroughput={"ReadCapacityUnits": 5, "WriteCapacityUnits": 5},
    )

    dynamodb.put_item(
        TableName="users",
        Item={"forum_name": {"S": "the-key"}, "subject": {"S": "100"}},
    )
    dynamodb.put_item(
        TableName="users",
        Item={"forum_name": {"S": "the-key"}, "subject": {"S": "199"}},
    )
    dynamodb.put_item(
        TableName="users",
        Item={"forum_name": {"S": "the-key"}, "subject": {"S": "250"}},
    )

    between_expressions = [
        "BETWEEN :start  AND  :end",
        "between :start  and  :end",
        "Between :start  and  :end",
        "between :start  AnD  :end",
    ]
    for expr in between_expressions:
        results = dynamodb.query(
            TableName="users",
            KeyConditionExpression="forum_name = :forum_name and subject {}".format(
                expr
            ),
            ExpressionAttributeValues={
                ":forum_name": {"S": "the-key"},
                ":start": {"S": "100"},
                ":end": {"S": "200"},
            },
        )
        results["Count"].should.equal(2)

    with pytest.raises(ClientError) as ex:
        dynamodb.query(
            TableName="users",
            KeyConditionExpression="forum_name = :forum_name and BegIns_WiTh(subject, :subject )",
            ExpressionAttributeValues={
                ":forum_name": {"S": "the-key"},
                ":subject": {"S": "1"},
            },
        )
    ex.value.response["Error"]["Code"].should.equal("ValidationException")
    ex.value.response["Error"]["Message"].should.equal(
        "Invalid KeyConditionExpression: Invalid function name; function: BegIns_WiTh"
    )


@mock_dynamodb2
def test_boto3_put_item_with_conditions():
    import botocore

    dynamodb = boto3.resource("dynamodb", region_name="us-east-1")

    # Create the DynamoDB table.
    table = dynamodb.create_table(
        TableName="users",
        KeySchema=[
            {"AttributeName": "forum_name", "KeyType": "HASH"},
            {"AttributeName": "subject", "KeyType": "RANGE"},
        ],
        AttributeDefinitions=[
            {"AttributeName": "forum_name", "AttributeType": "S"},
            {"AttributeName": "subject", "AttributeType": "S"},
        ],
        ProvisionedThroughput={"ReadCapacityUnits": 5, "WriteCapacityUnits": 5},
    )
    table = dynamodb.Table("users")

    table.put_item(Item={"forum_name": "the-key", "subject": "123"})

    table.put_item(
        Item={"forum_name": "the-key-2", "subject": "1234"},
        ConditionExpression="attribute_not_exists(forum_name) AND attribute_not_exists(subject)",
    )

    table.put_item.when.called_with(
        Item={"forum_name": "the-key", "subject": "123"},
        ConditionExpression="attribute_not_exists(forum_name) AND attribute_not_exists(subject)",
    ).should.throw(botocore.exceptions.ClientError)

    table.put_item.when.called_with(
        Item={"forum_name": "bogus-key", "subject": "bogus", "test": "123"},
        ConditionExpression="attribute_exists(forum_name) AND attribute_exists(subject)",
    ).should.throw(botocore.exceptions.ClientError)


def _create_table_with_range_key():
    dynamodb = boto3.resource("dynamodb", region_name="us-east-1")

    # Create the DynamoDB table.
    dynamodb.create_table(
        TableName="users",
        KeySchema=[
            {"AttributeName": "forum_name", "KeyType": "HASH"},
            {"AttributeName": "subject", "KeyType": "RANGE"},
        ],
        GlobalSecondaryIndexes=[
            {
                "IndexName": "TestGSI",
                "KeySchema": [
                    {"AttributeName": "username", "KeyType": "HASH"},
                    {"AttributeName": "created", "KeyType": "RANGE"},
                ],
                "Projection": {"ProjectionType": "ALL"},
                "ProvisionedThroughput": {
                    "ReadCapacityUnits": 5,
                    "WriteCapacityUnits": 5,
                },
            }
        ],
        AttributeDefinitions=[
            {"AttributeName": "forum_name", "AttributeType": "S"},
            {"AttributeName": "subject", "AttributeType": "S"},
            {"AttributeName": "username", "AttributeType": "S"},
            {"AttributeName": "created", "AttributeType": "N"},
        ],
        ProvisionedThroughput={"ReadCapacityUnits": 5, "WriteCapacityUnits": 5},
    )
    return dynamodb.Table("users")


@mock_dynamodb2
def test_update_item_range_key_set():
    table = _create_table_with_range_key()
    table.put_item(
        Item={
            "forum_name": "the-key",
            "subject": "123",
            "username": "johndoe",
            "created": Decimal("3"),
        }
    )

    item_key = {"forum_name": "the-key", "subject": "123"}
    table.update_item(
        Key=item_key,
        AttributeUpdates={
            "username": {"Action": "PUT", "Value": "johndoe2"},
            "created": {"Action": "PUT", "Value": Decimal("4")},
            "mapfield": {"Action": "PUT", "Value": {"key": "value"}},
        },
    )

    returned_item = dict(
        (k, str(v) if isinstance(v, Decimal) else v)
        for k, v in table.get_item(Key=item_key)["Item"].items()
    )
    dict(returned_item).should.equal(
        {
            "username": "johndoe2",
            "forum_name": "the-key",
            "subject": "123",
            "created": "4",
            "mapfield": {"key": "value"},
        }
    )


@mock_dynamodb2
def test_update_item_does_not_exist_is_created():
    table = _create_table_with_range_key()

    item_key = {"forum_name": "the-key", "subject": "123"}
    result = table.update_item(
        Key=item_key,
        AttributeUpdates={
            "username": {"Action": "PUT", "Value": "johndoe2"},
            "created": {"Action": "PUT", "Value": Decimal("4")},
            "mapfield": {"Action": "PUT", "Value": {"key": "value"}},
        },
        ReturnValues="ALL_OLD",
    )

    assert not result.get("Attributes")

    returned_item = dict(
        (k, str(v) if isinstance(v, Decimal) else v)
        for k, v in table.get_item(Key=item_key)["Item"].items()
    )
    dict(returned_item).should.equal(
        {
            "username": "johndoe2",
            "forum_name": "the-key",
            "subject": "123",
            "created": "4",
            "mapfield": {"key": "value"},
        }
    )


@mock_dynamodb2
def test_update_item_add_value():
    table = _create_table_with_range_key()

    table.put_item(
        Item={"forum_name": "the-key", "subject": "123", "numeric_field": Decimal("-1")}
    )

    item_key = {"forum_name": "the-key", "subject": "123"}
    table.update_item(
        Key=item_key,
        AttributeUpdates={"numeric_field": {"Action": "ADD", "Value": Decimal("2")}},
    )

    returned_item = dict(
        (k, str(v) if isinstance(v, Decimal) else v)
        for k, v in table.get_item(Key=item_key)["Item"].items()
    )
    dict(returned_item).should.equal(
        {"numeric_field": "1", "forum_name": "the-key", "subject": "123"}
    )


@mock_dynamodb2
def test_update_item_add_value_string_set():
    table = _create_table_with_range_key()

    table.put_item(
        Item={
            "forum_name": "the-key",
            "subject": "123",
            "string_set": set(["str1", "str2"]),
        }
    )

    item_key = {"forum_name": "the-key", "subject": "123"}
    table.update_item(
        Key=item_key,
        AttributeUpdates={"string_set": {"Action": "ADD", "Value": set(["str3"])}},
    )

    returned_item = dict(
        (k, str(v) if isinstance(v, Decimal) else v)
        for k, v in table.get_item(Key=item_key)["Item"].items()
    )
    dict(returned_item).should.equal(
        {
            "string_set": set(["str1", "str2", "str3"]),
            "forum_name": "the-key",
            "subject": "123",
        }
    )


@mock_dynamodb2
def test_update_item_delete_value_string_set():
    table = _create_table_with_range_key()

    table.put_item(
        Item={
            "forum_name": "the-key",
            "subject": "123",
            "string_set": set(["str1", "str2"]),
        }
    )

    item_key = {"forum_name": "the-key", "subject": "123"}
    table.update_item(
        Key=item_key,
        AttributeUpdates={"string_set": {"Action": "DELETE", "Value": set(["str2"])}},
    )

    returned_item = dict(
        (k, str(v) if isinstance(v, Decimal) else v)
        for k, v in table.get_item(Key=item_key)["Item"].items()
    )
    dict(returned_item).should.equal(
        {"string_set": set(["str1"]), "forum_name": "the-key", "subject": "123"}
    )


@mock_dynamodb2
def test_update_item_add_value_does_not_exist_is_created():
    table = _create_table_with_range_key()

    item_key = {"forum_name": "the-key", "subject": "123"}
    table.update_item(
        Key=item_key,
        AttributeUpdates={"numeric_field": {"Action": "ADD", "Value": Decimal("2")}},
    )

    returned_item = dict(
        (k, str(v) if isinstance(v, Decimal) else v)
        for k, v in table.get_item(Key=item_key)["Item"].items()
    )
    dict(returned_item).should.equal(
        {"numeric_field": "2", "forum_name": "the-key", "subject": "123"}
    )


@mock_dynamodb2
def test_update_item_with_expression():
    table = _create_table_with_range_key()

    table.put_item(Item={"forum_name": "the-key", "subject": "123", "field": "1"})

    item_key = {"forum_name": "the-key", "subject": "123"}

    table.update_item(
        Key=item_key,
        UpdateExpression="SET field = :field_value",
        ExpressionAttributeValues={":field_value": 2},
    )
    dict(table.get_item(Key=item_key)["Item"]).should.equal(
        {"field": Decimal("2"), "forum_name": "the-key", "subject": "123"}
    )

    table.update_item(
        Key=item_key,
        UpdateExpression="SET field = :field_value",
        ExpressionAttributeValues={":field_value": 3},
    )
    dict(table.get_item(Key=item_key)["Item"]).should.equal(
        {"field": Decimal("3"), "forum_name": "the-key", "subject": "123"}
    )


def assert_failure_due_to_key_not_in_schema(func, **kwargs):
    with pytest.raises(ClientError) as ex:
        func(**kwargs)
    ex.value.response["Error"]["Code"].should.equal("ValidationException")
    ex.value.response["Error"]["Message"].should.equal(
        "The provided key element does not match the schema"
    )


@mock_dynamodb2
def test_update_item_add_with_expression():
    table = _create_table_with_range_key()

    item_key = {"forum_name": "the-key", "subject": "123"}
    current_item = {
        "forum_name": "the-key",
        "subject": "123",
        "str_set": {"item1", "item2", "item3"},
        "num_set": {1, 2, 3},
        "num_val": 6,
    }

    # Put an entry in the DB to play with
    table.put_item(Item=current_item)

    # Update item to add a string value to a string set
    table.update_item(
        Key=item_key,
        UpdateExpression="ADD str_set :v",
        ExpressionAttributeValues={":v": {"item4"}},
    )
    current_item["str_set"] = current_item["str_set"].union({"item4"})
    assert dict(table.get_item(Key=item_key)["Item"]) == current_item

    # Update item to add a string value to a non-existing set
    table.update_item(
        Key=item_key,
        UpdateExpression="ADD non_existing_str_set :v",
        ExpressionAttributeValues={":v": {"item4"}},
    )
    current_item["non_existing_str_set"] = {"item4"}
    assert dict(table.get_item(Key=item_key)["Item"]) == current_item

    # Update item to add a num value to a num set
    table.update_item(
        Key=item_key,
        UpdateExpression="ADD num_set :v",
        ExpressionAttributeValues={":v": {6}},
    )
    current_item["num_set"] = current_item["num_set"].union({6})
    assert dict(table.get_item(Key=item_key)["Item"]) == current_item

    # Update item to add a value to a number value
    table.update_item(
        Key=item_key,
        UpdateExpression="ADD num_val :v",
        ExpressionAttributeValues={":v": 20},
    )
    current_item["num_val"] = current_item["num_val"] + 20
    assert dict(table.get_item(Key=item_key)["Item"]) == current_item

    # Attempt to add a number value to a string set, should raise Client Error
    table.update_item.when.called_with(
        Key=item_key,
        UpdateExpression="ADD str_set :v",
        ExpressionAttributeValues={":v": 20},
    ).should.have.raised(ClientError)
    assert dict(table.get_item(Key=item_key)["Item"]) == current_item

    # Attempt to add a number set to the string set, should raise a ClientError
    table.update_item.when.called_with(
        Key=item_key,
        UpdateExpression="ADD str_set :v",
        ExpressionAttributeValues={":v": {20}},
    ).should.have.raised(ClientError)
    assert dict(table.get_item(Key=item_key)["Item"]) == current_item

    # Attempt to update with a bad expression
    table.update_item.when.called_with(
        Key=item_key, UpdateExpression="ADD str_set bad_value"
    ).should.have.raised(ClientError)

    # Attempt to add a string value instead of a string set
    table.update_item.when.called_with(
        Key=item_key,
        UpdateExpression="ADD str_set :v",
        ExpressionAttributeValues={":v": "new_string"},
    ).should.have.raised(ClientError)


@mock_dynamodb2
def test_update_item_add_with_nested_sets():
    table = _create_table_with_range_key()

    item_key = {"forum_name": "the-key", "subject": "123"}
    current_item = {
        "forum_name": "the-key",
        "subject": "123",
        "nested": {"str_set": {"item1", "item2", "item3"}},
    }

    # Put an entry in the DB to play with
    table.put_item(Item=current_item)

    # Update item to add a string value to a nested string set
    table.update_item(
        Key=item_key,
        UpdateExpression="ADD nested.str_set :v",
        ExpressionAttributeValues={":v": {"item4"}},
    )
    current_item["nested"]["str_set"] = current_item["nested"]["str_set"].union(
        {"item4"}
    )
    assert dict(table.get_item(Key=item_key)["Item"]) == current_item

    # Update item to add a string value to a non-existing set
    # Should raise
    table.update_item(
        Key=item_key,
        UpdateExpression="ADD #ns.#ne :v",
        ExpressionAttributeNames={"#ns": "nested", "#ne": "non_existing_str_set"},
        ExpressionAttributeValues={":v": {"new_item"}},
    )
    current_item["nested"]["non_existing_str_set"] = {"new_item"}
    assert dict(table.get_item(Key=item_key)["Item"]) == current_item


@mock_dynamodb2
def test_update_item_delete_with_nested_sets():
    table = _create_table_with_range_key()

    item_key = {"forum_name": "the-key", "subject": "123"}
    current_item = {
        "forum_name": "the-key",
        "subject": "123",
        "nested": {"str_set": {"item1", "item2", "item3"}},
    }

    # Put an entry in the DB to play with
    table.put_item(Item=current_item)

    # Update item to add a string value to a nested string set
    table.update_item(
        Key=item_key,
        UpdateExpression="DELETE nested.str_set :v",
        ExpressionAttributeValues={":v": {"item3"}},
    )
    current_item["nested"]["str_set"] = current_item["nested"]["str_set"].difference(
        {"item3"}
    )
    dict(table.get_item(Key=item_key)["Item"]).should.equal(current_item)


@mock_dynamodb2
def test_update_item_delete_with_expression():
    table = _create_table_with_range_key()

    item_key = {"forum_name": "the-key", "subject": "123"}
    current_item = {
        "forum_name": "the-key",
        "subject": "123",
        "str_set": {"item1", "item2", "item3"},
        "num_set": {1, 2, 3},
        "num_val": 6,
    }

    # Put an entry in the DB to play with
    table.put_item(Item=current_item)

    # Update item to delete a string value from a string set
    table.update_item(
        Key=item_key,
        UpdateExpression="DELETE str_set :v",
        ExpressionAttributeValues={":v": {"item2"}},
    )
    current_item["str_set"] = current_item["str_set"].difference({"item2"})
    dict(table.get_item(Key=item_key)["Item"]).should.equal(current_item)

    # Update item to delete  a num value from a num set
    table.update_item(
        Key=item_key,
        UpdateExpression="DELETE num_set :v",
        ExpressionAttributeValues={":v": {2}},
    )
    current_item["num_set"] = current_item["num_set"].difference({2})
    dict(table.get_item(Key=item_key)["Item"]).should.equal(current_item)

    # Try to delete on a number, this should fail
    table.update_item.when.called_with(
        Key=item_key,
        UpdateExpression="DELETE num_val :v",
        ExpressionAttributeValues={":v": 20},
    ).should.have.raised(ClientError)
    dict(table.get_item(Key=item_key)["Item"]).should.equal(current_item)

    # Try to delete a string set from a number set
    table.update_item.when.called_with(
        Key=item_key,
        UpdateExpression="DELETE num_set :v",
        ExpressionAttributeValues={":v": {"del_str"}},
    ).should.have.raised(ClientError)
    dict(table.get_item(Key=item_key)["Item"]).should.equal(current_item)

    # Attempt to update with a bad expression
    table.update_item.when.called_with(
        Key=item_key, UpdateExpression="DELETE num_val badvalue"
    ).should.have.raised(ClientError)


@mock_dynamodb2
def test_boto3_query_gsi_range_comparison():
    table = _create_table_with_range_key()

    table.put_item(
        Item={
            "forum_name": "the-key",
            "subject": "123",
            "username": "johndoe",
            "created": 3,
        }
    )
    table.put_item(
        Item={
            "forum_name": "the-key",
            "subject": "456",
            "username": "johndoe",
            "created": 1,
        }
    )
    table.put_item(
        Item={
            "forum_name": "the-key",
            "subject": "789",
            "username": "johndoe",
            "created": 2,
        }
    )
    table.put_item(
        Item={
            "forum_name": "the-key",
            "subject": "159",
            "username": "janedoe",
            "created": 2,
        }
    )
    table.put_item(
        Item={
            "forum_name": "the-key",
            "subject": "601",
            "username": "janedoe",
            "created": 5,
        }
    )

    # Test a query returning all johndoe items
    results = table.query(
        KeyConditionExpression=Key("username").eq("johndoe") & Key("created").gt(0),
        ScanIndexForward=True,
        IndexName="TestGSI",
    )
    expected = ["456", "789", "123"]
    for index, item in enumerate(results["Items"]):
        item["subject"].should.equal(expected[index])

    # Return all johndoe items again, but in reverse
    results = table.query(
        KeyConditionExpression=Key("username").eq("johndoe") & Key("created").gt(0),
        ScanIndexForward=False,
        IndexName="TestGSI",
    )
    for index, item in enumerate(reversed(results["Items"])):
        item["subject"].should.equal(expected[index])

    # Filter the creation to only return some of the results
    # And reverse order of hash + range key
    results = table.query(
        KeyConditionExpression=Key("created").gt(1) & Key("username").eq("johndoe"),
        ConsistentRead=True,
        IndexName="TestGSI",
    )
    results["Count"].should.equal(2)

    # Filter to return no results
    results = table.query(
        KeyConditionExpression=Key("username").eq("janedoe") & Key("created").gt(9),
        IndexName="TestGSI",
    )
    results["Count"].should.equal(0)

    results = table.query(
        KeyConditionExpression=Key("username").eq("janedoe") & Key("created").eq(5),
        IndexName="TestGSI",
    )
    results["Count"].should.equal(1)

    # Test range key sorting
    results = table.query(
        KeyConditionExpression=Key("username").eq("johndoe") & Key("created").gt(0),
        IndexName="TestGSI",
    )
    expected = [Decimal("1"), Decimal("2"), Decimal("3")]
    for index, item in enumerate(results["Items"]):
        item["created"].should.equal(expected[index])


@mock_dynamodb2
def test_boto3_update_table_throughput():
    dynamodb = boto3.resource("dynamodb", region_name="us-east-1")

    # Create the DynamoDB table.
    table = dynamodb.create_table(
        TableName="users",
        KeySchema=[
            {"AttributeName": "forum_name", "KeyType": "HASH"},
            {"AttributeName": "subject", "KeyType": "RANGE"},
        ],
        AttributeDefinitions=[
            {"AttributeName": "forum_name", "AttributeType": "S"},
            {"AttributeName": "subject", "AttributeType": "S"},
        ],
        ProvisionedThroughput={"ReadCapacityUnits": 5, "WriteCapacityUnits": 6},
    )
    table = dynamodb.Table("users")

    table.provisioned_throughput["ReadCapacityUnits"].should.equal(5)
    table.provisioned_throughput["WriteCapacityUnits"].should.equal(6)

    table.update(
        ProvisionedThroughput={"ReadCapacityUnits": 10, "WriteCapacityUnits": 11}
    )

    table = dynamodb.Table("users")

    table.provisioned_throughput["ReadCapacityUnits"].should.equal(10)
    table.provisioned_throughput["WriteCapacityUnits"].should.equal(11)


@mock_dynamodb2
def test_boto3_update_table_gsi_throughput():
    dynamodb = boto3.resource("dynamodb", region_name="us-east-1")

    # Create the DynamoDB table.
    table = dynamodb.create_table(
        TableName="users",
        KeySchema=[
            {"AttributeName": "forum_name", "KeyType": "HASH"},
            {"AttributeName": "subject", "KeyType": "RANGE"},
        ],
        GlobalSecondaryIndexes=[
            {
                "IndexName": "TestGSI",
                "KeySchema": [
                    {"AttributeName": "username", "KeyType": "HASH"},
                    {"AttributeName": "created", "KeyType": "RANGE"},
                ],
                "Projection": {"ProjectionType": "ALL"},
                "ProvisionedThroughput": {
                    "ReadCapacityUnits": 3,
                    "WriteCapacityUnits": 4,
                },
            }
        ],
        AttributeDefinitions=[
            {"AttributeName": "forum_name", "AttributeType": "S"},
            {"AttributeName": "subject", "AttributeType": "S"},
            {"AttributeName": "username", "AttributeType": "S"},
            {"AttributeName": "created", "AttributeType": "S"},
        ],
        ProvisionedThroughput={"ReadCapacityUnits": 5, "WriteCapacityUnits": 6},
    )
    table = dynamodb.Table("users")

    gsi_throughput = table.global_secondary_indexes[0]["ProvisionedThroughput"]
    gsi_throughput["ReadCapacityUnits"].should.equal(3)
    gsi_throughput["WriteCapacityUnits"].should.equal(4)

    table.provisioned_throughput["ReadCapacityUnits"].should.equal(5)
    table.provisioned_throughput["WriteCapacityUnits"].should.equal(6)

    table.update(
        GlobalSecondaryIndexUpdates=[
            {
                "Update": {
                    "IndexName": "TestGSI",
                    "ProvisionedThroughput": {
                        "ReadCapacityUnits": 10,
                        "WriteCapacityUnits": 11,
                    },
                }
            }
        ]
    )

    table = dynamodb.Table("users")

    # Primary throughput has not changed
    table.provisioned_throughput["ReadCapacityUnits"].should.equal(5)
    table.provisioned_throughput["WriteCapacityUnits"].should.equal(6)

    gsi_throughput = table.global_secondary_indexes[0]["ProvisionedThroughput"]
    gsi_throughput["ReadCapacityUnits"].should.equal(10)
    gsi_throughput["WriteCapacityUnits"].should.equal(11)


@mock_dynamodb2
def test_update_table_gsi_create():
    dynamodb = boto3.resource("dynamodb", region_name="us-east-1")

    # Create the DynamoDB table.
    table = dynamodb.create_table(
        TableName="users",
        KeySchema=[
            {"AttributeName": "forum_name", "KeyType": "HASH"},
            {"AttributeName": "subject", "KeyType": "RANGE"},
        ],
        AttributeDefinitions=[
            {"AttributeName": "forum_name", "AttributeType": "S"},
            {"AttributeName": "subject", "AttributeType": "S"},
        ],
        ProvisionedThroughput={"ReadCapacityUnits": 5, "WriteCapacityUnits": 6},
    )
    table = dynamodb.Table("users")

    table.global_secondary_indexes.should.have.length_of(0)

    table.update(
        GlobalSecondaryIndexUpdates=[
            {
                "Create": {
                    "IndexName": "TestGSI",
                    "KeySchema": [
                        {"AttributeName": "username", "KeyType": "HASH"},
                        {"AttributeName": "created", "KeyType": "RANGE"},
                    ],
                    "Projection": {"ProjectionType": "ALL"},
                    "ProvisionedThroughput": {
                        "ReadCapacityUnits": 3,
                        "WriteCapacityUnits": 4,
                    },
                }
            }
        ]
    )

    table = dynamodb.Table("users")
    table.global_secondary_indexes.should.have.length_of(1)

    gsi_throughput = table.global_secondary_indexes[0]["ProvisionedThroughput"]
    assert gsi_throughput["ReadCapacityUnits"].should.equal(3)
    assert gsi_throughput["WriteCapacityUnits"].should.equal(4)

    # Check update works
    table.update(
        GlobalSecondaryIndexUpdates=[
            {
                "Update": {
                    "IndexName": "TestGSI",
                    "ProvisionedThroughput": {
                        "ReadCapacityUnits": 10,
                        "WriteCapacityUnits": 11,
                    },
                }
            }
        ]
    )
    table = dynamodb.Table("users")

    gsi_throughput = table.global_secondary_indexes[0]["ProvisionedThroughput"]
    assert gsi_throughput["ReadCapacityUnits"].should.equal(10)
    assert gsi_throughput["WriteCapacityUnits"].should.equal(11)

    table.update(GlobalSecondaryIndexUpdates=[{"Delete": {"IndexName": "TestGSI"}}])

    table = dynamodb.Table("users")
    table.global_secondary_indexes.should.have.length_of(0)


@mock_dynamodb2
def test_update_table_gsi_throughput():
    dynamodb = boto3.resource("dynamodb", region_name="us-east-1")

    # Create the DynamoDB table.
    table = dynamodb.create_table(
        TableName="users",
        KeySchema=[
            {"AttributeName": "forum_name", "KeyType": "HASH"},
            {"AttributeName": "subject", "KeyType": "RANGE"},
        ],
        GlobalSecondaryIndexes=[
            {
                "IndexName": "TestGSI",
                "KeySchema": [
                    {"AttributeName": "username", "KeyType": "HASH"},
                    {"AttributeName": "created", "KeyType": "RANGE"},
                ],
                "Projection": {"ProjectionType": "ALL"},
                "ProvisionedThroughput": {
                    "ReadCapacityUnits": 3,
                    "WriteCapacityUnits": 4,
                },
            }
        ],
        AttributeDefinitions=[
            {"AttributeName": "forum_name", "AttributeType": "S"},
            {"AttributeName": "subject", "AttributeType": "S"},
            {"AttributeName": "username", "AttributeType": "S"},
            {"AttributeName": "created", "AttributeType": "S"},
        ],
        ProvisionedThroughput={"ReadCapacityUnits": 5, "WriteCapacityUnits": 6},
    )
    table = dynamodb.Table("users")
    table.global_secondary_indexes.should.have.length_of(1)

    table.update(GlobalSecondaryIndexUpdates=[{"Delete": {"IndexName": "TestGSI"}}])

    table = dynamodb.Table("users")
    table.global_secondary_indexes.should.have.length_of(0)


@mock_dynamodb2
def test_query_pagination():
    table = _create_table_with_range_key()
    for i in range(10):
        table.put_item(
            Item={
                "forum_name": "the-key",
                "subject": "{0}".format(i),
                "username": "johndoe",
                "created": Decimal("3"),
            }
        )

    page1 = table.query(KeyConditionExpression=Key("forum_name").eq("the-key"), Limit=6)
    page1["Count"].should.equal(6)
    page1["Items"].should.have.length_of(6)
    page1.should.have.key("LastEvaluatedKey")

    page2 = table.query(
        KeyConditionExpression=Key("forum_name").eq("the-key"),
        Limit=6,
        ExclusiveStartKey=page1["LastEvaluatedKey"],
    )
    page2["Count"].should.equal(4)
    page2["Items"].should.have.length_of(4)
    page2.should_not.have.key("LastEvaluatedKey")

    results = page1["Items"] + page2["Items"]
    subjects = set([int(r["subject"]) for r in results])
    subjects.should.equal(set(range(10)))


@mock_dynamodb2
def test_scan_by_index():
    dynamodb = boto3.client("dynamodb", region_name="us-east-1")

    dynamodb.create_table(
        TableName="test",
        KeySchema=[
            {"AttributeName": "id", "KeyType": "HASH"},
            {"AttributeName": "range_key", "KeyType": "RANGE"},
        ],
        AttributeDefinitions=[
            {"AttributeName": "id", "AttributeType": "S"},
            {"AttributeName": "range_key", "AttributeType": "S"},
            {"AttributeName": "gsi_col", "AttributeType": "S"},
            {"AttributeName": "gsi_range_key", "AttributeType": "S"},
            {"AttributeName": "lsi_range_key", "AttributeType": "S"},
        ],
        ProvisionedThroughput={"ReadCapacityUnits": 1, "WriteCapacityUnits": 1},
        GlobalSecondaryIndexes=[
            {
                "IndexName": "test_gsi",
                "KeySchema": [
                    {"AttributeName": "gsi_col", "KeyType": "HASH"},
                    {"AttributeName": "gsi_range_key", "KeyType": "RANGE"},
                ],
                "Projection": {"ProjectionType": "ALL"},
                "ProvisionedThroughput": {
                    "ReadCapacityUnits": 1,
                    "WriteCapacityUnits": 1,
                },
            }
        ],
        LocalSecondaryIndexes=[
            {
                "IndexName": "test_lsi",
                "KeySchema": [
                    {"AttributeName": "id", "KeyType": "HASH"},
                    {"AttributeName": "lsi_range_key", "KeyType": "RANGE"},
                ],
                "Projection": {"ProjectionType": "ALL"},
            }
        ],
    )

    dynamodb.put_item(
        TableName="test",
        Item={
            "id": {"S": "1"},
            "range_key": {"S": "1"},
            "col1": {"S": "val1"},
            "gsi_col": {"S": "1"},
            "gsi_range_key": {"S": "1"},
            "lsi_range_key": {"S": "1"},
        },
    )

    dynamodb.put_item(
        TableName="test",
        Item={
            "id": {"S": "1"},
            "range_key": {"S": "2"},
            "col1": {"S": "val2"},
            "gsi_col": {"S": "1"},
            "gsi_range_key": {"S": "2"},
            "lsi_range_key": {"S": "2"},
        },
    )

    dynamodb.put_item(
        TableName="test",
        Item={"id": {"S": "3"}, "range_key": {"S": "1"}, "col1": {"S": "val3"}},
    )

    res = dynamodb.scan(TableName="test")
    assert res["Count"] == 3
    assert len(res["Items"]) == 3

    res = dynamodb.scan(TableName="test", IndexName="test_gsi")
    assert res["Count"] == 2
    assert len(res["Items"]) == 2

    res = dynamodb.scan(TableName="test", IndexName="test_gsi", Limit=1)
    assert res["Count"] == 1
    assert len(res["Items"]) == 1
    last_eval_key = res["LastEvaluatedKey"]
    assert last_eval_key["id"]["S"] == "1"
    assert last_eval_key["gsi_col"]["S"] == "1"
    assert last_eval_key["gsi_range_key"]["S"] == "1"

    res = dynamodb.scan(TableName="test", IndexName="test_lsi")
    assert res["Count"] == 2
    assert len(res["Items"]) == 2

    res = dynamodb.scan(TableName="test", IndexName="test_lsi", Limit=1)
    assert res["Count"] == 1
    assert len(res["Items"]) == 1
    last_eval_key = res["LastEvaluatedKey"]
    assert last_eval_key["id"]["S"] == "1"
    assert last_eval_key["range_key"]["S"] == "1"
    assert last_eval_key["lsi_range_key"]["S"] == "1"


@mock_dynamodb2
@pytest.mark.parametrize("create_item_first", [False, True])
@pytest.mark.parametrize(
    "expression", ["set h=:New", "set r=:New", "set x=:New, r=:New"]
)
def test_update_item_throws_exception_when_updating_hash_or_range_key(
    create_item_first, expression
):
    client = boto3.client("dynamodb", region_name="ap-northeast-3")
    table_name = "testtable_3877"

    client.create_table(
        TableName=table_name,
        KeySchema=[
            {"AttributeName": "h", "KeyType": "HASH"},
            {"AttributeName": "r", "KeyType": "RANGE"},
        ],
        AttributeDefinitions=[
            {"AttributeName": "h", "AttributeType": "S"},
            {"AttributeName": "r", "AttributeType": "S"},
        ],
    )

    initial_val = str(uuid4())

    if create_item_first:
        client.put_item(
            TableName=table_name, Item={"h": {"S": initial_val}, "r": {"S": "1"}},
        )

    # Updating the HASH key should fail
    with pytest.raises(ClientError) as ex:
        client.update_item(
            TableName=table_name,
            Key={"h": {"S": initial_val}, "r": {"S": "1"}},
            UpdateExpression=expression,
            ExpressionAttributeValues={":New": {"S": "2"}},
        )
    err = ex.value.response["Error"]
    err["Code"].should.equal("ValidationException")
    err["Message"].should.match(
        r"One or more parameter values were invalid: Cannot update attribute (r|h). This attribute is part of the key"
    )<|MERGE_RESOLUTION|>--- conflicted
+++ resolved
@@ -4,12 +4,8 @@
 import boto3
 from boto3.dynamodb.conditions import Key
 from botocore.exceptions import ClientError
-<<<<<<< HEAD
 import sure  # noqa # pylint: disable=unused-import
-=======
 from datetime import datetime
-import sure  # noqa
->>>>>>> f50d80ed
 from freezegun import freeze_time
 import pytest
 
