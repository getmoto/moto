--- conflicted
+++ resolved
@@ -15,37 +15,6 @@
 
 import pytest
 
-<<<<<<< HEAD
-=======
-try:
-    import boto.dynamodb2
-except ImportError:
-    print("This boto version is not supported")
-
-
-@requires_boto_gte("2.9")
-# Has boto3 equivalent
-@mock_dynamodb2_deprecated
-def test_list_tables():
-    name = "TestTable"
-    # Should make tables properly with boto
-    dynamodb_backend2.create_table(
-        name,
-        attr=[
-            {"AttributeType": "S", "AttributeName": "forum_name"},
-            {"AttributeType": "S", "AttributeName": "subject"},
-        ],
-        schema=[
-            {"KeyType": "HASH", "AttributeName": "forum_name"},
-            {"KeyType": "RANGE", "AttributeName": "subject"},
-        ],
-    )
-    conn = boto.dynamodb2.connect_to_region(
-        "us-east-1", aws_access_key_id="ak", aws_secret_access_key="sk"
-    )
-    assert conn.list_tables()["TableNames"] == [name]
-
->>>>>>> 6376e151
 
 @mock_dynamodb2
 @pytest.mark.parametrize(
@@ -65,37 +34,6 @@
     conn.list_tables()["TableNames"].should.equal(names)
 
 
-<<<<<<< HEAD
-=======
-@requires_boto_gte("2.9")
-# Has boto3 equivalent
-@mock_dynamodb2_deprecated
-def test_list_tables_layer_1():
-    # Should make tables properly with boto
-    dynamodb_backend2.create_table(
-        "test_1",
-        attr=[{"AttributeType": "S", "AttributeName": "name"},],
-        schema=[{"KeyType": "HASH", "AttributeName": "name"}],
-    )
-    dynamodb_backend2.create_table(
-        "test_2",
-        attr=[{"AttributeType": "S", "AttributeName": "name"}],
-        schema=[{"KeyType": "HASH", "AttributeName": "name"}],
-    )
-    conn = boto.dynamodb2.connect_to_region(
-        "us-east-1", aws_access_key_id="ak", aws_secret_access_key="sk"
-    )
-
-    res = conn.list_tables(limit=1)
-    expected = {"TableNames": ["test_1"], "LastEvaluatedTableName": "test_1"}
-    res.should.equal(expected)
-
-    res = conn.list_tables(limit=1, exclusive_start_table_name="test_1")
-    expected = {"TableNames": ["test_2"]}
-    res.should.equal(expected)
-
-
->>>>>>> 6376e151
 @mock_dynamodb2
 def test_list_tables_paginated():
     conn = boto3.client("dynamodb", region_name="us-west-2")
@@ -370,255 +308,6 @@
     )
 
 
-<<<<<<< HEAD
-@mock_dynamodb2
-def test_item_add_long_string_hash_key_exception():
-    name = "TestTable"
-    conn = boto3.client(
-        "dynamodb",
-        region_name="us-west-2",
-        aws_access_key_id="ak",
-        aws_secret_access_key="sk",
-    )
-    conn.create_table(
-        TableName=name,
-        KeySchema=[{"AttributeName": "forum_name", "KeyType": "HASH"}],
-        AttributeDefinitions=[{"AttributeName": "forum_name", "AttributeType": "S"}],
-        ProvisionedThroughput={"ReadCapacityUnits": 5, "WriteCapacityUnits": 5},
-    )
-
-    conn.put_item(
-        TableName=name,
-        Item={
-            "forum_name": {"S": "x" * HASH_KEY_MAX_LENGTH},
-            "subject": {"S": "Check this out!"},
-            "Body": {"S": "http://url_to_lolcat.gif"},
-            "SentBy": {"S": "test"},
-            "ReceivedTime": {"S": "12/9/2011 11:36:03 PM"},
-        },
-    )
-
-    with pytest.raises(ClientError) as ex:
-        conn.put_item(
-            TableName=name,
-            Item={
-                "forum_name": {"S": "x" * (HASH_KEY_MAX_LENGTH + 1)},
-                "subject": {"S": "Check this out!"},
-                "Body": {"S": "http://url_to_lolcat.gif"},
-                "SentBy": {"S": "test"},
-                "ReceivedTime": {"S": "12/9/2011 11:36:03 PM"},
-            },
-        )
-    ex.value.response["Error"]["Code"].should.equal("ValidationException")
-    ex.value.response["ResponseMetadata"]["HTTPStatusCode"].should.equal(400)
-    # deliberately no space between "of" and "2048"
-    ex.value.response["Error"]["Message"].should.equal(
-        "One or more parameter values were invalid: Size of hashkey has exceeded the maximum size limit of2048 bytes"
-    )
-
-
-@mock_dynamodb2
-def test_item_add_long_string_nonascii_hash_key_exception():
-    name = "TestTable"
-    conn = boto3.client(
-        "dynamodb",
-        region_name="us-west-2",
-        aws_access_key_id="ak",
-        aws_secret_access_key="sk",
-    )
-    conn.create_table(
-        TableName=name,
-        KeySchema=[{"AttributeName": "forum_name", "KeyType": "HASH"}],
-        AttributeDefinitions=[{"AttributeName": "forum_name", "AttributeType": "S"}],
-        ProvisionedThroughput={"ReadCapacityUnits": 5, "WriteCapacityUnits": 5},
-    )
-
-    emoji_b = b"\xf0\x9f\x98\x83"  # smile emoji
-    emoji = emoji_b.decode("utf-8")  # 1 character, but 4 bytes
-    short_enough = emoji * int(HASH_KEY_MAX_LENGTH / len(emoji.encode("utf-8")))
-    too_long = "x" + short_enough
-
-    conn.put_item(
-        TableName=name,
-        Item={
-            "forum_name": {"S": short_enough},
-            "subject": {"S": "Check this out!"},
-            "Body": {"S": "http://url_to_lolcat.gif"},
-            "SentBy": {"S": "test"},
-            "ReceivedTime": {"S": "12/9/2011 11:36:03 PM"},
-        },
-    )
-
-    with pytest.raises(ClientError) as ex:
-        conn.put_item(
-            TableName=name,
-            Item={
-                "forum_name": {"S": too_long},
-                "subject": {"S": "Check this out!"},
-                "Body": {"S": "http://url_to_lolcat.gif"},
-                "SentBy": {"S": "test"},
-                "ReceivedTime": {"S": "12/9/2011 11:36:03 PM"},
-            },
-        )
-
-    ex.value.response["Error"]["Code"].should.equal("ValidationException")
-    ex.value.response["ResponseMetadata"]["HTTPStatusCode"].should.equal(400)
-    # deliberately no space between "of" and "2048"
-    ex.value.response["Error"]["Message"].should.equal(
-        "One or more parameter values were invalid: Size of hashkey has exceeded the maximum size limit of2048 bytes"
-    )
-
-
-@mock_dynamodb2
-def test_item_add_long_string_range_key_exception():
-    name = "TestTable"
-    conn = boto3.client(
-        "dynamodb",
-        region_name="us-west-2",
-        aws_access_key_id="ak",
-        aws_secret_access_key="sk",
-    )
-    conn.create_table(
-        TableName=name,
-        KeySchema=[
-            {"AttributeName": "forum_name", "KeyType": "HASH"},
-            {"AttributeName": "ReceivedTime", "KeyType": "RANGE"},
-        ],
-        AttributeDefinitions=[
-            {"AttributeName": "forum_name", "AttributeType": "S"},
-            {"AttributeName": "ReceivedTime", "AttributeType": "S"},
-        ],
-        ProvisionedThroughput={"ReadCapacityUnits": 5, "WriteCapacityUnits": 5},
-    )
-
-    conn.put_item(
-        TableName=name,
-        Item={
-            "forum_name": {"S": "LOLCat Forum"},
-            "subject": {"S": "Check this out!"},
-            "Body": {"S": "http://url_to_lolcat.gif"},
-            "SentBy": {"S": "someone@somewhere.edu"},
-            "ReceivedTime": {"S": "x" * RANGE_KEY_MAX_LENGTH},
-        },
-    )
-
-    with pytest.raises(ClientError) as ex:
-        conn.put_item(
-            TableName=name,
-            Item={
-                "forum_name": {"S": "LOLCat Forum"},
-                "subject": {"S": "Check this out!"},
-                "Body": {"S": "http://url_to_lolcat.gif"},
-                "SentBy": {"S": "someone@somewhere.edu"},
-                "ReceivedTime": {"S": "x" * (RANGE_KEY_MAX_LENGTH + 1)},
-            },
-        )
-
-    ex.value.response["Error"]["Code"].should.equal("ValidationException")
-    ex.value.response["ResponseMetadata"]["HTTPStatusCode"].should.equal(400)
-    ex.value.response["Error"]["Message"].should.equal(
-        "One or more parameter values were invalid: Aggregated size of all range keys has exceeded the size limit of 1024 bytes"
-    )
-
-
-@mock_dynamodb2
-def test_update_item_with_long_string_hash_key_exception():
-    name = "TestTable"
-    conn = boto3.client(
-        "dynamodb",
-        region_name="us-west-2",
-        aws_access_key_id="ak",
-        aws_secret_access_key="sk",
-    )
-    conn.create_table(
-        TableName=name,
-        KeySchema=[{"AttributeName": "forum_name", "KeyType": "HASH"}],
-        AttributeDefinitions=[{"AttributeName": "forum_name", "AttributeType": "S"}],
-        ProvisionedThroughput={"ReadCapacityUnits": 5, "WriteCapacityUnits": 5},
-    )
-
-    conn.update_item(
-        TableName=name,
-        Key={
-            "forum_name": {"S": "x" * HASH_KEY_MAX_LENGTH},
-            "ReceivedTime": {"S": "12/9/2011 11:36:03 PM"},
-        },
-        UpdateExpression="set body=:New",
-        ExpressionAttributeValues={":New": {"S": "hello"}},
-    )
-
-    with pytest.raises(ClientError) as ex:
-        conn.update_item(
-            TableName=name,
-            Key={
-                "forum_name": {"S": "x" * (HASH_KEY_MAX_LENGTH + 1)},
-                "ReceivedTime": {"S": "12/9/2011 11:36:03 PM"},
-            },
-            UpdateExpression="set body=:New",
-            ExpressionAttributeValues={":New": {"S": "hello"}},
-        )
-
-    ex.value.response["Error"]["Code"].should.equal("ValidationException")
-    ex.value.response["ResponseMetadata"]["HTTPStatusCode"].should.equal(400)
-    # deliberately no space between "of" and "2048"
-    ex.value.response["Error"]["Message"].should.equal(
-        "One or more parameter values were invalid: Size of hashkey has exceeded the maximum size limit of2048 bytes"
-    )
-
-
-@mock_dynamodb2
-def test_update_item_with_long_string_range_key_exception():
-    name = "TestTable"
-    conn = boto3.client(
-        "dynamodb",
-        region_name="us-west-2",
-        aws_access_key_id="ak",
-        aws_secret_access_key="sk",
-    )
-    conn.create_table(
-        TableName=name,
-        KeySchema=[
-            {"AttributeName": "forum_name", "KeyType": "HASH"},
-            {"AttributeName": "ReceivedTime", "KeyType": "RANGE"},
-        ],
-        AttributeDefinitions=[
-            {"AttributeName": "forum_name", "AttributeType": "S"},
-            {"AttributeName": "ReceivedTime", "AttributeType": "S"},
-        ],
-        ProvisionedThroughput={"ReadCapacityUnits": 5, "WriteCapacityUnits": 5},
-    )
-    conn.update_item(
-        TableName=name,
-        Key={
-            "forum_name": {"S": "Lolcat Forum"},
-            "ReceivedTime": {"S": "x" * RANGE_KEY_MAX_LENGTH},
-        },
-        UpdateExpression="set body=:New",
-        ExpressionAttributeValues={":New": {"S": "hello"}},
-    )
-
-    with pytest.raises(ClientError) as ex:
-        conn.update_item(
-            TableName=name,
-            Key={
-                "forum_name": {"S": "Lolcat Forum"},
-                "ReceivedTime": {"S": "x" * (RANGE_KEY_MAX_LENGTH + 1)},
-            },
-            UpdateExpression="set body=:New",
-            ExpressionAttributeValues={":New": {"S": "hello"}},
-        )
-
-    ex.value.response["Error"]["Code"].should.equal("ValidationException")
-    ex.value.response["ResponseMetadata"]["HTTPStatusCode"].should.equal(400)
-    # deliberately no space between "of" and "2048"
-    ex.value.response["Error"]["Message"].should.equal(
-        "One or more parameter values were invalid: Aggregated size of all range keys has exceeded the size limit of 1024 bytes"
-    )
-
-
-=======
-@requires_boto_gte("2.9")
->>>>>>> 6376e151
 @mock_dynamodb2
 def test_query_invalid_table():
     conn = boto3.client(
