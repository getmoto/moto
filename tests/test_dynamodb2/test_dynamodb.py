--- conflicted
+++ resolved
@@ -6012,24 +6012,35 @@
 
 
 @mock_dynamodb2
-<<<<<<< HEAD
 def test_attribute_item_delete():
-=======
+    name = "TestTable"
+    conn = boto3.client("dynamodb", region_name="eu-west-1")
+    conn.create_table(
+        TableName=name,
+        AttributeDefinitions=[{"AttributeName": "name", "AttributeType": "S"}],
+        KeySchema=[{"AttributeName": "name", "KeyType": "HASH"}],
+    )
+
+    item_name = "foo"
+    conn.put_item(
+        TableName=name, Item={"name": {"S": item_name}, "extra": {"S": "bar"}}
+    )
+
+    conn.update_item(
+        TableName=name,
+        Key={"name": {"S": item_name}},
+        AttributeUpdates={"extra": {"Action": "DELETE"}},
+    )
+    items = conn.scan(TableName=name)["Items"]
+    items.should.equal([{"name": {"S": "foo"}}])
+
+
+@mock_dynamodb2
 def test_gsi_key_can_be_updated():
->>>>>>> 6fb05d64
     name = "TestTable"
     conn = boto3.client("dynamodb", region_name="eu-west-2")
     conn.create_table(
         TableName=name,
-<<<<<<< HEAD
-        AttributeDefinitions=[{"AttributeName": "name", "AttributeType": "S"}],
-        KeySchema=[{"AttributeName": "name", "KeyType": "HASH"}],
-    )
-
-    item_name = "foo"
-    conn.put_item(
-        TableName=name, Item={"name": {"S": item_name}, "extra": {"S": "bar"}}
-=======
         KeySchema=[{"AttributeName": "main_key", "KeyType": "HASH"}],
         AttributeDefinitions=[
             {"AttributeName": "main_key", "AttributeType": "S"},
@@ -6056,18 +6067,10 @@
             "extra_data": {"S": "testdata"},
             "index_key": {"S": "indexkey1"},
         },
->>>>>>> 6fb05d64
     )
 
     conn.update_item(
         TableName=name,
-<<<<<<< HEAD
-        Key={"name": {"S": item_name}},
-        AttributeUpdates={"extra": {"Action": "DELETE"}},
-    )
-    items = conn.scan(TableName=name)["Items"]
-    items.should.equal([{"name": {"S": "foo"}}])
-=======
         Key={"main_key": {"S": "testkey1"}},
         UpdateExpression="set index_key=:new_index_key",
         ExpressionAttributeValues={":new_index_key": {"S": "new_value"}},
@@ -6076,7 +6079,6 @@
     item = conn.scan(TableName=name)["Items"][0]
     item["index_key"].should.equal({"S": "new_value"})
     item["main_key"].should.equal({"S": "testkey1"})
->>>>>>> 6fb05d64
 
 
 @mock_dynamodb2
