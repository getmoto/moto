from __future__ import unicode_literals, print_function

import uuid
from datetime import datetime
from decimal import Decimal

import boto
import boto3
from boto3.dynamodb.conditions import Attr, Key
import re
import sure  # noqa
from moto import mock_dynamodb2, mock_dynamodb2_deprecated
from moto.dynamodb2 import dynamodb_backend2, dynamodb_backends2
from boto.exception import JSONResponseError
from botocore.exceptions import ClientError
from tests.helpers import requires_boto_gte

import moto.dynamodb2.comparisons
import moto.dynamodb2.models
from moto.dynamodb2.limits import HASH_KEY_MAX_LENGTH, RANGE_KEY_MAX_LENGTH

import pytest

try:
    import boto.dynamodb2
except ImportError:
    print("This boto version is not supported")


@requires_boto_gte("2.9")
@mock_dynamodb2_deprecated
def test_list_tables():
    name = "TestTable"
    # Should make tables properly with boto
    dynamodb_backend2.create_table(
        name,
        schema=[
            {"KeyType": "HASH", "AttributeName": "forum_name"},
            {"KeyType": "RANGE", "AttributeName": "subject"},
        ],
    )
    conn = boto.dynamodb2.connect_to_region(
        "us-east-1", aws_access_key_id="ak", aws_secret_access_key="sk"
    )
    assert conn.list_tables()["TableNames"] == [name]


@requires_boto_gte("2.9")
@mock_dynamodb2_deprecated
def test_list_tables_layer_1():
    # Should make tables properly with boto
    dynamodb_backend2.create_table(
        "test_1", schema=[{"KeyType": "HASH", "AttributeName": "name"}]
    )
    dynamodb_backend2.create_table(
        "test_2", schema=[{"KeyType": "HASH", "AttributeName": "name"}]
    )
    conn = boto.dynamodb2.connect_to_region(
        "us-east-1", aws_access_key_id="ak", aws_secret_access_key="sk"
    )

    res = conn.list_tables(limit=1)
    expected = {"TableNames": ["test_1"], "LastEvaluatedTableName": "test_1"}
    res.should.equal(expected)

    res = conn.list_tables(limit=1, exclusive_start_table_name="test_1")
    expected = {"TableNames": ["test_2"]}
    res.should.equal(expected)


@requires_boto_gte("2.9")
@mock_dynamodb2_deprecated
def test_describe_missing_table():
    conn = boto.dynamodb2.connect_to_region(
        "us-west-2", aws_access_key_id="ak", aws_secret_access_key="sk"
    )
    with pytest.raises(JSONResponseError):
        conn.describe_table("messages")


@requires_boto_gte("2.9")
@mock_dynamodb2
def test_list_table_tags():
    name = "TestTable"
    conn = boto3.client(
        "dynamodb",
        region_name="us-west-2",
        aws_access_key_id="ak",
        aws_secret_access_key="sk",
    )
    conn.create_table(
        TableName=name,
        KeySchema=[{"AttributeName": "id", "KeyType": "HASH"}],
        AttributeDefinitions=[{"AttributeName": "id", "AttributeType": "S"}],
        ProvisionedThroughput={"ReadCapacityUnits": 5, "WriteCapacityUnits": 5},
    )
    table_description = conn.describe_table(TableName=name)
    arn = table_description["Table"]["TableArn"]

    # Tag table
    tags = [
        {"Key": "TestTag", "Value": "TestValue"},
        {"Key": "TestTag2", "Value": "TestValue2"},
    ]
    conn.tag_resource(ResourceArn=arn, Tags=tags)

    # Check tags
    resp = conn.list_tags_of_resource(ResourceArn=arn)
    assert resp["Tags"] == tags

    # Remove 1 tag
    conn.untag_resource(ResourceArn=arn, TagKeys=["TestTag"])

    # Check tags
    resp = conn.list_tags_of_resource(ResourceArn=arn)
    assert resp["Tags"] == [{"Key": "TestTag2", "Value": "TestValue2"}]


@requires_boto_gte("2.9")
@mock_dynamodb2
def test_list_table_tags_empty():
    name = "TestTable"
    conn = boto3.client(
        "dynamodb",
        region_name="us-west-2",
        aws_access_key_id="ak",
        aws_secret_access_key="sk",
    )
    conn.create_table(
        TableName=name,
        KeySchema=[{"AttributeName": "id", "KeyType": "HASH"}],
        AttributeDefinitions=[{"AttributeName": "id", "AttributeType": "S"}],
        ProvisionedThroughput={"ReadCapacityUnits": 5, "WriteCapacityUnits": 5},
    )
    table_description = conn.describe_table(TableName=name)
    arn = table_description["Table"]["TableArn"]
    tags = [{"Key": "TestTag", "Value": "TestValue"}]
    # conn.tag_resource(ResourceArn=arn,
    #                   Tags=tags)
    resp = conn.list_tags_of_resource(ResourceArn=arn)
    assert resp["Tags"] == []


@requires_boto_gte("2.9")
@mock_dynamodb2
def test_list_table_tags_paginated():
    name = "TestTable"
    conn = boto3.client(
        "dynamodb",
        region_name="us-west-2",
        aws_access_key_id="ak",
        aws_secret_access_key="sk",
    )
    conn.create_table(
        TableName=name,
        KeySchema=[{"AttributeName": "id", "KeyType": "HASH"}],
        AttributeDefinitions=[{"AttributeName": "id", "AttributeType": "S"}],
        ProvisionedThroughput={"ReadCapacityUnits": 5, "WriteCapacityUnits": 5},
    )
    table_description = conn.describe_table(TableName=name)
    arn = table_description["Table"]["TableArn"]
    for i in range(11):
        tags = [{"Key": "TestTag%d" % i, "Value": "TestValue"}]
        conn.tag_resource(ResourceArn=arn, Tags=tags)
    resp = conn.list_tags_of_resource(ResourceArn=arn)
    assert len(resp["Tags"]) == 10
    assert "NextToken" in resp.keys()
    resp2 = conn.list_tags_of_resource(ResourceArn=arn, NextToken=resp["NextToken"])
    assert len(resp2["Tags"]) == 1
    assert "NextToken" not in resp2.keys()


@requires_boto_gte("2.9")
@mock_dynamodb2
def test_list_not_found_table_tags():
    conn = boto3.client(
        "dynamodb",
        region_name="us-west-2",
        aws_access_key_id="ak",
        aws_secret_access_key="sk",
    )
    arn = "DymmyArn"
    try:
        conn.list_tags_of_resource(ResourceArn=arn)
    except ClientError as exception:
        assert exception.response["Error"]["Code"] == "ResourceNotFoundException"


@mock_dynamodb2
def test_item_add_empty_string_hash_key_exception():
    name = "TestTable"
    conn = boto3.client(
        "dynamodb",
        region_name="us-west-2",
        aws_access_key_id="ak",
        aws_secret_access_key="sk",
    )
    conn.create_table(
        TableName=name,
        KeySchema=[{"AttributeName": "forum_name", "KeyType": "HASH"}],
        AttributeDefinitions=[{"AttributeName": "forum_name", "AttributeType": "S"}],
        ProvisionedThroughput={"ReadCapacityUnits": 5, "WriteCapacityUnits": 5},
    )

    with pytest.raises(ClientError) as ex:
        conn.put_item(
            TableName=name,
            Item={
                "forum_name": {"S": ""},
                "subject": {"S": "Check this out!"},
                "Body": {"S": "http://url_to_lolcat.gif"},
                "SentBy": {"S": "someone@somewhere.edu"},
                "ReceivedTime": {"S": "12/9/2011 11:36:03 PM"},
            },
        )

    ex.value.response["Error"]["Code"].should.equal("ValidationException")
    ex.value.response["ResponseMetadata"]["HTTPStatusCode"].should.equal(400)
    ex.value.response["Error"]["Message"].should.equal(
        "One or more parameter values were invalid: An AttributeValue may not contain an empty string"
    )


@mock_dynamodb2
def test_item_add_empty_string_range_key_exception():
    name = "TestTable"
    conn = boto3.client(
        "dynamodb",
        region_name="us-west-2",
        aws_access_key_id="ak",
        aws_secret_access_key="sk",
    )
    conn.create_table(
        TableName=name,
        KeySchema=[
            {"AttributeName": "forum_name", "KeyType": "HASH"},
            {"AttributeName": "ReceivedTime", "KeyType": "RANGE"},
        ],
        AttributeDefinitions=[
            {"AttributeName": "forum_name", "AttributeType": "S"},
            {"AttributeName": "ReceivedTime", "AttributeType": "S"},
        ],
        ProvisionedThroughput={"ReadCapacityUnits": 5, "WriteCapacityUnits": 5},
    )

    with pytest.raises(ClientError) as ex:
        conn.put_item(
            TableName=name,
            Item={
                "forum_name": {"S": "LOLCat Forum"},
                "subject": {"S": "Check this out!"},
                "Body": {"S": "http://url_to_lolcat.gif"},
                "SentBy": {"S": "someone@somewhere.edu"},
                "ReceivedTime": {"S": ""},
            },
        )

    ex.value.response["Error"]["Code"].should.equal("ValidationException")
    ex.value.response["ResponseMetadata"]["HTTPStatusCode"].should.equal(400)
    ex.value.response["Error"]["Message"].should.equal(
        "One or more parameter values were invalid: An AttributeValue may not contain an empty string"
    )


@mock_dynamodb2
def test_item_add_empty_string_attr_no_exception():
    name = "TestTable"
    conn = boto3.client(
        "dynamodb",
        region_name="us-west-2",
        aws_access_key_id="ak",
        aws_secret_access_key="sk",
    )
    conn.create_table(
        TableName=name,
        KeySchema=[{"AttributeName": "forum_name", "KeyType": "HASH"}],
        AttributeDefinitions=[{"AttributeName": "forum_name", "AttributeType": "S"}],
        ProvisionedThroughput={"ReadCapacityUnits": 5, "WriteCapacityUnits": 5},
    )

    conn.put_item(
        TableName=name,
        Item={
            "forum_name": {"S": "LOLCat Forum"},
            "subject": {"S": "Check this out!"},
            "Body": {"S": "http://url_to_lolcat.gif"},
            "SentBy": {"S": ""},
            "ReceivedTime": {"S": "12/9/2011 11:36:03 PM"},
        },
    )


@mock_dynamodb2
def test_update_item_with_empty_string_attr_no_exception():
    name = "TestTable"
    conn = boto3.client(
        "dynamodb",
        region_name="us-west-2",
        aws_access_key_id="ak",
        aws_secret_access_key="sk",
    )
    conn.create_table(
        TableName=name,
        KeySchema=[{"AttributeName": "forum_name", "KeyType": "HASH"}],
        AttributeDefinitions=[{"AttributeName": "forum_name", "AttributeType": "S"}],
        ProvisionedThroughput={"ReadCapacityUnits": 5, "WriteCapacityUnits": 5},
    )

    conn.put_item(
        TableName=name,
        Item={
            "forum_name": {"S": "LOLCat Forum"},
            "subject": {"S": "Check this out!"},
            "Body": {"S": "http://url_to_lolcat.gif"},
            "SentBy": {"S": "test"},
            "ReceivedTime": {"S": "12/9/2011 11:36:03 PM"},
        },
    )

    conn.update_item(
        TableName=name,
        Key={"forum_name": {"S": "LOLCat Forum"}},
        UpdateExpression="set Body=:Body",
        ExpressionAttributeValues={":Body": {"S": ""}},
    )


@mock_dynamodb2
def test_item_add_long_string_hash_key_exception():
    name = "TestTable"
    conn = boto3.client(
        "dynamodb",
        region_name="us-west-2",
        aws_access_key_id="ak",
        aws_secret_access_key="sk",
    )
    conn.create_table(
        TableName=name,
        KeySchema=[{"AttributeName": "forum_name", "KeyType": "HASH"}],
        AttributeDefinitions=[{"AttributeName": "forum_name", "AttributeType": "S"}],
        ProvisionedThroughput={"ReadCapacityUnits": 5, "WriteCapacityUnits": 5},
    )

    conn.put_item(
        TableName=name,
        Item={
            "forum_name": {"S": "x" * HASH_KEY_MAX_LENGTH},
            "subject": {"S": "Check this out!"},
            "Body": {"S": "http://url_to_lolcat.gif"},
            "SentBy": {"S": "test"},
            "ReceivedTime": {"S": "12/9/2011 11:36:03 PM"},
        },
    )

    with pytest.raises(ClientError) as ex:
        conn.put_item(
            TableName=name,
            Item={
                "forum_name": {"S": "x" * (HASH_KEY_MAX_LENGTH + 1)},
                "subject": {"S": "Check this out!"},
                "Body": {"S": "http://url_to_lolcat.gif"},
                "SentBy": {"S": "test"},
                "ReceivedTime": {"S": "12/9/2011 11:36:03 PM"},
            },
        )
    ex.value.response["Error"]["Code"].should.equal("ValidationException")
    ex.value.response["ResponseMetadata"]["HTTPStatusCode"].should.equal(400)
    # deliberately no space between "of" and "2048"
    ex.value.response["Error"]["Message"].should.equal(
        "One or more parameter values were invalid: Size of hashkey has exceeded the maximum size limit of2048 bytes"
    )


@mock_dynamodb2
def test_item_add_long_string_nonascii_hash_key_exception():
    name = "TestTable"
    conn = boto3.client(
        "dynamodb",
        region_name="us-west-2",
        aws_access_key_id="ak",
        aws_secret_access_key="sk",
    )
    conn.create_table(
        TableName=name,
        KeySchema=[{"AttributeName": "forum_name", "KeyType": "HASH"}],
        AttributeDefinitions=[{"AttributeName": "forum_name", "AttributeType": "S"}],
        ProvisionedThroughput={"ReadCapacityUnits": 5, "WriteCapacityUnits": 5},
    )

    emoji_b = b"\xf0\x9f\x98\x83"  # smile emoji
    emoji = emoji_b.decode("utf-8")  # 1 character, but 4 bytes
    short_enough = emoji * int(HASH_KEY_MAX_LENGTH / len(emoji.encode("utf-8")))
    too_long = "x" + short_enough

    conn.put_item(
        TableName=name,
        Item={
            "forum_name": {"S": short_enough},
            "subject": {"S": "Check this out!"},
            "Body": {"S": "http://url_to_lolcat.gif"},
            "SentBy": {"S": "test"},
            "ReceivedTime": {"S": "12/9/2011 11:36:03 PM"},
        },
    )

    with pytest.raises(ClientError) as ex:
        conn.put_item(
            TableName=name,
            Item={
                "forum_name": {"S": too_long},
                "subject": {"S": "Check this out!"},
                "Body": {"S": "http://url_to_lolcat.gif"},
                "SentBy": {"S": "test"},
                "ReceivedTime": {"S": "12/9/2011 11:36:03 PM"},
            },
        )

    ex.value.response["Error"]["Code"].should.equal("ValidationException")
    ex.value.response["ResponseMetadata"]["HTTPStatusCode"].should.equal(400)
    # deliberately no space between "of" and "2048"
    ex.value.response["Error"]["Message"].should.equal(
        "One or more parameter values were invalid: Size of hashkey has exceeded the maximum size limit of2048 bytes"
    )


@mock_dynamodb2
def test_item_add_long_string_range_key_exception():
    name = "TestTable"
    conn = boto3.client(
        "dynamodb",
        region_name="us-west-2",
        aws_access_key_id="ak",
        aws_secret_access_key="sk",
    )
    conn.create_table(
        TableName=name,
        KeySchema=[
            {"AttributeName": "forum_name", "KeyType": "HASH"},
            {"AttributeName": "ReceivedTime", "KeyType": "RANGE"},
        ],
        AttributeDefinitions=[
            {"AttributeName": "forum_name", "AttributeType": "S"},
            {"AttributeName": "ReceivedTime", "AttributeType": "S"},
        ],
        ProvisionedThroughput={"ReadCapacityUnits": 5, "WriteCapacityUnits": 5},
    )

    conn.put_item(
        TableName=name,
        Item={
            "forum_name": {"S": "LOLCat Forum"},
            "subject": {"S": "Check this out!"},
            "Body": {"S": "http://url_to_lolcat.gif"},
            "SentBy": {"S": "someone@somewhere.edu"},
            "ReceivedTime": {"S": "x" * RANGE_KEY_MAX_LENGTH},
        },
    )

    with pytest.raises(ClientError) as ex:
        conn.put_item(
            TableName=name,
            Item={
                "forum_name": {"S": "LOLCat Forum"},
                "subject": {"S": "Check this out!"},
                "Body": {"S": "http://url_to_lolcat.gif"},
                "SentBy": {"S": "someone@somewhere.edu"},
                "ReceivedTime": {"S": "x" * (RANGE_KEY_MAX_LENGTH + 1)},
            },
        )

    ex.value.response["Error"]["Code"].should.equal("ValidationException")
    ex.value.response["ResponseMetadata"]["HTTPStatusCode"].should.equal(400)
    ex.value.response["Error"]["Message"].should.equal(
        "One or more parameter values were invalid: Aggregated size of all range keys has exceeded the size limit of 1024 bytes"
    )


@mock_dynamodb2
def test_item_add_long_string_range_key_exception():
    name = "TestTable"
    conn = boto3.client(
        "dynamodb",
        region_name="us-west-2",
        aws_access_key_id="ak",
        aws_secret_access_key="sk",
    )
    conn.create_table(
        TableName=name,
        KeySchema=[
            {"AttributeName": "forum_name", "KeyType": "HASH"},
            {"AttributeName": "ReceivedTime", "KeyType": "RANGE"},
        ],
        AttributeDefinitions=[
            {"AttributeName": "forum_name", "AttributeType": "S"},
            {"AttributeName": "ReceivedTime", "AttributeType": "S"},
        ],
        ProvisionedThroughput={"ReadCapacityUnits": 5, "WriteCapacityUnits": 5},
    )

    conn.put_item(
        TableName=name,
        Item={
            "forum_name": {"S": "LOLCat Forum"},
            "subject": {"S": "Check this out!"},
            "Body": {"S": "http://url_to_lolcat.gif"},
            "SentBy": {"S": "someone@somewhere.edu"},
            "ReceivedTime": {"S": "x" * RANGE_KEY_MAX_LENGTH},
        },
    )

    with pytest.raises(ClientError) as ex:
        conn.put_item(
            TableName=name,
            Item={
                "forum_name": {"S": "LOLCat Forum"},
                "subject": {"S": "Check this out!"},
                "Body": {"S": "http://url_to_lolcat.gif"},
                "SentBy": {"S": "someone@somewhere.edu"},
                "ReceivedTime": {"S": "x" * (RANGE_KEY_MAX_LENGTH + 1)},
            },
        )

    ex.value.response["Error"]["Code"].should.equal("ValidationException")
    ex.value.response["ResponseMetadata"]["HTTPStatusCode"].should.equal(400)
    ex.value.response["Error"]["Message"].should.equal(
        "One or more parameter values were invalid: Aggregated size of all range keys has exceeded the size limit of 1024 bytes"
    )


@mock_dynamodb2
def test_update_item_with_long_string_hash_key_exception():
    name = "TestTable"
    conn = boto3.client(
        "dynamodb",
        region_name="us-west-2",
        aws_access_key_id="ak",
        aws_secret_access_key="sk",
    )
    conn.create_table(
        TableName=name,
        KeySchema=[{"AttributeName": "forum_name", "KeyType": "HASH"}],
        AttributeDefinitions=[{"AttributeName": "forum_name", "AttributeType": "S"}],
        ProvisionedThroughput={"ReadCapacityUnits": 5, "WriteCapacityUnits": 5},
    )

    conn.update_item(
        TableName=name,
        Key={
            "forum_name": {"S": "x" * HASH_KEY_MAX_LENGTH},
            "ReceivedTime": {"S": "12/9/2011 11:36:03 PM"},
        },
        UpdateExpression="set body=:New",
        ExpressionAttributeValues={":New": {"S": "hello"}},
    )

    with pytest.raises(ClientError) as ex:
        conn.update_item(
            TableName=name,
            Key={
                "forum_name": {"S": "x" * (HASH_KEY_MAX_LENGTH + 1)},
                "ReceivedTime": {"S": "12/9/2011 11:36:03 PM"},
            },
            UpdateExpression="set body=:New",
            ExpressionAttributeValues={":New": {"S": "hello"}},
        )

    ex.value.response["Error"]["Code"].should.equal("ValidationException")
    ex.value.response["ResponseMetadata"]["HTTPStatusCode"].should.equal(400)
    # deliberately no space between "of" and "2048"
    ex.value.response["Error"]["Message"].should.equal(
        "One or more parameter values were invalid: Size of hashkey has exceeded the maximum size limit of2048 bytes"
    )


@mock_dynamodb2
def test_update_item_with_long_string_range_key_exception():
    name = "TestTable"
    conn = boto3.client(
        "dynamodb",
        region_name="us-west-2",
        aws_access_key_id="ak",
        aws_secret_access_key="sk",
    )
    conn.create_table(
        TableName=name,
        KeySchema=[
            {"AttributeName": "forum_name", "KeyType": "HASH"},
            {"AttributeName": "ReceivedTime", "KeyType": "RANGE"},
        ],
        AttributeDefinitions=[
            {"AttributeName": "forum_name", "AttributeType": "S"},
            {"AttributeName": "ReceivedTime", "AttributeType": "S"},
        ],
        ProvisionedThroughput={"ReadCapacityUnits": 5, "WriteCapacityUnits": 5},
    )
    conn.update_item(
        TableName=name,
        Key={
            "forum_name": {"S": "Lolcat Forum"},
            "ReceivedTime": {"S": "x" * RANGE_KEY_MAX_LENGTH},
        },
        UpdateExpression="set body=:New",
        ExpressionAttributeValues={":New": {"S": "hello"}},
    )

    with pytest.raises(ClientError) as ex:
        conn.update_item(
            TableName=name,
            Key={
                "forum_name": {"S": "Lolcat Forum"},
                "ReceivedTime": {"S": "x" * (RANGE_KEY_MAX_LENGTH + 1)},
            },
            UpdateExpression="set body=:New",
            ExpressionAttributeValues={":New": {"S": "hello"}},
        )

    ex.value.response["Error"]["Code"].should.equal("ValidationException")
    ex.value.response["ResponseMetadata"]["HTTPStatusCode"].should.equal(400)
    # deliberately no space between "of" and "2048"
    ex.value.response["Error"]["Message"].should.equal(
        "One or more parameter values were invalid: Aggregated size of all range keys has exceeded the size limit of 1024 bytes"
    )


@requires_boto_gte("2.9")
@mock_dynamodb2
def test_query_invalid_table():
    conn = boto3.client(
        "dynamodb",
        region_name="us-west-2",
        aws_access_key_id="ak",
        aws_secret_access_key="sk",
    )
    try:
        conn.query(
            TableName="invalid_table",
            KeyConditionExpression="index1 = :partitionkeyval",
            ExpressionAttributeValues={":partitionkeyval": {"S": "test"}},
        )
    except ClientError as exception:
        assert exception.response["Error"]["Code"] == "ResourceNotFoundException"


@requires_boto_gte("2.9")
@mock_dynamodb2
def test_scan_returns_consumed_capacity():
    name = "TestTable"
    conn = boto3.client(
        "dynamodb",
        region_name="us-west-2",
        aws_access_key_id="ak",
        aws_secret_access_key="sk",
    )

    conn.create_table(
        TableName=name,
        KeySchema=[{"AttributeName": "forum_name", "KeyType": "HASH"}],
        AttributeDefinitions=[{"AttributeName": "forum_name", "AttributeType": "S"}],
        ProvisionedThroughput={"ReadCapacityUnits": 5, "WriteCapacityUnits": 5},
    )

    conn.put_item(
        TableName=name,
        Item={
            "forum_name": {"S": "LOLCat Forum"},
            "subject": {"S": "Check this out!"},
            "Body": {"S": "http://url_to_lolcat.gif"},
            "SentBy": {"S": "test"},
            "ReceivedTime": {"S": "12/9/2011 11:36:03 PM"},
        },
    )

    response = conn.scan(TableName=name)

    assert "ConsumedCapacity" in response
    assert "CapacityUnits" in response["ConsumedCapacity"]
    assert response["ConsumedCapacity"]["TableName"] == name


@requires_boto_gte("2.9")
@mock_dynamodb2
def test_put_item_with_special_chars():
    name = "TestTable"
    conn = boto3.client(
        "dynamodb",
        region_name="us-west-2",
        aws_access_key_id="ak",
        aws_secret_access_key="sk",
    )

    conn.create_table(
        TableName=name,
        KeySchema=[{"AttributeName": "forum_name", "KeyType": "HASH"}],
        AttributeDefinitions=[{"AttributeName": "forum_name", "AttributeType": "S"}],
        ProvisionedThroughput={"ReadCapacityUnits": 5, "WriteCapacityUnits": 5},
    )

    conn.put_item(
        TableName=name,
        Item={
            "forum_name": {"S": "LOLCat Forum"},
            "subject": {"S": "Check this out!"},
            "Body": {"S": "http://url_to_lolcat.gif"},
            "SentBy": {"S": "test"},
            "ReceivedTime": {"S": "12/9/2011 11:36:03 PM"},
            '"': {"S": "foo"},
        },
    )


@requires_boto_gte("2.9")
@mock_dynamodb2
def test_put_item_with_streams():
    name = "TestTable"
    conn = boto3.client(
        "dynamodb",
        region_name="us-west-2",
        aws_access_key_id="ak",
        aws_secret_access_key="sk",
    )

    conn.create_table(
        TableName=name,
        KeySchema=[{"AttributeName": "forum_name", "KeyType": "HASH"}],
        AttributeDefinitions=[{"AttributeName": "forum_name", "AttributeType": "S"}],
        StreamSpecification={
            "StreamEnabled": True,
            "StreamViewType": "NEW_AND_OLD_IMAGES",
        },
        ProvisionedThroughput={"ReadCapacityUnits": 5, "WriteCapacityUnits": 5},
    )

    conn.put_item(
        TableName=name,
        Item={
            "forum_name": {"S": "LOLCat Forum"},
            "subject": {"S": "Check this out!"},
            "Body": {"S": "http://url_to_lolcat.gif"},
            "SentBy": {"S": "test"},
            "Data": {"M": {"Key1": {"S": "Value1"}, "Key2": {"S": "Value2"}}},
        },
    )

    result = conn.get_item(TableName=name, Key={"forum_name": {"S": "LOLCat Forum"}})

    result["Item"].should.be.equal(
        {
            "forum_name": {"S": "LOLCat Forum"},
            "subject": {"S": "Check this out!"},
            "Body": {"S": "http://url_to_lolcat.gif"},
            "SentBy": {"S": "test"},
            "Data": {"M": {"Key1": {"S": "Value1"}, "Key2": {"S": "Value2"}}},
        }
    )
    table = dynamodb_backends2["us-west-2"].get_table(name)
    if not table:
        # There is no way to access stream data over the API, so this part can't run in server-tests mode.
        return
    len(table.stream_shard.items).should.be.equal(1)
    stream_record = table.stream_shard.items[0].record
    stream_record["eventName"].should.be.equal("INSERT")
    stream_record["dynamodb"]["SizeBytes"].should.be.equal(447)


@requires_boto_gte("2.9")
@mock_dynamodb2
def test_query_returns_consumed_capacity():
    dynamodb = boto3.resource("dynamodb", region_name="us-east-1")

    # Create the DynamoDB table.
    table = dynamodb.create_table(
        TableName="users",
        KeySchema=[
            {"AttributeName": "forum_name", "KeyType": "HASH"},
            {"AttributeName": "subject", "KeyType": "RANGE"},
        ],
        AttributeDefinitions=[
            {"AttributeName": "forum_name", "AttributeType": "S"},
            {"AttributeName": "subject", "AttributeType": "S"},
        ],
        ProvisionedThroughput={"ReadCapacityUnits": 5, "WriteCapacityUnits": 5},
    )
    table = dynamodb.Table("users")

    table.put_item(
        Item={"forum_name": "the-key", "subject": "123", "body": "some test message"}
    )

    results = table.query(KeyConditionExpression=Key("forum_name").eq("the-key"))

    assert "ConsumedCapacity" in results
    assert "CapacityUnits" in results["ConsumedCapacity"]
    assert results["ConsumedCapacity"]["CapacityUnits"] == 1


@mock_dynamodb2
def test_basic_projection_expression_using_get_item():
    dynamodb = boto3.resource("dynamodb", region_name="us-east-1")

    # Create the DynamoDB table.
    table = dynamodb.create_table(
        TableName="users",
        KeySchema=[
            {"AttributeName": "forum_name", "KeyType": "HASH"},
            {"AttributeName": "subject", "KeyType": "RANGE"},
        ],
        AttributeDefinitions=[
            {"AttributeName": "forum_name", "AttributeType": "S"},
            {"AttributeName": "subject", "AttributeType": "S"},
        ],
        ProvisionedThroughput={"ReadCapacityUnits": 5, "WriteCapacityUnits": 5},
    )
    table = dynamodb.Table("users")

    table.put_item(
        Item={"forum_name": "the-key", "subject": "123", "body": "some test message"}
    )

    table.put_item(
        Item={
            "forum_name": "not-the-key",
            "subject": "123",
            "body": "some other test message",
        }
    )
    result = table.get_item(
        Key={"forum_name": "the-key", "subject": "123"},
        ProjectionExpression="body, subject",
    )

    result["Item"].should.be.equal({"subject": "123", "body": "some test message"})

    # The projection expression should not remove data from storage
    result = table.get_item(Key={"forum_name": "the-key", "subject": "123"})

    result["Item"].should.be.equal(
        {"forum_name": "the-key", "subject": "123", "body": "some test message"}
    )


@mock_dynamodb2
def test_basic_projection_expressions_using_query():
    dynamodb = boto3.resource("dynamodb", region_name="us-east-1")

    # Create the DynamoDB table.
    table = dynamodb.create_table(
        TableName="users",
        KeySchema=[
            {"AttributeName": "forum_name", "KeyType": "HASH"},
            {"AttributeName": "subject", "KeyType": "RANGE"},
        ],
        AttributeDefinitions=[
            {"AttributeName": "forum_name", "AttributeType": "S"},
            {"AttributeName": "subject", "AttributeType": "S"},
        ],
        ProvisionedThroughput={"ReadCapacityUnits": 5, "WriteCapacityUnits": 5},
    )
    table = dynamodb.Table("users")

    table.put_item(
        Item={"forum_name": "the-key", "subject": "123", "body": "some test message"}
    )

    table.put_item(
        Item={
            "forum_name": "not-the-key",
            "subject": "123",
            "body": "some other test message",
        }
    )
    # Test a query returning all items
    results = table.query(
        KeyConditionExpression=Key("forum_name").eq("the-key"),
        ProjectionExpression="body, subject",
    )

    assert "body" in results["Items"][0]
    assert results["Items"][0]["body"] == "some test message"
    assert "subject" in results["Items"][0]

    table.put_item(
        Item={
            "forum_name": "the-key",
            "subject": "1234",
            "body": "yet another test message",
        }
    )

    results = table.query(
        KeyConditionExpression=Key("forum_name").eq("the-key"),
        ProjectionExpression="body",
    )

    assert "body" in results["Items"][0]
    assert "subject" not in results["Items"][0]
    assert results["Items"][0]["body"] == "some test message"
    assert "body" in results["Items"][1]
    assert "subject" not in results["Items"][1]
    assert results["Items"][1]["body"] == "yet another test message"

    # The projection expression should not remove data from storage
    results = table.query(KeyConditionExpression=Key("forum_name").eq("the-key"))
    assert "subject" in results["Items"][0]
    assert "body" in results["Items"][1]
    assert "forum_name" in results["Items"][1]


@mock_dynamodb2
def test_basic_projection_expressions_using_scan():
    dynamodb = boto3.resource("dynamodb", region_name="us-east-1")

    # Create the DynamoDB table.
    table = dynamodb.create_table(
        TableName="users",
        KeySchema=[
            {"AttributeName": "forum_name", "KeyType": "HASH"},
            {"AttributeName": "subject", "KeyType": "RANGE"},
        ],
        AttributeDefinitions=[
            {"AttributeName": "forum_name", "AttributeType": "S"},
            {"AttributeName": "subject", "AttributeType": "S"},
        ],
        ProvisionedThroughput={"ReadCapacityUnits": 5, "WriteCapacityUnits": 5},
    )
    table = dynamodb.Table("users")

    table.put_item(
        Item={"forum_name": "the-key", "subject": "123", "body": "some test message"}
    )

    table.put_item(
        Item={
            "forum_name": "not-the-key",
            "subject": "123",
            "body": "some other test message",
        }
    )
    # Test a scan returning all items
    results = table.scan(
        FilterExpression=Key("forum_name").eq("the-key"),
        ProjectionExpression="body, subject",
    )

    assert "body" in results["Items"][0]
    assert results["Items"][0]["body"] == "some test message"
    assert "subject" in results["Items"][0]

    table.put_item(
        Item={
            "forum_name": "the-key",
            "subject": "1234",
            "body": "yet another test message",
        }
    )

    results = table.scan(
        FilterExpression=Key("forum_name").eq("the-key"), ProjectionExpression="body"
    )

    assert "body" in results["Items"][0]
    assert "subject" not in results["Items"][0]
    assert "forum_name" not in results["Items"][0]
    assert "body" in results["Items"][1]
    assert "subject" not in results["Items"][1]
    assert "forum_name" not in results["Items"][1]

    # The projection expression should not remove data from storage
    results = table.query(KeyConditionExpression=Key("forum_name").eq("the-key"))
    assert "subject" in results["Items"][0]
    assert "body" in results["Items"][1]
    assert "forum_name" in results["Items"][1]


@mock_dynamodb2
def test_nested_projection_expression_using_get_item():
    dynamodb = boto3.resource("dynamodb", region_name="us-east-1")

    # Create the DynamoDB table.
    dynamodb.create_table(
        TableName="users",
        KeySchema=[{"AttributeName": "forum_name", "KeyType": "HASH"}],
        AttributeDefinitions=[{"AttributeName": "forum_name", "AttributeType": "S"}],
        ProvisionedThroughput={"ReadCapacityUnits": 5, "WriteCapacityUnits": 5},
    )
    table = dynamodb.Table("users")
    table.put_item(
        Item={
            "forum_name": "key1",
            "nested": {
                "level1": {"id": "id1", "att": "irrelevant"},
                "level2": {"id": "id2", "include": "all"},
                "level3": {"id": "irrelevant"},
            },
            "foo": "bar",
        }
    )
    table.put_item(
        Item={
            "forum_name": "key2",
            "nested": {"id": "id2", "incode": "code2"},
            "foo": "bar",
        }
    )

    # Test a get_item returning all items
    result = table.get_item(
        Key={"forum_name": "key1"},
        ProjectionExpression="nested.level1.id, nested.level2",
    )["Item"]
    result.should.equal(
        {"nested": {"level1": {"id": "id1"}, "level2": {"id": "id2", "include": "all"}}}
    )
    # Assert actual data has not been deleted
    result = table.get_item(Key={"forum_name": "key1"})["Item"]
    result.should.equal(
        {
            "foo": "bar",
            "forum_name": "key1",
            "nested": {
                "level1": {"id": "id1", "att": "irrelevant"},
                "level2": {"id": "id2", "include": "all"},
                "level3": {"id": "irrelevant"},
            },
        }
    )


@mock_dynamodb2
def test_basic_projection_expressions_using_query():
    dynamodb = boto3.resource("dynamodb", region_name="us-east-1")

    # Create the DynamoDB table.
    dynamodb.create_table(
        TableName="users",
        KeySchema=[
            {"AttributeName": "forum_name", "KeyType": "HASH"},
            {"AttributeName": "subject", "KeyType": "RANGE"},
        ],
        AttributeDefinitions=[
            {"AttributeName": "forum_name", "AttributeType": "S"},
            {"AttributeName": "subject", "AttributeType": "S"},
        ],
        ProvisionedThroughput={"ReadCapacityUnits": 5, "WriteCapacityUnits": 5},
    )
    table = dynamodb.Table("users")
    table.put_item(
        Item={"forum_name": "the-key", "subject": "123", "body": "some test message"}
    )
    table.put_item(
        Item={
            "forum_name": "not-the-key",
            "subject": "123",
            "body": "some other test message",
        }
    )

    # Test a query returning all items
    result = table.query(
        KeyConditionExpression=Key("forum_name").eq("the-key"),
        ProjectionExpression="body, subject",
    )["Items"][0]

    assert "body" in result
    assert result["body"] == "some test message"
    assert "subject" in result
    assert "forum_name" not in result

    table.put_item(
        Item={
            "forum_name": "the-key",
            "subject": "1234",
            "body": "yet another test message",
        }
    )

    items = table.query(
        KeyConditionExpression=Key("forum_name").eq("the-key"),
        ProjectionExpression="body",
    )["Items"]

    assert "body" in items[0]
    assert "subject" not in items[0]
    assert items[0]["body"] == "some test message"
    assert "body" in items[1]
    assert "subject" not in items[1]
    assert items[1]["body"] == "yet another test message"

    # The projection expression should not remove data from storage
    items = table.query(KeyConditionExpression=Key("forum_name").eq("the-key"))["Items"]
    assert "subject" in items[0]
    assert "body" in items[1]
    assert "forum_name" in items[1]


@mock_dynamodb2
def test_nested_projection_expression_using_query():
    dynamodb = boto3.resource("dynamodb", region_name="us-east-1")

    # Create the DynamoDB table.
    dynamodb.create_table(
        TableName="users",
        KeySchema=[{"AttributeName": "forum_name", "KeyType": "HASH"}],
        AttributeDefinitions=[{"AttributeName": "forum_name", "AttributeType": "S"}],
        ProvisionedThroughput={"ReadCapacityUnits": 5, "WriteCapacityUnits": 5},
    )
    table = dynamodb.Table("users")
    table.put_item(
        Item={
            "forum_name": "key1",
            "nested": {
                "level1": {"id": "id1", "att": "irrelevant"},
                "level2": {"id": "id2", "include": "all"},
                "level3": {"id": "irrelevant"},
            },
            "foo": "bar",
        }
    )
    table.put_item(
        Item={
            "forum_name": "key2",
            "nested": {"id": "id2", "incode": "code2"},
            "foo": "bar",
        }
    )

    # Test a query returning all items
    result = table.query(
        KeyConditionExpression=Key("forum_name").eq("key1"),
        ProjectionExpression="nested.level1.id, nested.level2",
    )["Items"][0]

    assert "nested" in result
    result["nested"].should.equal(
        {"level1": {"id": "id1"}, "level2": {"id": "id2", "include": "all"}}
    )
    assert "foo" not in result
    # Assert actual data has not been deleted
    result = table.query(KeyConditionExpression=Key("forum_name").eq("key1"))["Items"][
        0
    ]
    result.should.equal(
        {
            "foo": "bar",
            "forum_name": "key1",
            "nested": {
                "level1": {"id": "id1", "att": "irrelevant"},
                "level2": {"id": "id2", "include": "all"},
                "level3": {"id": "irrelevant"},
            },
        }
    )


@mock_dynamodb2
def test_basic_projection_expressions_using_scan():
    dynamodb = boto3.resource("dynamodb", region_name="us-east-1")

    # Create the DynamoDB table.
    dynamodb.create_table(
        TableName="users",
        KeySchema=[
            {"AttributeName": "forum_name", "KeyType": "HASH"},
            {"AttributeName": "subject", "KeyType": "RANGE"},
        ],
        AttributeDefinitions=[
            {"AttributeName": "forum_name", "AttributeType": "S"},
            {"AttributeName": "subject", "AttributeType": "S"},
        ],
        ProvisionedThroughput={"ReadCapacityUnits": 5, "WriteCapacityUnits": 5},
    )
    table = dynamodb.Table("users")

    table.put_item(
        Item={"forum_name": "the-key", "subject": "123", "body": "some test message"}
    )
    table.put_item(
        Item={
            "forum_name": "not-the-key",
            "subject": "123",
            "body": "some other test message",
        }
    )
    # Test a scan returning all items
    results = table.scan(
        FilterExpression=Key("forum_name").eq("the-key"),
        ProjectionExpression="body, subject",
    )["Items"]

    results.should.equal([{"body": "some test message", "subject": "123"}])

    table.put_item(
        Item={
            "forum_name": "the-key",
            "subject": "1234",
            "body": "yet another test message",
        }
    )

    results = table.scan(
        FilterExpression=Key("forum_name").eq("the-key"), ProjectionExpression="body"
    )["Items"]

    assert {"body": "some test message"} in results
    assert {"body": "yet another test message"} in results

    # The projection expression should not remove data from storage
    results = table.query(KeyConditionExpression=Key("forum_name").eq("the-key"))
    assert "subject" in results["Items"][0]
    assert "body" in results["Items"][1]
    assert "forum_name" in results["Items"][1]


@mock_dynamodb2
def test_nested_projection_expression_using_scan():
    dynamodb = boto3.resource("dynamodb", region_name="us-east-1")

    # Create the DynamoDB table.
    dynamodb.create_table(
        TableName="users",
        KeySchema=[{"AttributeName": "forum_name", "KeyType": "HASH"}],
        AttributeDefinitions=[{"AttributeName": "forum_name", "AttributeType": "S"}],
        ProvisionedThroughput={"ReadCapacityUnits": 5, "WriteCapacityUnits": 5},
    )
    table = dynamodb.Table("users")
    table.put_item(
        Item={
            "forum_name": "key1",
            "nested": {
                "level1": {"id": "id1", "att": "irrelevant"},
                "level2": {"id": "id2", "include": "all"},
                "level3": {"id": "irrelevant"},
            },
            "foo": "bar",
        }
    )
    table.put_item(
        Item={
            "forum_name": "key2",
            "nested": {"id": "id2", "incode": "code2"},
            "foo": "bar",
        }
    )

    # Test a scan
    results = table.scan(
        FilterExpression=Key("forum_name").eq("key1"),
        ProjectionExpression="nested.level1.id, nested.level2",
    )["Items"]
    results.should.equal(
        [
            {
                "nested": {
                    "level1": {"id": "id1"},
                    "level2": {"include": "all", "id": "id2"},
                }
            }
        ]
    )
    # Assert original data is still there
    results = table.scan(FilterExpression=Key("forum_name").eq("key1"))["Items"]
    results.should.equal(
        [
            {
                "forum_name": "key1",
                "foo": "bar",
                "nested": {
                    "level1": {"att": "irrelevant", "id": "id1"},
                    "level2": {"include": "all", "id": "id2"},
                    "level3": {"id": "irrelevant"},
                },
            }
        ]
    )


@mock_dynamodb2
def test_basic_projection_expression_using_get_item_with_attr_expression_names():
    dynamodb = boto3.resource("dynamodb", region_name="us-east-1")

    # Create the DynamoDB table.
    table = dynamodb.create_table(
        TableName="users",
        KeySchema=[
            {"AttributeName": "forum_name", "KeyType": "HASH"},
            {"AttributeName": "subject", "KeyType": "RANGE"},
        ],
        AttributeDefinitions=[
            {"AttributeName": "forum_name", "AttributeType": "S"},
            {"AttributeName": "subject", "AttributeType": "S"},
        ],
        ProvisionedThroughput={"ReadCapacityUnits": 5, "WriteCapacityUnits": 5},
    )
    table = dynamodb.Table("users")

    table.put_item(
        Item={
            "forum_name": "the-key",
            "subject": "123",
            "body": "some test message",
            "attachment": "something",
        }
    )

    table.put_item(
        Item={
            "forum_name": "not-the-key",
            "subject": "123",
            "body": "some other test message",
            "attachment": "something",
        }
    )
    result = table.get_item(
        Key={"forum_name": "the-key", "subject": "123"},
        ProjectionExpression="#rl, #rt, subject",
        ExpressionAttributeNames={"#rl": "body", "#rt": "attachment"},
    )

    result["Item"].should.be.equal(
        {"subject": "123", "body": "some test message", "attachment": "something"}
    )


@mock_dynamodb2
def test_basic_projection_expressions_using_query_with_attr_expression_names():
    dynamodb = boto3.resource("dynamodb", region_name="us-east-1")

    # Create the DynamoDB table.
    table = dynamodb.create_table(
        TableName="users",
        KeySchema=[
            {"AttributeName": "forum_name", "KeyType": "HASH"},
            {"AttributeName": "subject", "KeyType": "RANGE"},
        ],
        AttributeDefinitions=[
            {"AttributeName": "forum_name", "AttributeType": "S"},
            {"AttributeName": "subject", "AttributeType": "S"},
        ],
        ProvisionedThroughput={"ReadCapacityUnits": 5, "WriteCapacityUnits": 5},
    )
    table = dynamodb.Table("users")

    table.put_item(
        Item={
            "forum_name": "the-key",
            "subject": "123",
            "body": "some test message",
            "attachment": "something",
        }
    )

    table.put_item(
        Item={
            "forum_name": "not-the-key",
            "subject": "123",
            "body": "some other test message",
            "attachment": "something",
        }
    )
    # Test a query returning all items

    results = table.query(
        KeyConditionExpression=Key("forum_name").eq("the-key"),
        ProjectionExpression="#rl, #rt, subject",
        ExpressionAttributeNames={"#rl": "body", "#rt": "attachment"},
    )

    assert "body" in results["Items"][0]
    assert results["Items"][0]["body"] == "some test message"
    assert "subject" in results["Items"][0]
    assert results["Items"][0]["subject"] == "123"
    assert "attachment" in results["Items"][0]
    assert results["Items"][0]["attachment"] == "something"


@mock_dynamodb2
def test_nested_projection_expression_using_get_item_with_attr_expression():
    dynamodb = boto3.resource("dynamodb", region_name="us-east-1")

    # Create the DynamoDB table.
    dynamodb.create_table(
        TableName="users",
        KeySchema=[{"AttributeName": "forum_name", "KeyType": "HASH"}],
        AttributeDefinitions=[{"AttributeName": "forum_name", "AttributeType": "S"}],
        ProvisionedThroughput={"ReadCapacityUnits": 5, "WriteCapacityUnits": 5},
    )
    table = dynamodb.Table("users")
    table.put_item(
        Item={
            "forum_name": "key1",
            "nested": {
                "level1": {"id": "id1", "att": "irrelevant"},
                "level2": {"id": "id2", "include": "all"},
                "level3": {"id": "irrelevant"},
            },
            "foo": "bar",
        }
    )
    table.put_item(
        Item={
            "forum_name": "key2",
            "nested": {"id": "id2", "incode": "code2"},
            "foo": "bar",
        }
    )

    # Test a get_item returning all items
    result = table.get_item(
        Key={"forum_name": "key1"},
        ProjectionExpression="#nst.level1.id, #nst.#lvl2",
        ExpressionAttributeNames={"#nst": "nested", "#lvl2": "level2"},
    )["Item"]
    result.should.equal(
        {"nested": {"level1": {"id": "id1"}, "level2": {"id": "id2", "include": "all"}}}
    )
    # Assert actual data has not been deleted
    result = table.get_item(Key={"forum_name": "key1"})["Item"]
    result.should.equal(
        {
            "foo": "bar",
            "forum_name": "key1",
            "nested": {
                "level1": {"id": "id1", "att": "irrelevant"},
                "level2": {"id": "id2", "include": "all"},
                "level3": {"id": "irrelevant"},
            },
        }
    )


@mock_dynamodb2
def test_nested_projection_expression_using_query_with_attr_expression_names():
    dynamodb = boto3.resource("dynamodb", region_name="us-east-1")

    # Create the DynamoDB table.
    dynamodb.create_table(
        TableName="users",
        KeySchema=[{"AttributeName": "forum_name", "KeyType": "HASH"}],
        AttributeDefinitions=[{"AttributeName": "forum_name", "AttributeType": "S"}],
        ProvisionedThroughput={"ReadCapacityUnits": 5, "WriteCapacityUnits": 5},
    )
    table = dynamodb.Table("users")
    table.put_item(
        Item={
            "forum_name": "key1",
            "nested": {
                "level1": {"id": "id1", "att": "irrelevant"},
                "level2": {"id": "id2", "include": "all"},
                "level3": {"id": "irrelevant"},
            },
            "foo": "bar",
        }
    )
    table.put_item(
        Item={
            "forum_name": "key2",
            "nested": {"id": "id2", "incode": "code2"},
            "foo": "bar",
        }
    )

    # Test a query returning all items
    result = table.query(
        KeyConditionExpression=Key("forum_name").eq("key1"),
        ProjectionExpression="#nst.level1.id, #nst.#lvl2",
        ExpressionAttributeNames={"#nst": "nested", "#lvl2": "level2"},
    )["Items"][0]

    assert "nested" in result
    result["nested"].should.equal(
        {"level1": {"id": "id1"}, "level2": {"id": "id2", "include": "all"}}
    )
    assert "foo" not in result
    # Assert actual data has not been deleted
    result = table.query(KeyConditionExpression=Key("forum_name").eq("key1"))["Items"][
        0
    ]
    result.should.equal(
        {
            "foo": "bar",
            "forum_name": "key1",
            "nested": {
                "level1": {"id": "id1", "att": "irrelevant"},
                "level2": {"id": "id2", "include": "all"},
                "level3": {"id": "irrelevant"},
            },
        }
    )


@mock_dynamodb2
def test_basic_projection_expressions_using_scan_with_attr_expression_names():
    dynamodb = boto3.resource("dynamodb", region_name="us-east-1")

    # Create the DynamoDB table.
    table = dynamodb.create_table(
        TableName="users",
        KeySchema=[
            {"AttributeName": "forum_name", "KeyType": "HASH"},
            {"AttributeName": "subject", "KeyType": "RANGE"},
        ],
        AttributeDefinitions=[
            {"AttributeName": "forum_name", "AttributeType": "S"},
            {"AttributeName": "subject", "AttributeType": "S"},
        ],
        ProvisionedThroughput={"ReadCapacityUnits": 5, "WriteCapacityUnits": 5},
    )
    table = dynamodb.Table("users")

    table.put_item(
        Item={
            "forum_name": "the-key",
            "subject": "123",
            "body": "some test message",
            "attachment": "something",
        }
    )

    table.put_item(
        Item={
            "forum_name": "not-the-key",
            "subject": "123",
            "body": "some other test message",
            "attachment": "something",
        }
    )
    # Test a scan returning all items

    results = table.scan(
        FilterExpression=Key("forum_name").eq("the-key"),
        ProjectionExpression="#rl, #rt, subject",
        ExpressionAttributeNames={"#rl": "body", "#rt": "attachment"},
    )

    assert "body" in results["Items"][0]
    assert "attachment" in results["Items"][0]
    assert "subject" in results["Items"][0]
    assert "form_name" not in results["Items"][0]

    # Test without a FilterExpression
    results = table.scan(
        ProjectionExpression="#rl, #rt, subject",
        ExpressionAttributeNames={"#rl": "body", "#rt": "attachment"},
    )

    assert "body" in results["Items"][0]
    assert "attachment" in results["Items"][0]
    assert "subject" in results["Items"][0]
    assert "form_name" not in results["Items"][0]


@mock_dynamodb2
def test_nested_projection_expression_using_scan_with_attr_expression_names():
    dynamodb = boto3.resource("dynamodb", region_name="us-east-1")

    # Create the DynamoDB table.
    dynamodb.create_table(
        TableName="users",
        KeySchema=[{"AttributeName": "forum_name", "KeyType": "HASH"}],
        AttributeDefinitions=[{"AttributeName": "forum_name", "AttributeType": "S"}],
        ProvisionedThroughput={"ReadCapacityUnits": 5, "WriteCapacityUnits": 5},
    )
    table = dynamodb.Table("users")
    table.put_item(
        Item={
            "forum_name": "key1",
            "nested": {
                "level1": {"id": "id1", "att": "irrelevant"},
                "level2": {"id": "id2", "include": "all"},
                "level3": {"id": "irrelevant"},
            },
            "foo": "bar",
        }
    )
    table.put_item(
        Item={
            "forum_name": "key2",
            "nested": {"id": "id2", "incode": "code2"},
            "foo": "bar",
        }
    )

    # Test a scan
    results = table.scan(
        FilterExpression=Key("forum_name").eq("key1"),
        ProjectionExpression="nested.level1.id, nested.level2",
        ExpressionAttributeNames={"#nst": "nested", "#lvl2": "level2"},
    )["Items"]
    results.should.equal(
        [
            {
                "nested": {
                    "level1": {"id": "id1"},
                    "level2": {"include": "all", "id": "id2"},
                }
            }
        ]
    )
    # Assert original data is still there
    results = table.scan(FilterExpression=Key("forum_name").eq("key1"))["Items"]
    results.should.equal(
        [
            {
                "forum_name": "key1",
                "foo": "bar",
                "nested": {
                    "level1": {"att": "irrelevant", "id": "id1"},
                    "level2": {"include": "all", "id": "id2"},
                    "level3": {"id": "irrelevant"},
                },
            }
        ]
    )


@mock_dynamodb2
def test_put_item_returns_consumed_capacity():
    dynamodb = boto3.resource("dynamodb", region_name="us-east-1")

    # Create the DynamoDB table.
    table = dynamodb.create_table(
        TableName="users",
        KeySchema=[
            {"AttributeName": "forum_name", "KeyType": "HASH"},
            {"AttributeName": "subject", "KeyType": "RANGE"},
        ],
        AttributeDefinitions=[
            {"AttributeName": "forum_name", "AttributeType": "S"},
            {"AttributeName": "subject", "AttributeType": "S"},
        ],
        ProvisionedThroughput={"ReadCapacityUnits": 5, "WriteCapacityUnits": 5},
    )
    table = dynamodb.Table("users")

    response = table.put_item(
        Item={"forum_name": "the-key", "subject": "123", "body": "some test message"}
    )

    assert "ConsumedCapacity" in response


@mock_dynamodb2
def test_update_item_returns_consumed_capacity():
    dynamodb = boto3.resource("dynamodb", region_name="us-east-1")

    # Create the DynamoDB table.
    table = dynamodb.create_table(
        TableName="users",
        KeySchema=[
            {"AttributeName": "forum_name", "KeyType": "HASH"},
            {"AttributeName": "subject", "KeyType": "RANGE"},
        ],
        AttributeDefinitions=[
            {"AttributeName": "forum_name", "AttributeType": "S"},
            {"AttributeName": "subject", "AttributeType": "S"},
        ],
        ProvisionedThroughput={"ReadCapacityUnits": 5, "WriteCapacityUnits": 5},
    )
    table = dynamodb.Table("users")

    table.put_item(
        Item={"forum_name": "the-key", "subject": "123", "body": "some test message"}
    )

    response = table.update_item(
        Key={"forum_name": "the-key", "subject": "123"},
        UpdateExpression="set body=:tb",
        ExpressionAttributeValues={":tb": "a new message"},
    )

    assert "ConsumedCapacity" in response
    assert "CapacityUnits" in response["ConsumedCapacity"]
    assert "TableName" in response["ConsumedCapacity"]


@mock_dynamodb2
def test_get_item_returns_consumed_capacity():
    dynamodb = boto3.resource("dynamodb", region_name="us-east-1")

    # Create the DynamoDB table.
    table = dynamodb.create_table(
        TableName="users",
        KeySchema=[
            {"AttributeName": "forum_name", "KeyType": "HASH"},
            {"AttributeName": "subject", "KeyType": "RANGE"},
        ],
        AttributeDefinitions=[
            {"AttributeName": "forum_name", "AttributeType": "S"},
            {"AttributeName": "subject", "AttributeType": "S"},
        ],
        ProvisionedThroughput={"ReadCapacityUnits": 5, "WriteCapacityUnits": 5},
    )
    table = dynamodb.Table("users")

    table.put_item(
        Item={"forum_name": "the-key", "subject": "123", "body": "some test message"}
    )

    response = table.get_item(Key={"forum_name": "the-key", "subject": "123"})

    assert "ConsumedCapacity" in response
    assert "CapacityUnits" in response["ConsumedCapacity"]
    assert "TableName" in response["ConsumedCapacity"]


@mock_dynamodb2
def test_put_empty_item():
    dynamodb = boto3.resource("dynamodb", region_name="us-east-1")
    dynamodb.create_table(
        AttributeDefinitions=[{"AttributeName": "structure_id", "AttributeType": "S"},],
        TableName="test",
        KeySchema=[{"AttributeName": "structure_id", "KeyType": "HASH"},],
        ProvisionedThroughput={"ReadCapacityUnits": 123, "WriteCapacityUnits": 123},
    )
    table = dynamodb.Table("test")

    with pytest.raises(ClientError) as ex:
        table.put_item(Item={})
    ex.value.response["Error"]["Message"].should.equal(
        "One or more parameter values were invalid: Missing the key structure_id in the item"
    )
    ex.value.response["Error"]["Code"].should.equal("ValidationException")


@mock_dynamodb2
def test_put_item_nonexisting_hash_key():
    dynamodb = boto3.resource("dynamodb", region_name="us-east-1")
    dynamodb.create_table(
        AttributeDefinitions=[{"AttributeName": "structure_id", "AttributeType": "S"},],
        TableName="test",
        KeySchema=[{"AttributeName": "structure_id", "KeyType": "HASH"},],
        ProvisionedThroughput={"ReadCapacityUnits": 123, "WriteCapacityUnits": 123},
    )
    table = dynamodb.Table("test")

    with pytest.raises(ClientError) as ex:
        table.put_item(Item={"a_terribly_misguided_id_attribute": "abcdef"})
    ex.value.response["Error"]["Message"].should.equal(
        "One or more parameter values were invalid: Missing the key structure_id in the item"
    )
    ex.value.response["Error"]["Code"].should.equal("ValidationException")


@mock_dynamodb2
def test_put_item_nonexisting_range_key():
    dynamodb = boto3.resource("dynamodb", region_name="us-east-1")
    dynamodb.create_table(
        AttributeDefinitions=[
            {"AttributeName": "structure_id", "AttributeType": "S"},
            {"AttributeName": "added_at", "AttributeType": "N"},
        ],
        TableName="test",
        KeySchema=[
            {"AttributeName": "structure_id", "KeyType": "HASH"},
            {"AttributeName": "added_at", "KeyType": "RANGE"},
        ],
        ProvisionedThroughput={"ReadCapacityUnits": 123, "WriteCapacityUnits": 123},
    )
    table = dynamodb.Table("test")

    with pytest.raises(ClientError) as ex:
        table.put_item(Item={"structure_id": "abcdef"})
    ex.value.response["Error"]["Message"].should.equal(
        "One or more parameter values were invalid: Missing the key added_at in the item"
    )
    ex.value.response["Error"]["Code"].should.equal("ValidationException")


def test_filter_expression():
    row1 = moto.dynamodb2.models.Item(
        None,
        None,
        None,
        None,
        {
            "Id": {"N": "8"},
            "Subs": {"N": "5"},
            "Desc": {"S": "Some description"},
            "KV": {"SS": ["test1", "test2"]},
        },
    )
    row2 = moto.dynamodb2.models.Item(
        None,
        None,
        None,
        None,
        {
            "Id": {"N": "8"},
            "Subs": {"N": "10"},
            "Desc": {"S": "A description"},
            "KV": {"SS": ["test3", "test4"]},
        },
    )

    # NOT test 1
    filter_expr = moto.dynamodb2.comparisons.get_filter_expression(
        "NOT attribute_not_exists(Id)", {}, {}
    )
    filter_expr.expr(row1).should.be(True)

    # NOT test 2
    filter_expr = moto.dynamodb2.comparisons.get_filter_expression(
        "NOT (Id = :v0)", {}, {":v0": {"N": "8"}}
    )
    filter_expr.expr(row1).should.be(False)  # Id = 8 so should be false

    # AND test
    filter_expr = moto.dynamodb2.comparisons.get_filter_expression(
        "Id > :v0 AND Subs < :v1", {}, {":v0": {"N": "5"}, ":v1": {"N": "7"}}
    )
    filter_expr.expr(row1).should.be(True)
    filter_expr.expr(row2).should.be(False)

    # lowercase AND test
    filter_expr = moto.dynamodb2.comparisons.get_filter_expression(
        "Id > :v0 and Subs < :v1", {}, {":v0": {"N": "5"}, ":v1": {"N": "7"}}
    )
    filter_expr.expr(row1).should.be(True)
    filter_expr.expr(row2).should.be(False)

    # OR test
    filter_expr = moto.dynamodb2.comparisons.get_filter_expression(
        "Id = :v0 OR Id=:v1", {}, {":v0": {"N": "5"}, ":v1": {"N": "8"}}
    )
    filter_expr.expr(row1).should.be(True)

    # BETWEEN test
    filter_expr = moto.dynamodb2.comparisons.get_filter_expression(
        "Id BETWEEN :v0 AND :v1", {}, {":v0": {"N": "5"}, ":v1": {"N": "10"}}
    )
    filter_expr.expr(row1).should.be(True)

    # PAREN test
    filter_expr = moto.dynamodb2.comparisons.get_filter_expression(
        "Id = :v0 AND (Subs = :v0 OR Subs = :v1)",
        {},
        {":v0": {"N": "8"}, ":v1": {"N": "5"}},
    )
    filter_expr.expr(row1).should.be(True)

    # IN test
    filter_expr = moto.dynamodb2.comparisons.get_filter_expression(
        "Id IN (:v0, :v1, :v2)",
        {},
        {":v0": {"N": "7"}, ":v1": {"N": "8"}, ":v2": {"N": "9"}},
    )
    filter_expr.expr(row1).should.be(True)

    # attribute function tests (with extra spaces)
    filter_expr = moto.dynamodb2.comparisons.get_filter_expression(
        "attribute_exists(Id) AND attribute_not_exists (User)", {}, {}
    )
    filter_expr.expr(row1).should.be(True)

    filter_expr = moto.dynamodb2.comparisons.get_filter_expression(
        "attribute_type(Id, :v0)", {}, {":v0": {"S": "N"}}
    )
    filter_expr.expr(row1).should.be(True)

    # beginswith function test
    filter_expr = moto.dynamodb2.comparisons.get_filter_expression(
        "begins_with(Desc, :v0)", {}, {":v0": {"S": "Some"}}
    )
    filter_expr.expr(row1).should.be(True)
    filter_expr.expr(row2).should.be(False)

    # contains function test
    filter_expr = moto.dynamodb2.comparisons.get_filter_expression(
        "contains(KV, :v0)", {}, {":v0": {"S": "test1"}}
    )
    filter_expr.expr(row1).should.be(True)
    filter_expr.expr(row2).should.be(False)

    # size function test
    filter_expr = moto.dynamodb2.comparisons.get_filter_expression(
        "size(Desc) > size(KV)", {}, {}
    )
    filter_expr.expr(row1).should.be(True)

    # Expression from @batkuip
    filter_expr = moto.dynamodb2.comparisons.get_filter_expression(
        "(#n0 < :v0 AND attribute_not_exists(#n1))",
        {"#n0": "Subs", "#n1": "fanout_ts"},
        {":v0": {"N": "7"}},
    )
    filter_expr.expr(row1).should.be(True)
    # Expression from to check contains on string value
    filter_expr = moto.dynamodb2.comparisons.get_filter_expression(
        "contains(#n0, :v0)", {"#n0": "Desc"}, {":v0": {"S": "Some"}}
    )
    filter_expr.expr(row1).should.be(True)
    filter_expr.expr(row2).should.be(False)


@mock_dynamodb2
def test_query_filter():
    client = boto3.client("dynamodb", region_name="us-east-1")
    dynamodb = boto3.resource("dynamodb", region_name="us-east-1")

    # Create the DynamoDB table.
    client.create_table(
        TableName="test1",
        AttributeDefinitions=[
            {"AttributeName": "client", "AttributeType": "S"},
            {"AttributeName": "app", "AttributeType": "S"},
        ],
        KeySchema=[
            {"AttributeName": "client", "KeyType": "HASH"},
            {"AttributeName": "app", "KeyType": "RANGE"},
        ],
        ProvisionedThroughput={"ReadCapacityUnits": 123, "WriteCapacityUnits": 123},
    )
    client.put_item(
        TableName="test1",
        Item={
            "client": {"S": "client1"},
            "app": {"S": "app1"},
            "nested": {
                "M": {
                    "version": {"S": "version1"},
                    "contents": {"L": [{"S": "value1"}, {"S": "value2"}]},
                }
            },
        },
    )
    client.put_item(
        TableName="test1",
        Item={
            "client": {"S": "client1"},
            "app": {"S": "app2"},
            "nested": {
                "M": {
                    "version": {"S": "version2"},
                    "contents": {"L": [{"S": "value1"}, {"S": "value2"}]},
                }
            },
        },
    )

    table = dynamodb.Table("test1")
    response = table.query(KeyConditionExpression=Key("client").eq("client1"))
    assert response["Count"] == 2

    response = table.query(
        KeyConditionExpression=Key("client").eq("client1"),
        FilterExpression=Attr("app").eq("app2"),
    )
    assert response["Count"] == 1
    assert response["Items"][0]["app"] == "app2"
    response = table.query(
        KeyConditionExpression=Key("client").eq("client1"),
        FilterExpression=Attr("app").contains("app"),
    )
    assert response["Count"] == 2

    response = table.query(
        KeyConditionExpression=Key("client").eq("client1"),
        FilterExpression=Attr("nested.version").contains("version"),
    )
    assert response["Count"] == 2

    response = table.query(
        KeyConditionExpression=Key("client").eq("client1"),
        FilterExpression=Attr("nested.contents[0]").eq("value1"),
    )
    assert response["Count"] == 2


@mock_dynamodb2
def test_query_filter_overlapping_expression_prefixes():
    client = boto3.client("dynamodb", region_name="us-east-1")
    dynamodb = boto3.resource("dynamodb", region_name="us-east-1")

    # Create the DynamoDB table.
    client.create_table(
        TableName="test1",
        AttributeDefinitions=[
            {"AttributeName": "client", "AttributeType": "S"},
            {"AttributeName": "app", "AttributeType": "S"},
        ],
        KeySchema=[
            {"AttributeName": "client", "KeyType": "HASH"},
            {"AttributeName": "app", "KeyType": "RANGE"},
        ],
        ProvisionedThroughput={"ReadCapacityUnits": 123, "WriteCapacityUnits": 123},
    )

    client.put_item(
        TableName="test1",
        Item={
            "client": {"S": "client1"},
            "app": {"S": "app1"},
            "nested": {
                "M": {
                    "version": {"S": "version1"},
                    "contents": {"L": [{"S": "value1"}, {"S": "value2"}]},
                }
            },
        },
    )

    table = dynamodb.Table("test1")
    response = table.query(
        KeyConditionExpression=Key("client").eq("client1") & Key("app").eq("app1"),
        ProjectionExpression="#1, #10, nested",
        ExpressionAttributeNames={"#1": "client", "#10": "app"},
    )

    assert response["Count"] == 1
    assert response["Items"][0] == {
        "client": "client1",
        "app": "app1",
        "nested": {"version": "version1", "contents": ["value1", "value2"]},
    }


@mock_dynamodb2
def test_scan_filter():
    client = boto3.client("dynamodb", region_name="us-east-1")
    dynamodb = boto3.resource("dynamodb", region_name="us-east-1")

    # Create the DynamoDB table.
    client.create_table(
        TableName="test1",
        AttributeDefinitions=[
            {"AttributeName": "client", "AttributeType": "S"},
            {"AttributeName": "app", "AttributeType": "S"},
        ],
        KeySchema=[
            {"AttributeName": "client", "KeyType": "HASH"},
            {"AttributeName": "app", "KeyType": "RANGE"},
        ],
        ProvisionedThroughput={"ReadCapacityUnits": 123, "WriteCapacityUnits": 123},
    )
    client.put_item(
        TableName="test1", Item={"client": {"S": "client1"}, "app": {"S": "app1"}}
    )

    table = dynamodb.Table("test1")
    response = table.scan(FilterExpression=Attr("app").eq("app2"))
    assert response["Count"] == 0

    response = table.scan(FilterExpression=Attr("app").eq("app1"))
    assert response["Count"] == 1

    response = table.scan(FilterExpression=Attr("app").ne("app2"))
    assert response["Count"] == 1

    response = table.scan(FilterExpression=Attr("app").ne("app1"))
    assert response["Count"] == 0


@mock_dynamodb2
def test_scan_filter2():
    client = boto3.client("dynamodb", region_name="us-east-1")

    # Create the DynamoDB table.
    client.create_table(
        TableName="test1",
        AttributeDefinitions=[
            {"AttributeName": "client", "AttributeType": "S"},
            {"AttributeName": "app", "AttributeType": "N"},
        ],
        KeySchema=[
            {"AttributeName": "client", "KeyType": "HASH"},
            {"AttributeName": "app", "KeyType": "RANGE"},
        ],
        ProvisionedThroughput={"ReadCapacityUnits": 123, "WriteCapacityUnits": 123},
    )
    client.put_item(
        TableName="test1", Item={"client": {"S": "client1"}, "app": {"N": "1"}}
    )

    response = client.scan(
        TableName="test1",
        Select="ALL_ATTRIBUTES",
        FilterExpression="#tb >= :dt",
        ExpressionAttributeNames={"#tb": "app"},
        ExpressionAttributeValues={":dt": {"N": str(1)}},
    )
    assert response["Count"] == 1


@mock_dynamodb2
def test_scan_filter3():
    client = boto3.client("dynamodb", region_name="us-east-1")
    dynamodb = boto3.resource("dynamodb", region_name="us-east-1")

    # Create the DynamoDB table.
    client.create_table(
        TableName="test1",
        AttributeDefinitions=[
            {"AttributeName": "client", "AttributeType": "S"},
            {"AttributeName": "app", "AttributeType": "N"},
        ],
        KeySchema=[
            {"AttributeName": "client", "KeyType": "HASH"},
            {"AttributeName": "app", "KeyType": "RANGE"},
        ],
        ProvisionedThroughput={"ReadCapacityUnits": 123, "WriteCapacityUnits": 123},
    )
    client.put_item(
        TableName="test1",
        Item={"client": {"S": "client1"}, "app": {"N": "1"}, "active": {"BOOL": True}},
    )

    table = dynamodb.Table("test1")
    response = table.scan(FilterExpression=Attr("active").eq(True))
    assert response["Count"] == 1

    response = table.scan(FilterExpression=Attr("active").ne(True))
    assert response["Count"] == 0

    response = table.scan(FilterExpression=Attr("active").ne(False))
    assert response["Count"] == 1

    response = table.scan(FilterExpression=Attr("app").ne(1))
    assert response["Count"] == 0

    response = table.scan(FilterExpression=Attr("app").ne(2))
    assert response["Count"] == 1


@mock_dynamodb2
def test_scan_filter4():
    client = boto3.client("dynamodb", region_name="us-east-1")
    dynamodb = boto3.resource("dynamodb", region_name="us-east-1")

    # Create the DynamoDB table.
    client.create_table(
        TableName="test1",
        AttributeDefinitions=[
            {"AttributeName": "client", "AttributeType": "S"},
            {"AttributeName": "app", "AttributeType": "N"},
        ],
        KeySchema=[
            {"AttributeName": "client", "KeyType": "HASH"},
            {"AttributeName": "app", "KeyType": "RANGE"},
        ],
        ProvisionedThroughput={"ReadCapacityUnits": 123, "WriteCapacityUnits": 123},
    )

    table = dynamodb.Table("test1")
    response = table.scan(
        FilterExpression=Attr("epoch_ts").lt(7) & Attr("fanout_ts").not_exists()
    )
    # Just testing
    assert response["Count"] == 0


@mock_dynamodb2
def test_scan_filter_should_not_return_non_existing_attributes():
    table_name = "my-table"
    item = {"partitionKey": "pk-2", "my-attr": 42}
    # Create table
    res = boto3.resource("dynamodb", region_name="us-east-1")
    res.create_table(
        TableName=table_name,
        KeySchema=[{"AttributeName": "partitionKey", "KeyType": "HASH"}],
        AttributeDefinitions=[{"AttributeName": "partitionKey", "AttributeType": "S"}],
        BillingMode="PAY_PER_REQUEST",
    )
    table = res.Table(table_name)
    # Insert items
    table.put_item(Item={"partitionKey": "pk-1"})
    table.put_item(Item=item)
    # Verify a few operations
    # Assert we only find the item that has this attribute
    table.scan(FilterExpression=Attr("my-attr").lt(43))["Items"].should.equal([item])
    table.scan(FilterExpression=Attr("my-attr").lte(42))["Items"].should.equal([item])
    table.scan(FilterExpression=Attr("my-attr").gte(42))["Items"].should.equal([item])
    table.scan(FilterExpression=Attr("my-attr").gt(41))["Items"].should.equal([item])
    # Sanity check that we can't find the item if the FE is wrong
    table.scan(FilterExpression=Attr("my-attr").gt(43))["Items"].should.equal([])


@mock_dynamodb2
def test_bad_scan_filter():
    client = boto3.client("dynamodb", region_name="us-east-1")
    dynamodb = boto3.resource("dynamodb", region_name="us-east-1")

    # Create the DynamoDB table.
    client.create_table(
        TableName="test1",
        AttributeDefinitions=[
            {"AttributeName": "client", "AttributeType": "S"},
            {"AttributeName": "app", "AttributeType": "S"},
        ],
        KeySchema=[
            {"AttributeName": "client", "KeyType": "HASH"},
            {"AttributeName": "app", "KeyType": "RANGE"},
        ],
        ProvisionedThroughput={"ReadCapacityUnits": 123, "WriteCapacityUnits": 123},
    )
    table = dynamodb.Table("test1")

    # Bad expression
    try:
        table.scan(FilterExpression="client test")
    except ClientError as err:
        err.response["Error"]["Code"].should.equal("ValidationError")
    else:
        raise RuntimeError("Should have raised ResourceInUseException")


@mock_dynamodb2
def test_create_table_pay_per_request():
    client = boto3.client("dynamodb", region_name="us-east-1")
    client.create_table(
        TableName="test1",
        AttributeDefinitions=[
            {"AttributeName": "client", "AttributeType": "S"},
            {"AttributeName": "app", "AttributeType": "S"},
        ],
        KeySchema=[
            {"AttributeName": "client", "KeyType": "HASH"},
            {"AttributeName": "app", "KeyType": "RANGE"},
        ],
        BillingMode="PAY_PER_REQUEST",
    )


@mock_dynamodb2
def test_create_table_error_pay_per_request_with_provisioned_param():
    client = boto3.client("dynamodb", region_name="us-east-1")

    try:
        client.create_table(
            TableName="test1",
            AttributeDefinitions=[
                {"AttributeName": "client", "AttributeType": "S"},
                {"AttributeName": "app", "AttributeType": "S"},
            ],
            KeySchema=[
                {"AttributeName": "client", "KeyType": "HASH"},
                {"AttributeName": "app", "KeyType": "RANGE"},
            ],
            ProvisionedThroughput={"ReadCapacityUnits": 123, "WriteCapacityUnits": 123},
            BillingMode="PAY_PER_REQUEST",
        )
    except ClientError as err:
        err.response["Error"]["Code"].should.equal("ValidationException")


@mock_dynamodb2
def test_duplicate_create():
    client = boto3.client("dynamodb", region_name="us-east-1")

    # Create the DynamoDB table.
    client.create_table(
        TableName="test1",
        AttributeDefinitions=[
            {"AttributeName": "client", "AttributeType": "S"},
            {"AttributeName": "app", "AttributeType": "S"},
        ],
        KeySchema=[
            {"AttributeName": "client", "KeyType": "HASH"},
            {"AttributeName": "app", "KeyType": "RANGE"},
        ],
        ProvisionedThroughput={"ReadCapacityUnits": 123, "WriteCapacityUnits": 123},
    )

    try:
        client.create_table(
            TableName="test1",
            AttributeDefinitions=[
                {"AttributeName": "client", "AttributeType": "S"},
                {"AttributeName": "app", "AttributeType": "S"},
            ],
            KeySchema=[
                {"AttributeName": "client", "KeyType": "HASH"},
                {"AttributeName": "app", "KeyType": "RANGE"},
            ],
            ProvisionedThroughput={"ReadCapacityUnits": 123, "WriteCapacityUnits": 123},
        )
    except ClientError as err:
        err.response["Error"]["Code"].should.equal("ResourceInUseException")
    else:
        raise RuntimeError("Should have raised ResourceInUseException")


@mock_dynamodb2
def test_delete_table():
    client = boto3.client("dynamodb", region_name="us-east-1")

    # Create the DynamoDB table.
    client.create_table(
        TableName="test1",
        AttributeDefinitions=[
            {"AttributeName": "client", "AttributeType": "S"},
            {"AttributeName": "app", "AttributeType": "S"},
        ],
        KeySchema=[
            {"AttributeName": "client", "KeyType": "HASH"},
            {"AttributeName": "app", "KeyType": "RANGE"},
        ],
        ProvisionedThroughput={"ReadCapacityUnits": 123, "WriteCapacityUnits": 123},
    )

    client.delete_table(TableName="test1")

    resp = client.list_tables()
    len(resp["TableNames"]).should.equal(0)

    try:
        client.delete_table(TableName="test1")
    except ClientError as err:
        err.response["Error"]["Code"].should.equal("ResourceNotFoundException")
    else:
        raise RuntimeError("Should have raised ResourceNotFoundException")


@mock_dynamodb2
def test_delete_item():
    client = boto3.client("dynamodb", region_name="us-east-1")
    dynamodb = boto3.resource("dynamodb", region_name="us-east-1")

    # Create the DynamoDB table.
    client.create_table(
        TableName="test1",
        AttributeDefinitions=[
            {"AttributeName": "client", "AttributeType": "S"},
            {"AttributeName": "app", "AttributeType": "S"},
        ],
        KeySchema=[
            {"AttributeName": "client", "KeyType": "HASH"},
            {"AttributeName": "app", "KeyType": "RANGE"},
        ],
        ProvisionedThroughput={"ReadCapacityUnits": 123, "WriteCapacityUnits": 123},
    )
    client.put_item(
        TableName="test1", Item={"client": {"S": "client1"}, "app": {"S": "app1"}}
    )
    client.put_item(
        TableName="test1", Item={"client": {"S": "client1"}, "app": {"S": "app2"}}
    )

    table = dynamodb.Table("test1")
    response = table.scan()
    assert response["Count"] == 2

    # Test ReturnValues validation
    with pytest.raises(ClientError) as ex:
        table.delete_item(
            Key={"client": "client1", "app": "app1"}, ReturnValues="ALL_NEW"
        )

    # Test deletion and returning old value
    response = table.delete_item(
        Key={"client": "client1", "app": "app1"}, ReturnValues="ALL_OLD"
    )
    response["Attributes"].should.contain("client")
    response["Attributes"].should.contain("app")

    response = table.scan()
    assert response["Count"] == 1

    # Test deletion returning nothing
    response = table.delete_item(Key={"client": "client1", "app": "app2"})
    len(response["Attributes"]).should.equal(0)

    response = table.scan()
    assert response["Count"] == 0


@mock_dynamodb2
def test_describe_limits():
    client = boto3.client("dynamodb", region_name="eu-central-1")
    resp = client.describe_limits()

    resp["AccountMaxReadCapacityUnits"].should.equal(20000)
    resp["AccountMaxWriteCapacityUnits"].should.equal(20000)
    resp["TableMaxWriteCapacityUnits"].should.equal(10000)
    resp["TableMaxReadCapacityUnits"].should.equal(10000)


@mock_dynamodb2
def test_set_ttl():
    client = boto3.client("dynamodb", region_name="us-east-1")

    # Create the DynamoDB table.
    client.create_table(
        TableName="test1",
        AttributeDefinitions=[
            {"AttributeName": "client", "AttributeType": "S"},
            {"AttributeName": "app", "AttributeType": "S"},
        ],
        KeySchema=[
            {"AttributeName": "client", "KeyType": "HASH"},
            {"AttributeName": "app", "KeyType": "RANGE"},
        ],
        ProvisionedThroughput={"ReadCapacityUnits": 123, "WriteCapacityUnits": 123},
    )

    client.update_time_to_live(
        TableName="test1",
        TimeToLiveSpecification={"Enabled": True, "AttributeName": "expire"},
    )

    resp = client.describe_time_to_live(TableName="test1")
    resp["TimeToLiveDescription"]["TimeToLiveStatus"].should.equal("ENABLED")
    resp["TimeToLiveDescription"]["AttributeName"].should.equal("expire")

    client.update_time_to_live(
        TableName="test1",
        TimeToLiveSpecification={"Enabled": False, "AttributeName": "expire"},
    )

    resp = client.describe_time_to_live(TableName="test1")
    resp["TimeToLiveDescription"]["TimeToLiveStatus"].should.equal("DISABLED")


@mock_dynamodb2
def test_describe_continuous_backups():
    # given
    client = boto3.client("dynamodb", region_name="us-east-1")
    table_name = client.create_table(
        TableName="test",
        AttributeDefinitions=[
            {"AttributeName": "client", "AttributeType": "S"},
            {"AttributeName": "app", "AttributeType": "S"},
        ],
        KeySchema=[
            {"AttributeName": "client", "KeyType": "HASH"},
            {"AttributeName": "app", "KeyType": "RANGE"},
        ],
        BillingMode="PAY_PER_REQUEST",
    )["TableDescription"]["TableName"]

    # when
    response = client.describe_continuous_backups(TableName=table_name)

    # then
    response["ContinuousBackupsDescription"].should.equal(
        {
            "ContinuousBackupsStatus": "ENABLED",
            "PointInTimeRecoveryDescription": {"PointInTimeRecoveryStatus": "DISABLED"},
        }
    )


@mock_dynamodb2
def test_describe_continuous_backups_errors():
    # given
    client = boto3.client("dynamodb", region_name="us-east-1")

    # when
    with pytest.raises(Exception) as e:
        client.describe_continuous_backups(TableName="not-existing-table")

    # then
    ex = e.value
    ex.operation_name.should.equal("DescribeContinuousBackups")
    ex.response["ResponseMetadata"]["HTTPStatusCode"].should.equal(400)
    ex.response["Error"]["Code"].should.contain("TableNotFoundException")
    ex.response["Error"]["Message"].should.equal("Table not found: not-existing-table")


@mock_dynamodb2
def test_update_continuous_backups():
    # given
    client = boto3.client("dynamodb", region_name="us-east-1")
    table_name = client.create_table(
        TableName="test",
        AttributeDefinitions=[
            {"AttributeName": "client", "AttributeType": "S"},
            {"AttributeName": "app", "AttributeType": "S"},
        ],
        KeySchema=[
            {"AttributeName": "client", "KeyType": "HASH"},
            {"AttributeName": "app", "KeyType": "RANGE"},
        ],
        BillingMode="PAY_PER_REQUEST",
    )["TableDescription"]["TableName"]

    # when
    response = client.update_continuous_backups(
        TableName=table_name,
        PointInTimeRecoverySpecification={"PointInTimeRecoveryEnabled": True},
    )

    # then
    response["ContinuousBackupsDescription"]["ContinuousBackupsStatus"].should.equal(
        "ENABLED"
    )
    point_in_time = response["ContinuousBackupsDescription"][
        "PointInTimeRecoveryDescription"
    ]
    earliest_datetime = point_in_time["EarliestRestorableDateTime"]
    earliest_datetime.should.be.a(datetime)
    latest_datetime = point_in_time["LatestRestorableDateTime"]
    latest_datetime.should.be.a(datetime)
    point_in_time["PointInTimeRecoveryStatus"].should.equal("ENABLED")

    # when
    # a second update should not change anything
    response = client.update_continuous_backups(
        TableName=table_name,
        PointInTimeRecoverySpecification={"PointInTimeRecoveryEnabled": True},
    )

    # then
    response["ContinuousBackupsDescription"]["ContinuousBackupsStatus"].should.equal(
        "ENABLED"
    )
    point_in_time = response["ContinuousBackupsDescription"][
        "PointInTimeRecoveryDescription"
    ]
    point_in_time["EarliestRestorableDateTime"].should.equal(earliest_datetime)
    point_in_time["LatestRestorableDateTime"].should.equal(latest_datetime)
    point_in_time["PointInTimeRecoveryStatus"].should.equal("ENABLED")

    # when
    response = client.update_continuous_backups(
        TableName=table_name,
        PointInTimeRecoverySpecification={"PointInTimeRecoveryEnabled": False},
    )

    # then
    response["ContinuousBackupsDescription"].should.equal(
        {
            "ContinuousBackupsStatus": "ENABLED",
            "PointInTimeRecoveryDescription": {"PointInTimeRecoveryStatus": "DISABLED"},
        }
    )


@mock_dynamodb2
def test_update_continuous_backups_errors():
    # given
    client = boto3.client("dynamodb", region_name="us-east-1")

    # when
    with pytest.raises(Exception) as e:
        client.update_continuous_backups(
            TableName="not-existing-table",
            PointInTimeRecoverySpecification={"PointInTimeRecoveryEnabled": True},
        )

    # then
    ex = e.value
    ex.operation_name.should.equal("UpdateContinuousBackups")
    ex.response["ResponseMetadata"]["HTTPStatusCode"].should.equal(400)
    ex.response["Error"]["Code"].should.contain("TableNotFoundException")
    ex.response["Error"]["Message"].should.equal("Table not found: not-existing-table")


# https://github.com/spulec/moto/issues/1043
@mock_dynamodb2
def test_query_missing_expr_names():
    client = boto3.client("dynamodb", region_name="us-east-1")

    # Create the DynamoDB table.
    client.create_table(
        TableName="test1",
        AttributeDefinitions=[
            {"AttributeName": "client", "AttributeType": "S"},
            {"AttributeName": "app", "AttributeType": "S"},
        ],
        KeySchema=[
            {"AttributeName": "client", "KeyType": "HASH"},
            {"AttributeName": "app", "KeyType": "RANGE"},
        ],
        ProvisionedThroughput={"ReadCapacityUnits": 123, "WriteCapacityUnits": 123},
    )
    client.put_item(
        TableName="test1", Item={"client": {"S": "test1"}, "app": {"S": "test1"}}
    )
    client.put_item(
        TableName="test1", Item={"client": {"S": "test2"}, "app": {"S": "test2"}}
    )

    resp = client.query(
        TableName="test1",
        KeyConditionExpression="client=:client",
        ExpressionAttributeValues={":client": {"S": "test1"}},
    )

    resp["Count"].should.equal(1)
    resp["Items"][0]["client"]["S"].should.equal("test1")

    resp = client.query(
        TableName="test1",
        KeyConditionExpression=":name=test2",
        ExpressionAttributeNames={":name": "client"},
    )

    resp["Count"].should.equal(1)
    resp["Items"][0]["client"]["S"].should.equal("test2")


# https://github.com/spulec/moto/issues/2328
@mock_dynamodb2
def test_update_item_with_list():
    dynamodb = boto3.resource("dynamodb", region_name="us-east-1")

    # Create the DynamoDB table.
    dynamodb.create_table(
        TableName="Table",
        KeySchema=[{"AttributeName": "key", "KeyType": "HASH"}],
        AttributeDefinitions=[{"AttributeName": "key", "AttributeType": "S"}],
        ProvisionedThroughput={"ReadCapacityUnits": 1, "WriteCapacityUnits": 1},
    )
    table = dynamodb.Table("Table")
    table.update_item(
        Key={"key": "the-key"},
        AttributeUpdates={"list": {"Value": [1, 2], "Action": "PUT"}},
    )

    resp = table.get_item(Key={"key": "the-key"})
    resp["Item"].should.equal({"key": "the-key", "list": [1, 2]})


# https://github.com/spulec/moto/issues/2328
@mock_dynamodb2
def test_update_item_with_no_action_passed_with_list():
    dynamodb = boto3.resource("dynamodb", region_name="us-east-1")

    # Create the DynamoDB table.
    dynamodb.create_table(
        TableName="Table",
        KeySchema=[{"AttributeName": "key", "KeyType": "HASH"}],
        AttributeDefinitions=[{"AttributeName": "key", "AttributeType": "S"}],
        ProvisionedThroughput={"ReadCapacityUnits": 1, "WriteCapacityUnits": 1},
    )
    table = dynamodb.Table("Table")
    table.update_item(
        Key={"key": "the-key"},
        # Do not pass 'Action' key, in order to check that the
        # parameter's default value will be used.
        AttributeUpdates={"list": {"Value": [1, 2]}},
    )

    resp = table.get_item(Key={"key": "the-key"})
    resp["Item"].should.equal({"key": "the-key", "list": [1, 2]})


# https://github.com/spulec/moto/issues/1342
@mock_dynamodb2
def test_update_item_on_map():
    dynamodb = boto3.resource("dynamodb", region_name="us-east-1")
    client = boto3.client("dynamodb", region_name="us-east-1")

    # Create the DynamoDB table.
    dynamodb.create_table(
        TableName="users",
        KeySchema=[
            {"AttributeName": "forum_name", "KeyType": "HASH"},
            {"AttributeName": "subject", "KeyType": "RANGE"},
        ],
        AttributeDefinitions=[
            {"AttributeName": "forum_name", "AttributeType": "S"},
            {"AttributeName": "subject", "AttributeType": "S"},
        ],
        ProvisionedThroughput={"ReadCapacityUnits": 5, "WriteCapacityUnits": 5},
    )
    table = dynamodb.Table("users")

    table.put_item(
        Item={
            "forum_name": "the-key",
            "subject": "123",
            "body": {"nested": {"data": "test"}},
        }
    )

    resp = table.scan()
    resp["Items"][0]["body"].should.equal({"nested": {"data": "test"}})

    # Nonexistent nested attributes are supported for existing top-level attributes.
    table.update_item(
        Key={"forum_name": "the-key", "subject": "123"},
        UpdateExpression="SET body.#nested.#data = :tb",
        ExpressionAttributeNames={"#nested": "nested", "#data": "data",},
        ExpressionAttributeValues={":tb": "new_value"},
    )
    # Running this against AWS DDB gives an exception so make sure it also fails.:
    with pytest.raises(client.exceptions.ClientError):
        # botocore.exceptions.ClientError: An error occurred (ValidationException) when calling the UpdateItem
        # operation: The document path provided in the update expression is invalid for update
        table.update_item(
            Key={"forum_name": "the-key", "subject": "123"},
            UpdateExpression="SET body.#nested.#nonexistentnested.#data = :tb2",
            ExpressionAttributeNames={
                "#nested": "nested",
                "#nonexistentnested": "nonexistentnested",
                "#data": "data",
            },
            ExpressionAttributeValues={":tb2": "other_value"},
        )

    table.update_item(
        Key={"forum_name": "the-key", "subject": "123"},
        UpdateExpression="SET body.#nested.#nonexistentnested = :tb2",
        ExpressionAttributeNames={
            "#nested": "nested",
            "#nonexistentnested": "nonexistentnested",
        },
        ExpressionAttributeValues={":tb2": {"data": "other_value"}},
    )

    resp = table.scan()
    resp["Items"][0]["body"].should.equal(
        {"nested": {"data": "new_value", "nonexistentnested": {"data": "other_value"}}}
    )

    # Test nested value for a nonexistent attribute throws a ClientError.
    with pytest.raises(client.exceptions.ClientError):
        table.update_item(
            Key={"forum_name": "the-key", "subject": "123"},
            UpdateExpression="SET nonexistent.#nested = :tb",
            ExpressionAttributeNames={"#nested": "nested"},
            ExpressionAttributeValues={":tb": "new_value"},
        )


# https://github.com/spulec/moto/issues/1358
@mock_dynamodb2
def test_update_if_not_exists():
    dynamodb = boto3.resource("dynamodb", region_name="us-east-1")

    # Create the DynamoDB table.
    dynamodb.create_table(
        TableName="users",
        KeySchema=[
            {"AttributeName": "forum_name", "KeyType": "HASH"},
            {"AttributeName": "subject", "KeyType": "RANGE"},
        ],
        AttributeDefinitions=[
            {"AttributeName": "forum_name", "AttributeType": "S"},
            {"AttributeName": "subject", "AttributeType": "S"},
        ],
        ProvisionedThroughput={"ReadCapacityUnits": 5, "WriteCapacityUnits": 5},
    )
    table = dynamodb.Table("users")

    table.put_item(Item={"forum_name": "the-key", "subject": "123"})

    table.update_item(
        Key={"forum_name": "the-key", "subject": "123"},
        # if_not_exists without space
        UpdateExpression="SET created_at=if_not_exists(created_at,:created_at)",
        ExpressionAttributeValues={":created_at": 123},
    )

    resp = table.scan()
    assert resp["Items"][0]["created_at"] == 123

    table.update_item(
        Key={"forum_name": "the-key", "subject": "123"},
        # if_not_exists with space
        UpdateExpression="SET created_at = if_not_exists (created_at, :created_at)",
        ExpressionAttributeValues={":created_at": 456},
    )

    resp = table.scan()
    # Still the original value
    assert resp["Items"][0]["created_at"] == 123


# https://github.com/spulec/moto/issues/1937
@mock_dynamodb2
def test_update_return_attributes():
    dynamodb = boto3.client("dynamodb", region_name="us-east-1")

    dynamodb.create_table(
        TableName="moto-test",
        KeySchema=[{"AttributeName": "id", "KeyType": "HASH"}],
        AttributeDefinitions=[{"AttributeName": "id", "AttributeType": "S"}],
        ProvisionedThroughput={"ReadCapacityUnits": 1, "WriteCapacityUnits": 1},
    )

    def update(col, to, rv):
        return dynamodb.update_item(
            TableName="moto-test",
            Key={"id": {"S": "foo"}},
            AttributeUpdates={col: {"Value": {"S": to}, "Action": "PUT"}},
            ReturnValues=rv,
        )

    r = update("col1", "val1", "ALL_NEW")
    assert r["Attributes"] == {"id": {"S": "foo"}, "col1": {"S": "val1"}}

    r = update("col1", "val2", "ALL_OLD")
    assert r["Attributes"] == {"id": {"S": "foo"}, "col1": {"S": "val1"}}

    r = update("col2", "val3", "UPDATED_NEW")
    assert r["Attributes"] == {"col2": {"S": "val3"}}

    r = update("col2", "val4", "UPDATED_OLD")
    assert r["Attributes"] == {"col2": {"S": "val3"}}

    r = update("col1", "val5", "NONE")
    assert r["Attributes"] == {}

    with pytest.raises(ClientError) as ex:
        r = update("col1", "val6", "WRONG")


# https://github.com/spulec/moto/issues/3448
@mock_dynamodb2
def test_update_return_updated_new_attributes_when_same():
    dynamo_client = boto3.resource("dynamodb", region_name="us-east-1")
    dynamo_client.create_table(
        TableName="moto-test",
        KeySchema=[{"AttributeName": "HashKey1", "KeyType": "HASH"}],
        AttributeDefinitions=[{"AttributeName": "HashKey1", "AttributeType": "S"}],
        ProvisionedThroughput={"ReadCapacityUnits": 1, "WriteCapacityUnits": 1},
    )

    dynamodb_table = dynamo_client.Table("moto-test")
    dynamodb_table.put_item(
        Item={"HashKey1": "HashKeyValue1", "listValuedAttribute1": ["a", "b"]}
    )

    def update(col, to, rv):
        return dynamodb_table.update_item(
            TableName="moto-test",
            Key={"HashKey1": "HashKeyValue1"},
            UpdateExpression="SET listValuedAttribute1=:" + col,
            ExpressionAttributeValues={":" + col: to},
            ReturnValues=rv,
        )

    r = update("a", ["a", "c"], "UPDATED_NEW")
    assert r["Attributes"] == {"listValuedAttribute1": ["a", "c"]}

    r = update("a", {"a", "c"}, "UPDATED_NEW")
    assert r["Attributes"] == {"listValuedAttribute1": {"a", "c"}}

    r = update("a", {1, 2}, "UPDATED_NEW")
    assert r["Attributes"] == {"listValuedAttribute1": {1, 2}}

    with pytest.raises(ClientError) as ex:
        r = update("a", ["a", "c"], "WRONG")


@mock_dynamodb2
def test_put_return_attributes():
    dynamodb = boto3.client("dynamodb", region_name="us-east-1")

    dynamodb.create_table(
        TableName="moto-test",
        KeySchema=[{"AttributeName": "id", "KeyType": "HASH"}],
        AttributeDefinitions=[{"AttributeName": "id", "AttributeType": "S"}],
        ProvisionedThroughput={"ReadCapacityUnits": 1, "WriteCapacityUnits": 1},
    )

    r = dynamodb.put_item(
        TableName="moto-test",
        Item={"id": {"S": "foo"}, "col1": {"S": "val1"}},
        ReturnValues="NONE",
    )
    assert "Attributes" not in r

    r = dynamodb.put_item(
        TableName="moto-test",
        Item={"id": {"S": "foo"}, "col1": {"S": "val2"}},
        ReturnValues="ALL_OLD",
    )
    assert r["Attributes"] == {"id": {"S": "foo"}, "col1": {"S": "val1"}}

    with pytest.raises(ClientError) as ex:
        dynamodb.put_item(
            TableName="moto-test",
            Item={"id": {"S": "foo"}, "col1": {"S": "val3"}},
            ReturnValues="ALL_NEW",
        )
    ex.value.response["Error"]["Code"].should.equal("ValidationException")
    ex.value.response["ResponseMetadata"]["HTTPStatusCode"].should.equal(400)
    ex.value.response["Error"]["Message"].should.equal(
        "Return values set to invalid value"
    )


@mock_dynamodb2
def test_query_global_secondary_index_when_created_via_update_table_resource():
    dynamodb = boto3.resource("dynamodb", region_name="us-east-1")

    # Create the DynamoDB table.
    dynamodb.create_table(
        TableName="users",
        KeySchema=[{"AttributeName": "user_id", "KeyType": "HASH"}],
        AttributeDefinitions=[{"AttributeName": "user_id", "AttributeType": "N"}],
        ProvisionedThroughput={"ReadCapacityUnits": 5, "WriteCapacityUnits": 5},
    )
    table = dynamodb.Table("users")
    table.update(
        AttributeDefinitions=[{"AttributeName": "forum_name", "AttributeType": "S"}],
        GlobalSecondaryIndexUpdates=[
            {
                "Create": {
                    "IndexName": "forum_name_index",
                    "KeySchema": [{"AttributeName": "forum_name", "KeyType": "HASH"}],
                    "Projection": {"ProjectionType": "ALL"},
                    "ProvisionedThroughput": {
                        "ReadCapacityUnits": 5,
                        "WriteCapacityUnits": 5,
                    },
                }
            }
        ],
    )

    next_user_id = 1
    for my_forum_name in ["cats", "dogs"]:
        for my_subject in [
            "my pet is the cutest",
            "wow look at what my pet did",
            "don't you love my pet?",
        ]:
            table.put_item(
                Item={
                    "user_id": next_user_id,
                    "forum_name": my_forum_name,
                    "subject": my_subject,
                }
            )
            next_user_id += 1

    # get all the cat users
    forum_only_query_response = table.query(
        IndexName="forum_name_index",
        Select="ALL_ATTRIBUTES",
        KeyConditionExpression=Key("forum_name").eq("cats"),
    )
    forum_only_items = forum_only_query_response["Items"]
    assert len(forum_only_items) == 3
    for item in forum_only_items:
        assert item["forum_name"] == "cats"

    # query all cat users with a particular subject
    forum_and_subject_query_results = table.query(
        IndexName="forum_name_index",
        Select="ALL_ATTRIBUTES",
        KeyConditionExpression=Key("forum_name").eq("cats"),
        FilterExpression=Attr("subject").eq("my pet is the cutest"),
    )
    forum_and_subject_items = forum_and_subject_query_results["Items"]
    assert len(forum_and_subject_items) == 1
    assert forum_and_subject_items[0] == {
        "user_id": Decimal("1"),
        "forum_name": "cats",
        "subject": "my pet is the cutest",
    }


@mock_dynamodb2
def test_dynamodb_streams_1():
    conn = boto3.client("dynamodb", region_name="us-east-1")

    resp = conn.create_table(
        TableName="test-streams",
        KeySchema=[{"AttributeName": "id", "KeyType": "HASH"}],
        AttributeDefinitions=[{"AttributeName": "id", "AttributeType": "S"}],
        ProvisionedThroughput={"ReadCapacityUnits": 1, "WriteCapacityUnits": 1},
        StreamSpecification={
            "StreamEnabled": True,
            "StreamViewType": "NEW_AND_OLD_IMAGES",
        },
    )

    assert "StreamSpecification" in resp["TableDescription"]
    assert resp["TableDescription"]["StreamSpecification"] == {
        "StreamEnabled": True,
        "StreamViewType": "NEW_AND_OLD_IMAGES",
    }
    assert "LatestStreamLabel" in resp["TableDescription"]
    assert "LatestStreamArn" in resp["TableDescription"]

    resp = conn.delete_table(TableName="test-streams")

    assert "StreamSpecification" in resp["TableDescription"]


@mock_dynamodb2
def test_dynamodb_streams_2():
    conn = boto3.client("dynamodb", region_name="us-east-1")

    resp = conn.create_table(
        TableName="test-stream-update",
        KeySchema=[{"AttributeName": "id", "KeyType": "HASH"}],
        AttributeDefinitions=[{"AttributeName": "id", "AttributeType": "S"}],
        ProvisionedThroughput={"ReadCapacityUnits": 1, "WriteCapacityUnits": 1},
    )

    assert "StreamSpecification" not in resp["TableDescription"]

    resp = conn.update_table(
        TableName="test-stream-update",
        StreamSpecification={"StreamEnabled": True, "StreamViewType": "NEW_IMAGE"},
    )

    assert "StreamSpecification" in resp["TableDescription"]
    assert resp["TableDescription"]["StreamSpecification"] == {
        "StreamEnabled": True,
        "StreamViewType": "NEW_IMAGE",
    }
    assert "LatestStreamLabel" in resp["TableDescription"]
    assert "LatestStreamArn" in resp["TableDescription"]


@mock_dynamodb2
def test_condition_expressions():
    client = boto3.client("dynamodb", region_name="us-east-1")

    # Create the DynamoDB table.
    client.create_table(
        TableName="test1",
        AttributeDefinitions=[
            {"AttributeName": "client", "AttributeType": "S"},
            {"AttributeName": "app", "AttributeType": "S"},
        ],
        KeySchema=[
            {"AttributeName": "client", "KeyType": "HASH"},
            {"AttributeName": "app", "KeyType": "RANGE"},
        ],
        ProvisionedThroughput={"ReadCapacityUnits": 123, "WriteCapacityUnits": 123},
    )
    client.put_item(
        TableName="test1",
        Item={
            "client": {"S": "client1"},
            "app": {"S": "app1"},
            "match": {"S": "match"},
            "existing": {"S": "existing"},
        },
    )

    client.put_item(
        TableName="test1",
        Item={
            "client": {"S": "client1"},
            "app": {"S": "app1"},
            "match": {"S": "match"},
            "existing": {"S": "existing"},
        },
        ConditionExpression="attribute_exists(#existing) AND attribute_not_exists(#nonexistent) AND #match = :match",
        ExpressionAttributeNames={
            "#existing": "existing",
            "#nonexistent": "nope",
            "#match": "match",
        },
        ExpressionAttributeValues={":match": {"S": "match"}},
    )

    client.put_item(
        TableName="test1",
        Item={
            "client": {"S": "client1"},
            "app": {"S": "app1"},
            "match": {"S": "match"},
            "existing": {"S": "existing"},
        },
        ConditionExpression="NOT(attribute_exists(#nonexistent1) AND attribute_exists(#nonexistent2))",
        ExpressionAttributeNames={"#nonexistent1": "nope", "#nonexistent2": "nope2"},
    )

    client.put_item(
        TableName="test1",
        Item={
            "client": {"S": "client1"},
            "app": {"S": "app1"},
            "match": {"S": "match"},
            "existing": {"S": "existing"},
        },
        ConditionExpression="attribute_exists(#nonexistent) OR attribute_exists(#existing)",
        ExpressionAttributeNames={"#nonexistent": "nope", "#existing": "existing"},
    )

    client.put_item(
        TableName="test1",
        Item={
            "client": {"S": "client1"},
            "app": {"S": "app1"},
            "match": {"S": "match"},
            "existing": {"S": "existing"},
        },
        ConditionExpression="#client BETWEEN :a AND :z",
        ExpressionAttributeNames={"#client": "client"},
        ExpressionAttributeValues={":a": {"S": "a"}, ":z": {"S": "z"}},
    )

    client.put_item(
        TableName="test1",
        Item={
            "client": {"S": "client1"},
            "app": {"S": "app1"},
            "match": {"S": "match"},
            "existing": {"S": "existing"},
        },
        ConditionExpression="#client IN (:client1, :client2)",
        ExpressionAttributeNames={"#client": "client"},
        ExpressionAttributeValues={
            ":client1": {"S": "client1"},
            ":client2": {"S": "client2"},
        },
    )

    with pytest.raises(client.exceptions.ConditionalCheckFailedException):
        client.put_item(
            TableName="test1",
            Item={
                "client": {"S": "client1"},
                "app": {"S": "app1"},
                "match": {"S": "match"},
                "existing": {"S": "existing"},
            },
            ConditionExpression="attribute_exists(#nonexistent1) AND attribute_exists(#nonexistent2)",
            ExpressionAttributeNames={
                "#nonexistent1": "nope",
                "#nonexistent2": "nope2",
            },
        )

    with pytest.raises(client.exceptions.ConditionalCheckFailedException):
        client.put_item(
            TableName="test1",
            Item={
                "client": {"S": "client1"},
                "app": {"S": "app1"},
                "match": {"S": "match"},
                "existing": {"S": "existing"},
            },
            ConditionExpression="NOT(attribute_not_exists(#nonexistent1) AND attribute_not_exists(#nonexistent2))",
            ExpressionAttributeNames={
                "#nonexistent1": "nope",
                "#nonexistent2": "nope2",
            },
        )

    with pytest.raises(client.exceptions.ConditionalCheckFailedException):
        client.put_item(
            TableName="test1",
            Item={
                "client": {"S": "client1"},
                "app": {"S": "app1"},
                "match": {"S": "match"},
                "existing": {"S": "existing"},
            },
            ConditionExpression="attribute_exists(#existing) AND attribute_not_exists(#nonexistent) AND #match = :match",
            ExpressionAttributeNames={
                "#existing": "existing",
                "#nonexistent": "nope",
                "#match": "match",
            },
            ExpressionAttributeValues={":match": {"S": "match2"}},
        )

    # Make sure update_item honors ConditionExpression as well
    client.update_item(
        TableName="test1",
        Key={"client": {"S": "client1"}, "app": {"S": "app1"}},
        UpdateExpression="set #match=:match",
        ConditionExpression="attribute_exists(#existing)",
        ExpressionAttributeNames={"#existing": "existing", "#match": "match"},
        ExpressionAttributeValues={":match": {"S": "match"}},
    )

    with pytest.raises(client.exceptions.ConditionalCheckFailedException):
        client.update_item(
            TableName="test1",
            Key={"client": {"S": "client1"}, "app": {"S": "app1"}},
            UpdateExpression="set #match=:match",
            ConditionExpression="attribute_not_exists(#existing)",
            ExpressionAttributeValues={":match": {"S": "match"}},
            ExpressionAttributeNames={"#existing": "existing", "#match": "match"},
        )

    with pytest.raises(client.exceptions.ConditionalCheckFailedException):
        client.delete_item(
            TableName="test1",
            Key={"client": {"S": "client1"}, "app": {"S": "app1"}},
            ConditionExpression="attribute_not_exists(#existing)",
            ExpressionAttributeValues={":match": {"S": "match"}},
            ExpressionAttributeNames={"#existing": "existing", "#match": "match"},
        )


@mock_dynamodb2
def test_condition_expression_numerical_attribute():
    dynamodb = boto3.resource("dynamodb", region_name="us-east-1")
    dynamodb.create_table(
        TableName="my-table",
        KeySchema=[{"AttributeName": "partitionKey", "KeyType": "HASH"}],
        AttributeDefinitions=[{"AttributeName": "partitionKey", "AttributeType": "S"}],
    )
    table = dynamodb.Table("my-table")
    table.put_item(Item={"partitionKey": "pk-pos", "myAttr": 5})
    table.put_item(Item={"partitionKey": "pk-neg", "myAttr": -5})

    # try to update the item we put in the table using numerical condition expression
    # Specifically, verify that we can compare with a zero-value
    # First verify that > and >= work on positive numbers
    update_numerical_con_expr(
        key="pk-pos", con_expr="myAttr > :zero", res="6", table=table
    )
    update_numerical_con_expr(
        key="pk-pos", con_expr="myAttr >= :zero", res="7", table=table
    )
    # Second verify that < and <= work on negative numbers
    update_numerical_con_expr(
        key="pk-neg", con_expr="myAttr < :zero", res="-4", table=table
    )
    update_numerical_con_expr(
        key="pk-neg", con_expr="myAttr <= :zero", res="-3", table=table
    )


def update_numerical_con_expr(key, con_expr, res, table):
    table.update_item(
        Key={"partitionKey": key},
        UpdateExpression="ADD myAttr :one",
        ExpressionAttributeValues={":zero": 0, ":one": 1},
        ConditionExpression=con_expr,
    )
    table.get_item(Key={"partitionKey": key})["Item"]["myAttr"].should.equal(
        Decimal(res)
    )


@mock_dynamodb2
def test_condition_expression__attr_doesnt_exist():
    client = boto3.client("dynamodb", region_name="us-east-1")

    client.create_table(
        TableName="test",
        KeySchema=[{"AttributeName": "forum_name", "KeyType": "HASH"}],
        AttributeDefinitions=[{"AttributeName": "forum_name", "AttributeType": "S"}],
        ProvisionedThroughput={"ReadCapacityUnits": 1, "WriteCapacityUnits": 1},
    )

    client.put_item(
        TableName="test", Item={"forum_name": {"S": "foo"}, "ttl": {"N": "bar"}}
    )

    def update_if_attr_doesnt_exist():
        # Test nonexistent top-level attribute.
        client.update_item(
            TableName="test",
            Key={"forum_name": {"S": "the-key"}, "subject": {"S": "the-subject"}},
            UpdateExpression="set #new_state=:new_state, #ttl=:ttl",
            ConditionExpression="attribute_not_exists(#new_state)",
            ExpressionAttributeNames={"#new_state": "foobar", "#ttl": "ttl"},
            ExpressionAttributeValues={
                ":new_state": {"S": "some-value"},
                ":ttl": {"N": "12345.67"},
            },
            ReturnValues="ALL_NEW",
        )

    update_if_attr_doesnt_exist()

    # Second time should fail
    with pytest.raises(client.exceptions.ConditionalCheckFailedException):
        update_if_attr_doesnt_exist()


@mock_dynamodb2
def test_condition_expression__or_order():
    client = boto3.client("dynamodb", region_name="us-east-1")

    client.create_table(
        TableName="test",
        KeySchema=[{"AttributeName": "forum_name", "KeyType": "HASH"}],
        AttributeDefinitions=[{"AttributeName": "forum_name", "AttributeType": "S"}],
        ProvisionedThroughput={"ReadCapacityUnits": 1, "WriteCapacityUnits": 1},
    )

    # ensure that the RHS of the OR expression is not evaluated if the LHS
    # returns true (as it would result an error)
    client.update_item(
        TableName="test",
        Key={"forum_name": {"S": "the-key"}},
        UpdateExpression="set #ttl=:ttl",
        ConditionExpression="attribute_not_exists(#ttl) OR #ttl <= :old_ttl",
        ExpressionAttributeNames={"#ttl": "ttl"},
        ExpressionAttributeValues={":ttl": {"N": "6"}, ":old_ttl": {"N": "5"}},
    )


@mock_dynamodb2
def test_condition_expression__and_order():
    client = boto3.client("dynamodb", region_name="us-east-1")

    client.create_table(
        TableName="test",
        KeySchema=[{"AttributeName": "forum_name", "KeyType": "HASH"}],
        AttributeDefinitions=[{"AttributeName": "forum_name", "AttributeType": "S"}],
        ProvisionedThroughput={"ReadCapacityUnits": 1, "WriteCapacityUnits": 1},
    )

    # ensure that the RHS of the AND expression is not evaluated if the LHS
    # returns true (as it would result an error)
    with pytest.raises(client.exceptions.ConditionalCheckFailedException):
        client.update_item(
            TableName="test",
            Key={"forum_name": {"S": "the-key"}},
            UpdateExpression="set #ttl=:ttl",
            ConditionExpression="attribute_exists(#ttl) AND #ttl <= :old_ttl",
            ExpressionAttributeNames={"#ttl": "ttl"},
            ExpressionAttributeValues={":ttl": {"N": "6"}, ":old_ttl": {"N": "5"}},
        )


@mock_dynamodb2
def test_query_gsi_with_range_key():
    dynamodb = boto3.client("dynamodb", region_name="us-east-1")
    dynamodb.create_table(
        TableName="test",
        KeySchema=[{"AttributeName": "id", "KeyType": "HASH"}],
        AttributeDefinitions=[
            {"AttributeName": "id", "AttributeType": "S"},
            {"AttributeName": "gsi_hash_key", "AttributeType": "S"},
            {"AttributeName": "gsi_range_key", "AttributeType": "S"},
        ],
        ProvisionedThroughput={"ReadCapacityUnits": 1, "WriteCapacityUnits": 1},
        GlobalSecondaryIndexes=[
            {
                "IndexName": "test_gsi",
                "KeySchema": [
                    {"AttributeName": "gsi_hash_key", "KeyType": "HASH"},
                    {"AttributeName": "gsi_range_key", "KeyType": "RANGE"},
                ],
                "Projection": {"ProjectionType": "ALL"},
                "ProvisionedThroughput": {
                    "ReadCapacityUnits": 1,
                    "WriteCapacityUnits": 1,
                },
            }
        ],
    )

    dynamodb.put_item(
        TableName="test",
        Item={
            "id": {"S": "test1"},
            "gsi_hash_key": {"S": "key1"},
            "gsi_range_key": {"S": "range1"},
        },
    )
    dynamodb.put_item(
        TableName="test", Item={"id": {"S": "test2"}, "gsi_hash_key": {"S": "key1"}}
    )

    res = dynamodb.query(
        TableName="test",
        IndexName="test_gsi",
        KeyConditionExpression="gsi_hash_key = :gsi_hash_key and gsi_range_key = :gsi_range_key",
        ExpressionAttributeValues={
            ":gsi_hash_key": {"S": "key1"},
            ":gsi_range_key": {"S": "range1"},
        },
    )
    res.should.have.key("Count").equal(1)
    res.should.have.key("Items")
    res["Items"][0].should.equal(
        {
            "id": {"S": "test1"},
            "gsi_hash_key": {"S": "key1"},
            "gsi_range_key": {"S": "range1"},
        }
    )


@mock_dynamodb2
def test_scan_by_non_exists_index():
    dynamodb = boto3.client("dynamodb", region_name="us-east-1")

    dynamodb.create_table(
        TableName="test",
        KeySchema=[{"AttributeName": "id", "KeyType": "HASH"}],
        AttributeDefinitions=[
            {"AttributeName": "id", "AttributeType": "S"},
            {"AttributeName": "gsi_col", "AttributeType": "S"},
        ],
        ProvisionedThroughput={"ReadCapacityUnits": 1, "WriteCapacityUnits": 1},
        GlobalSecondaryIndexes=[
            {
                "IndexName": "test_gsi",
                "KeySchema": [{"AttributeName": "gsi_col", "KeyType": "HASH"}],
                "Projection": {"ProjectionType": "ALL"},
                "ProvisionedThroughput": {
                    "ReadCapacityUnits": 1,
                    "WriteCapacityUnits": 1,
                },
            }
        ],
    )

    with pytest.raises(ClientError) as ex:
        dynamodb.scan(TableName="test", IndexName="non_exists_index")

    ex.value.response["Error"]["Code"].should.equal("ValidationException")
    ex.value.response["ResponseMetadata"]["HTTPStatusCode"].should.equal(400)
    ex.value.response["Error"]["Message"].should.equal(
        "The table does not have the specified index: non_exists_index"
    )


@mock_dynamodb2
def test_query_by_non_exists_index():
    dynamodb = boto3.client("dynamodb", region_name="us-east-1")

    dynamodb.create_table(
        TableName="test",
        KeySchema=[{"AttributeName": "id", "KeyType": "HASH"}],
        AttributeDefinitions=[
            {"AttributeName": "id", "AttributeType": "S"},
            {"AttributeName": "gsi_col", "AttributeType": "S"},
        ],
        ProvisionedThroughput={"ReadCapacityUnits": 1, "WriteCapacityUnits": 1},
        GlobalSecondaryIndexes=[
            {
                "IndexName": "test_gsi",
                "KeySchema": [{"AttributeName": "gsi_col", "KeyType": "HASH"}],
                "Projection": {"ProjectionType": "ALL"},
                "ProvisionedThroughput": {
                    "ReadCapacityUnits": 1,
                    "WriteCapacityUnits": 1,
                },
            }
        ],
    )

    with pytest.raises(ClientError) as ex:
        dynamodb.query(
            TableName="test",
            IndexName="non_exists_index",
            KeyConditionExpression="CarModel=M",
        )

    ex.value.response["Error"]["Code"].should.equal("ResourceNotFoundException")
    ex.value.response["Error"]["Message"].should.equal(
        "Invalid index: non_exists_index for table: test. Available indexes are: test_gsi"
    )


@mock_dynamodb2
def test_batch_items_returns_all():
    dynamodb = _create_user_table()
    returned_items = dynamodb.batch_get_item(
        RequestItems={
            "users": {
                "Keys": [
                    {"username": {"S": "user0"}},
                    {"username": {"S": "user1"}},
                    {"username": {"S": "user2"}},
                    {"username": {"S": "user3"}},
                ],
                "ConsistentRead": True,
            }
        }
    )["Responses"]["users"]
    assert len(returned_items) == 3
    assert [item["username"]["S"] for item in returned_items] == [
        "user1",
        "user2",
        "user3",
    ]


@mock_dynamodb2
def test_batch_items_throws_exception_when_requesting_100_items_for_single_table():
    dynamodb = _create_user_table()
    with pytest.raises(ClientError) as ex:
        dynamodb.batch_get_item(
            RequestItems={
                "users": {
                    "Keys": [
                        {"username": {"S": "user" + str(i)}} for i in range(0, 104)
                    ],
                    "ConsistentRead": True,
                }
            }
        )
    ex.value.response["Error"]["Code"].should.equal("ValidationException")
    msg = ex.value.response["Error"]["Message"]
    msg.should.contain("1 validation error detected: Value")
    msg.should.contain(
        "at 'requestItems.users.member.keys' failed to satisfy constraint: Member must have length less than or equal to 100"
    )


@mock_dynamodb2
def test_batch_items_throws_exception_when_requesting_100_items_across_all_tables():
    dynamodb = _create_user_table()
    with pytest.raises(ClientError) as ex:
        dynamodb.batch_get_item(
            RequestItems={
                "users": {
                    "Keys": [
                        {"username": {"S": "user" + str(i)}} for i in range(0, 75)
                    ],
                    "ConsistentRead": True,
                },
                "users2": {
                    "Keys": [
                        {"username": {"S": "user" + str(i)}} for i in range(0, 75)
                    ],
                    "ConsistentRead": True,
                },
            }
        )
    ex.value.response["Error"]["Code"].should.equal("ValidationException")
    ex.value.response["Error"]["Message"].should.equal(
        "Too many items requested for the BatchGetItem call"
    )


@mock_dynamodb2
def test_batch_items_with_basic_projection_expression():
    dynamodb = _create_user_table()
    returned_items = dynamodb.batch_get_item(
        RequestItems={
            "users": {
                "Keys": [
                    {"username": {"S": "user0"}},
                    {"username": {"S": "user1"}},
                    {"username": {"S": "user2"}},
                    {"username": {"S": "user3"}},
                ],
                "ConsistentRead": True,
                "ProjectionExpression": "username",
            }
        }
    )["Responses"]["users"]

    returned_items.should.have.length_of(3)
    [item["username"]["S"] for item in returned_items].should.be.equal(
        ["user1", "user2", "user3"]
    )
    [item.get("foo") for item in returned_items].should.be.equal([None, None, None])

    # The projection expression should not remove data from storage
    returned_items = dynamodb.batch_get_item(
        RequestItems={
            "users": {
                "Keys": [
                    {"username": {"S": "user0"}},
                    {"username": {"S": "user1"}},
                    {"username": {"S": "user2"}},
                    {"username": {"S": "user3"}},
                ],
                "ConsistentRead": True,
            }
        }
    )["Responses"]["users"]

    [item["username"]["S"] for item in returned_items].should.be.equal(
        ["user1", "user2", "user3"]
    )
    [item["foo"]["S"] for item in returned_items].should.be.equal(["bar", "bar", "bar"])


@mock_dynamodb2
def test_batch_items_with_basic_projection_expression_and_attr_expression_names():
    dynamodb = _create_user_table()
    returned_items = dynamodb.batch_get_item(
        RequestItems={
            "users": {
                "Keys": [
                    {"username": {"S": "user0"}},
                    {"username": {"S": "user1"}},
                    {"username": {"S": "user2"}},
                    {"username": {"S": "user3"}},
                ],
                "ConsistentRead": True,
                "ProjectionExpression": "#rl",
                "ExpressionAttributeNames": {"#rl": "username"},
            }
        }
    )["Responses"]["users"]

    returned_items.should.have.length_of(3)
    [item["username"]["S"] for item in returned_items].should.be.equal(
        ["user1", "user2", "user3"]
    )
    [item.get("foo") for item in returned_items].should.be.equal([None, None, None])


@mock_dynamodb2
def test_batch_items_should_throw_exception_for_duplicate_request():
    client = _create_user_table()
    with pytest.raises(ClientError) as ex:
        client.batch_get_item(
            RequestItems={
                "users": {
                    "Keys": [
                        {"username": {"S": "user0"}},
                        {"username": {"S": "user0"}},
                    ],
                    "ConsistentRead": True,
                }
            }
        )
    ex.value.response["Error"]["Code"].should.equal("ValidationException")
    ex.value.response["Error"]["Message"].should.equal(
        "Provided list of item keys contains duplicates"
    )


@mock_dynamodb2
def test_index_with_unknown_attributes_should_fail():
    dynamodb = boto3.client("dynamodb", region_name="us-east-1")

    expected_exception = (
        "Some index key attributes are not defined in AttributeDefinitions."
    )

    with pytest.raises(ClientError) as ex:
        dynamodb.create_table(
            AttributeDefinitions=[
                {"AttributeName": "customer_nr", "AttributeType": "S"},
                {"AttributeName": "last_name", "AttributeType": "S"},
            ],
            TableName="table_with_missing_attribute_definitions",
            KeySchema=[
                {"AttributeName": "customer_nr", "KeyType": "HASH"},
                {"AttributeName": "last_name", "KeyType": "RANGE"},
            ],
            LocalSecondaryIndexes=[
                {
                    "IndexName": "indexthataddsanadditionalattribute",
                    "KeySchema": [
                        {"AttributeName": "customer_nr", "KeyType": "HASH"},
                        {"AttributeName": "postcode", "KeyType": "RANGE"},
                    ],
                    "Projection": {"ProjectionType": "ALL"},
                }
            ],
            BillingMode="PAY_PER_REQUEST",
        )

    ex.value.response["Error"]["Code"].should.equal("ValidationException")
    ex.value.response["Error"]["Message"].should.contain(expected_exception)


@mock_dynamodb2
def test_update_list_index__set_existing_index():
    table_name = "test_list_index_access"
    client = create_table_with_list(table_name)
    client.put_item(
        TableName=table_name,
        Item={
            "id": {"S": "foo"},
            "itemlist": {"L": [{"S": "bar1"}, {"S": "bar2"}, {"S": "bar3"}]},
        },
    )
    client.update_item(
        TableName=table_name,
        Key={"id": {"S": "foo"}},
        UpdateExpression="set itemlist[1]=:Item",
        ExpressionAttributeValues={":Item": {"S": "bar2_update"}},
    )
    #
    result = client.get_item(TableName=table_name, Key={"id": {"S": "foo"}})["Item"]
    result["id"].should.equal({"S": "foo"})
    result["itemlist"].should.equal(
        {"L": [{"S": "bar1"}, {"S": "bar2_update"}, {"S": "bar3"}]}
    )


@mock_dynamodb2
def test_update_list_index__set_existing_nested_index():
    table_name = "test_list_index_access"
    client = create_table_with_list(table_name)
    client.put_item(
        TableName=table_name,
        Item={
            "id": {"S": "foo2"},
            "itemmap": {
                "M": {"itemlist": {"L": [{"S": "bar1"}, {"S": "bar2"}, {"S": "bar3"}]}}
            },
        },
    )
    client.update_item(
        TableName=table_name,
        Key={"id": {"S": "foo2"}},
        UpdateExpression="set itemmap.itemlist[1]=:Item",
        ExpressionAttributeValues={":Item": {"S": "bar2_update"}},
    )
    #
    result = client.get_item(TableName=table_name, Key={"id": {"S": "foo2"}})["Item"]
    result["id"].should.equal({"S": "foo2"})
    result["itemmap"]["M"]["itemlist"]["L"].should.equal(
        [{"S": "bar1"}, {"S": "bar2_update"}, {"S": "bar3"}]
    )


@mock_dynamodb2
def test_update_list_index__set_index_out_of_range():
    table_name = "test_list_index_access"
    client = create_table_with_list(table_name)
    client.put_item(
        TableName=table_name,
        Item={
            "id": {"S": "foo"},
            "itemlist": {"L": [{"S": "bar1"}, {"S": "bar2"}, {"S": "bar3"}]},
        },
    )
    client.update_item(
        TableName=table_name,
        Key={"id": {"S": "foo"}},
        UpdateExpression="set itemlist[10]=:Item",
        ExpressionAttributeValues={":Item": {"S": "bar10"}},
    )
    #
    result = client.get_item(TableName=table_name, Key={"id": {"S": "foo"}})["Item"]
    assert result["id"] == {"S": "foo"}
    assert result["itemlist"] == {
        "L": [{"S": "bar1"}, {"S": "bar2"}, {"S": "bar3"}, {"S": "bar10"}]
    }


@mock_dynamodb2
def test_update_list_index__set_nested_index_out_of_range():
    table_name = "test_list_index_access"
    client = create_table_with_list(table_name)
    client.put_item(
        TableName=table_name,
        Item={
            "id": {"S": "foo2"},
            "itemmap": {
                "M": {"itemlist": {"L": [{"S": "bar1"}, {"S": "bar2"}, {"S": "bar3"}]}}
            },
        },
    )
    client.update_item(
        TableName=table_name,
        Key={"id": {"S": "foo2"}},
        UpdateExpression="set itemmap.itemlist[10]=:Item",
        ExpressionAttributeValues={":Item": {"S": "bar10"}},
    )
    #
    result = client.get_item(TableName=table_name, Key={"id": {"S": "foo2"}})["Item"]
    assert result["id"] == {"S": "foo2"}
    assert result["itemmap"]["M"]["itemlist"]["L"] == [
        {"S": "bar1"},
        {"S": "bar2"},
        {"S": "bar3"},
        {"S": "bar10"},
    ]


@mock_dynamodb2
def test_update_list_index__set_double_nested_index():
    table_name = "test_list_index_access"
    client = create_table_with_list(table_name)
    client.put_item(
        TableName=table_name,
        Item={
            "id": {"S": "foo2"},
            "itemmap": {
                "M": {
                    "itemlist": {
                        "L": [
                            {"M": {"foo": {"S": "bar11"}, "foos": {"S": "bar12"}}},
                            {"M": {"foo": {"S": "bar21"}, "foos": {"S": "bar21"}}},
                        ]
                    }
                }
            },
        },
    )
    client.update_item(
        TableName=table_name,
        Key={"id": {"S": "foo2"}},
        UpdateExpression="set itemmap.itemlist[1].foos=:Item",
        ExpressionAttributeValues={":Item": {"S": "bar22"}},
    )
    #
    result = client.get_item(TableName=table_name, Key={"id": {"S": "foo2"}})["Item"]
    assert result["id"] == {"S": "foo2"}
    len(result["itemmap"]["M"]["itemlist"]["L"]).should.equal(2)
    result["itemmap"]["M"]["itemlist"]["L"][0].should.equal(
        {"M": {"foo": {"S": "bar11"}, "foos": {"S": "bar12"}}}
    )  # unchanged
    result["itemmap"]["M"]["itemlist"]["L"][1].should.equal(
        {"M": {"foo": {"S": "bar21"}, "foos": {"S": "bar22"}}}
    )  # updated


@mock_dynamodb2
def test_update_list_index__set_index_of_a_string():
    table_name = "test_list_index_access"
    client = create_table_with_list(table_name)
    client.put_item(
        TableName=table_name, Item={"id": {"S": "foo2"}, "itemstr": {"S": "somestring"}}
    )
    with pytest.raises(ClientError) as ex:
        client.update_item(
            TableName=table_name,
            Key={"id": {"S": "foo2"}},
            UpdateExpression="set itemstr[1]=:Item",
            ExpressionAttributeValues={":Item": {"S": "string_update"}},
        )
        result = client.get_item(TableName=table_name, Key={"id": {"S": "foo2"}})[
            "Item"
        ]

    ex.value.response["Error"]["Code"].should.equal("ValidationException")
    ex.value.response["Error"]["Message"].should.equal(
        "The document path provided in the update expression is invalid for update"
    )


@mock_dynamodb2
def test_remove_top_level_attribute():
    table_name = "test_remove"
    client = create_table_with_list(table_name)
    client.put_item(
        TableName=table_name, Item={"id": {"S": "foo"}, "item": {"S": "bar"}}
    )
    client.update_item(
        TableName=table_name,
        Key={"id": {"S": "foo"}},
        UpdateExpression="REMOVE #i",
        ExpressionAttributeNames={"#i": "item"},
    )
    #
    result = client.get_item(TableName=table_name, Key={"id": {"S": "foo"}})["Item"]
    result.should.equal({"id": {"S": "foo"}})


@mock_dynamodb2
def test_remove_top_level_attribute_non_existent():
    """
    Remove statements do not require attribute to exist they silently pass
    """
    table_name = "test_remove"
    client = create_table_with_list(table_name)
    ddb_item = {"id": {"S": "foo"}, "item": {"S": "bar"}}
    client.put_item(TableName=table_name, Item=ddb_item)
    client.update_item(
        TableName=table_name,
        Key={"id": {"S": "foo"}},
        UpdateExpression="REMOVE non_existent_attribute",
        ExpressionAttributeNames={"#i": "item"},
    )
    result = client.get_item(TableName=table_name, Key={"id": {"S": "foo"}})["Item"]
    result.should.equal(ddb_item)


@mock_dynamodb2
def test_remove_list_index__remove_existing_index():
    table_name = "test_list_index_access"
    client = create_table_with_list(table_name)
    client.put_item(
        TableName=table_name,
        Item={
            "id": {"S": "foo"},
            "itemlist": {"L": [{"S": "bar1"}, {"S": "bar2"}, {"S": "bar3"}]},
        },
    )
    client.update_item(
        TableName=table_name,
        Key={"id": {"S": "foo"}},
        UpdateExpression="REMOVE itemlist[1]",
    )
    #
    result = client.get_item(TableName=table_name, Key={"id": {"S": "foo"}})["Item"]
    result["id"].should.equal({"S": "foo"})
    result["itemlist"].should.equal({"L": [{"S": "bar1"}, {"S": "bar3"}]})


@mock_dynamodb2
def test_remove_list_index__remove_existing_nested_index():
    table_name = "test_list_index_access"
    client = create_table_with_list(table_name)
    client.put_item(
        TableName=table_name,
        Item={
            "id": {"S": "foo2"},
            "itemmap": {"M": {"itemlist": {"L": [{"S": "bar1"}, {"S": "bar2"}]}}},
        },
    )
    client.update_item(
        TableName=table_name,
        Key={"id": {"S": "foo2"}},
        UpdateExpression="REMOVE itemmap.itemlist[1]",
    )
    #
    result = client.get_item(TableName=table_name, Key={"id": {"S": "foo2"}})["Item"]
    result["id"].should.equal({"S": "foo2"})
    result["itemmap"]["M"]["itemlist"]["L"].should.equal([{"S": "bar1"}])


@mock_dynamodb2
def test_remove_list_index__remove_existing_double_nested_index():
    table_name = "test_list_index_access"
    client = create_table_with_list(table_name)
    client.put_item(
        TableName=table_name,
        Item={
            "id": {"S": "foo2"},
            "itemmap": {
                "M": {
                    "itemlist": {
                        "L": [
                            {"M": {"foo00": {"S": "bar1"}, "foo01": {"S": "bar2"}}},
                            {"M": {"foo10": {"S": "bar1"}, "foo11": {"S": "bar2"}}},
                        ]
                    }
                }
            },
        },
    )
    client.update_item(
        TableName=table_name,
        Key={"id": {"S": "foo2"}},
        UpdateExpression="REMOVE itemmap.itemlist[1].foo10",
    )
    #
    result = client.get_item(TableName=table_name, Key={"id": {"S": "foo2"}})["Item"]
    assert result["id"] == {"S": "foo2"}
    assert result["itemmap"]["M"]["itemlist"]["L"][0]["M"].should.equal(
        {"foo00": {"S": "bar1"}, "foo01": {"S": "bar2"}}
    )  # untouched
    assert result["itemmap"]["M"]["itemlist"]["L"][1]["M"].should.equal(
        {"foo11": {"S": "bar2"}}
    )  # changed


@mock_dynamodb2
def test_remove_list_index__remove_index_out_of_range():
    table_name = "test_list_index_access"
    client = create_table_with_list(table_name)
    client.put_item(
        TableName=table_name,
        Item={
            "id": {"S": "foo"},
            "itemlist": {"L": [{"S": "bar1"}, {"S": "bar2"}, {"S": "bar3"}]},
        },
    )
    client.update_item(
        TableName=table_name,
        Key={"id": {"S": "foo"}},
        UpdateExpression="REMOVE itemlist[10]",
    )
    #
    result = client.get_item(TableName=table_name, Key={"id": {"S": "foo"}})["Item"]
    assert result["id"] == {"S": "foo"}
    assert result["itemlist"] == {"L": [{"S": "bar1"}, {"S": "bar2"}, {"S": "bar3"}]}


def create_table_with_list(table_name):
    client = boto3.client("dynamodb", region_name="us-east-1")
    client.create_table(
        TableName=table_name,
        KeySchema=[{"AttributeName": "id", "KeyType": "HASH"}],
        AttributeDefinitions=[{"AttributeName": "id", "AttributeType": "S"}],
        BillingMode="PAY_PER_REQUEST",
    )
    return client


@mock_dynamodb2
def test_sorted_query_with_numerical_sort_key():
    dynamodb = boto3.resource("dynamodb", region_name="us-east-1")
    dynamodb.create_table(
        TableName="CarCollection",
        KeySchema=[
            {"AttributeName": "CarModel", "KeyType": "HASH"},
            {"AttributeName": "CarPrice", "KeyType": "RANGE"},
        ],
        AttributeDefinitions=[
            {"AttributeName": "CarModel", "AttributeType": "S"},
            {"AttributeName": "CarPrice", "AttributeType": "N"},
        ],
        ProvisionedThroughput={"ReadCapacityUnits": 1, "WriteCapacityUnits": 1},
    )

    def create_item(price):
        return {"CarModel": "M", "CarPrice": price}

    table = dynamodb.Table("CarCollection")
    items = list(map(create_item, [2, 1, 10, 3]))
    for item in items:
        table.put_item(Item=item)

    response = table.query(KeyConditionExpression=Key("CarModel").eq("M"))

    response_items = response["Items"]
    assert len(items) == len(response_items)
    assert all(isinstance(item["CarPrice"], Decimal) for item in response_items)
    response_prices = [item["CarPrice"] for item in response_items]
    expected_prices = [Decimal(item["CarPrice"]) for item in items]
    expected_prices.sort()
    assert (
        expected_prices == response_prices
    ), "result items are not sorted by numerical value"


# https://github.com/spulec/moto/issues/1874
@mock_dynamodb2
def test_item_size_is_under_400KB():
    dynamodb = boto3.resource("dynamodb", region_name="us-east-1")
    client = boto3.client("dynamodb", region_name="us-east-1")

    dynamodb.create_table(
        TableName="moto-test",
        KeySchema=[{"AttributeName": "id", "KeyType": "HASH"}],
        AttributeDefinitions=[{"AttributeName": "id", "AttributeType": "S"}],
        ProvisionedThroughput={"ReadCapacityUnits": 1, "WriteCapacityUnits": 1},
    )
    table = dynamodb.Table("moto-test")

    large_item = "x" * 410 * 1000
    assert_failure_due_to_item_size(
        func=client.put_item,
        TableName="moto-test",
        Item={"id": {"S": "foo"}, "cont": {"S": large_item}},
    )
    assert_failure_due_to_item_size(
        func=table.put_item, Item={"id": "bar", "cont": large_item}
    )
    assert_failure_due_to_item_size_to_update(
        func=client.update_item,
        TableName="moto-test",
        Key={"id": {"S": "foo2"}},
        UpdateExpression="set cont=:Item",
        ExpressionAttributeValues={":Item": {"S": large_item}},
    )
    # Assert op fails when updating a nested item
    assert_failure_due_to_item_size(
        func=table.put_item, Item={"id": "bar", "itemlist": [{"cont": large_item}]}
    )
    assert_failure_due_to_item_size(
        func=client.put_item,
        TableName="moto-test",
        Item={
            "id": {"S": "foo"},
            "itemlist": {"L": [{"M": {"item1": {"S": large_item}}}]},
        },
    )


def assert_failure_due_to_item_size(func, **kwargs):
    with pytest.raises(ClientError) as ex:
        func(**kwargs)
    ex.value.response["Error"]["Code"].should.equal("ValidationException")
    ex.value.response["Error"]["Message"].should.equal(
        "Item size has exceeded the maximum allowed size"
    )


def assert_failure_due_to_item_size_to_update(func, **kwargs):
    with pytest.raises(ClientError) as ex:
        func(**kwargs)
    ex.value.response["Error"]["Code"].should.equal("ValidationException")
    ex.value.response["Error"]["Message"].should.equal(
        "Item size to update has exceeded the maximum allowed size"
    )


@mock_dynamodb2
# https://docs.aws.amazon.com/amazondynamodb/latest/APIReference/API_Query.html#DDB-Query-request-KeyConditionExpression
def test_hash_key_cannot_use_begins_with_operations():
    dynamodb = boto3.resource("dynamodb", region_name="us-east-1")
    table = dynamodb.create_table(
        TableName="test-table",
        KeySchema=[{"AttributeName": "key", "KeyType": "HASH"}],
        AttributeDefinitions=[{"AttributeName": "key", "AttributeType": "S"}],
        ProvisionedThroughput={"ReadCapacityUnits": 1, "WriteCapacityUnits": 1},
    )

    items = [
        {"key": "prefix-$LATEST", "value": "$LATEST"},
        {"key": "prefix-DEV", "value": "DEV"},
        {"key": "prefix-PROD", "value": "PROD"},
    ]

    with table.batch_writer() as batch:
        for item in items:
            batch.put_item(Item=item)

    table = dynamodb.Table("test-table")
    with pytest.raises(ClientError) as ex:
        table.query(KeyConditionExpression=Key("key").begins_with("prefix-"))
    ex.value.response["Error"]["Code"].should.equal("ValidationException")
    ex.value.response["Error"]["Message"].should.equal(
        "Query key condition not supported"
    )


@mock_dynamodb2
def test_update_supports_complex_expression_attribute_values():
    client = boto3.client("dynamodb", region_name="us-east-1")

    client.create_table(
        AttributeDefinitions=[{"AttributeName": "SHA256", "AttributeType": "S"}],
        TableName="TestTable",
        KeySchema=[{"AttributeName": "SHA256", "KeyType": "HASH"}],
        ProvisionedThroughput={"ReadCapacityUnits": 5, "WriteCapacityUnits": 5},
    )

    client.update_item(
        TableName="TestTable",
        Key={"SHA256": {"S": "sha-of-file"}},
        UpdateExpression=(
            "SET MD5 = :md5," "MyStringSet = :string_set," "MyMap = :map"
        ),
        ExpressionAttributeValues={
            ":md5": {"S": "md5-of-file"},
            ":string_set": {"SS": ["string1", "string2"]},
            ":map": {"M": {"EntryKey": {"SS": ["thing1", "thing2"]}}},
        },
    )
    result = client.get_item(
        TableName="TestTable", Key={"SHA256": {"S": "sha-of-file"}}
    )["Item"]
    result.should.equal(
        {
            "MyStringSet": {"SS": ["string1", "string2"]},
            "MyMap": {"M": {"EntryKey": {"SS": ["thing1", "thing2"]}}},
            "SHA256": {"S": "sha-of-file"},
            "MD5": {"S": "md5-of-file"},
        }
    )


@mock_dynamodb2
def test_update_supports_list_append():
    # Verify whether the list_append operation works as expected
    client = boto3.client("dynamodb", region_name="us-east-1")

    client.create_table(
        AttributeDefinitions=[{"AttributeName": "SHA256", "AttributeType": "S"}],
        TableName="TestTable",
        KeySchema=[{"AttributeName": "SHA256", "KeyType": "HASH"}],
        ProvisionedThroughput={"ReadCapacityUnits": 5, "WriteCapacityUnits": 5},
    )
    client.put_item(
        TableName="TestTable",
        Item={"SHA256": {"S": "sha-of-file"}, "crontab": {"L": [{"S": "bar1"}]}},
    )

    # Update item using list_append expression
    updated_item = client.update_item(
        TableName="TestTable",
        Key={"SHA256": {"S": "sha-of-file"}},
        UpdateExpression="SET crontab = list_append(crontab, :i)",
        ExpressionAttributeValues={":i": {"L": [{"S": "bar2"}]}},
        ReturnValues="UPDATED_NEW",
    )

    # Verify updated item is correct
    updated_item["Attributes"].should.equal(
        {"crontab": {"L": [{"S": "bar1"}, {"S": "bar2"}]}}
    )
    # Verify item is appended to the existing list
    result = client.get_item(
        TableName="TestTable", Key={"SHA256": {"S": "sha-of-file"}}
    )["Item"]
    result.should.equal(
        {
            "SHA256": {"S": "sha-of-file"},
            "crontab": {"L": [{"S": "bar1"}, {"S": "bar2"}]},
        }
    )


@mock_dynamodb2
def test_update_supports_nested_list_append():
    # Verify whether we can append a list that's inside a map
    client = boto3.client("dynamodb", region_name="us-east-1")

    client.create_table(
        AttributeDefinitions=[{"AttributeName": "id", "AttributeType": "S"}],
        TableName="TestTable",
        KeySchema=[{"AttributeName": "id", "KeyType": "HASH"}],
        ProvisionedThroughput={"ReadCapacityUnits": 5, "WriteCapacityUnits": 5},
    )
    client.put_item(
        TableName="TestTable",
        Item={
            "id": {"S": "nested_list_append"},
            "a": {"M": {"b": {"L": [{"S": "bar1"}]}}},
        },
    )

    # Update item using list_append expression
    updated_item = client.update_item(
        TableName="TestTable",
        Key={"id": {"S": "nested_list_append"}},
        UpdateExpression="SET a.#b = list_append(a.#b, :i)",
        ExpressionAttributeValues={":i": {"L": [{"S": "bar2"}]}},
        ExpressionAttributeNames={"#b": "b"},
        ReturnValues="UPDATED_NEW",
    )

    # Verify updated item is correct
    updated_item["Attributes"].should.equal(
        {"a": {"M": {"b": {"L": [{"S": "bar1"}, {"S": "bar2"}]}}}}
    )
    result = client.get_item(
        TableName="TestTable", Key={"id": {"S": "nested_list_append"}}
    )["Item"]
    result.should.equal(
        {
            "id": {"S": "nested_list_append"},
            "a": {"M": {"b": {"L": [{"S": "bar1"}, {"S": "bar2"}]}}},
        }
    )


@mock_dynamodb2
def test_update_supports_multiple_levels_nested_list_append():
    # Verify whether we can append a list that's inside a map that's inside a map  (Inception!)
    client = boto3.client("dynamodb", region_name="us-east-1")

    client.create_table(
        AttributeDefinitions=[{"AttributeName": "id", "AttributeType": "S"}],
        TableName="TestTable",
        KeySchema=[{"AttributeName": "id", "KeyType": "HASH"}],
        ProvisionedThroughput={"ReadCapacityUnits": 5, "WriteCapacityUnits": 5},
    )
    client.put_item(
        TableName="TestTable",
        Item={
            "id": {"S": "nested_list_append"},
            "a": {"M": {"b": {"M": {"c": {"L": [{"S": "bar1"}]}}}}},
        },
    )

    # Update item using list_append expression
    updated_item = client.update_item(
        TableName="TestTable",
        Key={"id": {"S": "nested_list_append"}},
        UpdateExpression="SET a.#b.c = list_append(a.#b.#c, :i)",
        ExpressionAttributeValues={":i": {"L": [{"S": "bar2"}]}},
        ExpressionAttributeNames={"#b": "b", "#c": "c"},
        ReturnValues="UPDATED_NEW",
    )

    # Verify updated item is correct
    updated_item["Attributes"].should.equal(
        {"a": {"M": {"b": {"M": {"c": {"L": [{"S": "bar1"}, {"S": "bar2"}]}}}}}}
    )
    # Verify item is appended to the existing list
    result = client.get_item(
        TableName="TestTable", Key={"id": {"S": "nested_list_append"}}
    )["Item"]
    result.should.equal(
        {
            "id": {"S": "nested_list_append"},
            "a": {"M": {"b": {"M": {"c": {"L": [{"S": "bar1"}, {"S": "bar2"}]}}}}},
        }
    )


@mock_dynamodb2
def test_update_supports_nested_list_append_onto_another_list():
    # Verify whether we can take the contents of one list, and use that to fill another list
    # Note that the contents of the other list is completely overwritten
    client = boto3.client("dynamodb", region_name="us-east-1")

    client.create_table(
        AttributeDefinitions=[{"AttributeName": "id", "AttributeType": "S"}],
        TableName="TestTable",
        KeySchema=[{"AttributeName": "id", "KeyType": "HASH"}],
        ProvisionedThroughput={"ReadCapacityUnits": 5, "WriteCapacityUnits": 5},
    )
    client.put_item(
        TableName="TestTable",
        Item={
            "id": {"S": "list_append_another"},
            "a": {"M": {"b": {"L": [{"S": "bar1"}]}, "c": {"L": [{"S": "car1"}]}}},
        },
    )

    # Update item using list_append expression
    updated_item = client.update_item(
        TableName="TestTable",
        Key={"id": {"S": "list_append_another"}},
        UpdateExpression="SET a.#c = list_append(a.#b, :i)",
        ExpressionAttributeValues={":i": {"L": [{"S": "bar2"}]}},
        ExpressionAttributeNames={"#b": "b", "#c": "c"},
        ReturnValues="UPDATED_NEW",
    )

    # Verify updated item is correct
    updated_item["Attributes"].should.equal(
        {"a": {"M": {"c": {"L": [{"S": "bar1"}, {"S": "bar2"}]}}}}
    )
    # Verify item is appended to the existing list
    result = client.get_item(
        TableName="TestTable", Key={"id": {"S": "list_append_another"}}
    )["Item"]
    result.should.equal(
        {
            "id": {"S": "list_append_another"},
            "a": {
                "M": {
                    "b": {"L": [{"S": "bar1"}]},
                    "c": {"L": [{"S": "bar1"}, {"S": "bar2"}]},
                }
            },
        }
    )


@mock_dynamodb2
def test_update_supports_list_append_maps():
    client = boto3.client("dynamodb", region_name="us-west-1")
    client.create_table(
        AttributeDefinitions=[
            {"AttributeName": "id", "AttributeType": "S"},
            {"AttributeName": "rid", "AttributeType": "S"},
        ],
        TableName="TestTable",
        KeySchema=[
            {"AttributeName": "id", "KeyType": "HASH"},
            {"AttributeName": "rid", "KeyType": "RANGE"},
        ],
        ProvisionedThroughput={"ReadCapacityUnits": 5, "WriteCapacityUnits": 5},
    )
    client.put_item(
        TableName="TestTable",
        Item={
            "id": {"S": "nested_list_append"},
            "rid": {"S": "range_key"},
            "a": {"L": [{"M": {"b": {"S": "bar1"}}}]},
        },
    )

    # Update item using list_append expression
    updated_item = client.update_item(
        TableName="TestTable",
        Key={"id": {"S": "nested_list_append"}, "rid": {"S": "range_key"}},
        UpdateExpression="SET a = list_append(a, :i)",
        ExpressionAttributeValues={":i": {"L": [{"M": {"b": {"S": "bar2"}}}]}},
        ReturnValues="UPDATED_NEW",
    )

    # Verify updated item is correct
    updated_item["Attributes"].should.equal(
        {"a": {"L": [{"M": {"b": {"S": "bar1"}}}, {"M": {"b": {"S": "bar2"}}}]}}
    )
    # Verify item is appended to the existing list
    result = client.query(
        TableName="TestTable",
        KeyConditionExpression="id = :i AND begins_with(rid, :r)",
        ExpressionAttributeValues={
            ":i": {"S": "nested_list_append"},
            ":r": {"S": "range_key"},
        },
    )["Items"]
    result.should.equal(
        [
            {
                "a": {"L": [{"M": {"b": {"S": "bar1"}}}, {"M": {"b": {"S": "bar2"}}}]},
                "rid": {"S": "range_key"},
                "id": {"S": "nested_list_append"},
            }
        ]
    )


@requires_boto_gte("2.9")
@mock_dynamodb2
def test_update_supports_nested_update_if_nested_value_not_exists():
    dynamodb = boto3.resource("dynamodb", region_name="us-east-1")
    name = "TestTable"

    dynamodb.create_table(
        TableName=name,
        KeySchema=[{"AttributeName": "user_id", "KeyType": "HASH"}],
        AttributeDefinitions=[{"AttributeName": "user_id", "AttributeType": "S"}],
        ProvisionedThroughput={"ReadCapacityUnits": 5, "WriteCapacityUnits": 5},
    )

    table = dynamodb.Table(name)
    table.put_item(
        Item={"user_id": "1234", "friends": {"5678": {"name": "friend_5678"}},},
    )
    table.update_item(
        Key={"user_id": "1234"},
        ExpressionAttributeNames={"#friends": "friends", "#friendid": "0000",},
        ExpressionAttributeValues={":friend": {"name": "friend_0000"},},
        UpdateExpression="SET #friends.#friendid = :friend",
        ReturnValues="UPDATED_NEW",
    )
    item = table.get_item(Key={"user_id": "1234"})["Item"]
    assert item == {
        "user_id": "1234",
        "friends": {"5678": {"name": "friend_5678"}, "0000": {"name": "friend_0000"},},
    }


@mock_dynamodb2
def test_update_supports_list_append_with_nested_if_not_exists_operation():
    dynamo = boto3.resource("dynamodb", region_name="us-west-1")
    table_name = "test"

    dynamo.create_table(
        TableName=table_name,
        AttributeDefinitions=[{"AttributeName": "Id", "AttributeType": "S"}],
        KeySchema=[{"AttributeName": "Id", "KeyType": "HASH"}],
        ProvisionedThroughput={"ReadCapacityUnits": 20, "WriteCapacityUnits": 20},
    )

    table = dynamo.Table(table_name)

    table.put_item(Item={"Id": "item-id", "nest1": {"nest2": {}}})
    updated_item = table.update_item(
        Key={"Id": "item-id"},
        UpdateExpression="SET nest1.nest2.event_history = list_append(if_not_exists(nest1.nest2.event_history, :empty_list), :new_value)",
        ExpressionAttributeValues={":empty_list": [], ":new_value": ["some_value"]},
        ReturnValues="UPDATED_NEW",
    )

    # Verify updated item is correct
    updated_item["Attributes"].should.equal(
        {"nest1": {"nest2": {"event_history": ["some_value"]}}}
    )

    table.get_item(Key={"Id": "item-id"})["Item"].should.equal(
        {"Id": "item-id", "nest1": {"nest2": {"event_history": ["some_value"]}}}
    )


@mock_dynamodb2
def test_update_supports_list_append_with_nested_if_not_exists_operation_and_property_already_exists():
    dynamo = boto3.resource("dynamodb", region_name="us-west-1")
    table_name = "test"

    dynamo.create_table(
        TableName=table_name,
        AttributeDefinitions=[{"AttributeName": "Id", "AttributeType": "S"}],
        KeySchema=[{"AttributeName": "Id", "KeyType": "HASH"}],
        ProvisionedThroughput={"ReadCapacityUnits": 20, "WriteCapacityUnits": 20},
    )

    table = dynamo.Table(table_name)

    table.put_item(Item={"Id": "item-id", "event_history": ["other_value"]})
    updated_item = table.update_item(
        Key={"Id": "item-id"},
        UpdateExpression="SET event_history = list_append(if_not_exists(event_history, :empty_list), :new_value)",
        ExpressionAttributeValues={":empty_list": [], ":new_value": ["some_value"]},
        ReturnValues="UPDATED_NEW",
    )

    # Verify updated item is correct
    updated_item["Attributes"].should.equal(
        {"event_history": ["other_value", "some_value"]}
    )

    table.get_item(Key={"Id": "item-id"})["Item"].should.equal(
        {"Id": "item-id", "event_history": ["other_value", "some_value"]}
    )


def _create_user_table():
    client = boto3.client("dynamodb", region_name="us-east-1")
    client.create_table(
        TableName="users",
        KeySchema=[{"AttributeName": "username", "KeyType": "HASH"}],
        AttributeDefinitions=[{"AttributeName": "username", "AttributeType": "S"}],
        ProvisionedThroughput={"ReadCapacityUnits": 5, "WriteCapacityUnits": 5},
    )
    client.put_item(
        TableName="users", Item={"username": {"S": "user1"}, "foo": {"S": "bar"}}
    )
    client.put_item(
        TableName="users", Item={"username": {"S": "user2"}, "foo": {"S": "bar"}}
    )
    client.put_item(
        TableName="users", Item={"username": {"S": "user3"}, "foo": {"S": "bar"}}
    )
    return client


@mock_dynamodb2
def test_update_item_if_original_value_is_none():
    dynamo = boto3.resource("dynamodb", region_name="eu-central-1")
    dynamo.create_table(
        AttributeDefinitions=[{"AttributeName": "job_id", "AttributeType": "S"}],
        TableName="origin-rbu-dev",
        KeySchema=[{"AttributeName": "job_id", "KeyType": "HASH"}],
        ProvisionedThroughput={"ReadCapacityUnits": 1, "WriteCapacityUnits": 1},
    )
    table = dynamo.Table("origin-rbu-dev")
    table.put_item(Item={"job_id": "a", "job_name": None})
    table.update_item(
        Key={"job_id": "a"},
        UpdateExpression="SET job_name = :output",
        ExpressionAttributeValues={":output": "updated"},
    )
    table.scan()["Items"][0]["job_name"].should.equal("updated")


@mock_dynamodb2
def test_update_nested_item_if_original_value_is_none():
    dynamo = boto3.resource("dynamodb", region_name="eu-central-1")
    dynamo.create_table(
        AttributeDefinitions=[{"AttributeName": "job_id", "AttributeType": "S"}],
        TableName="origin-rbu-dev",
        KeySchema=[{"AttributeName": "job_id", "KeyType": "HASH"}],
        ProvisionedThroughput={"ReadCapacityUnits": 1, "WriteCapacityUnits": 1},
    )
    table = dynamo.Table("origin-rbu-dev")
    table.put_item(Item={"job_id": "a", "job_details": {"job_name": None}})
    updated_item = table.update_item(
        Key={"job_id": "a"},
        UpdateExpression="SET job_details.job_name = :output",
        ExpressionAttributeValues={":output": "updated"},
        ReturnValues="UPDATED_NEW",
    )

    # Verify updated item is correct
    updated_item["Attributes"].should.equal({"job_details": {"job_name": "updated"}})

    table.scan()["Items"][0]["job_details"]["job_name"].should.equal("updated")


@mock_dynamodb2
def test_allow_update_to_item_with_different_type():
    dynamo = boto3.resource("dynamodb", region_name="eu-central-1")
    dynamo.create_table(
        AttributeDefinitions=[{"AttributeName": "job_id", "AttributeType": "S"}],
        TableName="origin-rbu-dev",
        KeySchema=[{"AttributeName": "job_id", "KeyType": "HASH"}],
        ProvisionedThroughput={"ReadCapacityUnits": 1, "WriteCapacityUnits": 1},
    )
    table = dynamo.Table("origin-rbu-dev")
    table.put_item(Item={"job_id": "a", "job_details": {"job_name": {"nested": "yes"}}})
    table.put_item(Item={"job_id": "b", "job_details": {"job_name": {"nested": "yes"}}})
    updated_item = table.update_item(
        Key={"job_id": "a"},
        UpdateExpression="SET job_details.job_name = :output",
        ExpressionAttributeValues={":output": "updated"},
        ReturnValues="UPDATED_NEW",
    )

    # Verify updated item is correct
    updated_item["Attributes"].should.equal({"job_details": {"job_name": "updated"}})

    table.get_item(Key={"job_id": "a"})["Item"]["job_details"][
        "job_name"
    ].should.be.equal("updated")
    table.get_item(Key={"job_id": "b"})["Item"]["job_details"][
        "job_name"
    ].should.be.equal({"nested": "yes"})


@mock_dynamodb2
def test_query_catches_when_no_filters():
    dynamo = boto3.resource("dynamodb", region_name="eu-central-1")
    dynamo.create_table(
        AttributeDefinitions=[{"AttributeName": "job_id", "AttributeType": "S"}],
        TableName="origin-rbu-dev",
        KeySchema=[{"AttributeName": "job_id", "KeyType": "HASH"}],
        ProvisionedThroughput={"ReadCapacityUnits": 1, "WriteCapacityUnits": 1},
    )
    table = dynamo.Table("origin-rbu-dev")

    with pytest.raises(ClientError) as ex:
        table.query(TableName="original-rbu-dev")

    ex.value.response["Error"]["Code"].should.equal("ValidationException")
    ex.value.response["ResponseMetadata"]["HTTPStatusCode"].should.equal(400)
    ex.value.response["Error"]["Message"].should.equal(
        "Either KeyConditions or QueryFilter should be present"
    )


@mock_dynamodb2
def test_invalid_transact_get_items():

    dynamodb = boto3.resource("dynamodb", region_name="us-east-1")
    dynamodb.create_table(
        TableName="test1",
        KeySchema=[{"AttributeName": "id", "KeyType": "HASH"}],
        AttributeDefinitions=[{"AttributeName": "id", "AttributeType": "S"}],
        ProvisionedThroughput={"ReadCapacityUnits": 5, "WriteCapacityUnits": 5},
    )
    table = dynamodb.Table("test1")
    table.put_item(
        Item={"id": "1", "val": "1",}
    )

    table.put_item(
        Item={"id": "1", "val": "2",}
    )

    client = boto3.client("dynamodb", region_name="us-east-1")

    with pytest.raises(ClientError) as ex:
        client.transact_get_items(
            TransactItems=[
                {"Get": {"Key": {"id": {"S": "1"}}, "TableName": "test1"}}
                for i in range(26)
            ]
        )

    ex.value.response["ResponseMetadata"]["HTTPStatusCode"].should.equal(400)
    ex.value.response["Error"]["Message"].should.match(
        r"failed to satisfy constraint: Member must have length less than or equal to 25",
        re.I,
    )

    with pytest.raises(ClientError) as ex:
        client.transact_get_items(
            TransactItems=[
                {"Get": {"Key": {"id": {"S": "1"},}, "TableName": "test1",}},
                {"Get": {"Key": {"id": {"S": "1"},}, "TableName": "non_exists_table",}},
            ]
        )

    ex.value.response["Error"]["Code"].should.equal("ResourceNotFoundException")
    ex.value.response["ResponseMetadata"]["HTTPStatusCode"].should.equal(400)
    ex.value.response["Error"]["Message"].should.equal("Requested resource not found")


@mock_dynamodb2
def test_valid_transact_get_items():
    dynamodb = boto3.resource("dynamodb", region_name="us-east-1")
    dynamodb.create_table(
        TableName="test1",
        KeySchema=[
            {"AttributeName": "id", "KeyType": "HASH"},
            {"AttributeName": "sort_key", "KeyType": "RANGE"},
        ],
        AttributeDefinitions=[
            {"AttributeName": "id", "AttributeType": "S"},
            {"AttributeName": "sort_key", "AttributeType": "S"},
        ],
        ProvisionedThroughput={"ReadCapacityUnits": 5, "WriteCapacityUnits": 5},
    )
    table1 = dynamodb.Table("test1")
    table1.put_item(
        Item={"id": "1", "sort_key": "1",}
    )

    table1.put_item(
        Item={"id": "1", "sort_key": "2",}
    )

    dynamodb.create_table(
        TableName="test2",
        KeySchema=[
            {"AttributeName": "id", "KeyType": "HASH"},
            {"AttributeName": "sort_key", "KeyType": "RANGE"},
        ],
        AttributeDefinitions=[
            {"AttributeName": "id", "AttributeType": "S"},
            {"AttributeName": "sort_key", "AttributeType": "S"},
        ],
        ProvisionedThroughput={"ReadCapacityUnits": 5, "WriteCapacityUnits": 5},
    )
    table2 = dynamodb.Table("test2")
    table2.put_item(
        Item={"id": "1", "sort_key": "1",}
    )

    client = boto3.client("dynamodb", region_name="us-east-1")
    res = client.transact_get_items(
        TransactItems=[
            {
                "Get": {
                    "Key": {"id": {"S": "1"}, "sort_key": {"S": "1"}},
                    "TableName": "test1",
                }
            },
            {
                "Get": {
                    "Key": {"id": {"S": "non_exists_key"}, "sort_key": {"S": "2"}},
                    "TableName": "test1",
                }
            },
        ]
    )
    res["Responses"][0]["Item"].should.equal({"id": {"S": "1"}, "sort_key": {"S": "1"}})
    len(res["Responses"]).should.equal(2)
    res["Responses"][1].should.equal({})

    res = client.transact_get_items(
        TransactItems=[
            {
                "Get": {
                    "Key": {"id": {"S": "1"}, "sort_key": {"S": "1"}},
                    "TableName": "test1",
                }
            },
            {
                "Get": {
                    "Key": {"id": {"S": "1"}, "sort_key": {"S": "2"}},
                    "TableName": "test1",
                }
            },
            {
                "Get": {
                    "Key": {"id": {"S": "1"}, "sort_key": {"S": "1"}},
                    "TableName": "test2",
                }
            },
        ]
    )

    res["Responses"][0]["Item"].should.equal({"id": {"S": "1"}, "sort_key": {"S": "1"}})

    res["Responses"][1]["Item"].should.equal({"id": {"S": "1"}, "sort_key": {"S": "2"}})

    res["Responses"][2]["Item"].should.equal({"id": {"S": "1"}, "sort_key": {"S": "1"}})

    res = client.transact_get_items(
        TransactItems=[
            {
                "Get": {
                    "Key": {"id": {"S": "1"}, "sort_key": {"S": "1"}},
                    "TableName": "test1",
                }
            },
            {
                "Get": {
                    "Key": {"id": {"S": "1"}, "sort_key": {"S": "2"}},
                    "TableName": "test1",
                }
            },
            {
                "Get": {
                    "Key": {"id": {"S": "1"}, "sort_key": {"S": "1"}},
                    "TableName": "test2",
                }
            },
        ],
        ReturnConsumedCapacity="TOTAL",
    )

    res["ConsumedCapacity"][0].should.equal(
        {"TableName": "test1", "CapacityUnits": 4.0, "ReadCapacityUnits": 4.0}
    )

    res["ConsumedCapacity"][1].should.equal(
        {"TableName": "test2", "CapacityUnits": 2.0, "ReadCapacityUnits": 2.0}
    )

    res = client.transact_get_items(
        TransactItems=[
            {
                "Get": {
                    "Key": {"id": {"S": "1"}, "sort_key": {"S": "1"}},
                    "TableName": "test1",
                }
            },
            {
                "Get": {
                    "Key": {"id": {"S": "1"}, "sort_key": {"S": "2"}},
                    "TableName": "test1",
                }
            },
            {
                "Get": {
                    "Key": {"id": {"S": "1"}, "sort_key": {"S": "1"}},
                    "TableName": "test2",
                }
            },
        ],
        ReturnConsumedCapacity="INDEXES",
    )

    res["ConsumedCapacity"][0].should.equal(
        {
            "TableName": "test1",
            "CapacityUnits": 4.0,
            "ReadCapacityUnits": 4.0,
            "Table": {"CapacityUnits": 4.0, "ReadCapacityUnits": 4.0,},
        }
    )

    res["ConsumedCapacity"][1].should.equal(
        {
            "TableName": "test2",
            "CapacityUnits": 2.0,
            "ReadCapacityUnits": 2.0,
            "Table": {"CapacityUnits": 2.0, "ReadCapacityUnits": 2.0,},
        }
    )


@mock_dynamodb2
def test_gsi_verify_negative_number_order():
    table_schema = {
        "KeySchema": [{"AttributeName": "partitionKey", "KeyType": "HASH"}],
        "GlobalSecondaryIndexes": [
            {
                "IndexName": "GSI-K1",
                "KeySchema": [
                    {"AttributeName": "gsiK1PartitionKey", "KeyType": "HASH"},
                    {"AttributeName": "gsiK1SortKey", "KeyType": "RANGE"},
                ],
                "Projection": {"ProjectionType": "KEYS_ONLY",},
            }
        ],
        "AttributeDefinitions": [
            {"AttributeName": "partitionKey", "AttributeType": "S"},
            {"AttributeName": "gsiK1PartitionKey", "AttributeType": "S"},
            {"AttributeName": "gsiK1SortKey", "AttributeType": "N"},
        ],
    }

    item1 = {
        "partitionKey": "pk-1",
        "gsiK1PartitionKey": "gsi-k1",
        "gsiK1SortKey": Decimal("-0.6"),
    }

    item2 = {
        "partitionKey": "pk-2",
        "gsiK1PartitionKey": "gsi-k1",
        "gsiK1SortKey": Decimal("-0.7"),
    }

    item3 = {
        "partitionKey": "pk-3",
        "gsiK1PartitionKey": "gsi-k1",
        "gsiK1SortKey": Decimal("0.7"),
    }

    dynamodb = boto3.resource("dynamodb", region_name="us-east-1")
    dynamodb.create_table(
        TableName="test-table", BillingMode="PAY_PER_REQUEST", **table_schema
    )
    table = dynamodb.Table("test-table")
    table.put_item(Item=item3)
    table.put_item(Item=item1)
    table.put_item(Item=item2)

    resp = table.query(
        KeyConditionExpression=Key("gsiK1PartitionKey").eq("gsi-k1"),
        IndexName="GSI-K1",
    )
    # Items should be ordered with the lowest number first
    [float(item["gsiK1SortKey"]) for item in resp["Items"]].should.equal(
        [-0.7, -0.6, 0.7]
    )


@mock_dynamodb2
def test_transact_write_items_put():
    table_schema = {
        "KeySchema": [{"AttributeName": "id", "KeyType": "HASH"}],
        "AttributeDefinitions": [{"AttributeName": "id", "AttributeType": "S"},],
    }
    dynamodb = boto3.client("dynamodb", region_name="us-east-1")
    dynamodb.create_table(
        TableName="test-table", BillingMode="PAY_PER_REQUEST", **table_schema
    )
    # Put multiple items
    dynamodb.transact_write_items(
        TransactItems=[
            {
                "Put": {
                    "Item": {"id": {"S": "foo{}".format(str(i))}, "foo": {"S": "bar"},},
                    "TableName": "test-table",
                }
            }
            for i in range(0, 5)
        ]
    )
    # Assert all are present
    items = dynamodb.scan(TableName="test-table")["Items"]
    items.should.have.length_of(5)


@mock_dynamodb2
def test_transact_write_items_put_conditional_expressions():
    table_schema = {
        "KeySchema": [{"AttributeName": "id", "KeyType": "HASH"}],
        "AttributeDefinitions": [{"AttributeName": "id", "AttributeType": "S"},],
    }
    dynamodb = boto3.client("dynamodb", region_name="us-east-1")
    dynamodb.create_table(
        TableName="test-table", BillingMode="PAY_PER_REQUEST", **table_schema
    )
    dynamodb.put_item(
        TableName="test-table", Item={"id": {"S": "foo2"},},
    )
    # Put multiple items
    with pytest.raises(ClientError) as ex:
        dynamodb.transact_write_items(
            TransactItems=[
                {
                    "Put": {
                        "Item": {
                            "id": {"S": "foo{}".format(str(i))},
                            "foo": {"S": "bar"},
                        },
                        "TableName": "test-table",
                        "ConditionExpression": "#i <> :i",
                        "ExpressionAttributeNames": {"#i": "id"},
                        "ExpressionAttributeValues": {
                            ":i": {
                                "S": "foo2"
                            }  # This item already exist, so the ConditionExpression should fail
                        },
                    }
                }
                for i in range(0, 5)
            ]
        )
    # Assert the exception is correct
    ex.value.response["Error"]["Code"].should.equal("TransactionCanceledException")
    ex.value.response["ResponseMetadata"]["HTTPStatusCode"].should.equal(400)
    # Assert all are present
    items = dynamodb.scan(TableName="test-table")["Items"]
    items.should.have.length_of(1)
    items[0].should.equal({"id": {"S": "foo2"}})


@mock_dynamodb2
def test_transact_write_items_conditioncheck_passes():
    table_schema = {
        "KeySchema": [{"AttributeName": "id", "KeyType": "HASH"}],
        "AttributeDefinitions": [{"AttributeName": "id", "AttributeType": "S"},],
    }
    dynamodb = boto3.client("dynamodb", region_name="us-east-1")
    dynamodb.create_table(
        TableName="test-table", BillingMode="PAY_PER_REQUEST", **table_schema
    )
    # Insert an item without email address
    dynamodb.put_item(
        TableName="test-table", Item={"id": {"S": "foo"},},
    )
    # Put an email address, after verifying it doesn't exist yet
    dynamodb.transact_write_items(
        TransactItems=[
            {
                "ConditionCheck": {
                    "Key": {"id": {"S": "foo"}},
                    "TableName": "test-table",
                    "ConditionExpression": "attribute_not_exists(#e)",
                    "ExpressionAttributeNames": {"#e": "email_address"},
                }
            },
            {
                "Put": {
                    "Item": {
                        "id": {"S": "foo"},
                        "email_address": {"S": "test@moto.com"},
                    },
                    "TableName": "test-table",
                }
            },
        ]
    )
    # Assert all are present
    items = dynamodb.scan(TableName="test-table")["Items"]
    items.should.have.length_of(1)
    items[0].should.equal({"email_address": {"S": "test@moto.com"}, "id": {"S": "foo"}})


@mock_dynamodb2
def test_transact_write_items_conditioncheck_fails():
    table_schema = {
        "KeySchema": [{"AttributeName": "id", "KeyType": "HASH"}],
        "AttributeDefinitions": [{"AttributeName": "id", "AttributeType": "S"},],
    }
    dynamodb = boto3.client("dynamodb", region_name="us-east-1")
    dynamodb.create_table(
        TableName="test-table", BillingMode="PAY_PER_REQUEST", **table_schema
    )
    # Insert an item with email address
    dynamodb.put_item(
        TableName="test-table",
        Item={"id": {"S": "foo"}, "email_address": {"S": "test@moto.com"}},
    )
    # Try to put an email address, but verify whether it exists
    # ConditionCheck should fail
    with pytest.raises(ClientError) as ex:
        dynamodb.transact_write_items(
            TransactItems=[
                {
                    "ConditionCheck": {
                        "Key": {"id": {"S": "foo"}},
                        "TableName": "test-table",
                        "ConditionExpression": "attribute_not_exists(#e)",
                        "ExpressionAttributeNames": {"#e": "email_address"},
                    }
                },
                {
                    "Put": {
                        "Item": {
                            "id": {"S": "foo"},
                            "email_address": {"S": "update@moto.com"},
                        },
                        "TableName": "test-table",
                    }
                },
            ]
        )
    # Assert the exception is correct
    ex.value.response["Error"]["Code"].should.equal("TransactionCanceledException")
    ex.value.response["ResponseMetadata"]["HTTPStatusCode"].should.equal(400)

    # Assert the original email address is still present
    items = dynamodb.scan(TableName="test-table")["Items"]
    items.should.have.length_of(1)
    items[0].should.equal({"email_address": {"S": "test@moto.com"}, "id": {"S": "foo"}})


@mock_dynamodb2
def test_transact_write_items_delete():
    table_schema = {
        "KeySchema": [{"AttributeName": "id", "KeyType": "HASH"}],
        "AttributeDefinitions": [{"AttributeName": "id", "AttributeType": "S"},],
    }
    dynamodb = boto3.client("dynamodb", region_name="us-east-1")
    dynamodb.create_table(
        TableName="test-table", BillingMode="PAY_PER_REQUEST", **table_schema
    )
    # Insert an item
    dynamodb.put_item(
        TableName="test-table", Item={"id": {"S": "foo"},},
    )
    # Delete the item
    dynamodb.transact_write_items(
        TransactItems=[
            {"Delete": {"Key": {"id": {"S": "foo"}}, "TableName": "test-table",}}
        ]
    )
    # Assert the item is deleted
    items = dynamodb.scan(TableName="test-table")["Items"]
    items.should.have.length_of(0)


@mock_dynamodb2
def test_transact_write_items_delete_with_successful_condition_expression():
    table_schema = {
        "KeySchema": [{"AttributeName": "id", "KeyType": "HASH"}],
        "AttributeDefinitions": [{"AttributeName": "id", "AttributeType": "S"},],
    }
    dynamodb = boto3.client("dynamodb", region_name="us-east-1")
    dynamodb.create_table(
        TableName="test-table", BillingMode="PAY_PER_REQUEST", **table_schema
    )
    # Insert an item without email address
    dynamodb.put_item(
        TableName="test-table", Item={"id": {"S": "foo"},},
    )
    # ConditionExpression will pass - no email address has been specified yet
    dynamodb.transact_write_items(
        TransactItems=[
            {
                "Delete": {
                    "Key": {"id": {"S": "foo"},},
                    "TableName": "test-table",
                    "ConditionExpression": "attribute_not_exists(#e)",
                    "ExpressionAttributeNames": {"#e": "email_address"},
                }
            }
        ]
    )
    # Assert the item is deleted
    items = dynamodb.scan(TableName="test-table")["Items"]
    items.should.have.length_of(0)


@mock_dynamodb2
def test_transact_write_items_delete_with_failed_condition_expression():
    table_schema = {
        "KeySchema": [{"AttributeName": "id", "KeyType": "HASH"}],
        "AttributeDefinitions": [{"AttributeName": "id", "AttributeType": "S"},],
    }
    dynamodb = boto3.client("dynamodb", region_name="us-east-1")
    dynamodb.create_table(
        TableName="test-table", BillingMode="PAY_PER_REQUEST", **table_schema
    )
    # Insert an item with email address
    dynamodb.put_item(
        TableName="test-table",
        Item={"id": {"S": "foo"}, "email_address": {"S": "test@moto.com"}},
    )
    # Try to delete an item that does not have an email address
    # ConditionCheck should fail
    with pytest.raises(ClientError) as ex:
        dynamodb.transact_write_items(
            TransactItems=[
                {
                    "Delete": {
                        "Key": {"id": {"S": "foo"},},
                        "TableName": "test-table",
                        "ConditionExpression": "attribute_not_exists(#e)",
                        "ExpressionAttributeNames": {"#e": "email_address"},
                    }
                }
            ]
        )
    # Assert the exception is correct
    ex.value.response["Error"]["Code"].should.equal("TransactionCanceledException")
    ex.value.response["ResponseMetadata"]["HTTPStatusCode"].should.equal(400)
    # Assert the original item is still present
    items = dynamodb.scan(TableName="test-table")["Items"]
    items.should.have.length_of(1)
    items[0].should.equal({"email_address": {"S": "test@moto.com"}, "id": {"S": "foo"}})


@mock_dynamodb2
def test_transact_write_items_update():
    table_schema = {
        "KeySchema": [{"AttributeName": "id", "KeyType": "HASH"}],
        "AttributeDefinitions": [{"AttributeName": "id", "AttributeType": "S"},],
    }
    dynamodb = boto3.client("dynamodb", region_name="us-east-1")
    dynamodb.create_table(
        TableName="test-table", BillingMode="PAY_PER_REQUEST", **table_schema
    )
    # Insert an item
    dynamodb.put_item(TableName="test-table", Item={"id": {"S": "foo"}})
    # Update the item
    dynamodb.transact_write_items(
        TransactItems=[
            {
                "Update": {
                    "Key": {"id": {"S": "foo"}},
                    "TableName": "test-table",
                    "UpdateExpression": "SET #e = :v",
                    "ExpressionAttributeNames": {"#e": "email_address"},
                    "ExpressionAttributeValues": {":v": {"S": "test@moto.com"}},
                }
            }
        ]
    )
    # Assert the item is updated
    items = dynamodb.scan(TableName="test-table")["Items"]
    items.should.have.length_of(1)
    items[0].should.equal({"id": {"S": "foo"}, "email_address": {"S": "test@moto.com"}})


@mock_dynamodb2
def test_transact_write_items_update_with_failed_condition_expression():
    table_schema = {
        "KeySchema": [{"AttributeName": "id", "KeyType": "HASH"}],
        "AttributeDefinitions": [{"AttributeName": "id", "AttributeType": "S"},],
    }
    dynamodb = boto3.client("dynamodb", region_name="us-east-1")
    dynamodb.create_table(
        TableName="test-table", BillingMode="PAY_PER_REQUEST", **table_schema
    )
    # Insert an item with email address
    dynamodb.put_item(
        TableName="test-table",
        Item={"id": {"S": "foo"}, "email_address": {"S": "test@moto.com"}},
    )
    # Try to update an item that does not have an email address
    # ConditionCheck should fail
    with pytest.raises(ClientError) as ex:
        dynamodb.transact_write_items(
            TransactItems=[
                {
                    "Update": {
                        "Key": {"id": {"S": "foo"}},
                        "TableName": "test-table",
                        "UpdateExpression": "SET #e = :v",
                        "ConditionExpression": "attribute_not_exists(#e)",
                        "ExpressionAttributeNames": {"#e": "email_address"},
                        "ExpressionAttributeValues": {":v": {"S": "update@moto.com"}},
                    }
                }
            ]
        )
    # Assert the exception is correct
    ex.value.response["Error"]["Code"].should.equal("TransactionCanceledException")
    ex.value.response["ResponseMetadata"]["HTTPStatusCode"].should.equal(400)
    # Assert the original item is still present
    items = dynamodb.scan(TableName="test-table")["Items"]
    items.should.have.length_of(1)
    items[0].should.equal({"email_address": {"S": "test@moto.com"}, "id": {"S": "foo"}})


@mock_dynamodb2
def test_dynamodb_max_1mb_limit():
    ddb = boto3.resource("dynamodb", region_name="eu-west-1")

    table_name = "populated-mock-table"
    table = ddb.create_table(
        TableName=table_name,
        KeySchema=[
            {"AttributeName": "partition_key", "KeyType": "HASH"},
            {"AttributeName": "sort_key", "KeyType": "RANGE"},
        ],
        AttributeDefinitions=[
            {"AttributeName": "partition_key", "AttributeType": "S"},
            {"AttributeName": "sort_key", "AttributeType": "S"},
        ],
        BillingMode="PAY_PER_REQUEST",
    )

    # Populate the table
    items = [
        {
            "partition_key": "partition_key_val",  # size=30
            "sort_key": "sort_key_value____" + str(i),  # size=30
        }
        for i in range(10000, 29999)
    ]
    with table.batch_writer() as batch:
        for item in items:
            batch.put_item(Item=item)

    response = table.query(
        KeyConditionExpression=Key("partition_key").eq("partition_key_val")
    )
    # We shouldn't get everything back - the total result set is well over 1MB
    len(items).should.be.greater_than(response["Count"])
    response["LastEvaluatedKey"].shouldnt.be(None)


def assert_raise_syntax_error(client_error, token, near):
    """
    Assert whether a client_error is as expected Syntax error. Syntax error looks like: `syntax_error_template`

    Args:
        client_error(ClientError): The ClientError exception that was raised
        token(str): The token that ws unexpected
        near(str): The part in the expression that shows where the error occurs it generally has the preceding token the
        optional separation and the problematic token.
    """
    syntax_error_template = (
        'Invalid UpdateExpression: Syntax error; token: "{token}", near: "{near}"'
    )
    expected_syntax_error = syntax_error_template.format(token=token, near=near)
    assert client_error.response["Error"]["Code"] == "ValidationException"
    assert expected_syntax_error == client_error.response["Error"]["Message"]


@mock_dynamodb2
def test_update_expression_with_numeric_literal_instead_of_value():
    """
    DynamoDB requires literals to be passed in as values. If they are put literally in the expression a token error will
    be raised
    """
    dynamodb = boto3.client("dynamodb", region_name="eu-west-1")

    dynamodb.create_table(
        TableName="moto-test",
        KeySchema=[{"AttributeName": "id", "KeyType": "HASH"}],
        AttributeDefinitions=[{"AttributeName": "id", "AttributeType": "S"}],
    )

    try:
        dynamodb.update_item(
            TableName="moto-test",
            Key={"id": {"S": "1"}},
            UpdateExpression="SET MyStr = myNum + 1",
        )
        assert False, "Validation exception not thrown"
    except dynamodb.exceptions.ClientError as e:
        assert_raise_syntax_error(e, "1", "+ 1")


@mock_dynamodb2
def test_update_expression_with_multiple_set_clauses_must_be_comma_separated():
    """
    An UpdateExpression can have multiple set clauses but if they are passed in without the separating comma.
    """
    dynamodb = boto3.client("dynamodb", region_name="eu-west-1")

    dynamodb.create_table(
        TableName="moto-test",
        KeySchema=[{"AttributeName": "id", "KeyType": "HASH"}],
        AttributeDefinitions=[{"AttributeName": "id", "AttributeType": "S"}],
    )

    try:
        dynamodb.update_item(
            TableName="moto-test",
            Key={"id": {"S": "1"}},
            UpdateExpression="SET MyStr = myNum Mystr2 myNum2",
        )
        assert False, "Validation exception not thrown"
    except dynamodb.exceptions.ClientError as e:
        assert_raise_syntax_error(e, "Mystr2", "myNum Mystr2 myNum2")


@mock_dynamodb2
def test_list_tables_exclusive_start_table_name_empty():
    client = boto3.client("dynamodb", region_name="us-east-1")

    resp = client.list_tables(Limit=1, ExclusiveStartTableName="whatever")

    len(resp["TableNames"]).should.equal(0)


def assert_correct_client_error(
    client_error, code, message_template, message_values=None, braces=None
):
    """
    Assert whether a client_error is as expected. Allow for a list of values to be passed into the message

    Args:
        client_error(ClientError): The ClientError exception that was raised
        code(str): The code for the error (e.g. ValidationException)
        message_template(str): Error message template. if message_values is not None then this template has a {values}
            as placeholder. For example:
            'Value provided in ExpressionAttributeValues unused in expressions: keys: {values}'
        message_values(list of str|None): The values that are passed in the error message
        braces(list of str|None): List of length 2 with opening and closing brace for the values. By default it will be
                                  surrounded by curly brackets
    """
    braces = braces or ["{", "}"]
    assert client_error.response["Error"]["Code"] == code
    if message_values is not None:
        values_string = "{open_brace}(?P<values>.*){close_brace}".format(
            open_brace=braces[0], close_brace=braces[1]
        )
        re_msg = re.compile(message_template.format(values=values_string))
        match_result = re_msg.match(client_error.response["Error"]["Message"])
        assert match_result is not None
        values_string = match_result.groupdict()["values"]
        values = [key for key in values_string.split(", ")]
        assert len(message_values) == len(values)
        for value in message_values:
            assert value in values
    else:
        assert client_error.response["Error"]["Message"] == message_template


def create_simple_table_and_return_client():
    dynamodb = boto3.client("dynamodb", region_name="eu-west-1")
    dynamodb.create_table(
        TableName="moto-test",
        KeySchema=[{"AttributeName": "id", "KeyType": "HASH"}],
        AttributeDefinitions=[{"AttributeName": "id", "AttributeType": "S"},],
        ProvisionedThroughput={"ReadCapacityUnits": 1, "WriteCapacityUnits": 1},
    )
    dynamodb.put_item(
        TableName="moto-test",
        Item={"id": {"S": "1"}, "myNum": {"N": "1"}, "MyStr": {"S": "1"},},
    )
    return dynamodb


# https://github.com/spulec/moto/issues/2806
# https://docs.aws.amazon.com/amazondynamodb/latest/APIReference/API_UpdateItem.html
#       #DDB-UpdateItem-request-UpdateExpression
@mock_dynamodb2
def test_update_item_with_attribute_in_right_hand_side_and_operation():
    dynamodb = create_simple_table_and_return_client()

    dynamodb.update_item(
        TableName="moto-test",
        Key={"id": {"S": "1"}},
        UpdateExpression="SET myNum = myNum+:val",
        ExpressionAttributeValues={":val": {"N": "3"}},
    )

    result = dynamodb.get_item(TableName="moto-test", Key={"id": {"S": "1"}})
    assert result["Item"]["myNum"]["N"] == "4"

    dynamodb.update_item(
        TableName="moto-test",
        Key={"id": {"S": "1"}},
        UpdateExpression="SET myNum = myNum - :val",
        ExpressionAttributeValues={":val": {"N": "1"}},
    )
    result = dynamodb.get_item(TableName="moto-test", Key={"id": {"S": "1"}})
    assert result["Item"]["myNum"]["N"] == "3"


@mock_dynamodb2
def test_non_existing_attribute_should_raise_exception():
    """
    Does error message get correctly raised if attribute is referenced but it does not exist for the item.
    """
    dynamodb = create_simple_table_and_return_client()

    try:
        dynamodb.update_item(
            TableName="moto-test",
            Key={"id": {"S": "1"}},
            UpdateExpression="SET MyStr = no_attr + MyStr",
        )
        assert False, "Validation exception not thrown"
    except dynamodb.exceptions.ClientError as e:
        assert_correct_client_error(
            e,
            "ValidationException",
            "The provided expression refers to an attribute that does not exist in the item",
        )


@mock_dynamodb2
def test_update_expression_with_plus_in_attribute_name():
    """
    Does error message get correctly raised if attribute contains a plus and is passed in without an AttributeName. And
    lhs & rhs are not attribute IDs by themselve.
    """
    dynamodb = create_simple_table_and_return_client()

    dynamodb.put_item(
        TableName="moto-test",
        Item={"id": {"S": "1"}, "my+Num": {"S": "1"}, "MyStr": {"S": "aaa"},},
    )
    try:
        dynamodb.update_item(
            TableName="moto-test",
            Key={"id": {"S": "1"}},
            UpdateExpression="SET MyStr = my+Num",
        )
        assert False, "Validation exception not thrown"
    except dynamodb.exceptions.ClientError as e:
        assert_correct_client_error(
            e,
            "ValidationException",
            "The provided expression refers to an attribute that does not exist in the item",
        )


@mock_dynamodb2
def test_update_expression_with_minus_in_attribute_name():
    """
    Does error message get correctly raised if attribute contains a minus and is passed in without an AttributeName. And
    lhs & rhs are not attribute IDs by themselve.
    """
    dynamodb = create_simple_table_and_return_client()

    dynamodb.put_item(
        TableName="moto-test",
        Item={"id": {"S": "1"}, "my-Num": {"S": "1"}, "MyStr": {"S": "aaa"},},
    )
    try:
        dynamodb.update_item(
            TableName="moto-test",
            Key={"id": {"S": "1"}},
            UpdateExpression="SET MyStr = my-Num",
        )
        assert False, "Validation exception not thrown"
    except dynamodb.exceptions.ClientError as e:
        assert_correct_client_error(
            e,
            "ValidationException",
            "The provided expression refers to an attribute that does not exist in the item",
        )


@mock_dynamodb2
def test_update_expression_with_space_in_attribute_name():
    """
    Does error message get correctly raised if attribute contains a space and is passed in without an AttributeName. And
    lhs & rhs are not attribute IDs by themselves.
    """
    dynamodb = create_simple_table_and_return_client()

    dynamodb.put_item(
        TableName="moto-test",
        Item={"id": {"S": "1"}, "my Num": {"S": "1"}, "MyStr": {"S": "aaa"},},
    )

    try:
        dynamodb.update_item(
            TableName="moto-test",
            Key={"id": {"S": "1"}},
            UpdateExpression="SET MyStr = my Num",
        )
        assert False, "Validation exception not thrown"
    except dynamodb.exceptions.ClientError as e:
        assert_raise_syntax_error(e, "Num", "my Num")


@mock_dynamodb2
def test_summing_up_2_strings_raises_exception():
    """
    Update set supports different DynamoDB types but some operations are not supported. For example summing up 2 strings
    raises an exception.  It results in ClientError with code ValidationException:
        Saying An operand in the update expression has an incorrect data type
    """
    dynamodb = create_simple_table_and_return_client()

    try:
        dynamodb.update_item(
            TableName="moto-test",
            Key={"id": {"S": "1"}},
            UpdateExpression="SET MyStr = MyStr + MyStr",
        )
        assert False, "Validation exception not thrown"
    except dynamodb.exceptions.ClientError as e:
        assert_correct_client_error(
            e,
            "ValidationException",
            "An operand in the update expression has an incorrect data type",
        )


# https://github.com/spulec/moto/issues/2806
@mock_dynamodb2
def test_update_item_with_attribute_in_right_hand_side():
    """
    After tokenization and building expression make sure referenced attributes are replaced with their current value
    """
    dynamodb = create_simple_table_and_return_client()

    # Make sure there are 2 values
    dynamodb.put_item(
        TableName="moto-test",
        Item={"id": {"S": "1"}, "myVal1": {"S": "Value1"}, "myVal2": {"S": "Value2"}},
    )

    dynamodb.update_item(
        TableName="moto-test",
        Key={"id": {"S": "1"}},
        UpdateExpression="SET myVal1 = myVal2",
    )

    result = dynamodb.get_item(TableName="moto-test", Key={"id": {"S": "1"}})
    assert result["Item"]["myVal1"]["S"] == result["Item"]["myVal2"]["S"] == "Value2"


@mock_dynamodb2
def test_multiple_updates():
    dynamodb = create_simple_table_and_return_client()
    dynamodb.put_item(
        TableName="moto-test",
        Item={"id": {"S": "1"}, "myNum": {"N": "1"}, "path": {"N": "6"}},
    )
    dynamodb.update_item(
        TableName="moto-test",
        Key={"id": {"S": "1"}},
        UpdateExpression="SET myNum = #p + :val, newAttr = myNum",
        ExpressionAttributeValues={":val": {"N": "1"}},
        ExpressionAttributeNames={"#p": "path"},
    )
    result = dynamodb.get_item(TableName="moto-test", Key={"id": {"S": "1"}})["Item"]
    expected_result = {
        "myNum": {"N": "7"},
        "newAttr": {"N": "1"},
        "path": {"N": "6"},
        "id": {"S": "1"},
    }
    assert result == expected_result


@mock_dynamodb2
def test_update_item_atomic_counter():
    table = "table_t"
    ddb_mock = boto3.client("dynamodb", region_name="eu-west-3")
    ddb_mock.create_table(
        TableName=table,
        KeySchema=[{"AttributeName": "t_id", "KeyType": "HASH"}],
        AttributeDefinitions=[{"AttributeName": "t_id", "AttributeType": "S"}],
        BillingMode="PAY_PER_REQUEST",
    )

    key = {"t_id": {"S": "item1"}}

    ddb_mock.put_item(
        TableName=table,
        Item={"t_id": {"S": "item1"}, "n_i": {"N": "5"}, "n_f": {"N": "5.3"}},
    )

    ddb_mock.update_item(
        TableName=table,
        Key=key,
        UpdateExpression="set n_i = n_i + :inc1, n_f = n_f + :inc2",
        ExpressionAttributeValues={":inc1": {"N": "1.2"}, ":inc2": {"N": "0.05"}},
    )
    updated_item = ddb_mock.get_item(TableName=table, Key=key)["Item"]
    updated_item["n_i"]["N"].should.equal("6.2")
    updated_item["n_f"]["N"].should.equal("5.35")


@mock_dynamodb2
def test_update_item_atomic_counter_return_values():
    table = "table_t"
    ddb_mock = boto3.client("dynamodb", region_name="eu-west-3")
    ddb_mock.create_table(
        TableName=table,
        KeySchema=[{"AttributeName": "t_id", "KeyType": "HASH"}],
        AttributeDefinitions=[{"AttributeName": "t_id", "AttributeType": "S"}],
        BillingMode="PAY_PER_REQUEST",
    )

    key = {"t_id": {"S": "item1"}}

    ddb_mock.put_item(TableName=table, Item={"t_id": {"S": "item1"}, "v": {"N": "5"}})

    response = ddb_mock.update_item(
        TableName=table,
        Key=key,
        UpdateExpression="set v = v + :inc",
        ExpressionAttributeValues={":inc": {"N": "1"}},
        ReturnValues="UPDATED_OLD",
    )
    assert (
        "v" in response["Attributes"]
    ), "v has been updated, and should be returned here"
    response["Attributes"]["v"]["N"].should.equal("5")

    # second update
    response = ddb_mock.update_item(
        TableName=table,
        Key=key,
        UpdateExpression="set v = v + :inc",
        ExpressionAttributeValues={":inc": {"N": "1"}},
        ReturnValues="UPDATED_OLD",
    )
    assert (
        "v" in response["Attributes"]
    ), "v has been updated, and should be returned here"
    response["Attributes"]["v"]["N"].should.equal("6")

    # third update
    response = ddb_mock.update_item(
        TableName=table,
        Key=key,
        UpdateExpression="set v = v + :inc",
        ExpressionAttributeValues={":inc": {"N": "1"}},
        ReturnValues="UPDATED_NEW",
    )
    assert (
        "v" in response["Attributes"]
    ), "v has been updated, and should be returned here"
    response["Attributes"]["v"]["N"].should.equal("8")


@mock_dynamodb2
def test_update_item_atomic_counter_from_zero():
    table = "table_t"
    ddb_mock = boto3.client("dynamodb", region_name="eu-west-1")
    ddb_mock.create_table(
        TableName=table,
        KeySchema=[{"AttributeName": "t_id", "KeyType": "HASH"}],
        AttributeDefinitions=[{"AttributeName": "t_id", "AttributeType": "S"}],
        BillingMode="PAY_PER_REQUEST",
    )

    key = {"t_id": {"S": "item1"}}

    ddb_mock.put_item(
        TableName=table, Item=key,
    )

    ddb_mock.update_item(
        TableName=table,
        Key=key,
        UpdateExpression="add n_i :inc1, n_f :inc2",
        ExpressionAttributeValues={":inc1": {"N": "1.2"}, ":inc2": {"N": "-0.5"}},
    )
    updated_item = ddb_mock.get_item(TableName=table, Key=key)["Item"]
    assert updated_item["n_i"]["N"] == "1.2"
    assert updated_item["n_f"]["N"] == "-0.5"


@mock_dynamodb2
def test_update_item_add_to_non_existent_set():
    table = "table_t"
    ddb_mock = boto3.client("dynamodb", region_name="eu-west-1")
    ddb_mock.create_table(
        TableName=table,
        KeySchema=[{"AttributeName": "t_id", "KeyType": "HASH"}],
        AttributeDefinitions=[{"AttributeName": "t_id", "AttributeType": "S"}],
        BillingMode="PAY_PER_REQUEST",
    )
    key = {"t_id": {"S": "item1"}}
    ddb_mock.put_item(
        TableName=table, Item=key,
    )

    ddb_mock.update_item(
        TableName=table,
        Key=key,
        UpdateExpression="add s_i :s1",
        ExpressionAttributeValues={":s1": {"SS": ["hello"]}},
    )
    updated_item = ddb_mock.get_item(TableName=table, Key=key)["Item"]
    assert updated_item["s_i"]["SS"] == ["hello"]


@mock_dynamodb2
def test_update_item_add_to_non_existent_number_set():
    table = "table_t"
    ddb_mock = boto3.client("dynamodb", region_name="eu-west-1")
    ddb_mock.create_table(
        TableName=table,
        KeySchema=[{"AttributeName": "t_id", "KeyType": "HASH"}],
        AttributeDefinitions=[{"AttributeName": "t_id", "AttributeType": "S"}],
        BillingMode="PAY_PER_REQUEST",
    )
    key = {"t_id": {"S": "item1"}}
    ddb_mock.put_item(
        TableName=table, Item=key,
    )

    ddb_mock.update_item(
        TableName=table,
        Key=key,
        UpdateExpression="add s_i :s1",
        ExpressionAttributeValues={":s1": {"NS": ["3"]}},
    )
    updated_item = ddb_mock.get_item(TableName=table, Key=key)["Item"]
    assert updated_item["s_i"]["NS"] == ["3"]


@mock_dynamodb2
def test_transact_write_items_fails_with_transaction_canceled_exception():
    table_schema = {
        "KeySchema": [{"AttributeName": "id", "KeyType": "HASH"}],
        "AttributeDefinitions": [{"AttributeName": "id", "AttributeType": "S"},],
    }
    dynamodb = boto3.client("dynamodb", region_name="us-east-1")
    dynamodb.create_table(
        TableName="test-table", BillingMode="PAY_PER_REQUEST", **table_schema
    )
    # Insert one item
    dynamodb.put_item(TableName="test-table", Item={"id": {"S": "foo"}})
    # Update two items, the one that exists and another that doesn't
    with pytest.raises(ClientError) as ex:
        dynamodb.transact_write_items(
            TransactItems=[
                {
                    "Update": {
                        "Key": {"id": {"S": "foo"}},
                        "TableName": "test-table",
                        "UpdateExpression": "SET #k = :v",
                        "ConditionExpression": "attribute_exists(id)",
                        "ExpressionAttributeNames": {"#k": "key"},
                        "ExpressionAttributeValues": {":v": {"S": "value"}},
                    }
                },
                {
                    "Update": {
                        "Key": {"id": {"S": "doesnotexist"}},
                        "TableName": "test-table",
                        "UpdateExpression": "SET #e = :v",
                        "ConditionExpression": "attribute_exists(id)",
                        "ExpressionAttributeNames": {"#e": "key"},
                        "ExpressionAttributeValues": {":v": {"S": "value"}},
                    }
                },
            ]
        )
    ex.value.response["Error"]["Code"].should.equal("TransactionCanceledException")
    ex.value.response["ResponseMetadata"]["HTTPStatusCode"].should.equal(400)
    ex.value.response["Error"]["Message"].should.equal(
        "Transaction cancelled, please refer cancellation reasons for specific reasons [None, ConditionalCheckFailed]"
    )


@mock_dynamodb2
def test_gsi_projection_type_keys_only():
    table_schema = {
        "KeySchema": [{"AttributeName": "partitionKey", "KeyType": "HASH"}],
        "GlobalSecondaryIndexes": [
            {
                "IndexName": "GSI-K1",
                "KeySchema": [
                    {"AttributeName": "gsiK1PartitionKey", "KeyType": "HASH"},
                    {"AttributeName": "gsiK1SortKey", "KeyType": "RANGE"},
                ],
                "Projection": {"ProjectionType": "KEYS_ONLY",},
            }
        ],
        "AttributeDefinitions": [
            {"AttributeName": "partitionKey", "AttributeType": "S"},
            {"AttributeName": "gsiK1PartitionKey", "AttributeType": "S"},
            {"AttributeName": "gsiK1SortKey", "AttributeType": "S"},
        ],
    }

    item = {
        "partitionKey": "pk-1",
        "gsiK1PartitionKey": "gsi-pk",
        "gsiK1SortKey": "gsi-sk",
        "someAttribute": "lore ipsum",
    }

    dynamodb = boto3.resource("dynamodb", region_name="us-east-1")
    dynamodb.create_table(
        TableName="test-table", BillingMode="PAY_PER_REQUEST", **table_schema
    )
    table = dynamodb.Table("test-table")
    table.put_item(Item=item)

    items = table.query(
        KeyConditionExpression=Key("gsiK1PartitionKey").eq("gsi-pk"),
        IndexName="GSI-K1",
    )["Items"]
    items.should.have.length_of(1)
    # Item should only include GSI Keys and Table Keys, as per the ProjectionType
    items[0].should.equal(
        {
            "gsiK1PartitionKey": "gsi-pk",
            "gsiK1SortKey": "gsi-sk",
            "partitionKey": "pk-1",
        }
    )


@mock_dynamodb2
def test_gsi_projection_type_include():
    table_schema = {
        "KeySchema": [{"AttributeName": "partitionKey", "KeyType": "HASH"}],
        "GlobalSecondaryIndexes": [
            {
                "IndexName": "GSI-INC",
                "KeySchema": [
                    {"AttributeName": "gsiK1PartitionKey", "KeyType": "HASH"},
                    {"AttributeName": "gsiK1SortKey", "KeyType": "RANGE"},
                ],
                "Projection": {
                    "ProjectionType": "INCLUDE",
                    "NonKeyAttributes": ["projectedAttribute"],
                },
            }
        ],
        "AttributeDefinitions": [
            {"AttributeName": "partitionKey", "AttributeType": "S"},
            {"AttributeName": "gsiK1PartitionKey", "AttributeType": "S"},
            {"AttributeName": "gsiK1SortKey", "AttributeType": "S"},
        ],
    }

    item = {
        "partitionKey": "pk-1",
        "gsiK1PartitionKey": "gsi-pk",
        "gsiK1SortKey": "gsi-sk",
        "projectedAttribute": "lore ipsum",
        "nonProjectedAttribute": "dolor sit amet",
    }

    dynamodb = boto3.resource("dynamodb", region_name="us-east-1")
    dynamodb.create_table(
        TableName="test-table", BillingMode="PAY_PER_REQUEST", **table_schema
    )
    table = dynamodb.Table("test-table")
    table.put_item(Item=item)

    items = table.query(
        KeyConditionExpression=Key("gsiK1PartitionKey").eq("gsi-pk"),
        IndexName="GSI-INC",
    )["Items"]
    items.should.have.length_of(1)
    # Item should only include keys and additionally projected attributes only
    items[0].should.equal(
        {
            "gsiK1PartitionKey": "gsi-pk",
            "gsiK1SortKey": "gsi-sk",
            "partitionKey": "pk-1",
            "projectedAttribute": "lore ipsum",
        }
    )


@mock_dynamodb2
def test_lsi_projection_type_keys_only():
    table_schema = {
        "KeySchema": [
            {"AttributeName": "partitionKey", "KeyType": "HASH"},
            {"AttributeName": "sortKey", "KeyType": "RANGE"},
        ],
        "LocalSecondaryIndexes": [
            {
                "IndexName": "LSI",
                "KeySchema": [
                    {"AttributeName": "partitionKey", "KeyType": "HASH"},
                    {"AttributeName": "lsiK1SortKey", "KeyType": "RANGE"},
                ],
                "Projection": {"ProjectionType": "KEYS_ONLY",},
            }
        ],
        "AttributeDefinitions": [
            {"AttributeName": "partitionKey", "AttributeType": "S"},
            {"AttributeName": "sortKey", "AttributeType": "S"},
            {"AttributeName": "lsiK1SortKey", "AttributeType": "S"},
        ],
    }

    item = {
        "partitionKey": "pk-1",
        "sortKey": "sk-1",
        "lsiK1SortKey": "lsi-sk",
        "someAttribute": "lore ipsum",
    }

    dynamodb = boto3.resource("dynamodb", region_name="us-east-1")
    dynamodb.create_table(
        TableName="test-table", BillingMode="PAY_PER_REQUEST", **table_schema
    )
    table = dynamodb.Table("test-table")
    table.put_item(Item=item)

    items = table.query(
        KeyConditionExpression=Key("partitionKey").eq("pk-1"), IndexName="LSI",
    )["Items"]
    items.should.have.length_of(1)
    # Item should only include GSI Keys and Table Keys, as per the ProjectionType
    items[0].should.equal(
        {"partitionKey": "pk-1", "sortKey": "sk-1", "lsiK1SortKey": "lsi-sk"}
    )


@mock_dynamodb2
@pytest.mark.parametrize(
    "attr_name",
    ["orders", "#placeholder"],
    ids=["use attribute name", "use expression attribute name"],
)
def test_set_attribute_is_dropped_if_empty_after_update_expression(attr_name):
    table_name, item_key, set_item = "test-table", "test-id", "test-data"
    expression_attribute_names = {"#placeholder": "orders"}
    client = boto3.client("dynamodb", region_name="us-east-1")
    client.create_table(
        TableName=table_name,
        KeySchema=[{"AttributeName": "customer", "KeyType": "HASH"}],
        AttributeDefinitions=[{"AttributeName": "customer", "AttributeType": "S"}],
        ProvisionedThroughput={"ReadCapacityUnits": 5, "WriteCapacityUnits": 5},
    )

    client.update_item(
        TableName=table_name,
        Key={"customer": {"S": item_key}},
        UpdateExpression="ADD {} :order".format(attr_name),
        ExpressionAttributeNames=expression_attribute_names,
        ExpressionAttributeValues={":order": {"SS": [set_item]}},
    )
    resp = client.scan(TableName=table_name, ProjectionExpression="customer, orders")
    item = resp["Items"][0]
    item.should.have.key("customer")
    item.should.have.key("orders")

    client.update_item(
        TableName=table_name,
        Key={"customer": {"S": item_key}},
        UpdateExpression="DELETE {} :order".format(attr_name),
        ExpressionAttributeNames=expression_attribute_names,
        ExpressionAttributeValues={":order": {"SS": [set_item]}},
    )
    resp = client.scan(TableName=table_name, ProjectionExpression="customer, orders")
    item = resp["Items"][0]
    item.should.have.key("customer")
    item.should_not.have.key("orders")


@mock_dynamodb2
def test_transact_get_items_should_return_empty_map_for_non_existent_item():
    client = boto3.client("dynamodb", region_name="us-west-2")
    table_name = "test-table"
    key_schema = [{"AttributeName": "id", "KeyType": "HASH"}]
    attribute_definitions = [{"AttributeName": "id", "AttributeType": "S"}]
    client.create_table(
        TableName=table_name,
        KeySchema=key_schema,
        AttributeDefinitions=attribute_definitions,
        ProvisionedThroughput={"ReadCapacityUnits": 5, "WriteCapacityUnits": 5},
    )
    item = {"id": {"S": "1"}}
    client.put_item(TableName=table_name, Item=item)
    items = client.transact_get_items(
        TransactItems=[
            {"Get": {"Key": {"id": {"S": "1"}}, "TableName": table_name}},
            {"Get": {"Key": {"id": {"S": "2"}}, "TableName": table_name}},
        ]
    ).get("Responses", [])
    items.should.have.length_of(2)
    items[0].should.equal({"Item": item})
    items[1].should.equal({})


@mock_dynamodb2
def test_dynamodb_update_item_fails_on_string_sets():
    dynamodb = boto3.resource("dynamodb", region_name="eu-west-1")
    client = boto3.client("dynamodb", region_name="eu-west-1")

    table = dynamodb.create_table(
        TableName="test",
        KeySchema=[{"AttributeName": "record_id", "KeyType": "HASH"},],
        AttributeDefinitions=[{"AttributeName": "record_id", "AttributeType": "S"},],
        BillingMode="PAY_PER_REQUEST",
    )
    table.meta.client.get_waiter("table_exists").wait(TableName="test")
    attribute = {"test_field": {"Value": {"SS": ["test1", "test2"],}, "Action": "PUT"}}

    client.update_item(
        TableName="test",
        Key={"record_id": {"S": "testrecord"}},
        AttributeUpdates=attribute,
    )


@mock_dynamodb2
def test_update_item_add_to_list_using_legacy_attribute_updates():
    resource = boto3.resource("dynamodb", region_name="us-west-2")
    resource.create_table(
        AttributeDefinitions=[{"AttributeName": "id", "AttributeType": "S"}],
        TableName="TestTable",
        KeySchema=[{"AttributeName": "id", "KeyType": "HASH"}],
        ProvisionedThroughput={"ReadCapacityUnits": 5, "WriteCapacityUnits": 5},
    )
    table = resource.Table("TestTable")
    table.wait_until_exists()
    table.put_item(Item={"id": "list_add", "attr": ["a", "b", "c"]},)

    table.update_item(
        TableName="TestTable",
        Key={"id": "list_add"},
        AttributeUpdates={"attr": {"Action": "ADD", "Value": ["d", "e"]}},
    )

    resp = table.get_item(Key={"id": "list_add"})
    resp["Item"]["attr"].should.equal(["a", "b", "c", "d", "e"])


@mock_dynamodb2
def test_get_item_for_non_existent_table_raises_error():
    client = boto3.client("dynamodb", "us-east-1")
    with pytest.raises(ClientError) as ex:
        client.get_item(TableName="non-existent", Key={"site-id": {"S": "foo"}})
    ex.value.response["Error"]["Code"].should.equal("ResourceNotFoundException")
    ex.value.response["Error"]["Message"].should.equal("Requested resource not found")


@mock_dynamodb2
<<<<<<< HEAD
def test_error_when_providing_expression_and_nonexpression_params():
    client = boto3.client("dynamodb", "eu-central-1")
    table_name = "testtable"
    client.create_table(
        TableName=table_name,
        KeySchema=[{"AttributeName": "pkey", "KeyType": "HASH"},],
        AttributeDefinitions=[{"AttributeName": "pkey", "AttributeType": "S"},],
        BillingMode="PAY_PER_REQUEST",
    )

    with pytest.raises(ClientError) as ex:
        client.update_item(
            TableName=table_name,
            Key={"pkey": {"S": "testrecord"}},
            AttributeUpdates={
                "test_field": {"Value": {"SS": ["test1", "test2"],}, "Action": "PUT"}
            },
            UpdateExpression="DELETE orders :order",
            ExpressionAttributeValues={":order": {"SS": ["item"]}},
        )
    err = ex.value.response["Error"]
    err["Code"].should.equal("ValidationException")
    err["Message"].should.equal(
        "Can not use both expression and non-expression parameters in the same request: Non-expression parameters: {AttributeUpdates} Expression parameters: {UpdateExpression}"
=======
def test_attribute_item_delete():
    name = "TestTable"
    conn = boto3.client("dynamodb", region_name="eu-west-1")
    conn.create_table(
        TableName=name,
        AttributeDefinitions=[{"AttributeName": "name", "AttributeType": "S"}],
        KeySchema=[{"AttributeName": "name", "KeyType": "HASH"}],
    )

    item_name = "foo"
    conn.put_item(
        TableName=name, Item={"name": {"S": item_name}, "extra": {"S": "bar"}}
    )

    conn.update_item(
        TableName=name,
        Key={"name": {"S": item_name}},
        AttributeUpdates={"extra": {"Action": "DELETE"}},
    )
    items = conn.scan(TableName=name)["Items"]
    items.should.equal([{"name": {"S": "foo"}}])


@mock_dynamodb2
def test_gsi_key_can_be_updated():
    name = "TestTable"
    conn = boto3.client("dynamodb", region_name="eu-west-2")
    conn.create_table(
        TableName=name,
        KeySchema=[{"AttributeName": "main_key", "KeyType": "HASH"}],
        AttributeDefinitions=[
            {"AttributeName": "main_key", "AttributeType": "S"},
            {"AttributeName": "index_key", "AttributeType": "S"},
        ],
        ProvisionedThroughput={"ReadCapacityUnits": 5, "WriteCapacityUnits": 5},
        GlobalSecondaryIndexes=[
            {
                "IndexName": "test_index",
                "KeySchema": [{"AttributeName": "index_key", "KeyType": "HASH"}],
                "Projection": {"ProjectionType": "ALL",},
                "ProvisionedThroughput": {
                    "ReadCapacityUnits": 1,
                    "WriteCapacityUnits": 1,
                },
            }
        ],
    )

    conn.put_item(
        TableName=name,
        Item={
            "main_key": {"S": "testkey1"},
            "extra_data": {"S": "testdata"},
            "index_key": {"S": "indexkey1"},
        },
    )

    conn.update_item(
        TableName=name,
        Key={"main_key": {"S": "testkey1"}},
        UpdateExpression="set index_key=:new_index_key",
        ExpressionAttributeValues={":new_index_key": {"S": "new_value"}},
    )

    item = conn.scan(TableName=name)["Items"][0]
    item["index_key"].should.equal({"S": "new_value"})
    item["main_key"].should.equal({"S": "testkey1"})


@mock_dynamodb2
def test_create_backup_for_non_existent_table_raises_error():
    client = boto3.client("dynamodb", "us-east-1")
    with pytest.raises(ClientError) as ex:
        client.create_backup(TableName="non-existent", BackupName="backup")
    error = ex.value.response["Error"]
    error["Code"].should.equal("TableNotFoundException")
    error["Message"].should.equal("Table not found: non-existent")


@mock_dynamodb2
def test_create_backup():
    client = boto3.client("dynamodb", "us-east-1")
    table_name = "test-table"
    client.create_table(
        TableName=table_name,
        KeySchema=[{"AttributeName": "id", "KeyType": "HASH"}],
        AttributeDefinitions=[{"AttributeName": "id", "AttributeType": "S"}],
        ProvisionedThroughput={"ReadCapacityUnits": 5, "WriteCapacityUnits": 5},
    )
    backup_name = "backup-test-table"
    resp = client.create_backup(TableName=table_name, BackupName=backup_name)
    details = resp.get("BackupDetails")
    details.should.have.key("BackupArn").should.contain(table_name)
    details.should.have.key("BackupName").should.equal(backup_name)
    details.should.have.key("BackupSizeBytes").should.be.a(int)
    details.should.have.key("BackupStatus")
    details.should.have.key("BackupType").should.equal("USER")
    details.should.have.key("BackupCreationDateTime").should.be.a(datetime)


@mock_dynamodb2
def test_create_multiple_backups_with_same_name():
    client = boto3.client("dynamodb", "us-east-1")
    table_name = "test-table"
    client.create_table(
        TableName=table_name,
        KeySchema=[{"AttributeName": "id", "KeyType": "HASH"}],
        AttributeDefinitions=[{"AttributeName": "id", "AttributeType": "S"}],
        ProvisionedThroughput={"ReadCapacityUnits": 5, "WriteCapacityUnits": 5},
    )
    backup_name = "backup-test-table"
    backup_arns = []
    for i in range(4):
        backup = client.create_backup(TableName=table_name, BackupName=backup_name).get(
            "BackupDetails"
        )
        backup["BackupName"].should.equal(backup_name)
        backup_arns.should_not.contain(backup["BackupArn"])
        backup_arns.append(backup["BackupArn"])


@mock_dynamodb2
def test_describe_backup_for_non_existent_backup_raises_error():
    client = boto3.client("dynamodb", "us-east-1")
    non_existent_arn = "arn:aws:dynamodb:us-east-1:123456789012:table/table-name/backup/01623095754481-2cfcd6f9"
    with pytest.raises(ClientError) as ex:
        client.describe_backup(BackupArn=non_existent_arn)
    error = ex.value.response["Error"]
    error["Code"].should.equal("BackupNotFoundException")
    error["Message"].should.equal("Backup not found: {}".format(non_existent_arn))


@mock_dynamodb2
def test_describe_backup():
    client = boto3.client("dynamodb", "us-east-1")
    table_name = "test-table"
    table = client.create_table(
        TableName=table_name,
        KeySchema=[{"AttributeName": "id", "KeyType": "HASH"}],
        AttributeDefinitions=[{"AttributeName": "id", "AttributeType": "S"}],
        ProvisionedThroughput={"ReadCapacityUnits": 5, "WriteCapacityUnits": 5},
    ).get("TableDescription")
    backup_name = "backup-test-table"
    backup_arn = (
        client.create_backup(TableName=table_name, BackupName=backup_name)
        .get("BackupDetails")
        .get("BackupArn")
    )
    resp = client.describe_backup(BackupArn=backup_arn)
    description = resp.get("BackupDescription")
    details = description.get("BackupDetails")
    details.should.have.key("BackupArn").should.contain(table_name)
    details.should.have.key("BackupName").should.equal(backup_name)
    details.should.have.key("BackupSizeBytes").should.be.a(int)
    details.should.have.key("BackupStatus")
    details.should.have.key("BackupType").should.equal("USER")
    details.should.have.key("BackupCreationDateTime").should.be.a(datetime)
    source = description.get("SourceTableDetails")
    source.should.have.key("TableName").should.equal(table_name)
    source.should.have.key("TableArn").should.equal(table["TableArn"])
    source.should.have.key("TableSizeBytes").should.be.a(int)
    source.should.have.key("KeySchema").should.equal(table["KeySchema"])
    source.should.have.key("TableCreationDateTime").should.equal(
        table["CreationDateTime"]
    )
    source.should.have.key("ProvisionedThroughput").should.be.a(dict)
    source.should.have.key("ItemCount").should.equal(table["ItemCount"])


@mock_dynamodb2
def test_list_backups_for_non_existent_table():
    client = boto3.client("dynamodb", "us-east-1")
    resp = client.list_backups(TableName="non-existent")
    resp["BackupSummaries"].should.have.length_of(0)


@mock_dynamodb2
def test_list_backups():
    client = boto3.client("dynamodb", "us-east-1")
    table_names = ["test-table-1", "test-table-2"]
    backup_names = ["backup-1", "backup-2"]
    for table_name in table_names:
        client.create_table(
            TableName=table_name,
            KeySchema=[{"AttributeName": "id", "KeyType": "HASH"}],
            AttributeDefinitions=[{"AttributeName": "id", "AttributeType": "S"}],
            ProvisionedThroughput={"ReadCapacityUnits": 5, "WriteCapacityUnits": 5},
        )
        for backup_name in backup_names:
            client.create_backup(TableName=table_name, BackupName=backup_name)
    resp = client.list_backups(BackupType="USER")
    resp["BackupSummaries"].should.have.length_of(4)
    for table_name in table_names:
        resp = client.list_backups(TableName=table_name)
        resp["BackupSummaries"].should.have.length_of(2)
        for summary in resp["BackupSummaries"]:
            summary.should.have.key("TableName").should.equal(table_name)
            summary.should.have.key("TableArn").should.contain(table_name)
            summary.should.have.key("BackupName").should.be.within(backup_names)
            summary.should.have.key("BackupArn")
            summary.should.have.key("BackupCreationDateTime").should.be.a(datetime)
            summary.should.have.key("BackupStatus")
            summary.should.have.key("BackupType").should.be.within(["USER", "SYSTEM"])
            summary.should.have.key("BackupSizeBytes").should.be.a(int)


@mock_dynamodb2
def test_restore_table_from_non_existent_backup_raises_error():
    client = boto3.client("dynamodb", "us-east-1")
    non_existent_arn = "arn:aws:dynamodb:us-east-1:123456789012:table/table-name/backup/01623095754481-2cfcd6f9"
    with pytest.raises(ClientError) as ex:
        client.restore_table_from_backup(
            TargetTableName="from-backup", BackupArn=non_existent_arn
        )
    error = ex.value.response["Error"]
    error["Code"].should.equal("BackupNotFoundException")
    error["Message"].should.equal("Backup not found: {}".format(non_existent_arn))


@mock_dynamodb2
def test_restore_table_from_backup_raises_error_when_table_already_exists():
    client = boto3.client("dynamodb", "us-east-1")
    table_name = "test-table"
    client.create_table(
        TableName=table_name,
        KeySchema=[{"AttributeName": "id", "KeyType": "HASH"}],
        AttributeDefinitions=[{"AttributeName": "id", "AttributeType": "S"}],
        ProvisionedThroughput={"ReadCapacityUnits": 5, "WriteCapacityUnits": 5},
    )
    resp = client.create_backup(TableName=table_name, BackupName="backup")
    backup = resp.get("BackupDetails")
    with pytest.raises(ClientError) as ex:
        client.restore_table_from_backup(
            TargetTableName=table_name, BackupArn=backup["BackupArn"]
        )
    error = ex.value.response["Error"]
    error["Code"].should.equal("TableAlreadyExistsException")
    error["Message"].should.equal("Table already exists: {}".format(table_name))


@mock_dynamodb2
def test_restore_table_from_backup():
    client = boto3.client("dynamodb", "us-east-1")
    table_name = "test-table"
    resp = client.create_table(
        TableName=table_name,
        KeySchema=[{"AttributeName": "id", "KeyType": "HASH"}],
        AttributeDefinitions=[{"AttributeName": "id", "AttributeType": "S"}],
        ProvisionedThroughput={"ReadCapacityUnits": 5, "WriteCapacityUnits": 5},
    )
    table = resp.get("TableDescription")
    for i in range(5):
        client.put_item(TableName=table_name, Item={"id": {"S": "item %d" % i}})

    backup_arn = (
        client.create_backup(TableName=table_name, BackupName="backup")
        .get("BackupDetails")
        .get("BackupArn")
    )

    restored_table_name = "restored-from-backup"
    restored = client.restore_table_from_backup(
        TargetTableName=restored_table_name, BackupArn=backup_arn
    ).get("TableDescription")
    restored.should.have.key("AttributeDefinitions").should.equal(
        table["AttributeDefinitions"]
    )
    restored.should.have.key("TableName").should.equal(restored_table_name)
    restored.should.have.key("KeySchema").should.equal(table["KeySchema"])
    restored.should.have.key("TableStatus")
    restored.should.have.key("ItemCount").should.equal(5)
    restored.should.have.key("TableArn").should.contain(restored_table_name)
    restored.should.have.key("RestoreSummary").should.be.a(dict)
    summary = restored.get("RestoreSummary")
    summary.should.have.key("SourceBackupArn").should.equal(backup_arn)
    summary.should.have.key("SourceTableArn").should.equal(table["TableArn"])
    summary.should.have.key("RestoreDateTime").should.be.a(datetime)
    summary.should.have.key("RestoreInProgress").should.equal(False)


@mock_dynamodb2
def test_delete_non_existent_backup_raises_error():
    client = boto3.client("dynamodb", "us-east-1")
    non_existent_arn = "arn:aws:dynamodb:us-east-1:123456789012:table/table-name/backup/01623095754481-2cfcd6f9"
    with pytest.raises(ClientError) as ex:
        client.delete_backup(BackupArn=non_existent_arn)
    error = ex.value.response["Error"]
    error["Code"].should.equal("BackupNotFoundException")
    error["Message"].should.equal("Backup not found: {}".format(non_existent_arn))


@mock_dynamodb2
def test_delete_backup():
    client = boto3.client("dynamodb", "us-east-1")
    table_name = "test-table-1"
    backup_names = ["backup-1", "backup-2"]
    client.create_table(
        TableName=table_name,
        KeySchema=[{"AttributeName": "id", "KeyType": "HASH"}],
        AttributeDefinitions=[{"AttributeName": "id", "AttributeType": "S"}],
        ProvisionedThroughput={"ReadCapacityUnits": 5, "WriteCapacityUnits": 5},
    )
    for backup_name in backup_names:
        client.create_backup(TableName=table_name, BackupName=backup_name)
    resp = client.list_backups(TableName=table_name, BackupType="USER")
    resp["BackupSummaries"].should.have.length_of(2)
    backup_to_delete = resp["BackupSummaries"][0]["BackupArn"]
    backup_deleted = client.delete_backup(BackupArn=backup_to_delete).get(
        "BackupDescription"
    )
    backup_deleted.should.have.key("SourceTableDetails")
    backup_deleted.should.have.key("BackupDetails")
    details = backup_deleted["BackupDetails"]
    details.should.have.key("BackupArn").should.equal(backup_to_delete)
    details.should.have.key("BackupName").should.be.within(backup_names)
    details.should.have.key("BackupStatus").should.equal("DELETED")
    resp = client.list_backups(TableName=table_name, BackupType="USER")
    resp["BackupSummaries"].should.have.length_of(1)


@mock_dynamodb2
def test_source_and_restored_table_items_are_not_linked():
    client = boto3.client("dynamodb", "us-east-1")

    def add_guids_to_table(table, num_items):
        guids = []
        for i in range(num_items):
            guid = str(uuid.uuid4())
            client.put_item(TableName=table, Item={"id": {"S": guid}})
            guids.append(guid)
        return guids

    source_table_name = "source-table"
    client.create_table(
        TableName=source_table_name,
        KeySchema=[{"AttributeName": "id", "KeyType": "HASH"}],
        AttributeDefinitions=[{"AttributeName": "id", "AttributeType": "S"}],
        ProvisionedThroughput={"ReadCapacityUnits": 5, "WriteCapacityUnits": 5},
    )
    guids_original = add_guids_to_table(source_table_name, 5)

    backup_arn = (
        client.create_backup(TableName=source_table_name, BackupName="backup")
        .get("BackupDetails")
        .get("BackupArn")
    )
    guids_added_after_backup = add_guids_to_table(source_table_name, 5)

    restored_table_name = "restored-from-backup"
    client.restore_table_from_backup(
        TargetTableName=restored_table_name, BackupArn=backup_arn
    )
    guids_added_after_restore = add_guids_to_table(restored_table_name, 5)

    source_table_items = client.scan(TableName=source_table_name)
    source_table_items.should.have.key("Count").should.equal(10)
    source_table_guids = [x["id"]["S"] for x in source_table_items["Items"]]
    set(source_table_guids).should.equal(
        set(guids_original) | set(guids_added_after_backup)
    )

    restored_table_items = client.scan(TableName=restored_table_name)
    restored_table_items.should.have.key("Count").should.equal(10)
    restored_table_guids = [x["id"]["S"] for x in restored_table_items["Items"]]
    set(restored_table_guids).should.equal(
        set(guids_original) | set(guids_added_after_restore)
>>>>>>> 5e4bccc2
    )<|MERGE_RESOLUTION|>--- conflicted
+++ resolved
@@ -6012,7 +6012,6 @@
 
 
 @mock_dynamodb2
-<<<<<<< HEAD
 def test_error_when_providing_expression_and_nonexpression_params():
     client = boto3.client("dynamodb", "eu-central-1")
     table_name = "testtable"
@@ -6037,7 +6036,10 @@
     err["Code"].should.equal("ValidationException")
     err["Message"].should.equal(
         "Can not use both expression and non-expression parameters in the same request: Non-expression parameters: {AttributeUpdates} Expression parameters: {UpdateExpression}"
-=======
+    )
+
+
+@mock_dynamodb2      
 def test_attribute_item_delete():
     name = "TestTable"
     conn = boto3.client("dynamodb", region_name="eu-west-1")
@@ -6404,5 +6406,4 @@
     restored_table_guids = [x["id"]["S"] for x in restored_table_items["Items"]]
     set(restored_table_guids).should.equal(
         set(guids_original) | set(guids_added_after_restore)
->>>>>>> 5e4bccc2
     )