--- conflicted
+++ resolved
@@ -6012,7 +6012,6 @@
 
 
 @mock_dynamodb2
-<<<<<<< HEAD
 def test_gsi_key_can_be_updated():
     name = "TestTable"
     conn = boto3.client("dynamodb", region_name="eu-west-2")
@@ -6056,7 +6055,9 @@
     item = conn.scan(TableName=name)["Items"][0]
     item["index_key"].should.equal({"S": "new_value"})
     item["main_key"].should.equal({"S": "testkey1"})
-=======
+
+
+@mock_dynamodb2
 def test_create_backup_for_non_existent_table_raises_error():
     client = boto3.client("dynamodb", "us-east-1")
     with pytest.raises(ClientError) as ex:
@@ -6353,5 +6354,4 @@
     restored_table_guids = [x["id"]["S"] for x in restored_table_items["Items"]]
     set(restored_table_guids).should.equal(
         set(guids_original) | set(guids_added_after_restore)
-    )
->>>>>>> b0e2a750
+    )