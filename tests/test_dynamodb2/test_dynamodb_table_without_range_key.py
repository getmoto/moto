<<<<<<< HEAD
=======
import boto
>>>>>>> 14a69c75
import boto3
from boto3.dynamodb.conditions import Key
import sure  # noqa # pylint: disable=unused-import
import pytest
from datetime import datetime
from botocore.exceptions import ClientError
from moto import mock_dynamodb2
import botocore


@mock_dynamodb2
def test_create_table_boto3():
    client = boto3.client("dynamodb", region_name="us-east-1")
    client.create_table(
        TableName="messages",
        KeySchema=[{"AttributeName": "id", "KeyType": "HASH"}],
        AttributeDefinitions=[
            {"AttributeName": "id", "AttributeType": "S"},
            {"AttributeName": "gsi_col", "AttributeType": "S"},
        ],
        ProvisionedThroughput={"ReadCapacityUnits": 1, "WriteCapacityUnits": 1},
        GlobalSecondaryIndexes=[
            {
                "IndexName": "test_gsi",
                "KeySchema": [{"AttributeName": "gsi_col", "KeyType": "HASH"}],
                "Projection": {"ProjectionType": "ALL"},
                "ProvisionedThroughput": {
                    "ReadCapacityUnits": 1,
                    "WriteCapacityUnits": 1,
                },
            }
        ],
    )

    actual = client.describe_table(TableName="messages")["Table"]

    actual.should.have.key("AttributeDefinitions").equal(
        [
            {"AttributeName": "id", "AttributeType": "S"},
            {"AttributeName": "gsi_col", "AttributeType": "S"},
        ]
    )
    actual.should.have.key("CreationDateTime").be.a(datetime)
    actual.should.have.key("GlobalSecondaryIndexes").equal(
        [
            {
                "IndexName": "test_gsi",
                "KeySchema": [{"AttributeName": "gsi_col", "KeyType": "HASH"}],
                "Projection": {"ProjectionType": "ALL"},
                "IndexStatus": "ACTIVE",
                "ProvisionedThroughput": {
                    "ReadCapacityUnits": 1,
                    "WriteCapacityUnits": 1,
                },
            }
        ]
    )
    actual.should.have.key("LocalSecondaryIndexes").equal([])
    actual.should.have.key("ProvisionedThroughput").equal(
        {"NumberOfDecreasesToday": 0, "ReadCapacityUnits": 1, "WriteCapacityUnits": 1}
    )
    actual.should.have.key("TableSizeBytes").equal(0)
    actual.should.have.key("TableName").equal("messages")
    actual.should.have.key("TableStatus").equal("ACTIVE")
    actual.should.have.key("TableArn").equal(
        "arn:aws:dynamodb:us-east-1:123456789011:table/messages"
    )
    actual.should.have.key("KeySchema").equal(
        [{"AttributeName": "id", "KeyType": "HASH"}]
    )
    actual.should.have.key("ItemCount").equal(0)


@mock_dynamodb2
def test_delete_table_boto3():
    conn = boto3.client("dynamodb", region_name="us-west-2")
    conn.create_table(
        TableName="messages",
        KeySchema=[{"AttributeName": "id", "KeyType": "HASH"}],
        AttributeDefinitions=[{"AttributeName": "id", "AttributeType": "S"}],
        ProvisionedThroughput={"ReadCapacityUnits": 5, "WriteCapacityUnits": 5},
    )
    conn.list_tables()["TableNames"].should.have.length_of(1)

    conn.delete_table(TableName="messages")
    conn.list_tables()["TableNames"].should.have.length_of(0)

    with pytest.raises(ClientError) as ex:
        conn.delete_table(TableName="messages")

    ex.value.response["Error"]["Code"].should.equal("ResourceNotFoundException")
    ex.value.response["ResponseMetadata"]["HTTPStatusCode"].should.equal(400)
    ex.value.response["Error"]["Message"].should.equal("Requested resource not found")


@mock_dynamodb2
def test_update_table_throughput_boto3():
    conn = boto3.resource("dynamodb", region_name="us-west-2")
    table = conn.create_table(
        TableName="messages",
        KeySchema=[{"AttributeName": "id", "KeyType": "HASH"}],
        AttributeDefinitions=[{"AttributeName": "id", "AttributeType": "S"}],
        ProvisionedThroughput={"ReadCapacityUnits": 5, "WriteCapacityUnits": 5},
    )
    table.provisioned_throughput["ReadCapacityUnits"].should.equal(5)
    table.provisioned_throughput["WriteCapacityUnits"].should.equal(5)

    table.update(
        ProvisionedThroughput={"ReadCapacityUnits": 5, "WriteCapacityUnits": 6}
    )

    table.provisioned_throughput["ReadCapacityUnits"].should.equal(5)
    table.provisioned_throughput["WriteCapacityUnits"].should.equal(6)


@mock_dynamodb2
def test_item_add_and_describe_and_update_boto3():
    conn = boto3.resource("dynamodb", region_name="us-west-2")
    table = conn.create_table(
        TableName="messages",
        KeySchema=[{"AttributeName": "id", "KeyType": "HASH"}],
        AttributeDefinitions=[{"AttributeName": "id", "AttributeType": "S"}],
        ProvisionedThroughput={"ReadCapacityUnits": 5, "WriteCapacityUnits": 5},
    )

    data = {
        "id": "LOLCat Forum",
        "Body": "http://url_to_lolcat.gif",
        "SentBy": "User A",
    }

    table.put_item(Item=data)
    returned_item = table.get_item(Key={"id": "LOLCat Forum"})
    returned_item.shouldnt.have.key("ConsumedCapacity")

    dict(returned_item["Item"]).should.equal(
        {"id": "LOLCat Forum", "Body": "http://url_to_lolcat.gif", "SentBy": "User A",}
    )

    table.update_item(
        Key={"id": "LOLCat Forum"},
        UpdateExpression="SET SentBy=:user",
        ExpressionAttributeValues={":user": "User B"},
    )

    returned_item = table.get_item(Key={"id": "LOLCat Forum"})
    returned_item["Item"].should.equal(
        {"id": "LOLCat Forum", "Body": "http://url_to_lolcat.gif", "SentBy": "User B",}
    )


@mock_dynamodb2
def test_item_put_without_table_boto3():
    conn = boto3.client("dynamodb", region_name="us-west-2")

    with pytest.raises(ClientError) as ex:
        conn.put_item(
            TableName="messages",
            Item={
                "forum_name": {"S": "LOLCat Forum"},
                "Body": {"S": "http://url_to_lolcat.gif"},
                "SentBy": {"S": "User A"},
            },
        )

    ex.value.response["Error"]["Code"].should.equal("ResourceNotFoundException")
    ex.value.response["ResponseMetadata"]["HTTPStatusCode"].should.equal(400)
    ex.value.response["Error"]["Message"].should.equal("Requested resource not found")


@mock_dynamodb2
def test_get_item_with_undeclared_table_boto3():
    conn = boto3.client("dynamodb", region_name="us-west-2")

    with pytest.raises(ClientError) as ex:
        conn.get_item(TableName="messages", Key={"forum_name": {"S": "LOLCat Forum"}})

    ex.value.response["Error"]["Code"].should.equal("ResourceNotFoundException")
    ex.value.response["ResponseMetadata"]["HTTPStatusCode"].should.equal(400)
    ex.value.response["Error"]["Message"].should.equal("Requested resource not found")


@mock_dynamodb2
def test_delete_item_boto3():
    conn = boto3.resource("dynamodb", region_name="us-west-2")
    table = conn.create_table(
        TableName="messages",
        KeySchema=[{"AttributeName": "id", "KeyType": "HASH"}],
        AttributeDefinitions=[{"AttributeName": "id", "AttributeType": "S"}],
        ProvisionedThroughput={"ReadCapacityUnits": 5, "WriteCapacityUnits": 5},
    )

    item_data = {
        "id": "LOLCat Forum",
        "Body": "http://url_to_lolcat.gif",
        "SentBy": "User A",
        "ReceivedTime": "12/9/2011 11:36:03 PM",
    }
    table.put_item(Item=item_data)

    table.item_count.should.equal(1)

    table.delete_item(Key={"id": "LOLCat Forum"})

    table.item_count.should.equal(0)

    table.delete_item(Key={"id": "LOLCat Forum"})


@mock_dynamodb2
def test_delete_item_with_undeclared_table_boto3():
    conn = boto3.client("dynamodb", region_name="us-west-2")

    with pytest.raises(ClientError) as ex:
        conn.delete_item(
            TableName="messages", Key={"forum_name": {"S": "LOLCat Forum"}}
        )

    ex.value.response["Error"]["Code"].should.equal("ConditionalCheckFailedException")
    ex.value.response["ResponseMetadata"]["HTTPStatusCode"].should.equal(400)
    ex.value.response["Error"]["Message"].should.equal(
        "A condition specified in the operation could not be evaluated."
    )


@mock_dynamodb2
def test_scan_with_undeclared_table_boto3():
    conn = boto3.client("dynamodb", region_name="us-west-2")

    with pytest.raises(ClientError) as ex:
        conn.scan(TableName="messages")

    ex.value.response["Error"]["Code"].should.equal("ResourceNotFoundException")
    ex.value.response["ResponseMetadata"]["HTTPStatusCode"].should.equal(400)
    ex.value.response["Error"]["Message"].should.equal("Requested resource not found")


@mock_dynamodb2
def test_get_key_schema():
    conn = boto3.resource("dynamodb", region_name="us-west-2")
    table = conn.create_table(
        TableName="messages",
        KeySchema=[{"AttributeName": "id", "KeyType": "HASH"}],
        AttributeDefinitions=[{"AttributeName": "id", "AttributeType": "S"}],
        ProvisionedThroughput={"ReadCapacityUnits": 5, "WriteCapacityUnits": 5},
    )

    table.key_schema.should.equal([{"AttributeName": "id", "KeyType": "HASH"}])


@mock_dynamodb2
def test_update_item_double_nested_remove():
    conn = boto3.client("dynamodb", region_name="us-east-1")
    conn.create_table(
        TableName="messages",
        KeySchema=[{"AttributeName": "username", "KeyType": "HASH"}],
        AttributeDefinitions=[{"AttributeName": "username", "AttributeType": "S"}],
        BillingMode="PAY_PER_REQUEST",
    )

    item = {
        "username": {"S": "steve"},
        "Meta": {
            "M": {"Name": {"M": {"First": {"S": "Steve"}, "Last": {"S": "Urkel"}}}}
        },
    }
    conn.put_item(TableName="messages", Item=item)
    key_map = {"username": {"S": "steve"}}

    # Then remove the Meta.FullName field
    conn.update_item(
        TableName="messages",
        Key=key_map,
        UpdateExpression="REMOVE Meta.#N.#F",
        ExpressionAttributeNames={"#N": "Name", "#F": "First"},
    )

    returned_item = conn.get_item(TableName="messages", Key=key_map)
    expected_item = {
        "username": {"S": "steve"},
        "Meta": {"M": {"Name": {"M": {"Last": {"S": "Urkel"}}}}},
    }
    dict(returned_item["Item"]).should.equal(expected_item)


@mock_dynamodb2
def test_update_item_set_boto3():
    conn = boto3.resource("dynamodb", region_name="us-east-1")
    table = conn.create_table(
        TableName="messages",
        KeySchema=[{"AttributeName": "username", "KeyType": "HASH"}],
        AttributeDefinitions=[{"AttributeName": "username", "AttributeType": "S"}],
        BillingMode="PAY_PER_REQUEST",
    )

    data = {"username": "steve", "SentBy": "User A"}
    table.put_item(Item=data)
    key_map = {"username": "steve"}

    table.update_item(
        Key=key_map,
        UpdateExpression="SET foo=:bar, blah=:baz REMOVE SentBy",
        ExpressionAttributeValues={":bar": "bar", ":baz": "baz"},
    )

    returned_item = table.get_item(Key=key_map)["Item"]
    dict(returned_item).should.equal({"username": "steve", "foo": "bar", "blah": "baz"})


@mock_dynamodb2
def test_boto3_create_table():
    dynamodb = boto3.resource("dynamodb", region_name="us-east-1")

    table = dynamodb.create_table(
        TableName="users",
        KeySchema=[{"AttributeName": "username", "KeyType": "HASH"}],
        AttributeDefinitions=[{"AttributeName": "username", "AttributeType": "S"}],
        ProvisionedThroughput={"ReadCapacityUnits": 5, "WriteCapacityUnits": 5},
    )
    table.name.should.equal("users")


def _create_user_table():
    dynamodb = boto3.resource("dynamodb", region_name="us-east-1")

    dynamodb.create_table(
        TableName="users",
        KeySchema=[{"AttributeName": "username", "KeyType": "HASH"}],
        AttributeDefinitions=[{"AttributeName": "username", "AttributeType": "S"}],
        ProvisionedThroughput={"ReadCapacityUnits": 5, "WriteCapacityUnits": 5},
    )
    return dynamodb.Table("users")


@mock_dynamodb2
def test_boto3_conditions():
    table = _create_user_table()

    table.put_item(Item={"username": "johndoe"})
    table.put_item(Item={"username": "janedoe"})

    response = table.query(KeyConditionExpression=Key("username").eq("johndoe"))
    response["Count"].should.equal(1)
    response["Items"].should.have.length_of(1)
    response["Items"][0].should.equal({"username": "johndoe"})


@mock_dynamodb2
def test_boto3_put_item_conditions_pass():
    table = _create_user_table()
    table.put_item(Item={"username": "johndoe", "foo": "bar"})
    table.put_item(
        Item={"username": "johndoe", "foo": "baz"},
        Expected={"foo": {"ComparisonOperator": "EQ", "AttributeValueList": ["bar"]}},
    )
    final_item = table.get_item(Key={"username": "johndoe"})
    assert dict(final_item)["Item"]["foo"].should.equal("baz")


@mock_dynamodb2
def test_boto3_put_item_conditions_pass_because_expect_not_exists_by_compare_to_null():
    table = _create_user_table()
    table.put_item(Item={"username": "johndoe", "foo": "bar"})
    table.put_item(
        Item={"username": "johndoe", "foo": "baz"},
        Expected={"whatever": {"ComparisonOperator": "NULL"}},
    )
    final_item = table.get_item(Key={"username": "johndoe"})
    assert dict(final_item)["Item"]["foo"].should.equal("baz")


@mock_dynamodb2
def test_boto3_put_item_conditions_pass_because_expect_exists_by_compare_to_not_null():
    table = _create_user_table()
    table.put_item(Item={"username": "johndoe", "foo": "bar"})
    table.put_item(
        Item={"username": "johndoe", "foo": "baz"},
        Expected={"foo": {"ComparisonOperator": "NOT_NULL"}},
    )
    final_item = table.get_item(Key={"username": "johndoe"})
    assert dict(final_item)["Item"]["foo"].should.equal("baz")


@mock_dynamodb2
def test_boto3_put_item_conditions_fail():
    table = _create_user_table()
    table.put_item(Item={"username": "johndoe", "foo": "bar"})
    table.put_item.when.called_with(
        Item={"username": "johndoe", "foo": "baz"},
        Expected={"foo": {"ComparisonOperator": "NE", "AttributeValueList": ["bar"]}},
    ).should.throw(botocore.client.ClientError)


@mock_dynamodb2
def test_boto3_update_item_conditions_fail():
    table = _create_user_table()
    table.put_item(Item={"username": "johndoe", "foo": "baz"})
    table.update_item.when.called_with(
        Key={"username": "johndoe"},
        UpdateExpression="SET foo=:bar",
        Expected={"foo": {"Value": "bar"}},
        ExpressionAttributeValues={":bar": "bar"},
    ).should.throw(botocore.client.ClientError)


@mock_dynamodb2
def test_boto3_update_item_conditions_fail_because_expect_not_exists():
    table = _create_user_table()
    table.put_item(Item={"username": "johndoe", "foo": "baz"})
    table.update_item.when.called_with(
        Key={"username": "johndoe"},
        UpdateExpression="SET foo=:bar",
        Expected={"foo": {"Exists": False}},
        ExpressionAttributeValues={":bar": "bar"},
    ).should.throw(botocore.client.ClientError)


@mock_dynamodb2
def test_boto3_update_item_conditions_fail_because_expect_not_exists_by_compare_to_null():
    table = _create_user_table()
    table.put_item(Item={"username": "johndoe", "foo": "baz"})
    table.update_item.when.called_with(
        Key={"username": "johndoe"},
        UpdateExpression="SET foo=:bar",
        Expected={"foo": {"ComparisonOperator": "NULL"}},
        ExpressionAttributeValues={":bar": "bar"},
    ).should.throw(botocore.client.ClientError)


@mock_dynamodb2
def test_boto3_update_item_conditions_pass():
    table = _create_user_table()
    table.put_item(Item={"username": "johndoe", "foo": "bar"})
    table.update_item(
        Key={"username": "johndoe"},
        UpdateExpression="SET foo=:baz",
        Expected={"foo": {"Value": "bar"}},
        ExpressionAttributeValues={":baz": "baz"},
    )
    returned_item = table.get_item(Key={"username": "johndoe"})
    assert dict(returned_item)["Item"]["foo"].should.equal("baz")


@mock_dynamodb2
def test_boto3_update_item_conditions_pass_because_expect_not_exists():
    table = _create_user_table()
    table.put_item(Item={"username": "johndoe", "foo": "bar"})
    table.update_item(
        Key={"username": "johndoe"},
        UpdateExpression="SET foo=:baz",
        Expected={"whatever": {"Exists": False}},
        ExpressionAttributeValues={":baz": "baz"},
    )
    returned_item = table.get_item(Key={"username": "johndoe"})
    assert dict(returned_item)["Item"]["foo"].should.equal("baz")


@mock_dynamodb2
def test_boto3_update_item_conditions_pass_because_expect_not_exists_by_compare_to_null():
    table = _create_user_table()
    table.put_item(Item={"username": "johndoe", "foo": "bar"})
    table.update_item(
        Key={"username": "johndoe"},
        UpdateExpression="SET foo=:baz",
        Expected={"whatever": {"ComparisonOperator": "NULL"}},
        ExpressionAttributeValues={":baz": "baz"},
    )
    returned_item = table.get_item(Key={"username": "johndoe"})
    assert dict(returned_item)["Item"]["foo"].should.equal("baz")


@mock_dynamodb2
def test_boto3_update_item_conditions_pass_because_expect_exists_by_compare_to_not_null():
    table = _create_user_table()
    table.put_item(Item={"username": "johndoe", "foo": "bar"})
    table.update_item(
        Key={"username": "johndoe"},
        UpdateExpression="SET foo=:baz",
        Expected={"foo": {"ComparisonOperator": "NOT_NULL"}},
        ExpressionAttributeValues={":baz": "baz"},
    )
    returned_item = table.get_item(Key={"username": "johndoe"})
    assert dict(returned_item)["Item"]["foo"].should.equal("baz")


@mock_dynamodb2
def test_boto3_update_settype_item_with_conditions():
    class OrderedSet(set):
        """A set with predictable iteration order"""

        def __init__(self, values):
            super(OrderedSet, self).__init__(values)
            self.__ordered_values = values

        def __iter__(self):
            return iter(self.__ordered_values)

    table = _create_user_table()
    table.put_item(Item={"username": "johndoe"})
    table.update_item(
        Key={"username": "johndoe"},
        UpdateExpression="SET foo=:new_value",
        ExpressionAttributeValues={":new_value": OrderedSet(["hello", "world"])},
    )

    table.update_item(
        Key={"username": "johndoe"},
        UpdateExpression="SET foo=:new_value",
        ExpressionAttributeValues={":new_value": set(["baz"])},
        Expected={
            "foo": {
                "ComparisonOperator": "EQ",
                "AttributeValueList": [
                    OrderedSet(["world", "hello"])  # Opposite order to original
                ],
            }
        },
    )
    returned_item = table.get_item(Key={"username": "johndoe"})
    assert dict(returned_item)["Item"]["foo"].should.equal(set(["baz"]))


@mock_dynamodb2
def test_scan_pagination():
    table = _create_user_table()

    expected_usernames = ["user{0}".format(i) for i in range(10)]
    for u in expected_usernames:
        table.put_item(Item={"username": u})

    page1 = table.scan(Limit=6)
    page1["Count"].should.equal(6)
    page1["Items"].should.have.length_of(6)
    page1.should.have.key("LastEvaluatedKey")

    page2 = table.scan(Limit=6, ExclusiveStartKey=page1["LastEvaluatedKey"])
    page2["Count"].should.equal(4)
    page2["Items"].should.have.length_of(4)
    page2.should_not.have.key("LastEvaluatedKey")

    results = page1["Items"] + page2["Items"]
    usernames = set([r["username"] for r in results])
    usernames.should.equal(set(expected_usernames))


@mock_dynamodb2
def test_scan_by_index():
    dynamodb = boto3.client("dynamodb", region_name="us-east-1")

    dynamodb.create_table(
        TableName="test",
        KeySchema=[{"AttributeName": "id", "KeyType": "HASH"}],
        AttributeDefinitions=[
            {"AttributeName": "id", "AttributeType": "S"},
            {"AttributeName": "gsi_col", "AttributeType": "S"},
        ],
        ProvisionedThroughput={"ReadCapacityUnits": 1, "WriteCapacityUnits": 1},
        GlobalSecondaryIndexes=[
            {
                "IndexName": "test_gsi",
                "KeySchema": [{"AttributeName": "gsi_col", "KeyType": "HASH"}],
                "Projection": {"ProjectionType": "ALL"},
                "ProvisionedThroughput": {
                    "ReadCapacityUnits": 1,
                    "WriteCapacityUnits": 1,
                },
            }
        ],
    )

    dynamodb.put_item(
        TableName="test",
        Item={"id": {"S": "1"}, "col1": {"S": "val1"}, "gsi_col": {"S": "gsi_val1"}},
    )

    dynamodb.put_item(
        TableName="test",
        Item={"id": {"S": "2"}, "col1": {"S": "val2"}, "gsi_col": {"S": "gsi_val2"}},
    )

    dynamodb.put_item(TableName="test", Item={"id": {"S": "3"}, "col1": {"S": "val3"}})

    res = dynamodb.scan(TableName="test")
    assert res["Count"] == 3
    assert len(res["Items"]) == 3

    res = dynamodb.scan(TableName="test", IndexName="test_gsi")
    assert res["Count"] == 2
    assert len(res["Items"]) == 2

    res = dynamodb.scan(TableName="test", IndexName="test_gsi", Limit=1)
    assert res["Count"] == 1
    assert len(res["Items"]) == 1
    last_eval_key = res["LastEvaluatedKey"]
    assert last_eval_key["id"]["S"] == "1"
    assert last_eval_key["gsi_col"]["S"] == "gsi_val1"<|MERGE_RESOLUTION|>--- conflicted
+++ resolved
@@ -1,7 +1,3 @@
-<<<<<<< HEAD
-=======
-import boto
->>>>>>> 14a69c75
 import boto3
 from boto3.dynamodb.conditions import Key
 import sure  # noqa # pylint: disable=unused-import
