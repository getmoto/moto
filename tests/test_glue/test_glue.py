"""Unit tests for glue-supported APIs."""
from random import randint
from uuid import uuid4

import boto3
import pytest
import sure  # noqa # pylint: disable=unused-import
from botocore.exceptions import ParamValidationError
from botocore.client import ClientError
<<<<<<< HEAD
from moto.core import DEFAULT_ACCOUNT_ID as ACCOUNT_ID
=======
>>>>>>> 02270ffc

from moto import mock_glue


@mock_glue
def test_create_job():
    client = create_glue_client()
    job_name = str(uuid4())
    response = client.create_job(
        Name=job_name, Role="test_role", Command=dict(Name="test_command")
    )
    assert response["Name"] == job_name


@mock_glue
def test_create_job_default_argument_not_provided():
    client = create_glue_client()
    with pytest.raises(ParamValidationError) as exc:
        client.create_job(Role="test_role", Command=dict(Name="test_command"))

    exc.value.kwargs["report"].should.equal(
        'Missing required parameter in input: "Name"'
    )


@mock_glue
def test_list_jobs():
    client = create_glue_client()
    expected_jobs = randint(1, 15)
    create_test_jobs(client, expected_jobs)
    response = client.list_jobs()
    response["JobNames"].should.have.length_of(expected_jobs)
    response.shouldnt.have.key("NextToken")


@mock_glue
def test_get_job_not_exists():
    client = create_glue_client()
    name = "my_job_name"

    with pytest.raises(ClientError) as exc:
        client.get_job(JobName=name)

    exc.value.response["Error"]["Code"].should.equal("EntityNotFoundException")
    exc.value.response["Error"]["Message"].should.match("Job my_job_name not found")


@mock_glue
def test_get_job_exists():
    client = create_glue_client()
    job_attributes = {
        "Description": "test_description",
        "LogUri": "test_log/",
        "Role": "test_role",
        "ExecutionProperty": {"MaxConcurrentRuns": 123},
        "Command": {
            "Name": "test_command",
            "ScriptLocation": "test_s3_path",
            "PythonVersion": "3.6",
        },
        "DefaultArguments": {"string": "string"},
        "NonOverridableArguments": {"string": "string"},
        "Connections": {
            "Connections": [
                "string",
            ]
        },
        "MaxRetries": 123,
        "AllocatedCapacity": 123,
        "Timeout": 123,
        "MaxCapacity": 123.0,
        "WorkerType": "G.2X",
        "NumberOfWorkers": 123,
        "SecurityConfiguration": "test_config",
        "NotificationProperty": {"NotifyDelayAfter": 123},
        "GlueVersion": "string",
    }
    job_name = create_test_job_w_all_attributes(client, **job_attributes)
    response = client.get_job(JobName=job_name)
    assert response["Job"]["Name"] == job_name
    assert response["Job"]["Description"]
    assert response["Job"]["LogUri"]
    assert response["Job"]["Role"]
    assert response["Job"]["CreatedOn"]
    assert response["Job"]["LastModifiedOn"]
    assert response["Job"]["ExecutionProperty"]
    assert response["Job"]["Command"]
    assert response["Job"]["DefaultArguments"]
    assert response["Job"]["NonOverridableArguments"]
    assert response["Job"]["Connections"]
    assert response["Job"]["MaxRetries"]
    assert response["Job"]["AllocatedCapacity"]
    assert response["Job"]["Timeout"]
    assert response["Job"]["MaxCapacity"]
    assert response["Job"]["WorkerType"]
    assert response["Job"]["NumberOfWorkers"]
    assert response["Job"]["SecurityConfiguration"]
    assert response["Job"]["NotificationProperty"]
    assert response["Job"]["GlueVersion"]


@mock_glue
def test_start_job_run():
    client = create_glue_client()
    job_name = create_test_job(client)
    response = client.start_job_run(JobName=job_name)
    assert response["JobRunId"]


@mock_glue
def test_start_job_run_already_running():
    client = create_glue_client()
    job_name = create_test_job(client)
    client.start_job_run(JobName=job_name)
    with pytest.raises(ClientError) as exc:
        client.start_job_run(JobName=job_name)
    exc.value.response["Error"]["Code"].should.equal("ConcurrentRunsExceededException")
    exc.value.response["Error"]["Message"].should.match(
        f"Job with name {job_name} already running"
    )


@mock_glue
def test_get_job_run():
    client = create_glue_client()
    job_name = create_test_job(client)
    response = client.get_job_run(JobName=job_name, RunId="01")
    assert response["JobRun"]["Id"]
    assert response["JobRun"]["Attempt"]
    assert response["JobRun"]["PreviousRunId"]
    assert response["JobRun"]["TriggerName"]
    assert response["JobRun"]["StartedOn"]
    assert response["JobRun"]["LastModifiedOn"]
    assert response["JobRun"]["CompletedOn"]
    assert response["JobRun"]["JobRunState"]
    assert response["JobRun"]["Arguments"]
    assert response["JobRun"]["ErrorMessage"] == ""
    assert response["JobRun"]["PredecessorRuns"]
    assert response["JobRun"]["AllocatedCapacity"]
    assert response["JobRun"]["ExecutionTime"]
    assert response["JobRun"]["Timeout"]
    assert response["JobRun"]["MaxCapacity"]
    assert response["JobRun"]["WorkerType"]
    assert response["JobRun"]["NumberOfWorkers"]
    assert response["JobRun"]["SecurityConfiguration"]
    assert response["JobRun"]["LogGroupName"]
    assert response["JobRun"]["NotificationProperty"]
    assert response["JobRun"]["GlueVersion"]


@mock_glue
def test_list_jobs_with_max_results():
    client = create_glue_client()
    create_test_jobs(client, 4)
    response = client.list_jobs(MaxResults=2)
    response["JobNames"].should.have.length_of(2)
    response.should.have.key("NextToken")


@mock_glue
def test_list_jobs_from_next_token():
    client = create_glue_client()
    create_test_jobs(client, 10)
    first_response = client.list_jobs(MaxResults=3)
    response = client.list_jobs(NextToken=first_response["NextToken"])
    response["JobNames"].should.have.length_of(7)


@mock_glue
def test_list_jobs_with_max_results_greater_than_actual_results():
    client = create_glue_client()
    create_test_jobs(client, 4)
    response = client.list_jobs(MaxResults=10)
    response["JobNames"].should.have.length_of(4)


@mock_glue
def test_list_jobs_with_tags():
    client = create_glue_client()
    create_test_job(client)
    create_test_job(client, {"string": "string"})
    response = client.list_jobs(Tags={"string": "string"})
    response["JobNames"].should.have.length_of(1)


@mock_glue
def test_list_jobs_after_tagging():
    client = create_glue_client()
    job_name = create_test_job(client)
    resource_arn = f"arn:aws:glue:us-east-1:123456789012:job/{job_name}"

    client.tag_resource(ResourceArn=resource_arn, TagsToAdd={"key1": "value1"})

    response = client.list_jobs(Tags={"key1": "value1"})
    response["JobNames"].should.have.length_of(1)


@mock_glue
def test_list_jobs_after_removing_tag():
    client = create_glue_client()
    job_name = create_test_job(client, {"key1": "value1"})
    resource_arn = f"arn:aws:glue:us-east-1:123456789012:job/{job_name}"

    client.untag_resource(ResourceArn=resource_arn, TagsToRemove=["key1"])

    response = client.list_jobs(Tags={"key1": "value1"})
    response["JobNames"].should.have.length_of(0)


@mock_glue
def test_list_jobs_next_token_logic_does_not_create_infinite_loop():
    client = create_glue_client()
    create_test_jobs(client, 4)
    first_response = client.list_jobs(MaxResults=1)
    next_token = first_response["NextToken"]
    while next_token:
        response = client.list_jobs(NextToken=next_token)
        next_token = response.get("NextToken")
    assert not next_token


def create_glue_client():
    return boto3.client("glue", region_name="us-east-1")


def create_test_job(client, tags=None):
    job_name = str(uuid4())
    client.create_job(
        Name=job_name,
        Role="test_role",
        Command=dict(Name="test_command"),
        Tags=tags or {},
    )
    return job_name


def create_test_job_w_all_attributes(client, **job_attributes):
    job_name = str(uuid4())
    client.create_job(Name=job_name, **job_attributes)
    return job_name


def create_test_jobs(client, number_of_jobs):
    for _ in range(number_of_jobs):
        create_test_job(client)


def create_test_crawler(client, tags=None):
    crawler_name = str(uuid4())
    client.create_crawler(
        Name=crawler_name,
        Role="test_role",
        Targets={"S3Targets": [{"Path": "s3://tests3target"}]},
        Tags=tags or {},
    )
    return crawler_name


def create_test_crawlers(client, number_of_crawlers):
    for _ in range(number_of_crawlers):
        create_test_crawler(client)


@mock_glue
def test_list_crawlers_with_max_results():
    client = create_glue_client()
    create_test_crawlers(client, 4)
    response = client.list_crawlers(MaxResults=2)
    response["CrawlerNames"].should.have.length_of(2)
    response.should.have.key("NextToken")


@mock_glue
def test_list_crawlers_from_next_token():
    client = create_glue_client()
    create_test_crawlers(client, 10)
    first_response = client.list_crawlers(MaxResults=3)
    response = client.list_crawlers(NextToken=first_response["NextToken"])
    response["CrawlerNames"].should.have.length_of(7)


@mock_glue
def test_list_crawlers_with_max_results_greater_than_actual_results():
    client = create_glue_client()
    create_test_crawlers(client, 4)
    response = client.list_crawlers(MaxResults=10)
    response["CrawlerNames"].should.have.length_of(4)


@mock_glue
def test_list_crawlers_with_tags():
    client = create_glue_client()
    create_test_crawler(client)
    create_test_crawler(client, {"string": "string"})
    response = client.list_crawlers(Tags={"string": "string"})
    response["CrawlerNames"].should.have.length_of(1)


@mock_glue
def test_list_crawlers_after_tagging():
    client = create_glue_client()
    crawler_name = create_test_crawler(client)
    resource_arn = f"arn:aws:glue:us-east-1:123456789012:crawler/{crawler_name}"

    client.tag_resource(ResourceArn=resource_arn, TagsToAdd={"key1": "value1"})

    response = client.list_crawlers(Tags={"key1": "value1"})
    response["CrawlerNames"].should.have.length_of(1)


@mock_glue
def test_list_crawlers_after_removing_tag():
    client = create_glue_client()
    crawler_name = create_test_crawler(client, {"key1": "value1"})
    resource_arn = f"arn:aws:glue:us-east-1:123456789012:crawler/{crawler_name}"

    client.untag_resource(ResourceArn=resource_arn, TagsToRemove=["key1"])

    response = client.list_crawlers(Tags={"key1": "value1"})
    response["CrawlerNames"].should.have.length_of(0)


@mock_glue
def test_list_crawlers_next_token_logic_does_not_create_infinite_loop():
    client = create_glue_client()
    create_test_crawlers(client, 4)
    first_response = client.list_crawlers(MaxResults=1)
    next_token = first_response["NextToken"]
    while next_token:
        response = client.list_crawlers(NextToken=next_token)
        next_token = response.get("NextToken")
    assert not next_token


@mock_glue
def test_get_tags_job():
    client = create_glue_client()
    job_name = create_test_job(client, {"key1": "value1", "key2": "value2"})
    resource_arn = f"arn:aws:glue:us-east-1:123456789012:job/{job_name}"

    resp = client.get_tags(ResourceArn=resource_arn)

    resp.should.have.key("Tags").equals({"key1": "value1", "key2": "value2"})


@mock_glue
def test_get_tags_jobs_no_tags():
    client = create_glue_client()
    job_name = create_test_job(client)
    resource_arn = f"arn:aws:glue:us-east-1:123456789012:job/{job_name}"

    resp = client.get_tags(ResourceArn=resource_arn)

    resp.should.have.key("Tags").equals({})


@mock_glue
def test_tag_glue_job():
    client = create_glue_client()
    job_name = create_test_job(client)
    resource_arn = f"arn:aws:glue:us-east-1:123456789012:job/{job_name}"

    client.tag_resource(
        ResourceArn=resource_arn, TagsToAdd={"key1": "value1", "key2": "value2"}
    )

    resp = client.get_tags(ResourceArn=resource_arn)

    resp.should.have.key("Tags").equals({"key1": "value1", "key2": "value2"})


@mock_glue
def test_untag_glue_job():
    client = create_glue_client()
    job_name = create_test_job(client)
    resource_arn = f"arn:aws:glue:us-east-1:123456789012:job/{job_name}"

    client.tag_resource(
        ResourceArn=resource_arn,
        TagsToAdd={"key1": "value1", "key2": "value2", "key3": "value3"},
    )

    client.untag_resource(ResourceArn=resource_arn, TagsToRemove=["key2"])

    resp = client.get_tags(ResourceArn=resource_arn)

    resp.should.have.key("Tags").equals({"key1": "value1", "key3": "value3"})


@mock_glue
def test_get_tags_crawler():
    client = create_glue_client()
    crawler_name = create_test_crawler(client, {"key1": "value1", "key2": "value2"})
    resource_arn = f"arn:aws:glue:us-east-1:123456789012:crawler/{crawler_name}"

    resp = client.get_tags(ResourceArn=resource_arn)

    resp.should.have.key("Tags").equals({"key1": "value1", "key2": "value2"})


@mock_glue
def test_get_tags_crawler_no_tags():
    client = create_glue_client()
    crawler_name = create_test_crawler(client)
    resource_arn = f"arn:aws:glue:us-east-1:123456789012:crawler/{crawler_name}"

    resp = client.get_tags(ResourceArn=resource_arn)

    resp.should.have.key("Tags").equals({})


@mock_glue
def test_tag_glue_crawler():
    client = create_glue_client()
    crawler_name = create_test_crawler(client)
    resource_arn = f"arn:aws:glue:us-east-1:123456789012:crawler/{crawler_name}"

    client.tag_resource(
        ResourceArn=resource_arn, TagsToAdd={"key1": "value1", "key2": "value2"}
    )

    resp = client.get_tags(ResourceArn=resource_arn)

    resp.should.have.key("Tags").equals({"key1": "value1", "key2": "value2"})


@mock_glue
def test_untag_glue_crawler():
    client = create_glue_client()
    crawler_name = create_test_crawler(client)
    resource_arn = f"arn:aws:glue:us-east-1:123456789012:crawler/{crawler_name}"

    client.tag_resource(
        ResourceArn=resource_arn,
        TagsToAdd={"key1": "value1", "key2": "value2", "key3": "value3"},
    )

    client.untag_resource(ResourceArn=resource_arn, TagsToRemove=["key2"])

    resp = client.get_tags(ResourceArn=resource_arn)

    resp.should.have.key("Tags").equals({"key1": "value1", "key3": "value3"})<|MERGE_RESOLUTION|>--- conflicted
+++ resolved
@@ -7,10 +7,6 @@
 import sure  # noqa # pylint: disable=unused-import
 from botocore.exceptions import ParamValidationError
 from botocore.client import ClientError
-<<<<<<< HEAD
-from moto.core import DEFAULT_ACCOUNT_ID as ACCOUNT_ID
-=======
->>>>>>> 02270ffc
 
 from moto import mock_glue
 
