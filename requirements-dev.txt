-e .[all,server]
-r requirements-tests.txt

black==19.10b0
regex==2019.11.1
coverage==4.5.4
flake8==3.7.8
boto>=2.45.0
<<<<<<< HEAD
click==6.7
=======
prompt-toolkit==2.0.10 # 3.x is not available with python2
click
>>>>>>> 74559f2a
inflection==0.3.1
lxml
packaging
<|MERGE_RESOLUTION|>--- conflicted
+++ resolved
@@ -6,12 +6,7 @@
 coverage==4.5.4
 flake8==3.7.8
 boto>=2.45.0
-<<<<<<< HEAD
-click==6.7
-=======
-prompt-toolkit==2.0.10 # 3.x is not available with python2
 click
->>>>>>> 74559f2a
 inflection==0.3.1
 lxml
 packaging
