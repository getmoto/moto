-e .[all,server]
-r requirements-tests.txt

black==19.10b0; python_version >= '3.6'
regex==2019.11.1; python_version >= '3.6'   # Needed for black
coverage==4.5.4
flake8==3.7.8
boto>=2.45.0
prompt-toolkit==2.0.10 # 3.x is not available with python2
click==6.7
inflection==0.3.1
lxml==4.2.3
<<<<<<< HEAD
beautifulsoup4==4.6.0
packaging

#
# The below pins mirror the Python version-conditional pins in setup.py
#
Jinja2>=2.10.1; python_version >= '3.6'
mock; python_version >= '3.6'
more-itertools; python_version >= '3.6'
setuptools; python_version >= '3.6'
sshpubkeys>=3.1.0; python_version >= '3.6'
zipp; python_version >= '3.6'

configparser<5.0; python_version == '2.7'
Jinja2<3.0.0,>=2.10.1; python_version == '2.7'
mock<=3.0.5; python_version == '2.7'
more-itertools==5.0.0; python_version == '2.7'
setuptools==44.0.0; python_version == '2.7'
sshpubkeys>=3.1.0,<4.0; python_version == '2.7'
zipp==0.6.0; python_version == '2.7'
=======
beautifulsoup4==4.6.0
>>>>>>> f4b81e69
<|MERGE_RESOLUTION|>--- conflicted
+++ resolved
@@ -10,27 +10,5 @@
 click==6.7
 inflection==0.3.1
 lxml==4.2.3
-<<<<<<< HEAD
 beautifulsoup4==4.6.0
-packaging
-
-#
-# The below pins mirror the Python version-conditional pins in setup.py
-#
-Jinja2>=2.10.1; python_version >= '3.6'
-mock; python_version >= '3.6'
-more-itertools; python_version >= '3.6'
-setuptools; python_version >= '3.6'
-sshpubkeys>=3.1.0; python_version >= '3.6'
-zipp; python_version >= '3.6'
-
-configparser<5.0; python_version == '2.7'
-Jinja2<3.0.0,>=2.10.1; python_version == '2.7'
-mock<=3.0.5; python_version == '2.7'
-more-itertools==5.0.0; python_version == '2.7'
-setuptools==44.0.0; python_version == '2.7'
-sshpubkeys>=3.1.0,<4.0; python_version == '2.7'
-zipp==0.6.0; python_version == '2.7'
-=======
-beautifulsoup4==4.6.0
->>>>>>> f4b81e69
+packaging